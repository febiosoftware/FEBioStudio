--- conflicted
+++ resolved
@@ -243,12 +243,6 @@
 	GSurfaceMeshObject* surfaceObject = dynamic_cast<GSurfaceMeshObject*>(activeObject);
 	if (surfaceObject == nullptr) return;
 
-<<<<<<< HEAD
-			SurfaceModifierThread* thread = new SurfaceModifierThread(doc, ui->m_mod, surfaceObject, g);
-			CDlgStartThread dlg(GetMainWindow(), thread);
-			dlg.setTask(QString::fromStdString(ui->m_mod->GetName()));
-			if (dlg.exec())
-=======
 	CModelDocument* doc = dynamic_cast<CModelDocument*>(GetDocument());
 	FESelection* sel = doc->GetCurrentSelection();
 	FEItemListBuilder* list = sel->CreateItemList();
@@ -260,7 +254,7 @@
 	}
 
 	SurfaceModifierThread* thread = new SurfaceModifierThread(mod, surfaceObject, g);
-	CDlgStartThread dlg(this, thread);
+	CDlgStartThread dlg(GetMainWindow(), thread);
 	dlg.setTask(QString::fromStdString(mod->GetName()));
 	if (dlg.exec())
 	{
@@ -277,7 +271,6 @@
 		{
 			std::string log = mod->GetErrorString();
 			if (log.empty() == false)
->>>>>>> 4055376a
 			{
 				GetMainWindow()->AddLogEntry(QString::fromStdString(log) + "\n");
 			}
