/*This file is part of the FEBio Studio source code and is licensed under the MIT license
listed below.

See Copyright-FEBio-Studio.txt for details.

Copyright (c) 2021 University of Utah, The Trustees of Columbia University in
the City of New York, and others.

Permission is hereby granted, free of charge, to any person obtaining a copy
of this software and associated documentation files (the "Software"), to deal
in the Software without restriction, including without limitation the rights
to use, copy, modify, merge, publish, distribute, sublicense, and/or sell
copies of the Software, and to permit persons to whom the Software is
furnished to do so, subject to the following conditions:

The above copyright notice and this permission notice shall be included in all
copies or substantial portions of the Software.

THE SOFTWARE IS PROVIDED "AS IS", WITHOUT WARRANTY OF ANY KIND, EXPRESS OR
IMPLIED, INCLUDING BUT NOT LIMITED TO THE WARRANTIES OF MERCHANTABILITY,
FITNESS FOR A PARTICULAR PURPOSE AND NONINFRINGEMENT. IN NO EVENT SHALL THE
AUTHORS OR COPYRIGHT HOLDERS BE LIABLE FOR ANY CLAIM, DAMAGES OR OTHER
LIABILITY, WHETHER IN AN ACTION OF CONTRACT, TORT OR OTHERWISE, ARISING FROM,
OUT OF OR IN CONNECTION WITH THE SOFTWARE OR THE USE OR OTHER DEALINGS IN THE
SOFTWARE.*/

#pragma once
#include <QMainWindow>
#include <vector>

namespace Ui {
	class CMeshInspector;
}

class CMainWindow;
<<<<<<< HEAD
class FSMesh;
=======
class FEMesh;
class FESurfaceMesh;
>>>>>>> 0f7c6911
class GObject;

class CMeshInspector : public QMainWindow
{
	Q_OBJECT

public:
	CMeshInspector(CMainWindow* wnd);

	void Update();

	void showEvent(QShowEvent* ev) override;
	void hideEvent(QHideEvent* ev) override;

private slots:
	void on_var_currentIndexChanged(int n);
	void on_col_currentIndexChanged(int n);
	void on_select_clicked();
	void on_curvatureLevels_valueChanged(int n);
	void on_curvatureMaxIters_valueChanged(int n);
	void on_curvatureExtQuad_stateChanged(int n);
	void on_table_cellChanged(int r, int c);
	void on_logScale_clicked();

private:
	void UpdateData(int ndata);
	void UpdateFEMeshData(FEMesh* pm, int ndata);
	void UpdateSurfaceMeshData(FESurfaceMesh* pm, int ndata);

private:
	Ui::CMeshInspector*	ui;
	CMainWindow*	m_wnd;
	GObject*		m_po;
};<|MERGE_RESOLUTION|>--- conflicted
+++ resolved
@@ -33,12 +33,8 @@
 }
 
 class CMainWindow;
-<<<<<<< HEAD
 class FSMesh;
-=======
-class FEMesh;
-class FESurfaceMesh;
->>>>>>> 0f7c6911
+class FSSurfaceMesh;
 class GObject;
 
 class CMeshInspector : public QMainWindow
@@ -65,8 +61,8 @@
 
 private:
 	void UpdateData(int ndata);
-	void UpdateFEMeshData(FEMesh* pm, int ndata);
-	void UpdateSurfaceMeshData(FESurfaceMesh* pm, int ndata);
+	void UpdateFEMeshData(FSMesh* pm, int ndata);
+	void UpdateSurfaceMeshData(FSSurfaceMesh* pm, int ndata);
 
 private:
 	Ui::CMeshInspector*	ui;
