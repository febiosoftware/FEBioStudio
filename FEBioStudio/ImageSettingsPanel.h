/*This file is part of the FEBio Studio source code and is licensed under the MIT license
listed below.

See Copyright-FEBio-Studio.txt for details.

Copyright (c) 2021 University of Utah, The Trustees of Columbia University in
the City of New York, and others.

Permission is hereby granted, free of charge, to any person obtaining a copy
of this software and associated documentation files (the "Software"), to deal
in the Software without restriction, including without limitation the rights
to use, copy, modify, merge, publish, distribute, sublicense, and/or sell
copies of the Software, and to permit persons to whom the Software is
furnished to do so, subject to the following conditions:

The above copyright notice and this permission notice shall be included in all
copies or substantial portions of the Software.

THE SOFTWARE IS PROVIDED "AS IS", WITHOUT WARRANTY OF ANY KIND, EXPRESS OR
IMPLIED, INCLUDING BUT NOT LIMITED TO THE WARRANTIES OF MERCHANTABILITY,
FITNESS FOR A PARTICULAR PURPOSE AND NONINFRINGEMENT. IN NO EVENT SHALL THE
AUTHORS OR COPYRIGHT HOLDERS BE LIABLE FOR ANY CLAIM, DAMAGES OR OTHER
LIABILITY, WHETHER IN AN ACTION OF CONTRACT, TORT OR OTHERWISE, ARISING FROM,
OUT OF OR IN CONNECTION WITH THE SOFTWARE OR THE USE OR OTHER DEALINGS IN THE
SOFTWARE.*/

#pragma once

#include "WindowPanel.h"

namespace Ui
{
    class CImageParam;
    class CImageParam2;
    class CImageSettingsWidget;
    class CImageSettingsPanel;
}

class CImageModel;
class CMainWindow;
class FSObject;
class Param;

class CImageParam : public QWidget
{
    Q_OBJECT

public:
    CImageParam();

	void setParam(Param* param);

    ~CImageParam();

public slots:
    void updateParam();

signals:
    void paramChanged();

private:
    Ui::CImageParam* ui;
};

class CImageParam2 : public QWidget
{
	Q_OBJECT

public:
	CImageParam2();
	void setParams(Param* param1, Param* param2);

	~CImageParam2();

	void setColor(QColor c);

public slots:
	void updateSpinBox();
	void updateSlider();

signals:
	void paramChanged();

private:
	Ui::CImageParam2* ui;
};

<<<<<<< HEAD
class CImageSettingsPanel : public CWindowPanel
=======
class CImageSettingsWidget : public QWidget
{
    Q_OBJECT

public:
    CImageSettingsWidget(QWidget* parent = nullptr);

public slots:
    void ImageModelChanged(CImageModel* model);

signals:
    void ParamChanged();

private:
    Ui::CImageSettingsWidget* ui;

};

class CImageSettingsPanel : public CCommandPanel
>>>>>>> 14f9705c
{
    Q_OBJECT

public:
    CImageSettingsPanel(CMainWindow* wnd, QWidget* parent);

public slots:
    void ModelTreeSelectionChanged(FSObject* obj);
    void on_ParamChanged();

private:
    Ui::CImageSettingsPanel* ui;
};<|MERGE_RESOLUTION|>--- conflicted
+++ resolved
@@ -85,9 +85,6 @@
 	Ui::CImageParam2* ui;
 };
 
-<<<<<<< HEAD
-class CImageSettingsPanel : public CWindowPanel
-=======
 class CImageSettingsWidget : public QWidget
 {
     Q_OBJECT
@@ -106,8 +103,7 @@
 
 };
 
-class CImageSettingsPanel : public CCommandPanel
->>>>>>> 14f9705c
+class CImageSettingsPanel : public CWindowPanel
 {
     Q_OBJECT
 
