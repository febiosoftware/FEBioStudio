/*This file is part of the FEBio Studio source code and is licensed under the MIT license
listed below.

See Copyright-FEBio-Studio.txt for details.

Copyright (c) 2021 University of Utah, The Trustees of Columbia University in
the City of New York, and others.

Permission is hereby granted, free of charge, to any person obtaining a copy
of this software and associated documentation files (the "Software"), to deal
in the Software without restriction, including without limitation the rights
to use, copy, modify, merge, publish, distribute, sublicense, and/or sell
copies of the Software, and to permit persons to whom the Software is
furnished to do so, subject to the following conditions:

The above copyright notice and this permission notice shall be included in all
copies or substantial portions of the Software.

THE SOFTWARE IS PROVIDED "AS IS", WITHOUT WARRANTY OF ANY KIND, EXPRESS OR
IMPLIED, INCLUDING BUT NOT LIMITED TO THE WARRANTIES OF MERCHANTABILITY,
FITNESS FOR A PARTICULAR PURPOSE AND NONINFRINGEMENT. IN NO EVENT SHALL THE
AUTHORS OR COPYRIGHT HOLDERS BE LIABLE FOR ANY CLAIM, DAMAGES OR OTHER
LIABILITY, WHETHER IN AN ACTION OF CONTRACT, TORT OR OTHERWISE, ARISING FROM,
OUT OF OR IN CONNECTION WITH THE SOFTWARE OR THE USE OR OTHER DEALINGS IN THE
SOFTWARE.*/

#include "stdafx.h"
#include "DlgImportLines.h"
#include <QWidget>
#include <QBoxLayout>
#include <QCheckBox>
#include <QPushButton>
#include <QFormLayout>
#include <QLineEdit>
#include "Document.h"
#include <PostLib/FEPostModel.h>
#include <MeshTools/SphereFit.h>
#include "PropertyListView.h"
#include <PostLib/FEPointCongruency.h>
#include <QLabel>
#include <QFileDialog>
#include <QMessageBox>
#include <QDialogButtonBox>
#include <PostGL/GLLinePlot.h>
#include "MainWindow.h"
#include "PostDocument.h"
#include <MeshLib/FEFindElement.h>
#include <PostGL/GLModel.h>
#include <PostGL/GLLinePlot.h>
#include <sstream>
using namespace std;

class CDlgImportLinesUI
{
public:
	CMainWindow*	m_wnd;

	QLineEdit*	name;
	QLineEdit*	fileName;

	static int m_ncount;

public:
	void setup(QDialog* dlg)
	{
		QVBoxLayout* pv = new QVBoxLayout;
		QHBoxLayout* ph = new QHBoxLayout;
		name = new QLineEdit(QString("Lines%1").arg(m_ncount++));
		QLabel* pl = new QLabel("Name"); pl->setBuddy(name);
		ph->addWidget(pl);
		ph->addWidget(name);
		pv->addLayout(ph);

		ph = new QHBoxLayout;
		fileName = new QLineEdit;
		QPushButton* browse = new QPushButton("Browse...");
		ph->addWidget(fileName);
		ph->addWidget(browse);
		pv->addLayout(ph);

		QDialogButtonBox* bb = new QDialogButtonBox(QDialogButtonBox::Ok | QDialogButtonBox::Cancel);
		pv->addWidget(bb);
		dlg->setLayout(pv);

		QObject::connect(browse, SIGNAL(clicked(bool)), dlg, SLOT(OnBrowse()));
		QObject::connect(bb, SIGNAL(accepted()), dlg, SLOT(OnApply()));
		QObject::connect(bb, SIGNAL(rejected()), dlg, SLOT(reject()));
	}
};

int CDlgImportLinesUI::m_ncount = 1;

// constructor
CDlgImportLines::CDlgImportLines(CMainWindow* wnd) : QDialog(wnd), ui(new CDlgImportLinesUI)
{
	ui->m_wnd = wnd;
	setWindowTitle("Import Lines");
	ui->setup(this);
}

QString CDlgImportLines::GetFileName() { return ui->fileName->text(); }
QString CDlgImportLines::GetName() { return ui->name->text(); }

void CDlgImportLines::OnApply()
{
	if (ui->fileName->text().isEmpty())
	{
		QMessageBox::warning(this, "FEBio Studio", "Please select a valid file name.");
		return;
	}

	if (ui->name->text().isEmpty()) {
		QMessageBox::warning(this, "FEBio Studio", "Please enter a valid name.");
		return;
	}

	accept();
}

void CDlgImportLines::OnBrowse()
{
	QString filename = QFileDialog::getOpenFileName(0, "Open file", 0, "All files(*)");
	if (filename.isEmpty() == false)
	{
		ui->fileName->setText(filename);
	}
}

<<<<<<< HEAD
bool CDlgImportLines::ReadOldFormat(const char* szfile)
{
	CPostDocument* doc = ui->m_wnd->GetPostDocument();
	if (doc == nullptr) return false;

	FILE* fp = fopen(szfile, "rt");
	if (fp == 0) return false;

	Post::FEPostModel& fem = *doc->GetFSModel();

	char szline[256] = { 0 };
	while (!feof(fp))
	{
		if (fgets(szline, 255, fp))
		{
			int nstate;
			float x0, y0, z0, x1, y1, z1;
			int n = sscanf(szline, "%d%*g%g%g%g%g%g%g", &nstate, &x0, &y0, &z0, &x1, &y1, &z1);
			if (n == 7)
			{
				if ((nstate >= 0) && (nstate < fem.GetStates()))
				{
					Post::FEState& s = *fem.GetState(nstate);
					s.AddLine(vec3f(x0, y0, z0), vec3f(x1, y1, z1));
				}
			}
		}
	}

	fclose(fp);

	return true;
}

// helper structure for finding position of vessel fragments
struct FRAG
{
	int		iel;	// element in which tip lies
	double	r[3];	// iso-coords of tip
	vec3f	r0;		// reference position of tip
	double	user_data;
};

vec3f GetCoordinatesFromFrag(Post::FEPostModel& fem, int nstate, FRAG& a)
{
	Post::FEPostMesh& mesh = *fem.GetFEMesh(0);
	vec3f x[FSElement::MAX_NODES];

	vec3f r0 = a.r0;
	if (a.iel >= 0)
	{
		FEElement_& el = mesh.ElementRef(a.iel);
		for (int i = 0; i<el.Nodes(); ++i) x[i] = fem.NodePosition(el.m_node[i], nstate);
		r0 = el.eval(x, a.r[0], a.r[1], a.r[2]);
	}

	return r0;
}

// return code:
// 0 = failed
// 1 = success
// 2 = EOF reached before all states were read in
int CDlgImportLines::ReadAng2Format(const char* szfile)
{
	CPostDocument* doc = ui->m_wnd->GetPostDocument();
	if (doc == nullptr) return 0;

	FILE* fp = fopen(szfile, "rb");
	if (fp == 0) return 0;

	Post::FEPostModel& fem = *doc->GetFSModel();
	Post::FEPostMesh& mesh = *fem.GetFEMesh(0);

	// read the magic number
	unsigned int magic = 0;
	if (fread(&magic, sizeof(unsigned int), 1, fp) != 1) { fclose(fp); return 0; };
	if (magic != 0xfdb97531) { fclose(fp); return 0; }

	// read the version number
	unsigned int version = 0;
	if (fread(&version, sizeof(unsigned int), 1, fp) != 1) { fclose(fp); return 0; }

	// the flags say if vessels can grow inside a material or not
	int mats = fem.Materials();
	vector<bool> flags(mats, true);

	// number of user-defined data fields in line file.
	int ndataFields = 0;

	switch (version)
	{
	case 0: break;	// nothing to do (all materials are candidates)
	case 1:
	{
		// read masks
		int n = 0;
		unsigned int masks = 0;
		if (fread(&masks, sizeof(unsigned int), 1, fp) != 1) { fclose(fp); return 0; }
		for (int i = 0; i<masks; ++i)
		{
			unsigned int mask = 0;
			if (fread(&mask, sizeof(unsigned int), 1, fp) != 1) { fclose(fp); return 0; }
			for (int j = 0; j<32; ++j)
			{
				bool b = ((mask & (1 << j)) != 0);
				flags[n++] = b;
				if (n == mats) break;
			}
			if (n == mats) break;
		}
	}
	break;
	default:
		fclose(fp); return 0;
	}

	// store the raw data
	vector<pair<FRAG, FRAG> > raw;

	// we need to make sure that the mesh' coordinates
	// are the initial coordinates
	const int N = mesh.Nodes();
	vector<vec3d> tmp(N);

	// copy the initial positions to this mesh
	for (int i = 0; i < N; ++i)
	{
		tmp[i] = mesh.Node(i).r;
		mesh.Node(i).r = to_vec3d(fem.NodePosition(i, 0));
	}

	// build search tool
	FEFindElement find(mesh);
	find.Init(flags);

	int nret = 1;

	int nstate = 0;
	while (!feof(fp) && !ferror(fp))
	{
		if (nstate >= fem.GetStates()) break;
		Post::FEState& s = *fem.GetState(nstate);

		// this file format only stores incremental changes to the network
		// so we need to copy all the data from the previous state as well
		if (nstate > 0)
		{
			// copy line data
			for (int i = 0; i<raw.size(); ++i)
			{
				FRAG& a = raw[i].first;
				FRAG& b = raw[i].second;
				vec3f r0 = GetCoordinatesFromFrag(fem, nstate, a);
				vec3f r1 = GetCoordinatesFromFrag(fem, nstate, b);

				// add the line
				s.AddLine(r0, r1, a.user_data, b.user_data, a.iel, b.iel);
			}
		}

		// read number of segments 
		unsigned int segs = 0;
		if (fread(&segs, sizeof(unsigned int), 1, fp) != 1) { fclose(fp); nret = 2; break; }

		// read time stamp (is not used right now)
		float ftime = 0.0f;
		if (fread(&ftime, sizeof(float), 1, fp) != 1) { fclose(fp); nret = 2; break; }

		// read the segments
		int nd = 6 + 2 * ndataFields;
		vector<float> d(nd, 0.f);
		for (int i = 0; i<segs; ++i)
		{
			if (fread(&d[0], sizeof(float), nd, fp) != nd) { fclose(fp); nret = 2; break; }

			// store the raw coordinates
			float* c = &d[0];
			vec3f a0 = vec3f(c[0], c[1], c[2]); c += 3 + ndataFields;
			vec3f b0 = vec3f(c[0], c[1], c[2]);

			float va = ftime, vb = ftime;
			if (ndataFields > 0)
			{
				va = d[3];
				vb = d[6 + ndataFields];
			}

			FRAG a, b;
			a.user_data = va;
			b.user_data = vb;
			if (find.FindElement(a0, a.iel, a.r) == false) a.iel = -1;
			if (find.FindElement(b0, b.iel, b.r) == false) b.iel = -1;
			raw.push_back(pair<FRAG, FRAG>(a, b));

			// convert them to global coordinates
			vec3f r0 = GetCoordinatesFromFrag(fem, nstate, a);
			vec3f r1 = GetCoordinatesFromFrag(fem, nstate, b);

			// add the line data
			s.AddLine(r0, r1, va, vb, a.iel, b.iel);
		}
		if (nret != 1) break;

		// next state
		nstate++;
	}
	fclose(fp);

	// restore mesh' nodal positions
	for (int i = 0; i < N; ++i) mesh.Node(i).r = tmp[i];

	// all done
	return nret;
}

=======
>>>>>>> fa721513
//=============================================================================

class CDlgImportPointsUI
{
public:
	CMainWindow*	m_wnd;

	QLineEdit*	name;
	QLineEdit*	fileName;
	static int m_ncount;

public:
	void setup(QDialog* dlg)
	{
		QPushButton* browse;
		QVBoxLayout* pv = new QVBoxLayout;
		QGridLayout* pgrid = new QGridLayout;
		name = new QLineEdit(QString("Points%1").arg(m_ncount++));
		QLabel* pl = new QLabel("Name:"); pl->setBuddy(name);
		pgrid->addWidget(pl, 0, 0);
		pgrid->addWidget(name, 0, 1);

		fileName = new QLineEdit;
		pl = new QLabel("File:"); pl->setBuddy(fileName);
		browse = new QPushButton("..."); browse->setFixedWidth(30);
		pgrid->addWidget(pl, 1, 0);
		pgrid->addWidget(fileName, 1, 1);
		pgrid->addWidget(browse, 1, 2);

		pv->addLayout(pgrid);

		QDialogButtonBox* bb = new QDialogButtonBox(QDialogButtonBox::Ok | QDialogButtonBox::Cancel);
		pv->addWidget(bb);
		dlg->setLayout(pv);
		QObject::connect(browse, SIGNAL(clicked(bool)), dlg, SLOT(OnBrowse()));
		QObject::connect(bb, SIGNAL(accepted()), dlg, SLOT(OnApply()));
		QObject::connect(bb, SIGNAL(rejected()), dlg, SLOT(reject()));
	}
};

int CDlgImportPointsUI::m_ncount = 1;

// constructor
CDlgImportPoints::CDlgImportPoints(CMainWindow* wnd) : QDialog(wnd), ui(new CDlgImportPointsUI)
{
	ui->m_wnd = wnd;
	setWindowTitle("Import points");
	ui->setup(this);
}

void CDlgImportPoints::OnBrowse()
{
	QString filename = QFileDialog::getOpenFileName(0, "Open file", 0, "All files(*)");
	if (filename.isEmpty() == false)
	{
		ui->fileName->setText(filename);
	}
}

void CDlgImportPoints::OnApply()
{
	CPostDocument* doc = ui->m_wnd->GetPostDocument();
	if (doc && doc->IsValid())
	{
		string fileName = ui->fileName->text().toStdString();
		string name = ui->name->text().toStdString();

		FILE* fp = fopen(fileName.c_str(), "rt");
		if (fp == 0)
		{
			QMessageBox::critical(0, "FEBio Studio", "Failed opening data file.");
			return;
		}

		Post::FEPostModel& fem = *doc->GetFSModel();

		char szline[256] = { 0 };

		// get the first line
		fgets(szline, 255, fp);

		vector<string> header;

		// if the line starts with an asterisk, it is the header
		if (szline[0] == '*')
		{
			// remove trailing newline
			char* eol = strrchr(szline, '\n');
			if (eol) *eol = 0;
			else {
				eol = strrchr(szline, '\r');
				if (eol) *eol = 0;
			}

			// process header
			char tmp[256] = { 0 };
			char* sz = szline + 1;
			do {
				char* c = strchr(sz, ',');
				if (c)
				{
					int l = c - sz;
					strncpy(tmp, sz, l);
					tmp[l] = 0;
					header.push_back(tmp);
					c++;
				}
				else header.push_back(sz);
				sz = c;
			}
			while (sz);

			// read the next line
			fgets(szline, 255, fp);
		}

		// count the nr of fields in the line
		char* sz = szline;
		int nfields = 1;
		while (sz = strchr(sz, ',')) { nfields++; ++sz; }

		if (nfields < 5) 
		{ 
			fclose(fp); 
			QMessageBox::critical(this, "FEBio Studio", "Hmm, that does not look the correct file format.");
			return; 
		}

		int ndataFields = nfields - 1; assert(ndataFields >= 0);
		assert(ndataFields <= MAX_POINT_DATA_FIELDS);

		while (!feof(fp))
		{
			// process line
			int nstate, id;
			float x, y, z;
			vector<float> v;
			if (ndataFields > 0) v.assign(ndataFields, 0.f);

			sz = szline;
			int n = 0;
			do {
				switch (n)
				{
				case 0: nstate = atoi(sz); break;
				case 1: id = atoi(sz); v[n - 1] = (float)id; break;
				case 2: x  = atof(sz); v[n - 1] = (float) x; break;
				case 3: y  = atof(sz); v[n - 1] = (float) y; break;
				case 4: z  = atof(sz); v[n - 1] = (float) z; break;
				default:
					if (n - 1 < MAX_POINT_DATA_FIELDS) v[n - 1] = atof(sz); else assert(false);
				}

				sz = strchr(sz, ',');
				if (sz) sz++;
				n++;
			} 
			while (sz);

			if ((nstate >= 0) && (nstate < fem.GetStates()))
			{
				Post::FEState& s = *fem.GetState(nstate);
				if (ndataFields > 0)
					s.AddPoint(vec3f(x, y, z), v, id);
				else
					s.AddPoint(vec3f(x, y, z), id);
			}

			// read the next line
			if (fgets(szline, 255, fp) == nullptr) break;
		}
		fclose(fp);

		// add a line plot
		Post::CGLPointPlot* pgl = new Post::CGLPointPlot();
		doc->GetGLModel()->AddPlot(pgl);
		pgl->SetName(name.c_str());

		for (int i = 0; i < ndataFields; ++i)
		{
			string dataName;
			int m = i + 1;
			if (m < header.size()) dataName = header[m];
			else
			{
				stringstream ss;
				ss << "Data" << i + 1;
				dataName = ss.str();
			}

			pgl->AddDataField(dataName);
		}

		ui->name->setText(QString("Points%1").arg(ui->m_ncount));

		ui->m_wnd->UpdatePostPanel(false, pgl);

		accept();
	}
}<|MERGE_RESOLUTION|>--- conflicted
+++ resolved
@@ -126,225 +126,6 @@
 	}
 }
 
-<<<<<<< HEAD
-bool CDlgImportLines::ReadOldFormat(const char* szfile)
-{
-	CPostDocument* doc = ui->m_wnd->GetPostDocument();
-	if (doc == nullptr) return false;
-
-	FILE* fp = fopen(szfile, "rt");
-	if (fp == 0) return false;
-
-	Post::FEPostModel& fem = *doc->GetFSModel();
-
-	char szline[256] = { 0 };
-	while (!feof(fp))
-	{
-		if (fgets(szline, 255, fp))
-		{
-			int nstate;
-			float x0, y0, z0, x1, y1, z1;
-			int n = sscanf(szline, "%d%*g%g%g%g%g%g%g", &nstate, &x0, &y0, &z0, &x1, &y1, &z1);
-			if (n == 7)
-			{
-				if ((nstate >= 0) && (nstate < fem.GetStates()))
-				{
-					Post::FEState& s = *fem.GetState(nstate);
-					s.AddLine(vec3f(x0, y0, z0), vec3f(x1, y1, z1));
-				}
-			}
-		}
-	}
-
-	fclose(fp);
-
-	return true;
-}
-
-// helper structure for finding position of vessel fragments
-struct FRAG
-{
-	int		iel;	// element in which tip lies
-	double	r[3];	// iso-coords of tip
-	vec3f	r0;		// reference position of tip
-	double	user_data;
-};
-
-vec3f GetCoordinatesFromFrag(Post::FEPostModel& fem, int nstate, FRAG& a)
-{
-	Post::FEPostMesh& mesh = *fem.GetFEMesh(0);
-	vec3f x[FSElement::MAX_NODES];
-
-	vec3f r0 = a.r0;
-	if (a.iel >= 0)
-	{
-		FEElement_& el = mesh.ElementRef(a.iel);
-		for (int i = 0; i<el.Nodes(); ++i) x[i] = fem.NodePosition(el.m_node[i], nstate);
-		r0 = el.eval(x, a.r[0], a.r[1], a.r[2]);
-	}
-
-	return r0;
-}
-
-// return code:
-// 0 = failed
-// 1 = success
-// 2 = EOF reached before all states were read in
-int CDlgImportLines::ReadAng2Format(const char* szfile)
-{
-	CPostDocument* doc = ui->m_wnd->GetPostDocument();
-	if (doc == nullptr) return 0;
-
-	FILE* fp = fopen(szfile, "rb");
-	if (fp == 0) return 0;
-
-	Post::FEPostModel& fem = *doc->GetFSModel();
-	Post::FEPostMesh& mesh = *fem.GetFEMesh(0);
-
-	// read the magic number
-	unsigned int magic = 0;
-	if (fread(&magic, sizeof(unsigned int), 1, fp) != 1) { fclose(fp); return 0; };
-	if (magic != 0xfdb97531) { fclose(fp); return 0; }
-
-	// read the version number
-	unsigned int version = 0;
-	if (fread(&version, sizeof(unsigned int), 1, fp) != 1) { fclose(fp); return 0; }
-
-	// the flags say if vessels can grow inside a material or not
-	int mats = fem.Materials();
-	vector<bool> flags(mats, true);
-
-	// number of user-defined data fields in line file.
-	int ndataFields = 0;
-
-	switch (version)
-	{
-	case 0: break;	// nothing to do (all materials are candidates)
-	case 1:
-	{
-		// read masks
-		int n = 0;
-		unsigned int masks = 0;
-		if (fread(&masks, sizeof(unsigned int), 1, fp) != 1) { fclose(fp); return 0; }
-		for (int i = 0; i<masks; ++i)
-		{
-			unsigned int mask = 0;
-			if (fread(&mask, sizeof(unsigned int), 1, fp) != 1) { fclose(fp); return 0; }
-			for (int j = 0; j<32; ++j)
-			{
-				bool b = ((mask & (1 << j)) != 0);
-				flags[n++] = b;
-				if (n == mats) break;
-			}
-			if (n == mats) break;
-		}
-	}
-	break;
-	default:
-		fclose(fp); return 0;
-	}
-
-	// store the raw data
-	vector<pair<FRAG, FRAG> > raw;
-
-	// we need to make sure that the mesh' coordinates
-	// are the initial coordinates
-	const int N = mesh.Nodes();
-	vector<vec3d> tmp(N);
-
-	// copy the initial positions to this mesh
-	for (int i = 0; i < N; ++i)
-	{
-		tmp[i] = mesh.Node(i).r;
-		mesh.Node(i).r = to_vec3d(fem.NodePosition(i, 0));
-	}
-
-	// build search tool
-	FEFindElement find(mesh);
-	find.Init(flags);
-
-	int nret = 1;
-
-	int nstate = 0;
-	while (!feof(fp) && !ferror(fp))
-	{
-		if (nstate >= fem.GetStates()) break;
-		Post::FEState& s = *fem.GetState(nstate);
-
-		// this file format only stores incremental changes to the network
-		// so we need to copy all the data from the previous state as well
-		if (nstate > 0)
-		{
-			// copy line data
-			for (int i = 0; i<raw.size(); ++i)
-			{
-				FRAG& a = raw[i].first;
-				FRAG& b = raw[i].second;
-				vec3f r0 = GetCoordinatesFromFrag(fem, nstate, a);
-				vec3f r1 = GetCoordinatesFromFrag(fem, nstate, b);
-
-				// add the line
-				s.AddLine(r0, r1, a.user_data, b.user_data, a.iel, b.iel);
-			}
-		}
-
-		// read number of segments 
-		unsigned int segs = 0;
-		if (fread(&segs, sizeof(unsigned int), 1, fp) != 1) { fclose(fp); nret = 2; break; }
-
-		// read time stamp (is not used right now)
-		float ftime = 0.0f;
-		if (fread(&ftime, sizeof(float), 1, fp) != 1) { fclose(fp); nret = 2; break; }
-
-		// read the segments
-		int nd = 6 + 2 * ndataFields;
-		vector<float> d(nd, 0.f);
-		for (int i = 0; i<segs; ++i)
-		{
-			if (fread(&d[0], sizeof(float), nd, fp) != nd) { fclose(fp); nret = 2; break; }
-
-			// store the raw coordinates
-			float* c = &d[0];
-			vec3f a0 = vec3f(c[0], c[1], c[2]); c += 3 + ndataFields;
-			vec3f b0 = vec3f(c[0], c[1], c[2]);
-
-			float va = ftime, vb = ftime;
-			if (ndataFields > 0)
-			{
-				va = d[3];
-				vb = d[6 + ndataFields];
-			}
-
-			FRAG a, b;
-			a.user_data = va;
-			b.user_data = vb;
-			if (find.FindElement(a0, a.iel, a.r) == false) a.iel = -1;
-			if (find.FindElement(b0, b.iel, b.r) == false) b.iel = -1;
-			raw.push_back(pair<FRAG, FRAG>(a, b));
-
-			// convert them to global coordinates
-			vec3f r0 = GetCoordinatesFromFrag(fem, nstate, a);
-			vec3f r1 = GetCoordinatesFromFrag(fem, nstate, b);
-
-			// add the line data
-			s.AddLine(r0, r1, va, vb, a.iel, b.iel);
-		}
-		if (nret != 1) break;
-
-		// next state
-		nstate++;
-	}
-	fclose(fp);
-
-	// restore mesh' nodal positions
-	for (int i = 0; i < N; ++i) mesh.Node(i).r = tmp[i];
-
-	// all done
-	return nret;
-}
-
-=======
->>>>>>> fa721513
 //=============================================================================
 
 class CDlgImportPointsUI
