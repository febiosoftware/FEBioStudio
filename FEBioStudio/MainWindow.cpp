/*This file is part of the FEBio Studio source code and is licensed under the MIT license
listed below.

See Copyright-FEBio-Studio.txt for details.

Copyright (c) 2021 University of Utah, The Trustees of Columbia University in
the City of New York, and others.

Permission is hereby granted, free of charge, to any person obtaining a copy
of this software and associated documentation files (the "Software"), to deal
in the Software without restriction, including without limitation the rights
to use, copy, modify, merge, publish, distribute, sublicense, and/or sell
copies of the Software, and to permit persons to whom the Software is
furnished to do so, subject to the following conditions:

The above copyright notice and this permission notice shall be included in all
copies or substantial portions of the Software.

THE SOFTWARE IS PROVIDED "AS IS", WITHOUT WARRANTY OF ANY KIND, EXPRESS OR
IMPLIED, INCLUDING BUT NOT LIMITED TO THE WARRANTIES OF MERCHANTABILITY,
FITNESS FOR A PARTICULAR PURPOSE AND NONINFRINGEMENT. IN NO EVENT SHALL THE
AUTHORS OR COPYRIGHT HOLDERS BE LIABLE FOR ANY CLAIM, DAMAGES OR OTHER
LIABILITY, WHETHER IN AN ACTION OF CONTRACT, TORT OR OTHERWISE, ARISING FROM,
OUT OF OR IN CONNECTION WITH THE SOFTWARE OR THE USE OR OTHER DEALINGS IN THE
SOFTWARE.*/

#include "stdafx.h"
#include "MainWindow.h"
#include "ui_mainwindow.h"
#include "GLView.h"
#include "ImageSliceView.h"
#include "ModelFileReader.h"
#include <QApplication>
#include <QRegularExpression>
#include <QtCore/QSettings>
#include <QtCore/QDir>
#include <QtCore/QStandardPaths>
#include <QMessageBox>
#include <QDirIterator>
#include <QPushButton>
#include <QDesktopServices>
#include <QtCore/QMimeData>
#include <FSCore/FSObject.h>
#include <QtCore/QTimer>
#include <QFileDialog>
#include <QTimer>
#include "DocTemplate.h"
#include "CreatePanel.h"
#include "FileThread.h"
#include "GLHighlighter.h"
#include <QStyleFactory>
#include <QStyleHints>
#include "GraphWindow.h"
#include <PostGL/GLModel.h>
#include "DlgWidgetProps.h"
#include <FEBio/FEBioExport25.h>
#include <FEBio/FEBioExport3.h>
#include <FEBio/FEBioExport4.h>
#include "FEBioJob.h"
#include <FSCore/FSDir.h>
#include <QInputDialog>
#include <QUuid>
#include "DlgCheck.h"
#include "IconProvider.h"
#include "SSHHandler.h"
#include "Encrypter.h"
#include "DlgImportXPLT.h"
#include "Commands.h"
#include <XPLTLib/xpltFileReader.h>
#include <GeomLib/GModel.h>
#include "DocManager.h"
#include "PostDocument.h"
#include "ModelDocument.h"
#include "TextDocument.h"
#include "XMLDocument.h"
#include "PostSessionFile.h"
#include "units.h"
#include "version.h"
#include "DlgStartThread.h"
#include <PostLib/VTKImport.h>
#include <PostLib/FELSDYNAPlot.h>
#include <PostLib/FELSDYNAimport.h>
#include <PostLib/FESTLimport.h>
#include "ImageThread.h"
#ifdef HAS_LIBZIP
#include "ZipFiles.h"
#endif
#include "welcomePage.h"
#include <PostLib/Palette.h>
#include <ImageLib/SITKImageSource.h>
#include <PostGL/GLColorMap.h>
#include <PostLib/ColorMap.h>
#include <GLWLib/convert.h>
#include <GLWLib/GLLabel.h>
#include <GLWLib/GLTriad.h>
#include <GLWLib/GLSafeFrame.h>
#include <GLWLib/GLLegendBar.h>
#include <FEBioLink/FEBioClass.h>
#include <FEBioLink/FEBioInit.h>
#include <qmenu.h>
#include <GLLib/GLViewSettings.h>
#include "GLModelScene.h"
#include <FEBioApp/FEBioAppDocument.h>
#include <FEBioMonitor/FEBioMonitorDoc.h>
#include <FEBioMonitor/FEBioReportDoc.h>
#include "RemoteJob.h"
#include "DlgRemoteProgress.h"
#include <FSCore/FSLogger.h>

extern GLColor col[];

class FSMainWindowOutput : public FSLogOutput
{
public:
	FSMainWindowOutput(CMainWindow* w) : wnd(w) {}

	void Write(const std::string& s) override
	{
		if (wnd) wnd->AddLogEntry(QString::fromStdString(s));
	}

private:
	CMainWindow* wnd;
};

CMainWindow*	CResource::m_wnd = nullptr;

void CResource::Init(CMainWindow* wnd) { m_wnd = wnd; }

QIcon CResource::Icon(const QString& iconName)
{
	assert(m_wnd);
	return CIconProvider::GetIcon(iconName);
}

//-----------------------------------------------------------------------------
CMainWindow* CMainWindow::m_mainWnd = nullptr;

//-----------------------------------------------------------------------------
CMainWindow* CMainWindow::GetInstance()
{
	return m_mainWnd;
}

//-----------------------------------------------------------------------------
CMainWindow::CMainWindow(bool reset, QWidget* parent) : QMainWindow(parent), ui(new Ui::CMainWindow)
{
	m_mainWnd = this;

#ifdef LINUX
	// Set locale to avoid issues with reading and writing feb files in other languages.
	std::locale::global(std::locale::classic());
#endif

	m_DocManager = new CDocManager(this);

	m_fileThread = nullptr;

	CResource::Init(this);

	CActiveSelection::SetMainWindow(this);

	setDockOptions(dockOptions() | QMainWindow::AllowNestedDocks | QMainWindow::GroupedDragging);

	// update the Post palette to match PreView's
	Post::CPaletteManager& PM = Post::CPaletteManager::GetInstance();

	Post::CPalette pal("preview");
	for (int i = 0; i < GMaterial::MAX_COLORS; ++i)
	{
		GLColor c = col[i];
		GLColor glc(c.r, c.g, c.b);
		pal.AddColor(glc);
	}

	PM.AddPalette(pal);
	PM.SetCurrentIndex(PM.Palettes() - 1);

	// Instantiate IconProvider singleton
	CIconProvider::Instantiate(devicePixelRatio());

	// setup the GUI
	ui->setupUi(this);

	// read the settings
	if (reset == false)
	{
		readSettings();
	}
	else
	{
		// Add the default launch configuration
		ui->m_launch_configs.push_back(new CDefaultLaunchConfig("Default"));
	}

	// allow drop events
	setAcceptDrops(true);

	// make sure the file viewer is visible
	ui->showFileViewer();

	// show the welcome page
	ShowWelcomePage();

	// update the UI configuration
	UpdateUIConfig();

	// load templates
	TemplateManager::Init();

	// configure FEBio library
	if (ui->m_settings.loadFEBioConfigFile)
	{
		std::string fileName = ui->m_settings.febioConfigFileName.toStdString();
		FSDir dir(fileName);
		std::string filepath = dir.expandMacros();
		FEBio::ConfigureFEBio(filepath.c_str());
	}

	// Start AutoSave Timer
	ui->m_autoSaveTimer = new QTimer(this);
	QObject::connect(ui->m_autoSaveTimer, &QTimer::timeout, this, &CMainWindow::autosave);
	if (ui->m_settings.autoSaveInterval > 0)
	{
		ui->m_autoSaveTimer->start(ui->m_settings.autoSaveInterval * 1000);
	}

	// Auto Update Check
	if(ui->m_updaterPresent)
	{
		QObject::connect(&ui->m_updateWidget, &CUpdateWidget::ready, this, &CMainWindow::autoUpdateCheck);
		ui->m_updateWidget.checkForUpdate();
	}

	FSLogger::SetOutput(new FSMainWindowOutput(this));
}

//-----------------------------------------------------------------------------
CMainWindow::~CMainWindow()
{
	// delete document
	delete m_DocManager;
	delete ui;
}

//-----------------------------------------------------------------------------
// clear command stack on save
bool CMainWindow::clearCommandStackOnSave() const
{
	return ui->m_settings.clearUndoOnSave;
}

//-----------------------------------------------------------------------------
// set clear command stack on save
void CMainWindow::setClearCommandStackOnSave(bool b)
{
	ui->m_settings.clearUndoOnSave = b;
}

//-----------------------------------------------------------------------------
void CMainWindow::UpdateTitle()
{
	QString title;
	QString projectName = ProjectName();
	if (projectName.isEmpty() == false)
	{
		title = projectName;
	}

	GLScreenRecorder& recorder = GetGLView()->GetScreenRecorder();
	if (recorder.HasRecording())
	{
		RECORDING_STATE state = recorder.GetRecordingState();
		switch (state)
		{
		case RECORDING_STATE::PAUSED   : title += " (RECORDING PAUSED)"; break;
		case RECORDING_STATE::RECORDING: title += " (RECORDING)"; break;
		case RECORDING_STATE::STOPPED  : title += " (RECORDING STOPPED)"; break;
		}
	}

	if (ui->m_jobManager->IsJobRunning())
	{
		CFEBioJob* job = CFEBioJob::GetActiveJob(); assert(job);
		if (job)
		{
			string name = job->GetName();
			title += " [ RUNNING: " + QString::fromStdString(name);
			if (job->HasProgress())
			{
				int pct = (int) job->GetProgress();
				title += " (" + QString::number(pct) + "%)";
			}
			title += "]";
		}
	}
	
	setWindowTitle(title);
}

//-----------------------------------------------------------------------------
//! update the tab's text
void CMainWindow::UpdateTab(CDocument* doc)
{
	if (doc == nullptr) return;

	QString tabTitle = QString::fromStdString(doc->GetDocTitle());
	if (doc->IsModified()) tabTitle += "*";

	CFEBioJob* activeJob = CFEBioJob::GetActiveJob();
	if (activeJob && (activeJob->GetDocument() == doc)) tabTitle += "[running]";

	QString tabTooltip = QString::fromStdString(doc->GetDocFilePath());

	ui->centralWidget->SetDocumentTabText(doc, tabTitle, tabTooltip);

	ui->fileViewer->Update();
}

bool CMainWindow::usingDarkTheme() const
{
	return (qApp->styleHints()->colorScheme() == Qt::ColorScheme::Dark);
}

//-----------------------------------------------------------------------------
void CMainWindow::on_clearProject()
{
	if (ui->m_project.IsEmpty()) return;

	if (QMessageBox::question(this, "Clear Project", "Are you sure you want to clear the current project?\nThis cannot be undone.") == QMessageBox::Yes)
	{
		ui->m_project.Clear();
		ui->fileViewer->Update();
		UpdateTitle();
	}
}

//-----------------------------------------------------------------------------
void CMainWindow::on_closeProject()
{
	ui->m_project.Close();
	ui->fileViewer->Update();
	UpdateTitle();
}

//-----------------------------------------------------------------------------
void CMainWindow::on_closeFile(const QString& file)
{
	CDocument* doc = FindDocument(file.toStdString());
	if (doc)
	{
		CloseView(doc);
		ui->fileViewer->Update();
		UpdateTitle();
	}
}

//-----------------------------------------------------------------------------
void CMainWindow::on_addToProject(const QString& file)
{
	ui->m_project.AddFile(file);
	ui->fileViewer->Update();
	UpdateTitle();
}

//-----------------------------------------------------------------------------
void CMainWindow::on_txtedit_textChanged()
{
	QTextDocument* qtxt = ui->centralWidget->txtEdit->textDocument();
	if (qtxt == nullptr) return;

	CTextDocument* txtDoc = dynamic_cast<CTextDocument*>(GetDocument());
	if (txtDoc && txtDoc->IsValid() && (txtDoc->IsModified() == false))
	{
		if ((txtDoc->GetText() == qtxt))
		{
			txtDoc->SetModifiedFlag(qtxt->isModified());
			UpdateTab(txtDoc);
		}
	}

    CXMLDocument* xmlDoc = dynamic_cast<CXMLDocument*>(GetDocument());
	if (xmlDoc && xmlDoc->IsValid() && (xmlDoc->IsModified() == false))
	{
        xmlDoc->SetModifiedFlag(qtxt->isModified());
        UpdateTab(xmlDoc);
	}		
}

//-----------------------------------------------------------------------------
void CMainWindow::on_xmlTree_modelEdited()
{
    CXMLDocument* xmlDoc = dynamic_cast<CXMLDocument*>(GetDocument());
	if (xmlDoc && xmlDoc->IsValid() && (xmlDoc->IsModified() == false))
	{
        xmlDoc->SetModifiedFlag();
        UpdateTab(xmlDoc);
	}
}

//-----------------------------------------------------------------------------
void CMainWindow::on_htmlview_anchorClicked(const QUrl& link)
{
	QString ref = link.toString();
	if      (ref == "#new") on_actionNewModel_triggered();
	else if (ref == "#newproject") on_actionNewProject_triggered();
	else if (ref == "#open") on_actionOpen_triggered();
	else if (ref == "#openproject") on_actionOpenProject_triggered();
	else if (ref == "#febio") on_actionFEBioURL_triggered();
	else if (ref == "#help") on_actionFEBioResources_triggered();
	else if (ref == "#forum") on_actionFEBioForum_triggered();
	else if (ref == "#update") on_actionUpdate_triggered();
    else if (ref.contains("#http"))
    {
        QString temp = link.toString().replace("#http", "https://");

        QDesktopServices::openUrl(QUrl(temp));
    }
    else if (ref == "#bugreport") on_actionBugReport_triggered();
	else
	{
		string s = ref.toStdString();
		const char* sz = s.c_str();
		if (strncmp(sz, "#recent_", 8) == 0)
		{
			int n = atoi(sz + 8);

			QStringList recentFiles = GetRecentFileList();
			OpenFile(recentFiles.at(n));
		}
		if (strncmp(sz, "#recentproject_", 15) == 0)
		{
			int n = atoi(sz + 15);

			QStringList recentProjects = GetRecentProjectsList();
			OpenFile(recentProjects.at(n));
		}
	}
}

//-----------------------------------------------------------------------------
// Read a file asynchronously
// doc        : the document that is being modified 
// fileName   : the file name of the file that is read
// fileReader : the object that reads the file's content
// flags      : flags indicating what to do after the file is read
void CMainWindow::ReadFile(CDocument* doc, const QString& fileName, FileReader* fileReader, int flags)
{
	m_fileQueue.push_back(QueuedFile(doc, fileName, fileReader, flags));
	ReadNextFileInQueue();
}

void CMainWindow::OpenFile(const QString& filePath, bool showLoadOptions, bool openExternal, bool openInThread)
{
	// stop any animation
	if (ui->m_isAnimating) ui->postToolBar->CheckPlayButton(false);

	if(filePath.startsWith("fbs://"))
	{
		ui->databasePanel->OpenLink(filePath);
		ui->databasePanel->Raise();
		return;
	}

	// convert to native separators
	QString fileName = QDir::toNativeSeparators(filePath);

	// check to extension to see what to do
	QString ext = QFileInfo(fileName).suffix();
	if ((ext.compare("fs2", Qt::CaseInsensitive) == 0) ||
		(ext.compare("fsm", Qt::CaseInsensitive) == 0) ||
		(ext.compare("prv", Qt::CaseInsensitive) == 0) ||
		(ext.compare("fsprj", Qt::CaseInsensitive) == 0))
	{
		OpenDocument(fileName);
	}
	else if ((ext.compare("xplt", Qt::CaseInsensitive) == 0) ||
		     (ext.compare("vtk" , Qt::CaseInsensitive) == 0) ||
		     (ext.compare("vtu" , Qt::CaseInsensitive) == 0) ||
		     (ext.compare("vtm" , Qt::CaseInsensitive) == 0) ||
		     (ext.compare("k"   , Qt::CaseInsensitive) == 0) ||
		     (ext.compare("stl" , Qt::CaseInsensitive) == 0) ||
		     (ext.compare("fsps", Qt::CaseInsensitive) == 0))
	{
		// load the post file
		OpenPostFile(fileName, nullptr, showLoadOptions, openInThread);
	}
	else if (ext.compare("feb", Qt::CaseInsensitive) == 0)
	{
		// ask user if (s)he wants to open the feb as a model or as a file. 
		QMessageBox box;
		box.setText("How would you like to open this file?");
		QPushButton* importButton = box.addButton("Import as Model", QMessageBox::AcceptRole);
		QPushButton* textButton = box.addButton("Edit XML", QMessageBox::YesRole);
		box.addButton(QMessageBox::Cancel);
		box.setDefaultButton(importButton);

		box.exec();

		if(box.clickedButton() == importButton)
		{
			// load the feb file
			OpenFEModel(fileName);
		}
		else if(box.clickedButton() == textButton)
		{
			// open a text editor
			OpenFEBioFile(fileName);
		}
	}
	else if (ext.compare("fex", Qt::CaseInsensitive) == 0)
	{
		OpenFEBioAppFile(fileName);
	}
	else if ((ext.compare("inp", Qt::CaseInsensitive) == 0) ||
		     (ext.compare("n"  , Qt::CaseInsensitive) == 0) ||
		     (ext.compare("dyn", Qt::CaseInsensitive) == 0) ||
		     (ext.compare("key", Qt::CaseInsensitive) == 0))
	{
		OpenFEModel(fileName);
	}
	else if (ext.compare("prj", Qt::CaseInsensitive) == 0)
	{
		// Extract the project archive and open it
		ImportProjectArchive(fileName);
	}
	else if (ext.compare("fsp", Qt::CaseInsensitive) == 0)
	{
		OpenProject(fileName);
	}
	else if (ext.isEmpty() && (openExternal == true))
	{
		// Assume this is an LSDYNA database
		OpenPostFile(fileName, nullptr, showLoadOptions);
	}
	else if ((ext.compare("txt", Qt::CaseInsensitive) == 0) ||
			 (ext.compare("log", Qt::CaseInsensitive) == 0) ||
			 (ext.compare("h"  , Qt::CaseInsensitive) == 0) ||
			 (ext.compare("cpp", Qt::CaseInsensitive) == 0) ||
			 (ext.compare("hpp", Qt::CaseInsensitive) == 0))
	{
		OpenTextFile(fileName);
	}
	else if (ext == "remote")
	{
		OpenRemoteFile(fileName);
	}
	else if (openExternal)
	{
		// Open any other files (e.g. log files) with the system's associated program
		QDesktopServices::openUrl(QUrl::fromLocalFile(fileName));
		//		assert(false);
		//		QMessageBox::critical(this, "FEBio Studio", "Does not compute!");
	}
}

//-----------------------------------------------------------------------------
void CMainWindow::ReadFile(QueuedFile& qfile)
{
	// if this is a reload, clear the document
	if (qfile.m_doc && (qfile.m_flags & QueuedFile::RELOAD_DOCUMENT))
	{
		qfile.m_doc->Clear();
		Update(nullptr, true);
	}

	// read the file, either threaded or directly
	if (qfile.m_flags & QueuedFile::NO_THREAD)
	{
		bool bret = false;
		QString errorString;
		if (qfile.m_fileReader == nullptr)
		{
			AddLogEntry("Don't know how to read file.");
		}
		else
		{
			string sfile = qfile.m_fileName.toStdString();
			bret = qfile.m_fileReader->Load(sfile.c_str());
			std::string err = qfile.m_fileReader->GetErrorString();
			errorString = QString::fromStdString(err);
		}
		finishedReadingFile(bret, qfile, errorString);
	}
	else
	{
		assert(m_fileThread == nullptr);
		m_fileThread = new CFileThread(this, qfile);
		m_fileThread->start();
		ui->statusBar->showMessage(QString("Reading file %1 ...").arg(qfile.m_fileName));
		ui->progressBar->setRange(0, 100);
		ui->progressBar->setValue(0);
		ui->statusBar->addPermanentWidget(ui->progressBar);
		ui->progressBar->show();
		AddLogEntry(QString("Reading file %1 ... ").arg(qfile.m_fileName));
		QTimer::singleShot(100, this, SLOT(checkFileProgress()));
	}
}

//-----------------------------------------------------------------------------
// read a list of files
void CMainWindow::ImportFiles(const QStringList& files)
{
	CDocument* doc = GetDocument();
	if (doc == nullptr)
	{
		QMessageBox::critical(this, "Import Files", "No active document.");
		return;
	}

	// set the queue
	for (int i = 0; i < files.size(); ++i)
	{
		QString fileName = files[i];

		// see if this file actually exists
		if (files.size() == 1)
		{
			QFileInfo fi(fileName);
			if (fi.exists() == false)
			{
				QString msg = QString("Failed reading file\n%1\nThe file does not exist.").arg(fileName);
				AddLogEntry(msg);
				QMessageBox::critical(this, "Import Geometry", msg);
				return;
			}
		}

		FileReader* fileReader = CreateFileReader(fileName);
		if (fileReader)
		{
			m_fileQueue.push_back(QueuedFile(doc, fileName, fileReader, 0));
		}
		else
		{
			AddLogEntry(QString("Don't know how to read: %1\n").arg(fileName));
			if (files.size() == 1)
			{
				QMessageBox::critical(this, "Import Geometry", "Don't know how to read this file.");
				return;
			}
		}
	}

	// start the process
	ReadNextFileInQueue();

	for (int i=0; i<files.count(); ++i)
		ui->addToRecentGeomFiles(files[i]);
}

#ifdef HAS_LIBZIP
//-----------------------------------------------------------------------------
// Import Project
void CMainWindow::ImportProjectArchive(const QString& fileName)
{
	QFileInfo fileInfo(fileName);

	// get the parent directory's name
	QString parentDirName = fileInfo.path();

	// create folder in which to unzip
	QDir parentDir(parentDirName);
	parentDir.mkdir(fileInfo.completeBaseName());
	QString destDir = parentDirName + "/" + fileInfo.completeBaseName();

	// extract files
	QStringList extractedFiles = extractAllFiles(fileName, destDir);

	// open first .fsprj file
	bool found = false;
	for(QString str : extractedFiles)
	{
		if(QFileInfo(str).suffix().compare("fsprj", Qt::CaseInsensitive) == 0)
		{
			found = true;
			OpenDocument(str);
			break;
		}
	}

	if(!found)
	{
		for(QString str : extractedFiles)
			{
				if(QFileInfo(str).suffix().compare("feb", Qt::CaseInsensitive) == 0)
				{
					found = true;
					OpenFEModel(str);
					break;
				}
			}
	}
}
#else
void CMainWindow::ImportProjectArchive(const QString& fileName) {}
#endif

//-----------------------------------------------------------------------------
void CMainWindow::ReadNextFileInQueue()
{
	// If a file is being processed, just wait
	if (m_fileThread) return;

	// make sure we have a file
	if (m_fileQueue.empty()) return;

	// get the next file name
	QueuedFile nextFile = m_fileQueue[0];

	// remove the last file that was read
	m_fileQueue.erase(m_fileQueue.begin());

	// start reading the file
	ReadFile(nextFile);
}

//-----------------------------------------------------------------------------
// Open a project
bool CMainWindow::OpenProject(const QString& projectFile)
{
	bool b = ui->m_project.Open(projectFile);
	if (b == false)
	{
		QMessageBox::critical(this, "ERROR", "Failed to open the project file.");
		return false;
	}

	ui->fileViewer->Update();
	ui->addToRecentProjects(projectFile);
	ui->fileViewer->parentWidget()->show();
	ui->fileViewer->parentWidget()->raise();
	UpdateTitle();

	CloseWelcomePage();

	return b;
}

//-----------------------------------------------------------------------------
void CMainWindow::OpenDocument(const QString& fileName)
{
	QString filePath = QDir::toNativeSeparators(QDir::cleanPath(fileName));

	// Stop the timer if it's running
	if (ui->m_isAnimating) ui->m_isAnimating = false;

	// see if the file is already open
	int docs = m_DocManager->Documents();
	for (int i = 0; i < docs; ++i)
	{
		CDocument* doc = m_DocManager->GetDocument(i);
		std::string sfile = doc->GetDocFilePath();
		QString fileName_i = QString::fromStdString(sfile);
		if (filePath == fileName_i)
		{
			ui->centralWidget->tab->setCurrentIndex(i);
			QApplication::alert(this);
			return;
		}
	}

	// create a new document
	CModelDocument* doc = new CModelDocument(this);
	doc->SetDocFilePath(filePath.toStdString());

	// create a model file reader
	ModelFileReader* reader = new ModelFileReader(doc);

	// try to open the file
	string sfile = filePath.toStdString();
	if (reader->Open(sfile.c_str()) == false)
	{
		QMessageBox::critical(this, "FEBio Studio", QString("Failed to open file:\n%1").arg(filePath));
		delete reader;
		delete doc;
		return;
	}

	// get the file version
	int fileVersion = reader->GetFileVersion();

	// some checks on the file version
	if (fileVersion < MIN_FSM_VERSION)
	{
		QMessageBox::critical(this, "FEBio Studio", "This files uses an unsupported format and cannot be read in.");
		delete reader;
		delete doc;
		return;
	}

	if (fileVersion > SAVE_VERSION)
	{
		QMessageBox::critical(this, "FEBio Studio", "This file requires a newer version of FEBio Studio.");
		delete reader;
		delete doc;
		return;
	}

	if (fileVersion < FBS2_FILE)
	{
		int majv = FBS_MAJOR_VERSION(fileVersion);
		int minv = FBS_MINOR_VERSION(fileVersion);

		QString msg = QString("This file was created with an older version of FEBio Studio and needs to be converted.\nDo you wish to continue?\n(File version: %1.%2)").arg(majv).arg(minv);
		if (QMessageBox::question(this, "FEBio Studio", msg) != QMessageBox::Yes)
		{
			delete reader;
			delete doc;
			return;
		}
	}

	// we need to make this the active document
	CDocument::SetActiveDocument(doc);

	// start reading the file
	ReadFile(doc, filePath, reader, QueuedFile::NEW_DOCUMENT);

	// add file to recent list
	ui->addToRecentFiles(filePath);

	// Check if there is a more recent autosave of this file
	if(doc->loadPriorAutoSave())
	{
		int answer = QMessageBox::question(this, "FEBio Studio",
				"An autosave more recent than this file was found.\n\nWould you like to load it?",
				QMessageBox::Yes | QMessageBox::No);

		if(answer == QMessageBox::Yes)
		{
			CModelDocument* docAutoSave = new CModelDocument(this);
			ReadFile(docAutoSave, doc->GetAutoSaveFilePath().c_str(), new ModelFileReader(docAutoSave), QueuedFile::AUTO_SAVE_RECOVERY);
		}
		else
		{
			int answer2 = QMessageBox::question(this, "FEBio Studio",
					"Would you like to delete this autosave?",
					QMessageBox::Yes | QMessageBox::No);

			if(answer2 == QMessageBox::Yes)
			{
				QFile autoSave(doc->GetAutoSaveFilePath().c_str());

				if(autoSave.exists()) autoSave.remove();
			}
		}
	}
}

//! add a document 
void CMainWindow::AddDocument(CDocument* doc)
{
	// add it to the doc manager
	m_DocManager->AddDocument(doc);

	// make it the active one
	SetActiveDocument(doc);

	// add it to the project
	CModelDocument* modelDoc = dynamic_cast<CModelDocument*>(doc);
	if (modelDoc && (modelDoc->GetDocFilePath().empty() == false))
	{
		ui->m_project.AddFile(QString::fromStdString(modelDoc->GetDocFilePath()));
		ui->fileViewer->Update();
	}
}

//-----------------------------------------------------------------------------
bool compare_filename(const std::string& file1, const std::string& file2)
{
	if (file1.size() != file2.size()) return false;

	int l = (int)file1.size();
	for (int i = 0; i < l; ++i)
	{
		char c1 = file1[i];
		char c2 = file2[i];

		if ((c1 == '/') || (c1 == '\\'))
		{
			if ((c2 != '/') && (c2 != '\\')) return false;
		}
		else if (c1 != c2) return false;
	}

	return true;
}

//-----------------------------------------------------------------------------
CDocument* CMainWindow::FindDocument(const std::string& filePath)
{
	for (int i = 0; i < m_DocManager->Documents(); ++i)
	{
		CDocument* doc = m_DocManager->GetDocument(i);
		std::string file_i = doc->GetDocFilePath();
		if (compare_filename(filePath, file_i)) return doc;
	}
	return nullptr;
}

//-----------------------------------------------------------------------------
bool CMainWindow::CreateNewProject(QString fileName)
{
	// close the existing project
	ui->m_project.Close();

	// try to create a new project
	bool ret = ui->m_project.Save(fileName);

	if (ret) ui->addToRecentProjects(fileName);

	ui->fileViewer->parentWidget()->show();
	ui->fileViewer->parentWidget()->raise();

	return ret;
}

void CMainWindow::OpenRemoteFile(const QString& remoteFileName)
{
	// make sure this is a remote file
	QFileInfo fi(remoteFileName);
	if (fi.suffix() != "remote") return;

	QFile f(remoteFileName);
	if (!f.open(QIODevice::ReadOnly | QIODevice::Text)) return;
	QString s(f.readAll());
	f.close();

	// should be the name of a launch configuration
	CLaunchConfig* lc = ui->findLaunchConfig(s.toStdString());
	if (lc == nullptr) return;

	// strip the ".remote" suffix
	QString fileName = remoteFileName.chopped(7);
	QFileInfo fi2(fileName);

	// go get the file
	std::unique_ptr<CRemoteJob> tmp(new CRemoteJob(nullptr, lc, this));
	CDlgRemoteProgress dlg(tmp.get(), this, false, fileName);
	dlg.exec();

	// now delete the .remote file
	QDir dir;
	dir.remove(remoteFileName);

	// and finally try to open file
	OpenFile(fileName);
}

//! Open a plot file
void CMainWindow::OpenPostFile(const QString& fileName, CModelDocument* modelDoc, bool showLoadOptions, bool openInThread)
{
	// see if this file is already open
	CPostDocument* doc = dynamic_cast<CPostDocument*>(FindDocument(fileName.toStdString()));
	if (doc == nullptr)
	{
		doc = new CPostDocument(this, modelDoc);

		QString ext = QFileInfo(fileName).suffix();
		if (ext.compare("xplt", Qt::CaseInsensitive) == 0)
		{
			xpltFileReader* xplt = new xpltFileReader(doc->GetFSModel());
			if (showLoadOptions)
			{
				CDlgImportXPLT dlg(this);
				if (dlg.exec())
				{
					xplt->SetReadStateFlag(dlg.m_nop);
					xplt->SetReadStatesList(dlg.m_item);
				}
				else
				{
					delete doc;
					return;
				}
			}
			doc->SetFileReader(xplt);
			int flags = QueuedFile::NEW_DOCUMENT;
			if (!openInThread) flags |= QueuedFile::NO_THREAD;
			ReadFile(doc, fileName, doc->GetFileReader(), flags);

			// add file to recent list
			ui->addToRecentFiles(fileName);
		}
		else if (ext.compare("vtk", Qt::CaseInsensitive) == 0)
		{
			Post::VTKImport* vtk = new Post::VTKImport(doc->GetFSModel());
			ReadFile(doc, fileName, vtk, QueuedFile::NEW_DOCUMENT);
		}
		else if (ext.compare("vtu", Qt::CaseInsensitive) == 0)
		{
			Post::VTUImport* vtu = new Post::VTUImport(doc->GetFSModel());
			ReadFile(doc, fileName, vtu, QueuedFile::NEW_DOCUMENT);
		}
		else if (ext.compare("vtm", Qt::CaseInsensitive) == 0)
		{
			Post::VTMImport* vtm = new Post::VTMImport(doc->GetFSModel());
			ReadFile(doc, fileName, vtm, QueuedFile::NEW_DOCUMENT);
		}
		else if (ext.compare("fsps", Qt::CaseInsensitive) == 0)
		{
			PostSessionFileReader* fsps = new PostSessionFileReader(doc);
			ReadFile(doc, fileName, fsps, QueuedFile::NEW_DOCUMENT);

			// add file to recent list
			ui->addToRecentFiles(fileName);
		}
		else if (ext.compare("k", Qt::CaseInsensitive) == 0)
		{
			Post::FELSDYNAimport* reader = new Post::FELSDYNAimport(doc->GetFSModel());
			ReadFile(doc, fileName, reader, QueuedFile::NEW_DOCUMENT);
		}
		else if (ext.compare("stl", Qt::CaseInsensitive) == 0)
		{
			Post::FESTLimport* reader = new Post::FESTLimport(doc->GetFSModel());
			ReadFile(doc, fileName, reader, QueuedFile::NEW_DOCUMENT);
		}
		else if (ext.isEmpty())
		{
			// Assume this is an LSDYNA database
			Post::FELSDYNAPlotImport* lsdyna = new Post::FELSDYNAPlotImport(doc->GetFSModel());
			ReadFile(doc, fileName, lsdyna, QueuedFile::NEW_DOCUMENT);
		}
	}
	else
	{
		ReadFile(doc, fileName, doc->GetFileReader(), QueuedFile::RELOAD_DOCUMENT);
	}
}

//-----------------------------------------------------------------------------
//! get the mesh mode
int CMainWindow::GetMeshMode()
{
	if (ui->buildPanel->IsEditPanelVisible()) return MESH_MODE_SURFACE;
	else return MESH_MODE_VOLUME;
}

//-----------------------------------------------------------------------------
void CMainWindow::checkFileProgress()
{
	float f = 1.f;
	if (m_fileThread) f = m_fileThread->getFileProgress();
	else return;

	int n = (int)(100.f*f);
	ui->progressBar->setValue(n);
	if (f < 1.0f) QTimer::singleShot(100, this, SLOT(checkFileProgress()));
}

//-----------------------------------------------------------------------------
void CMainWindow::on_finishedReadingFile(bool success, const QString& errorString)
{
	assert(m_fileThread);
	if (m_fileThread == nullptr) return;
	QueuedFile qfile = m_fileThread->GetFile();
	m_fileThread = nullptr;
	finishedReadingFile(success, qfile, errorString);
}

//-----------------------------------------------------------------------------
void CMainWindow::finishedReadingFile(bool success, QueuedFile& file, const QString& errorString)
{
	ui->statusBar->clearMessage();
	ui->statusBar->removeWidget(ui->progressBar);

	if (success == false)
	{
		if (m_fileQueue.empty())
		{
			QString err = QString("Failed reading file :\n%1\n\nERROR: %2").arg(file.m_fileName).arg(errorString);
			QMessageBox::critical(this, "FEBio Studio", err);
		}

		QString err = QString("FAILED:\n%1\n").arg(errorString);
		AddLogEntry(err);

		// if this was a new document, we need to delete the document
		if (file.m_flags & QueuedFile::NEW_DOCUMENT)
		{
			delete file.m_doc;
		}

		// reset the active document
		CDocument::SetActiveDocument(GetDocument());

		return;
	}
	else
	{
		if (errorString.isEmpty() == false)
		{
			if (m_fileQueue.empty())
			{
				QStringList stringList = errorString.split(QRegularExpression("[\r\n]"), Qt::SkipEmptyParts);
				QString err = QString("Warnings were generated while reading the file:\n%1\n\n").arg(file.m_fileName);

				err += QString("IMPORTANT: The file may NOT have been read in correctly. Please check for errors!\n\n");

				err += "WARNINGS:\n";
				int n = stringList.size();
				if (n > 10) n = 10;
				for (int i=0; i<n; ++i)
				{
					err += QString("%1\n").arg(stringList[i]);
				}
				if (stringList.size() > n)
				{
					err += QString("\n(Additional warnings on Output panel)");
				} 


				QMessageBox::information(this, "FEBio Studio", err);
			}
			AddLogEntry("success!\n");
			AddLogEntry("Warnings were generated:\n");
			AddLogEntry(errorString);
			AddLogEntry("\n");
		}
		else
		{
			AddLogEntry("success!\n");
		}

		// if this was a new document, make it the active one 
		if (file.m_flags & QueuedFile::NEW_DOCUMENT)
		{
			CGLDocument* doc = dynamic_cast<CGLDocument*>(file.m_doc); assert(doc);
			doc->SetFileReader(file.m_fileReader);
			if (doc->GetDocFilePath().empty())
			{
				doc->SetDocFilePath(file.m_fileName.toStdString());

				QFileInfo fi(file.m_fileName);
				QString path = fi.absolutePath();
				SetCurrentFolder(path);
			}
			bool b = doc->Initialize();
			if (b == false)
			{
				AddLogEntry("Document initialization failed!\n");
			}
			AddDocument(doc);

			Units::SetUnitSystem(doc->GetUnitSystem());

			// for fsprj files we set the "project" directory. 
			FSDir path(file.m_fileName.toStdString());
			if (path.fileExt() == "fsprj")
			{
				FSDir::setMacro("ProjectDir", ".");
			}
			else ui->addToRecentFiles(file.m_fileName);

			CCommandLogger::Log({ "open", file.m_fileName });
		}
		else if (file.m_flags & QueuedFile::RELOAD_DOCUMENT)
		{
			CDocument* doc = file.m_doc; assert(doc);
			bool b = doc->Initialize();
			if (b == false)
			{
				AddLogEntry("File could not be reloaded!\n");
			}
			SetActiveDocument(file.m_doc);
		}
		else if (file.m_flags & QueuedFile::AUTO_SAVE_RECOVERY)
		{
			CGLDocument* doc = dynamic_cast<CGLDocument*>(file.m_doc); assert(doc);
			doc->SetFileReader(file.m_fileReader);
			bool b = doc->Initialize();
			if (b == false)
			{
				AddLogEntry("Document initialization failed!\n");
			}
			AddDocument(doc);

			// for fsprj files we set the "project" directory.
			FSDir path(file.m_fileName.toStdString());
			if (path.fileExt() == "fsprj")
			{
				FSDir::setMacro("ProjectDir", ".");
			}

			doc->SetDocTitle(doc->GetDocTitle() + " - Recovered");
			doc->SetUnsaved();
		}
		else
		{
			if (file.m_doc) file.m_doc->Update();
			SetActiveDocument(file.m_doc);
		}
	}

	if (m_fileQueue.empty() == false)
	{
		ReadNextFileInQueue();
	}
	else
	{
		if ((file.m_flags & QueuedFile::RELOAD_DOCUMENT) == 0) Reset();
		UpdateModel();
		UpdateToolbar();
		UpdatePostToolbar();
		Update(nullptr, true);
		if (ui->modelViewer) ui->modelViewer->Show();

		// If the main window is not active, this will alert the user that the file has been read. 
		QApplication::alert(this, 0);
	}
}

//-----------------------------------------------------------------------------
void CMainWindow::Update(QWidget* psend, bool breset)
{
	CDocument* doc = GetDocument();
	if (doc == nullptr) return;

	UpdateTab(doc);

	if (breset)
	{
		UpdateModel();
	}

	// redraw the GL view
	RedrawGL();

	// update the GL control bar
	UpdateGLControlBar();

	// Update the command windows
	if (ui->buildPanel->isVisible() && (psend != ui->buildPanel)) ui->buildPanel->Update(breset);

	//	if (m_pCurveEdit->visible() && (m_pCurveEdit != psend)) m_pCurveEdit->Update();
	if (ui->meshWnd && ui->meshWnd->isVisible()) ui->meshWnd->Update(breset);

	if (ui->postPanel && ui->postPanel->isVisible()) ui->postPanel->Update(breset);
	if (ui->febioMonitor && ui->febioMonitor->isVisible()) ui->febioMonitor->Update(breset);

	if (ui->timePanel && ui->timePanel->isVisible()) ui->timePanel->Update(breset);

	if (ui->measureTool && ui->measureTool->isVisible()) ui->measureTool->Update();
	if (ui->planeCutTool && ui->planeCutTool->isVisible()) ui->planeCutTool->Update();

	UpdateGraphs(breset);
}

//-----------------------------------------------------------------------------
void CMainWindow::UpdateMeshInspector(bool breset)
{
	if (ui->meshWnd && ui->meshWnd->isVisible()) ui->meshWnd->Update(breset);
}

//-----------------------------------------------------------------------------
void CMainWindow::UpdateGraphs(bool breset)
{
	// update graph windows
	QList<::CGraphWindow*>::iterator it = ui->graphList.begin();
	for (int i = 0; i < ui->graphList.size(); ++i, ++it)
	{
		if ((*it)->isVisible())
			(*it)->Update(breset);
	}
}

void CMainWindow::UpdateUiView()
{
	CGLDocument* doc = GetGLDocument();
	if (doc == nullptr) return;

	switch (doc->GetUIViewMode())
	{
	case CGLDocument::MODEL_VIEW  : RedrawGL(); break;
	case CGLDocument::SLICE_VIEW  : ui->centralWidget->sliceView->Update(); RedrawGL(); break;
	case CGLDocument::TIME_VIEW_2D: ui->centralWidget->timeView2D->Update(); break;
	default:
		break;
	}
}

//-----------------------------------------------------------------------------
CGLView* CMainWindow::GetGLView()
{
	return ui->centralWidget->glw->GetGLView();
}

CImageSliceView* CMainWindow::GetImageSliceView()
{
    return ui->centralWidget->sliceView;
}

C2DImageTimeView* CMainWindow::GetC2DImageTimeView()
{
    return ui->centralWidget->timeView2D;
}

void CMainWindow::ShowImageViewer(QImage img)
{
	if (ui->imageView == nullptr) ui->imageView = new CDlgScreenCapture(this);
	ui->imageView->SetImage(img);
	if (ui->imageView->isVisible() == false)
	{
		ui->imageView->show();
	}
}

CLogPanel* CMainWindow::GetLogPanel()
{
	return ui->logPanel;
}

CBuildPanel* CMainWindow::GetBuildPanel()
{
	return ui->buildPanel;
}

CCreatePanel* CMainWindow::GetCreatePanel()
{
	return ui->buildPanel->CreatePanel();
}

CRepositoryPanel* CMainWindow::GetDatabasePanel()
{
	return ui->databasePanel;
}

CFEBioMonitorPanel* CMainWindow::GetFEBioMonitorPanel()
{
	return ui->febioMonitor;
}

CFEBioMonitorView* CMainWindow::GetFEBioMonitorView()
{
	return ui->febioMonitorView;
}

CModelViewer* CMainWindow::GetModelViewer()
{
	return ui->modelViewer;
}

CPythonToolsPanel* CMainWindow::GetPythonToolsPanel()
{
	return ui->pythonToolsPanel;
}

//-----------------------------------------------------------------------------
//! close the current open project
void CMainWindow::CloseProject()
{
	// close all views first
	int n = ui->centralWidget->tab->count();
	for (int i = 0; i < n; ++i) ui->centralWidget->tab->closeView(0);
}

//-----------------------------------------------------------------------------
//! This function resets the GL View. It is called when creating a new file new
//! (CWnd::OnFileNew) or when opening a file (CWnd::OnFileOpen). 
//! \sa CGLView::Reset
void CMainWindow::Reset()
{
//	GetGLView()->Reset();
	GLHighlighter::ClearHighlights();
	on_actionZoomExtents_triggered();
}

//-----------------------------------------------------------------------------
//! Get the active document
CDocument* CMainWindow::GetDocument() 
{ 
	return ui->centralWidget->tab->getActiveDoc();
}

CGLDocument* CMainWindow::GetGLDocument() { return dynamic_cast<CGLDocument*>(GetDocument()); }
CModelDocument* CMainWindow::GetModelDocument() { return dynamic_cast<CModelDocument*>(GetDocument()); }
CPostDocument* CMainWindow::GetPostDocument() { return dynamic_cast<CPostDocument*>(GetDocument()); }

//-----------------------------------------------------------------------------
// get the document manager
CDocManager* CMainWindow::GetDocManager()
{
	return m_DocManager;
}

//-----------------------------------------------------------------------------
bool CMainWindow::maybeSave()
{
	// are there any unsaved documents open?
	int docs = m_DocManager->Documents();
	int unsavedDocs = 0;
	for (int i=0; i<docs; ++i)
	{ 
		CDocument* doc = m_DocManager->GetDocument(i);
		if (doc->IsModified()) unsavedDocs++;
	}

	if (unsavedDocs > 0)
	{
		QMessageBox::StandardButton b = QMessageBox::question(this, "", "There are unsaved documents open.\nAre you sure you want to exit?", QMessageBox::Yes | QMessageBox::No);
		if (b == QMessageBox::No) return false;
	}
	return true;
}

bool CMainWindow::maybeSave(CDocument* doc)
{
	if (doc && doc->IsModified())
	{
		QMessageBox::StandardButton b = QMessageBox::question(this, "", "The file was changed. Do you want to save it?", QMessageBox::Yes | QMessageBox::No | QMessageBox::Cancel);
		if (b == QMessageBox::Cancel) return false;

		if (b == QMessageBox::Yes)
		{
			on_actionSave_triggered();
		}
		return true;
	}
	else return true;
}

void CMainWindow::autosave()
{
	for(int i = 0; i < m_DocManager->Documents(); i++)
	{
		CDocument* doc = m_DocManager->GetDocument(i);

		if (doc && doc->IsModified())
		{
			doc->AutoSaveDocument();
		}
	}
}

void CMainWindow::autoUpdateCheck(bool update)
{
	ui->m_updateAvailable = update;
	ui->m_serverMessage = ui->m_updateWidget.getServerMessage();

	int n = ui->centralWidget->tab->findView("Welcome");
	if (n != -1)
	{
		ui->centralWidget->tab->getDocument(n)->Activate();
	}
}

void CMainWindow::ReportSelection()
{
	CGLDocument* doc = GetGLDocument();
	if (doc)
	{
		FESelection* sel = doc->GetCurrentSelection();
		if ((sel == nullptr) || (sel->Size() == 0))
		{
			ClearStatusMessage();
			return;
		}

		GetCreatePanel()->setInput(sel);
		int N = sel->Size();
		QString msg;
		switch (sel->Type())
		{
		case SELECT_OBJECTS:
		{
			GObjectSelection& s = dynamic_cast<GObjectSelection&>(*sel);
			if (N == 1)
			{
				GObject* po = s.Object(0);
				msg = QString("Object \"%1\" selected (Id = %2)").arg(QString::fromStdString(po->GetName())).arg(po->GetID());
			}
			else msg = QString("%1 Objects selected").arg(N);
		}
		break;
		case SELECT_PARTS:
		{
			if (N == 1)
			{
				GPartSelection& ps = dynamic_cast<GPartSelection&>(*sel);
				GPartSelection::Iterator it(&ps);
				msg = QString("Part \"%1\" selected (Id = %2)").arg(QString::fromStdString(it->GetName())).arg(it->GetID());
			}
			else msg = QString("%1 Parts selected").arg(N);
		}
		break;
		case SELECT_SURFACES:
		{
			if (N == 1)
			{
				GFaceSelection& fs = dynamic_cast<GFaceSelection&>(*sel);
				GFaceSelection::Iterator it(&fs);
				msg = QString("Surface \"%1\" selected (Id = %2)").arg(QString::fromStdString(it->GetName())).arg(it->GetID());
			}
			else msg = QString("%1 Surfaces selected").arg(N);
		}
		break;
		case SELECT_CURVES:
		{
			GEdgeSelection& es = dynamic_cast<GEdgeSelection&>(*sel);
			if (N == 1)
			{
				GEdgeSelection::Iterator it(&es);
				msg = QString("Curve \"%1\" selected (Id = %2)").arg(QString::fromStdString(it->GetName())).arg(it->GetID());
			}
			else msg = QString("%1 Curves selected").arg(N);
		}
		break;
		case SELECT_NODES:
		{
			if (N == 1)
			{
				GNodeSelection& ns = dynamic_cast<GNodeSelection&>(*sel);
				GNodeSelection::Iterator it(&ns);
				msg = QString("Node \"%1\" selected (Id = %2)").arg(QString::fromStdString(it->GetName())).arg(it->GetID());
			}
			else msg = QString("%1 Nodes selected").arg(N);
		}
		break;
		case SELECT_DISCRETE_OBJECT:
		{
			if (N == 1)
			{
				GDiscreteSelection& ds = dynamic_cast<GDiscreteSelection&>(*sel);
				GDiscreteSelection::Iterator it(&ds);
				GDiscreteSpringSet* dss = dynamic_cast<GDiscreteSpringSet*>(&(*it));
				if (dss)
				{
					for (int i = 0; i < dss->size(); ++i)
					{
						GDiscreteElement& de = dss->element(i);
						if (de.IsSelected())
						{
							msg = QString("discrete element [%1, %2] selected.").arg(de.Node(0)).arg(de.Node(1));
						}
					}
				}
				else msg = QString("1 discrete object selected");

			}
			else msg = QString("%1 discrete objects selected").arg(N);
		}
		break;
		case SELECT_FE_ELEMS:
		{
			msg = QString("%1 elements selected").arg(N);
		}
		break;
		case SELECT_FE_FACES:
		{
			msg = QString("%1 faces selected").arg(N);
		}
		break;
		case SELECT_FE_EDGES:
		{
			msg = QString("%1 edges selected").arg(N);
		}
		break;
		case SELECT_FE_NODES:
		{
			msg = QString("%1 nodes selected").arg(N);
		}
		break;
		}
		SetStatusMessage(msg);
		AddLogEntry(msg + "\n");

		FEElementSelection* es = dynamic_cast<FEElementSelection*>(sel);
		if (es)
		{
			if (es->Size() == 1)
			{
				FSMesh* pm = es->GetMesh();
				FSElement_* el = es->Element(0);
				int eid = (el->m_nid > 0 ? el->m_nid : es->ElementIndex(0) + 1);
				AddLogEntry("  ID = " + QString::number(el->m_nid) + "\n");

				switch (el->Type())
				{
				case FE_HEX8: AddLogEntry("  Type = HEX8"); break;
				case FE_TET4: AddLogEntry("  Type = TET4"); break;
				case FE_TET5: AddLogEntry("  Type = TET5"); break;
				case FE_PENTA6: AddLogEntry("  Type = PENTA6"); break;
				case FE_QUAD4: AddLogEntry("  Type = QUAD4"); break;
				case FE_TRI3: AddLogEntry("  Type = TRI3"); break;
				case FE_BEAM2: AddLogEntry("  Type = BEAM2"); break;
				case FE_HEX20: AddLogEntry("  Type = HEX20"); break;
				case FE_QUAD8: AddLogEntry("  Type = QUAD8"); break;
				case FE_BEAM3: AddLogEntry("  Type = BEAM3"); break;
				case FE_TET10: AddLogEntry("  Type = TET10"); break;
				case FE_TRI6: AddLogEntry("  Type = TRI6"); break;
				case FE_TET15: AddLogEntry("  Type = TET15"); break;
				case FE_HEX27: AddLogEntry("  Type = HEX27"); break;
				case FE_TRI7: AddLogEntry("  Type = TRI7"); break;
				case FE_QUAD9: AddLogEntry("  Type = QUAD9"); break;
				case FE_PENTA15: AddLogEntry("  Type = PENTA15"); break;
				case FE_PYRA5: AddLogEntry("  Type = PYRA5"); break;
				case FE_TET20: AddLogEntry("  Type = TET20"); break;
				case FE_TRI10: AddLogEntry("  Type = TRI10"); break;
				case FE_PYRA13: AddLogEntry("  Type = PYRA13"); break;
				}
				AddLogEntry("\n");

				AddLogEntry("  nodes: ");
				int n = el->Nodes();
				for (int i = 0; i < n; ++i)
				{
					int ni = el->m_node[i];
					FSNode& node = pm->Node(ni);
					int nid = (node.m_nid > 0 ? node.m_nid : ni + 1);
					AddLogEntry(QString::number(nid));
					if (i < n - 1) AddLogEntry(", ");
					else AddLogEntry("\n");
				}
#ifndef NDEBUG
				AddLogEntry("  neighbors: ");
				n = 0;
				if (el->IsSolid()) n = el->Faces();
				else if (el->IsShell()) n = el->Edges();

				for (int i = 0; i < n; ++i)
				{
					AddLogEntry(QString::number(el->m_nbr[i]));
					if (i < n - 1) AddLogEntry(", ");
					else AddLogEntry("\n");
				}
#endif
                if(ui->meshWnd && ui->meshWnd->isVisible())
                {
                    auto data = es->GetMesh()->GetMeshData();

                    int n = el->Nodes();
                    AddLogEntry("  nodal values: ");
                    for (int i = 0; i < n; ++i)
                    {
                        AddLogEntry(QString::number(data.GetElementValue(es->ElementIndex(0), i)));
                        if (i < n - 1) AddLogEntry(", ");
                        else AddLogEntry("\n");
                    }

                    AddLogEntry("  avg value: ");
                    AddLogEntry(QString::number(data.GetElementAverageValue(es->ElementIndex(0))) + "\n");
                }
			}
		}

		FEFaceSelection* fs = dynamic_cast<FEFaceSelection*>(sel);
		if (fs)
		{
			if (fs->Size() == 1)
			{
				FEFaceSelection::Iterator it = fs->begin();
				FSFace* pf = it;
				switch (pf->Type())
				{
				case FE_FACE_TRI3: AddLogEntry("  Type = TRI3"); break;
				case FE_FACE_QUAD4: AddLogEntry("  Type = QUAD4"); break;
				case FE_FACE_TRI6: AddLogEntry("  Type = TRI6"); break;
				case FE_FACE_TRI7: AddLogEntry("  Type = TRI7"); break;
				case FE_FACE_QUAD8: AddLogEntry("  Type = QUAD8"); break;
				case FE_FACE_QUAD9: AddLogEntry("  Type = QUAD9"); break;
				case FE_FACE_TRI10: AddLogEntry("  Type = TRI10"); break;
				}
				AddLogEntry("\n");

				AddLogEntry("  neighbors: ");
				int n = pf->Edges();
				for (int i = 0; i < n; ++i)
				{
					AddLogEntry(QString::number(pf->m_nbr[i]));
					if (i < n - 1) AddLogEntry(", ");
					else AddLogEntry("\n");
				}
			}
		}
	}
}

void CMainWindow::closeEvent(QCloseEvent* ev)
{
	if (maybeSave())
	{
		writeSettings();

		if(ui->m_updateOnClose && ui->m_updaterPresent)
		{
			QProcess* updater = new QProcess;
			bool bret = true;
			if(ui->m_updateDevChannel)
			{
				QString s = ui->m_updateWidget.getUpdaterPath();
				bret = updater->startDetached(s, QStringList() << "--devChannel");	
			}
			else
			{
				QString s = ui->m_updateWidget.getUpdaterPath();
				bret = updater->startDetached(s, QStringList());
			}
			if (bret == false)
			{
				QMessageBox::critical(this, "FEBIo Studio", "Failed to launch updater.");
			}
		}

		ev->accept();
	}
	else
	{
		ui->m_updateOnClose = false;
		ev->ignore();
	}
}

void CMainWindow::keyPressEvent(QKeyEvent* ev)
{
	if ((ev->key() == Qt::Key_Backtab) || (ev->key() == Qt::Key_Tab))
	{
		if (ev->modifiers() & Qt::ControlModifier)
		{
			ev->accept();

			int docs = ui->centralWidget->tab->count();
			if (docs > 1)
			{
				// activate the next document
				int i = ui->centralWidget->tab->currentIndex();

				// activate next or prev one 
				if (ev->key() == Qt::Key_Backtab)
				{
					i--;
					if (i < 0) i = docs - 1;
				}
				else
				{
					++i;
					if (i >= docs) i = 0;
				}
				ui->centralWidget->tab->setCurrentIndex(i);
			}
		}
	}
	else if (ev->key() == Qt::Key_Escape)
	{
		// give the build panels a chance to react first
		if (ui->buildPanel->OnEscapeEvent()) return;

		CGLDocument* doc = GetGLDocument();
		if (doc)
		{
			// if the build panel didn't process it, clear selection
			FESelection* ps = doc->GetCurrentSelection();
			if ((ps == 0) || (ps->Size() == 0))
			{
				if (doc->GetItemMode() != ITEM_MESH) doc->SetItemMode(ITEM_MESH);
				else ui->SetSelectionMode(SELECT_OBJECT);
				CGLView* glv = GetGLView();
				if (glv)
				{
					GLViewSettings& vs = glv->GetViewSettings();
					vs.m_bselbrush = false;
				}
				doc->SetTransformMode(TRANSFORM_NONE);
				Update();
				UpdateUI();
			}
			else on_actionClearSelection_triggered();
			ev->accept();
			GLHighlighter::ClearHighlights();
			GLHighlighter::setTracking(false);
		}
	}
	else if ((ev->key() == Qt::Key_1) && (ev->modifiers() & Qt::CTRL))
	{
		ui->showFileViewer();
		ev->accept();
	}
	else if ((ev->key() == Qt::Key_2) && (ev->modifiers() & Qt::CTRL))
	{
		ui->showModelViewer();
		ev->accept();
	}
	else if ((ev->key() == Qt::Key_3) && (ev->modifiers() & Qt::CTRL))
	{
		ui->showBuildPanel();
		ev->accept();
	}
	else if ((ev->key() == Qt::Key_4) && (ev->modifiers() & Qt::CTRL))
	{
		ui->showPostPanel();
		ev->accept();
	}
	else if ((ev->key() == Qt::Key_R))
	{
		if (GetPostDocument()) ui->actionRotate->toggle();
	}
	else if ((ev->key() == Qt::Key_T))
	{
		if (GetPostDocument()) ui->actionTranslate->toggle();
	}
	else if ((ev->key() == Qt::Key_A))
	{
		CModelDocument* doc = GetModelDocument();
		if (doc)
		{
			doc->ToggleActiveParts();
			RedrawGL();
		}
	}
}

void CMainWindow::SetCurrentFolder(const QString& folder)
{
	ui->m_currentPath = folder;
}

// get the current project
FEBioStudioProject* CMainWindow::GetProject()
{
	return &ui->m_project;
}

void CMainWindow::setAutoSaveInterval(int interval)
{
	ui->m_settings.autoSaveInterval = interval;

	ui->m_autoSaveTimer->stop();
	if (ui->m_settings.autoSaveInterval > 0)
	{
		ui->m_autoSaveTimer->start(ui->m_settings.autoSaveInterval * 1000);
	}
}

int CMainWindow::autoSaveInterval()
{
	return ui->m_settings.autoSaveInterval;
}

QString CMainWindow::GetServerMessage()
{
    return ui->m_serverMessage;
}

bool CMainWindow::updaterPresent()
{
	return ui->m_updaterPresent;
}

bool CMainWindow::updateAvailable()
{
	return ui->m_updateAvailable;
}

// set/get default unit system for new models
void CMainWindow::SetDefaultUnitSystem(int n)
{
	ui->m_settings.defaultUnits = n;
}

int CMainWindow::GetDefaultUnitSystem() const
{
	return ui->m_settings.defaultUnits;
}

bool CMainWindow::GetLoadConfigFlag() { return ui->m_settings.loadFEBioConfigFile; }
QString CMainWindow::GetConfigFileName() { return ui->m_settings.febioConfigFileName; }

void CMainWindow::SetLoadConfigFlag(bool b) { ui->m_settings.loadFEBioConfigFile = b; }
void CMainWindow::SetConfigFileName(QString s) { ui->m_settings.febioConfigFileName = s; }

void CMainWindow::writeSettings()
{
	GLViewSettings& vs = GetGLView()->GetViewSettings();

	QString version = QString("%1.%2.%3").arg(FBS_VERSION).arg(FBS_SUBVERSION).arg(FBS_SUBSUBVERSION);

	QSettings settings("MRLSoftware", "FEBio Studio");
	settings.setValue("version", version);
	settings.beginGroup("MainWindow");
	{
		settings.setValue("geometry", saveGeometry());
		settings.setValue("state", saveState());

		settings.setValue("autoSaveInterval", ui->m_settings.autoSaveInterval);
		settings.setValue("defaultUnits", ui->m_settings.defaultUnits);
		settings.setValue("loadFEBioConfigFile", ui->m_settings.loadFEBioConfigFile);
		settings.setValue("febioConfigFileName", ui->m_settings.febioConfigFileName);
		settings.setValue("FEBioSDKInclude", ui->m_settings.FEBioSDKInc);
		settings.setValue("FEBioSDKLibrary", ui->m_settings.FEBioSDKLib);
		settings.setValue("createPluginPath", ui->m_settings.createPluginPath);

		settings.setValue("bgColor1", (int)vs.m_col1.to_uint());
		settings.setValue("bgColor2", (int)vs.m_col2.to_uint());
		settings.setValue("fgColor", (int)vs.m_fgcol.to_uint());
		settings.setValue("meshColor", vs.m_meshColor.to_uint());
		settings.setValue("linewidth", vs.m_line_size);
		settings.setValue("bgStyle", vs.m_nbgstyle);
		settings.setValue("lighting", vs.m_bLighting);
		settings.setValue("shadows", vs.m_bShadows);
		settings.setValue("multiViewProjection", vs.m_nconv);
		//	settings.setValue("showMaterialFibers", vs.m_bfiber);
		settings.setValue("showMaterialAxes", vs.m_blma);
		settings.setValue("fiberScaleFactor", vs.m_fiber_scale);
		settings.setValue("showFibersOnHiddenParts", vs.m_showHiddenFibers);
		settings.setValue("showGrid", vs.m_bgrid);
		settings.setValue("defaultFGColorOption", vs.m_defaultFGColorOption);
		settings.setValue("defaultFGColor", (int)vs.m_defaultFGColor.to_uint());
		settings.setValue("tagFontSize", vs.m_tagFontSize);
		settings.setValue("defaultWidgetFont", GLWidget::get_default_font());
		settings.setValue("environmentMap", ui->m_envMapFile);
		QRect rt;
		rt = CCurveEditor::preferredSize(); if (rt.isValid()) settings.setValue("curveEditorSize", rt);
		rt = CGraphWindow::preferredSize(); if (rt.isValid()) settings.setValue("graphWindowSize", rt);
	}
	settings.endGroup();

	settings.beginGroup("PostSettings");
	{
		settings.setValue("defaultMap", Post::ColorMapManager::GetDefaultMap());
		settings.setValue("defaultColorMapRange", Post::CGLColorMap::m_defaultRngType);
	}
	settings.endGroup();

	settings.beginGroup("FolderSettings");
	{
		settings.setValue("currentPath", ui->m_currentPath);

		settings.setValue("defaultProjectFolder", ui->m_defaultProjectParent);
		settings.setValue("repositoryFolder", ui->databasePanel->GetRepositoryFolder());
		settings.setValue("repoMessageTime", ui->databasePanel->GetLastMessageTime());

		settings.setValue("recentFiles", ui->m_recentFiles);
		settings.setValue("recentGeomFiles", ui->m_recentGeomFiles);
		settings.setValue("recentProjects", ui->m_recentProjects);
		settings.setValue("recentPlugins", ui->m_recentPlugins);
	}
	settings.endGroup();

	settings.beginGroup("LaunchConfigurations");
	{
		// Create and save a list of launch config names
		// NOTE: We do not save the first config, which should be the DEFAULT one
		assert((ui->m_launch_configs.size() > 0) && (ui->m_launch_configs[0]->type() == CLaunchConfig::DEFAULT));
		QStringList launch_config_names;
		for (int i = 1; i < ui->m_launch_configs.size(); ++i)
		{
			CLaunchConfig& confi = *ui->m_launch_configs[i];
			launch_config_names.append(QString::fromStdString(confi.name()));
		}
		settings.setValue("launchConfigNames", launch_config_names);

		// Save launch configs
		for (int i = 0; i < launch_config_names.count(); i++)
		{
			CLaunchConfig& confi = *ui->m_launch_configs[i + 1];
			QString configName = "launchConfigs/" + launch_config_names[i];

			settings.setValue(configName + "/type", confi.type());
			for (int n = 0; n < confi.Parameters(); ++n)
			{
				Param& p = confi.GetParam(n);
				QString name = configName + "/" + QString(p.GetShortName());
				switch (p.GetParamType())
				{
				case Param_URL   : settings.setValue(name, p.GetURLValue().c_str()); break;
				case Param_STRING: settings.setValue(name, p.GetStringValue().c_str()); break;
				case Param_INT   : settings.setValue(name, p.GetIntValue()); break;
				case Param_BOOL  : settings.setValue(name, p.GetBoolValue()); break;
				default:
					assert(false);
				}
			}
		}
	}
	settings.endGroup();

	// store user colormaps
	int n = Post::ColorMapManager::UserColorMaps();
	settings.beginGroup("usercolormaps");
	{
		settings.remove("");
		for (int i = 0; i < n; ++i)
		{
			Post::CColorMap& c = Post::ColorMapManager::GetColorMap(Post::ColorMapManager::USER + i);
			string sname = Post::ColorMapManager::GetColorMapName(Post::ColorMapManager::USER + i);
			settings.beginGroup(QString::fromStdString(sname));
			{
				int m = c.Colors();
				settings.setValue("colors", m);
				for (int j = 0; j < m; ++j)
				{
					QString sj = QString::number(j);
					float v = c.GetColorPos(j);
					QColor col = toQColor(c.GetColor(j));
					settings.setValue(sj + "/pos", v);
					settings.setValue(sj + "/col", col);
				}
			}
			settings.endGroup();
		}
	}
	settings.endGroup();

	if (!ui->m_updateWidget.UUID.isEmpty())
	{
		settings.setValue("UUID", ui->m_updateWidget.UUID);
	}
}

void CMainWindow::readSettings()
{
	GLViewSettings& vs = GetGLView()->GetViewSettings();
	QSettings settings("MRLSoftware", "FEBio Studio");
	QString versionString = settings.value("version", "").toString();
	settings.beginGroup("MainWindow");
	{
		restoreGeometry(settings.value("geometry").toByteArray());
		restoreState(settings.value("state").toByteArray());

		ui->m_settings.autoSaveInterval = settings.value("autoSaveInterval", 600).toInt();
		ui->m_settings.defaultUnits = settings.value("defaultUnits", 0).toInt();
		ui->m_settings.loadFEBioConfigFile = settings.value("loadFEBioConfigFile", true).toBool();
		ui->m_settings.febioConfigFileName = settings.value("febioConfigFileName", ui->m_settings.febioConfigFileName).toString();

        QString defaultSDK = QFileInfo(QApplication::applicationDirPath() + QString(REL_ROOT) + "sdk/").absoluteFilePath();

		ui->m_settings.FEBioSDKInc = settings.value("FEBioSDKInclude", defaultSDK + "include").toString();
		ui->m_settings.FEBioSDKLib = settings.value("FEBioSDKLibrary", defaultSDK + "lib").toString();
		ui->m_settings.createPluginPath = settings.value("createPluginPath", "").toString();

		vs.m_col1 = GLColor(settings.value("bgColor1", (int)vs.m_col1.to_uint()).toInt());
		vs.m_col2 = GLColor(settings.value("bgColor2", (int)vs.m_col2.to_uint()).toInt());
		vs.m_fgcol = GLColor(settings.value("fgColor", (int)vs.m_fgcol.to_uint()).toInt());
		vs.m_meshColor = GLColor(settings.value("meshColor", vs.m_meshColor.to_uint()).toUInt());
		// alpha component used to not be stored so set it to default if zero
		if (vs.m_meshColor.a == 0) vs.m_meshColor.a = 64;
		vs.m_line_size = settings.value("linewidth", vs.m_line_size).toInt();
		vs.m_nbgstyle = settings.value("bgStyle", vs.m_nbgstyle).toInt();
		vs.m_bLighting = settings.value("lighting", vs.m_bLighting).toBool();
		vs.m_bShadows = settings.value("shadows", vs.m_bShadows).toBool();
		vs.m_nconv = settings.value("multiViewProjection", 0).toInt();
		//	vs.m_bfiber = settings.value("showMaterialFibers", vs.m_bfiber).toBool();
		//	vs.m_blma = settings.value("showMaterialAxes", vs.m_blma).toBool();
		vs.m_fiber_scale = settings.value("fiberScaleFactor", vs.m_fiber_scale).toDouble();
		vs.m_showHiddenFibers = settings.value("showFibersOnHiddenParts", vs.m_showHiddenFibers).toBool();
		vs.m_bgrid = settings.value("showGrid", vs.m_bgrid).toBool();
		vs.m_defaultFGColorOption = settings.value("defaultFGColorOption", vs.m_defaultFGColorOption).toInt();
		vs.m_defaultFGColor = GLColor(settings.value("defaultFGColor", (int)vs.m_defaultFGColor.to_uint()).toInt());

		vs.m_tagFontSize = settings.value("tagFontSize", vs.m_tagFontSize).toInt();

		QFont font = settings.value("defaultWidgetFont", GLWidget::get_default_font()).value<QFont>();
		GLWidget::set_default_font(font);

		QString envmap = settings.value("environmentMap").toString();
		ui->m_envMapFile = envmap;

		if (vs.m_defaultFGColorOption != 0)
		{
			GLWidget::set_base_color(vs.m_defaultFGColor);
		}

		Units::SetUnitSystem(ui->m_settings.defaultUnits);

		QRect rt;
		QRect defaultRect(geometry().center().x() - 400, geometry().center().y() - 300, 800, 600);
		rt = settings.value("curveEditorSize", defaultRect).toRect();
		if (rt.isValid()) CCurveEditor::setPreferredSize(rt);
		rt = settings.value("graphWindowSize", defaultRect).toRect();
		if (rt.isValid()) CGraphWindow::setPreferredSize(rt);
	}
	settings.endGroup();

	settings.beginGroup("PostSettings");
	{
		Post::ColorMapManager::SetDefaultMap(settings.value("defaultMap", Post::ColorMapManager::JET).toInt());
		Post::CGLColorMap::m_defaultRngType = settings.value("defaultColorMapRange").toInt();
	}
	settings.endGroup();

	settings.beginGroup("FolderSettings");
	{
		ui->m_currentPath = settings.value("currentPath", QDir::homePath()).toString();

		ui->m_defaultProjectParent = settings.value("defaultProjectFolder", QStandardPaths::writableLocation(QStandardPaths::DocumentsLocation)).toString();
		QString repositoryFolder = settings.value("repositoryFolder").toString();
		ui->databasePanel->SetRepositoryFolder(repositoryFolder);
		qint64 lastMessageTime = settings.value("repoMessageTime", -1).toLongLong();
		ui->databasePanel->SetLastMessageTime(lastMessageTime);

		QStringList recentFiles = settings.value("recentFiles").toStringList(); ui->setRecentFiles(recentFiles);
		QStringList recentGeomFiles = settings.value("recentGeomFiles").toStringList(); ui->setRecentGeomFiles(recentGeomFiles);
		QStringList recentProjects = settings.value("recentProjects").toStringList(); ui->setRecentProjects(recentProjects);
		QStringList recentPlugins = settings.value("recentPlugins").toStringList(); ui->setRecentPlugins(recentPlugins);
	}
	settings.endGroup();

	settings.beginGroup("LaunchConfigurations");
	{
		QStringList launch_config_names;
		launch_config_names = settings.value("launchConfigNames", launch_config_names).toStringList();

		// clear launch configurations
		ui->m_launch_configs.clear();

		// create the default launch configuration
		ui->m_launch_configs.push_back(new CDefaultLaunchConfig("Default"));

		for (QString conf : launch_config_names)
		{
			QString configName = "launchConfigs/" + conf;

			CLaunchConfig* lc = nullptr;
			int ntype = settings.value(configName + "/type").toInt();
			switch (ntype)
			{
			case CLaunchConfig::LOCAL : lc = new CLocalLaunchConfig(conf.toStdString()); break;
			case CLaunchConfig::REMOTE: lc = new CRemoteLaunchConfig(conf.toStdString()); break;
			case CLaunchConfig::PBS   : lc = new CPBSLaunchConfig(conf.toStdString()); break;
			case CLaunchConfig::SLURM : lc = new CSLURMLaunchConfig(conf.toStdString()); break;
			case CLaunchConfig::CUSTOM: lc = new CCustomLaunchConfig(conf.toStdString()); break;
			default:
				assert(false);
			}

			if (lc)
			{
				ui->m_launch_configs.push_back(lc);

				for (int n = 0; n < lc->Parameters(); ++n)
				{
					Param& p = lc->GetParam(n);
					QString name = configName + "/" + QString(p.GetShortName());
					switch (p.GetParamType())
					{
					case Param_URL   : p.SetURLValue   (settings.value(name).toString().toStdString()); break;
					case Param_STRING: p.SetStringValue(settings.value(name).toString().toStdString()); break;
					case Param_INT   : p.SetIntValue   (settings.value(name).toInt()); break;
					case Param_BOOL  : p.SetBoolValue  (settings.value(name).toBool()); break;
					default:
						assert(false);
					}
				}
			}
		}
	}
	settings.endGroup();

	settings.beginGroup("usercolormaps");
	{
		QStringList l = settings.childGroups();
		for (int i = 0; i < l.size(); ++i)
		{
			QString name = l.at(i);
			Post::CColorMap c; c.SetColors(0);
			settings.beginGroup(name);
			{
				int m = settings.value("colors", 0).toInt();
				c.SetColors(m);
				for (int j = 0; j < m; ++j)
				{
					QString sj = QString::number(j);
					float    v = settings.value(sj + "/pos").toFloat();
					QColor col = settings.value(sj + "/col").value<QColor>();
					c.SetColorPos(j, v);
					c.SetColor(j, toGLColor(col));
				}
			}
			settings.endGroup();
			if (c.Colors() > 0) Post::ColorMapManager::AddColormap(name.toStdString(), c);
		}
	}
	settings.endGroup();

	// Read UUID. Generate if not present. 
	QString UUID = settings.value("UUID").toString();
	if(UUID.isEmpty())
	{
		UUID = QUuid::createUuid().toString();
	}

	ui->m_updateWidget.UUID = UUID;
}


//-----------------------------------------------------------------------------
void CMainWindow::UpdateUI()
{
	/*	m_pToolbar->Update();
	m_pCmdWnd->Update();
	if (m_pCurveEdit->visible()) m_pCurveEdit->Update();
	 */
	ui->centralWidget->glw->Update();
	RedrawGL();
}

//-----------------------------------------------------------------------------
void CMainWindow::UpdateToolbar()
{
	CGLDocument* doc = GetGLDocument();
	if (doc == nullptr) return;

	if (doc->IsValid() == false) return;

	GLViewSettings& view = GetGLView()->GetViewSettings();
	if (view.m_blma   != ui->actionShowMatAxes->isChecked()) ui->actionShowMatAxes->trigger();
	if (view.m_bmesh  != ui->actionShowMeshLines->isChecked()) ui->actionShowMeshLines->trigger();
	if (view.m_bgrid  != ui->actionShowGrid->isChecked()) ui->actionShowGrid->trigger();

	CGView& gv = *doc->GetView();
	if (gv.m_bortho != ui->actionOrtho->isChecked()) ui->actionOrtho->trigger();

	if (ui->buildToolBar->isVisible())
	{
		ui->SetSelectionMode(doc->GetSelectionMode());
	}
}

//-----------------------------------------------------------------------------
void CMainWindow::OpenInCurveEditor(FSObject* po)
{
	//	OnToolsCurveEditor(0, 0);
	//	m_pCurveEdit->Select(po);
}

//-----------------------------------------------------------------------------
void CMainWindow::ShowInModelViewer(FSObject* po)
{
	ui->modelViewer->parentWidget()->raise();
	ui->modelViewer->Select(po);
	ui->modelViewer->UpdateObject(po);
}

//-----------------------------------------------------------------------------
//! set the selection mode
void CMainWindow::SetSelectionMode(int nselect)
{
	ui->SetSelectionMode(nselect);
}

//-----------------------------------------------------------------------------
//! set item selection mode
void CMainWindow::SetItemSelectionMode(int nselect, int nitem)
{
	CGLDocument* doc = dynamic_cast<CGLDocument*>(GetDocument());
	if (doc == nullptr) return;

	doc->SetSelectionMode(nselect);
	if (nselect == SELECT_OBJECT) doc->SetItemMode(nitem);

	UpdateToolbar();
	UpdateGLControlBar();
	RedrawGL();
}

//-----------------------------------------------------------------------------
//! Updates the model editor and selects object po.
//! \param po pointer to object that will be selected in the model editor
void CMainWindow::UpdateModel(FSObject* po, bool bupdate)
{
	if (ui->modelViewer && GetModelDocument())
	{
		if (bupdate)
		{
			ui->modelViewer->Update();
			if (po)
			{
				//				ui->showModelViewer();
				ui->modelViewer->Select(po);
			}
		}
		else ui->modelViewer->UpdateObject(po);
	}
	else if (ui->postPanel && GetPostDocument())
	{
		ui->postPanel->Update(bupdate);
		if (po) ui->postPanel->SelectObject(po);
	}
}

//-----------------------------------------------------------------------------
//! Updates the GLView control bar
void CMainWindow::UpdateGLControlBar()
{
	ui->centralWidget->glw->Update();
}

//-----------------------------------------------------------------------------
void CMainWindow::UpdateUIConfig()
{
	Update(0, true);

	CDocument* doc = GetDocument();

	if (dynamic_cast<CModelDocument*>(doc))
	{
		ui->setUIConfig(Ui::Config::MODEL_CONFIG);
	}
	else if (dynamic_cast<CPostDocument*>(doc))
	{
		ui->setUIConfig(Ui::Config::POST_CONFIG);
	}
	else if (dynamic_cast<CTextDocument*>(doc))
	{
		ui->setUIConfig(Ui::Config::TEXT_CONFIG);
	}
	else if (dynamic_cast<CHTMLDocument*>(doc))
	{
		ui->setUIConfig(Ui::Config::HTML_CONFIG);
	}
	else if (dynamic_cast<CXMLDocument*>(doc))
	{
		ui->setUIConfig(Ui::Config::XML_CONFIG);
	}
	else if (dynamic_cast<FEBioAppDocument*>(doc))
	{
		ui->setUIConfig(Ui::Config::APP_CONFIG);
	}
	else if (dynamic_cast<FEBioMonitorDoc*>(doc))
	{
		ui->setUIConfig(Ui::Config::MONITOR_CONFIG);
	}
	else if (dynamic_cast<CFEBioReportDoc*>(doc))
	{
		ui->setUIConfig(Ui::Config::FEBREPORT_CONFIG);
	}
	else
	{
		ui->setUIConfig(Ui::Config::EMPTY_CONFIG);
	}
}

//-----------------------------------------------------------------------------
//! Update the post tool bar
void CMainWindow::UpdatePostToolbar()
{
	if (ui->postToolBar->isVisible())
		ui->postToolBar->Update();
}

//-----------------------------------------------------------------------------
//! set the post doc that will be rendered in the GL view
void CMainWindow::SetActiveDocument(CDocument* doc)
{
	int view = ui->centralWidget->tab->findView(doc);
	if (view == -1)
	{
		AddView(doc->GetDocTitle(), doc);
	}
	else
	{
		SetActiveView(view);
	}
}

//-----------------------------------------------------------------
int CMainWindow::Views()
{
	return ui->centralWidget->tab->views();
}

//-----------------------------------------------------------------
void CMainWindow::SetActiveView(int n)
{
	ui->centralWidget->tab->setActiveView(n);
}

//-----------------------------------------------------------------
int CMainWindow::FindView(CDocument* doc)
{
	return ui->centralWidget->tab->findView(doc);
}

//-----------------------------------------------------------------------------
GObject* CMainWindow::GetActiveObject()
{
	CGLDocument* doc = GetGLDocument();
	if (doc) return doc->GetActiveObject();
	return nullptr;
}

//-----------------------------------------------------------------
void CMainWindow::AddView(const std::string& viewName, CDocument* doc, bool makeActive)
{
	string docIcon = doc->GetIcon();
	ui->centralWidget->tab->addView(viewName, doc, makeActive, docIcon);
	CGLView* glview = GetGLView();
	on_actionZoomExtents_triggered();
	glview->UpdateWidgets();
}

//-----------------------------------------------------------------------------
void CMainWindow::on_tab_currentChanged(int n)
{
	CDocument* newDoc = GetDocument();
	CDocument::SetActiveDocument(newDoc);

	if (ui->planeCutTool && ui->planeCutTool->isVisible()) ui->planeCutTool->close();
	GetGLView()->ClearCommandStack();

	UpdateUIConfig();
	UpdateGLControlBar();
	UpdateToolbar();
	ui->updateMeshInspector();
	RedrawGL();
}

//-----------------------------------------------------------------------------
void CMainWindow::on_tab_tabCloseRequested(int n)
{
	CloseView(n);
	ui->fileViewer->Update();
}

//-----------------------------------------------------------------------------
void CMainWindow::OnPostObjectStateChanged()
{
	Post::CGLModel* mdl = GetCurrentModel();
	if (mdl == nullptr) return;
	bool b = mdl->GetColorMap()->IsActive();
	ui->postToolBar->CheckColorMap(b);
	mdl->Update(false);
	RedrawGL();
}

//-----------------------------------------------------------------------------
void CMainWindow::OnPostObjectPropsChanged(FSObject* po)
{
	Post::CGLModel* mdl = GetCurrentModel();
	if (mdl == nullptr) return;

	Post::CGLColorMap* colorMap = dynamic_cast<Post::CGLColorMap*>(po);
	if (colorMap)
	{
		int dataField = mdl->GetColorMap()->GetEvalField();
		ui->postToolBar->SetDataField(dataField);
	}
	RedrawGL();
}

//-----------------------------------------------------------------------------
void CMainWindow::CloseView(int n, bool forceClose)
{
	CDocument* doc = ui->centralWidget->tab->getDocument(n);

	// make sure this doc has no active jobs running.
	CFEBioJob* activeJob = CFEBioJob::GetActiveJob();
	if (activeJob && (activeJob->GetDocument() == doc))
	{
		QMessageBox::warning(this, "FEBio Studio", "This model has an active job running and cannot be closed.\n");
		return;
	}

	if (doc->IsModified() && (forceClose == false))
	{
		if (maybeSave(doc) == false) return;
	}

	// close any graph windows that use this document
	QList<::CGraphWindow*>::iterator it;
	for (it = ui->graphList.begin(); it != ui->graphList.end();)
	{
		CGraphWindow* w = *it;
		CModelGraphWindow* mgw = dynamic_cast<CModelGraphWindow*>(w);
		if (mgw)
		{
			CDocument* pd = mgw->GetDocument();
			if (pd == doc)
			{
				RemoveGraph(w);
				delete w;
				it = ui->graphList.begin();
			}
			else it++;
		}
		else it++;
	}

	// clear highlights, just to be safe
	GLHighlighter::ClearHighlights();

	ui->ShowDefaultBackground();
	ui->centralWidget->txtEdit->setDocument(nullptr);

	if (dynamic_cast<CModelDocument*>(doc))
	{
		ui->modelViewer->Clear();
	}

	if (dynamic_cast<FEBioAppDocument*>(doc))
	{
		ui->centralWidget->appView->removeDocument(dynamic_cast<FEBioAppDocument*>(doc));
	}

	// now, remove from the doc manager
	m_DocManager->RemoveDocument(n);

	// close the view and update UI
	ui->centralWidget->tab->closeView(n);
	UpdateUIConfig();
}

//-----------------------------------------------------------------------------
void CMainWindow::CloseView(CDocument* doc)
{
	int n = FindView(doc);
	if (n >= 0) CloseView(n);
}

//-----------------------------------------------------------------------------
//! Update the post panel
void CMainWindow::UpdatePostPanel(bool braise, Post::CGLObject* po)
{
	ui->postPanel->Reset();
	if (braise) ui->postPanel->parentWidget()->raise();
	ui->postPanel->SelectObject(po);
}

//-----------------------------------------------------------------------------
void CMainWindow::RedrawGL()
{
	if(QThread::currentThread() == this->thread())
	{
		CGLView* view = GetGLView();
		view->repaint();
	}
	else
	{
		QMetaObject::invokeMethod(GetGLView(), "repaint");
	}
}

//-----------------------------------------------------------------------------
void CMainWindow::on_actionSelectObjects_toggled(bool b)
{
	CGLDocument* doc = GetGLDocument();
	if (doc == nullptr) return;

	if (b) doc->SetSelectionMode(SELECT_OBJECT);
	Update();
}

//-----------------------------------------------------------------------------
void CMainWindow::on_actionSelectParts_toggled(bool b)
{
	CGLDocument* doc = GetGLDocument();
	if (doc == nullptr) return;

	if (b) doc->SetSelectionMode(SELECT_PART);
	Update();
}

//-----------------------------------------------------------------------------
void CMainWindow::on_actionSelectSurfaces_toggled(bool b)
{
	CGLDocument* doc = GetGLDocument();
	if (doc == nullptr) return;

	if (b) doc->SetSelectionMode(SELECT_FACE);
	Update();
}

//-----------------------------------------------------------------------------
void CMainWindow::on_actionSelectCurves_toggled(bool b)
{
	CGLDocument* doc = GetGLDocument();
	if (doc == nullptr) return;

	if (b) doc->SetSelectionMode(SELECT_EDGE);
	Update();
}

//-----------------------------------------------------------------------------
void CMainWindow::on_actionSelectNodes_toggled(bool b)
{
	CGLDocument* doc = GetGLDocument();
	if (doc == nullptr) return;

	if (b) doc->SetSelectionMode(SELECT_NODE);
	Update();
}

//-----------------------------------------------------------------------------
void CMainWindow::on_actionSelectDiscrete_toggled(bool b)
{
	CGLDocument* doc = GetGLDocument();
	if (doc == nullptr) return;

	if (b) doc->SetSelectionMode(SELECT_DISCRETE);
	Update();
}

//-----------------------------------------------------------------------------
void CMainWindow::on_selectRect_toggled(bool b)
{
	CGLDocument* doc = GetGLDocument();
	if (doc == nullptr) return;

	if (b) doc->SetSelectionStyle(REGION_SELECT_BOX);
	Update();
}

//-----------------------------------------------------------------------------
void CMainWindow::on_selectCircle_toggled(bool b)
{
	CGLDocument* doc = GetGLDocument();
	if (doc == nullptr) return;

	if (b) doc->SetSelectionStyle(REGION_SELECT_CIRCLE);
	Update();
}

//-----------------------------------------------------------------------------
void CMainWindow::on_selectFree_toggled(bool b)
{
	CGLDocument* doc = GetGLDocument();
	if (doc == nullptr) return;

	if (b) doc->SetSelectionStyle(REGION_SELECT_FREE);
	Update();
}

//-----------------------------------------------------------------------------
void CMainWindow::on_postSelectRect_toggled(bool b) { on_selectRect_toggled(b); }
void CMainWindow::on_postSelectCircle_toggled(bool b) { on_selectCircle_toggled(b); }
void CMainWindow::on_postSelectFree_toggled(bool b) { on_selectFree_toggled(b); }
void CMainWindow::on_postActionMeasureTool_triggered() { on_actionMeasureTool_triggered(); }

//-----------------------------------------------------------------------------
void CMainWindow::StopAnimation()
{
	ui->stopAnimation();
}

//-----------------------------------------------------------------------------
// show the log panel
void CMainWindow::ShowLogPanel()
{
	ui->logPanel->parentWidget()->raise();
	ui->logPanel->parentWidget()->show();
}

//-----------------------------------------------------------------------------
// add to the log 
void CMainWindow::AddLogEntry(const QString& txt)
{
	QMetaObject::invokeMethod(this, &CMainWindow::AddLogEntrySlot, txt);
}

void CMainWindow::AddLogEntrySlot(const QString& txt)
{
	ui->logPanel->AddText(txt);
}

//-----------------------------------------------------------------------------
// add to the output log
void CMainWindow::AddOutputEntry(const QString& txt)
{
	QMetaObject::invokeMethod(this, &CMainWindow::AddOutputEntrySlot, txt);
}

void CMainWindow::AddOutputEntrySlot(const QString& txt)
{
	ui->logPanel->AddText(txt, CLogPanel::FEBIO_LOG);
}

//-----------------------------------------------------------------------------
// add to the build log
void CMainWindow::AddBuildLogEntry(const QString& txt)
{
	QMetaObject::invokeMethod(this, &CMainWindow::AddBuildLogEntrySlot, txt);
}

void CMainWindow::AddBuildLogEntrySlot(const QString& txt)
{
	ui->logPanel->AddText(txt, CLogPanel::BUILD_LOG);
}

//-----------------------------------------------------------------------------
// add to the python log
void CMainWindow::AddPythonLogEntry(const QString& txt)
{
	QMetaObject::invokeMethod(this, &CMainWindow::AddPythonLogEntrySlot, txt);
}

void CMainWindow::AddPythonLogEntrySlot(const QString& txt)
{
	ui->logPanel->AddText(txt, CLogPanel::PYTHON_LOG);
}

//-----------------------------------------------------------------------------
// clear the log
void CMainWindow::ClearLog()
{
	ui->logPanel->Clear(CLogPanel::FBS_LOG);
}

//-----------------------------------------------------------------------------
// clear the output window
void CMainWindow::ClearOutput()
{
	ui->logPanel->Clear(CLogPanel::FEBIO_LOG);
}

void CMainWindow::ClearBuildLog()
{
	ui->logPanel->ShowLog(CLogPanel::BUILD_LOG);
	ui->logPanel->Clear(CLogPanel::BUILD_LOG);
}

void CMainWindow::ClearPythonLog()
{
	ui->logPanel->ShowLog(CLogPanel::PYTHON_LOG);
	ui->logPanel->Clear(CLogPanel::PYTHON_LOG);
}

//-----------------------------------------------------------------------------
void CMainWindow::on_glview_pointPicked(const vec3d& r)
{
	GetCreatePanel()->setInput(r);
}

//-----------------------------------------------------------------------------
void CMainWindow::on_glview_selectionChanged()
{
}

//-----------------------------------------------------------------------------
void CMainWindow::SetStatusMessage(const QString& message)
{
	ui->statusBar->showMessage(message);
}

//-----------------------------------------------------------------------------
void CMainWindow::ClearStatusMessage()
{
	ui->statusBar->clearMessage();
}

//-----------------------------------------------------------------------------
void CMainWindow::BuildContextMenu(QMenu& menu)
{
	menu.addAction(ui->actionZoomSelect);
	menu.addAction(ui->actionShowGrid);
	menu.addAction(ui->actionShowMeshLines);
	menu.addAction(ui->actionShowEdgeLines);
	menu.addAction(ui->actionOrtho);
	menu.addSeparator();

	QMenu* view = new QMenu("Standard views");
	view->addAction(ui->actionFront);
	view->addAction(ui->actionBack);
	view->addAction(ui->actionLeft);
	view->addAction(ui->actionRight);
	view->addAction(ui->actionTop);
	view->addAction(ui->actionBottom);
    view->addAction(ui->actionIsometric);
	menu.addAction(view->menuAction());
	menu.addSeparator();

	menu.addAction(ui->actionRenderMode);

	CModelDocument* doc = GetModelDocument();
	if (doc)
	{
		menu.addAction(ui->actionShowNormals);

		QMenu* physicsMenu = new QMenu("Physics");

		physicsMenu->addAction(ui->actionShowFibers);
		physicsMenu->addAction(ui->actionShowMatAxes);
		physicsMenu->addAction(ui->actionShowDiscrete);
		physicsMenu->addAction(ui->actionShowRigidBodies);
		physicsMenu->addAction(ui->actionShowRigidJoints);
		physicsMenu->addAction(ui->actionShowRigidLabels);
		menu.addMenu(physicsMenu);

		menu.addSeparator();

		// NOTE: Make sure the texts match the texts in OnSelectObjectTransparencyMode
		GLViewSettings& vs = GetGLView()->GetViewSettings();
		QMenu* display = new QMenu("Object transparency mode");
		QAction* a;
		a = display->addAction("None"); a->setCheckable(true); if (vs.m_transparencyMode == 0) a->setChecked(true);
		a = display->addAction("Selected only"); a->setCheckable(true); if (vs.m_transparencyMode == 1) a->setChecked(true);
		a = display->addAction("Unselected only"); a->setCheckable(true); if (vs.m_transparencyMode == 2) a->setChecked(true);
		QObject::connect(display, SIGNAL(triggered(QAction*)), this, SLOT(OnSelectObjectTransparencyMode(QAction*)));
		menu.addAction(display->menuAction());

		CGLModelScene* scene = dynamic_cast<CGLModelScene*>(doc->GetScene());
		if (scene)
		{
			OBJECT_COLOR_MODE mode = scene->ObjectColorMode();
			QMenu* colorMode = new QMenu("Color mode");
			a = colorMode->addAction("Default"         ); a->setCheckable(true); if (mode == OBJECT_COLOR_MODE::DEFAULT_COLOR ) a->setChecked(true);
			a = colorMode->addAction("By object"       ); a->setCheckable(true); if (mode == OBJECT_COLOR_MODE::OBJECT_COLOR  ) a->setChecked(true);
			a = colorMode->addAction("By material type"); a->setCheckable(true); if (mode == OBJECT_COLOR_MODE::MATERIAL_TYPE ) a->setChecked(true);
			a = colorMode->addAction("By element type" ); a->setCheckable(true); if (mode == OBJECT_COLOR_MODE::FSELEMENT_TYPE) a->setChecked(true);
			a = colorMode->addAction("By physics"      ); a->setCheckable(true); if (mode == OBJECT_COLOR_MODE::PHYSICS_TYPE  ) a->setChecked(true);
			QObject::connect(colorMode, SIGNAL(triggered(QAction*)), this, SLOT(OnSelectObjectColorMode(QAction*)));
			menu.addAction(colorMode->menuAction());
		}

		menu.addSeparator();

		GModel* gm = doc->GetGModel();
		int layers = gm->MeshLayers();
		if (layers > 1)
		{
			QMenu* sub = new QMenu("Set Active Mesh Layer");
			int activeLayer = gm->GetActiveMeshLayer();
			for (int i = 0; i < layers; ++i)
			{
				string s = gm->GetMeshLayerName(i);
				QAction* a = sub->addAction(QString::fromStdString(s));
				a->setCheckable(true);
				if (i == activeLayer) a->setChecked(true);
			}
			QObject::connect(sub, SIGNAL(triggered(QAction*)), this, SLOT(OnSelectMeshLayer(QAction*)));
			menu.addAction(sub->menuAction());
			menu.addSeparator();
		}
	}
	menu.addAction(ui->actionOptions);
}

//-----------------------------------------------------------------------------
void CMainWindow::OnSelectMeshLayer(QAction* ac)
{
	CModelDocument* doc = dynamic_cast<CModelDocument*>(GetDocument());
	GModel* gm = doc->GetGModel();

	string s = ac->text().toStdString();

	int layer = gm->FindMeshLayer(s); assert(layer >= 0);

	if (layer != gm->GetActiveMeshLayer())
	{
		// since objects may not have meshes in the new layer, we make sure we are 
		// in object selection mode
		if (doc->GetItemMode() != ITEM_MESH)
		{
			doc->SetItemMode(ITEM_MESH);
			UpdateGLControlBar();
		}

		// change the mesh layer
		doc->DoCommand(new CCmdSetActiveMeshLayer(gm, layer));
		UpdateModel();
		UpdateGLControlBar();
		ui->buildPanel->Update(true);
		RedrawGL();
	}
}

//-----------------------------------------------------------------------------
void CMainWindow::OnSelectObjectTransparencyMode(QAction* ac)
{
	GLViewSettings& vs = GetGLView()->GetViewSettings();

	if      (ac->text() == "None"           ) vs.m_transparencyMode = 0;
	else if (ac->text() == "Selected only"  ) vs.m_transparencyMode = 1;
	else if (ac->text() == "Unselected only") vs.m_transparencyMode = 2;

	RedrawGL();
}

//-----------------------------------------------------------------------------
void CMainWindow::OnSelectObjectColorMode(QAction* ac)
{
	CModelDocument* doc = GetModelDocument();
	if (doc == nullptr) return;

	CGLModelScene* scene = dynamic_cast<CGLModelScene*>(doc->GetScene());
	if (scene == nullptr) return;

	if      (ac->text() == "Default"         ) scene->SetObjectColorMode(OBJECT_COLOR_MODE::DEFAULT_COLOR );
	else if (ac->text() == "By object"       ) scene->SetObjectColorMode(OBJECT_COLOR_MODE::OBJECT_COLOR  );
	else if (ac->text() == "By material type") scene->SetObjectColorMode(OBJECT_COLOR_MODE::MATERIAL_TYPE );
	else if (ac->text() == "By element type" ) scene->SetObjectColorMode(OBJECT_COLOR_MODE::FSELEMENT_TYPE);
	else if (ac->text() == "By physics"      ) scene->SetObjectColorMode(OBJECT_COLOR_MODE::PHYSICS_TYPE  );

	RedrawGL();
}

//-----------------------------------------------------------------------------
void CMainWindow::onExportAllMaterials()
{
	CModelDocument* doc = dynamic_cast<CModelDocument*>(GetDocument());
	if (doc == nullptr) return;

	FSModel& fem = *doc->GetFSModel();

	vector<GMaterial*> matList;
	for (int i=0; i<fem.Materials(); ++i)
	{
		matList.push_back(fem.GetMaterial(i));
	}

	onExportMaterials(matList);
}

//-----------------------------------------------------------------------------
void CMainWindow::onExportMaterials(const vector<GMaterial*>& matList)
{
	if (matList.size() == 0)
	{
		QMessageBox::information(this, "Export Materials", "This project does not contain any materials");
		return;
	}

	QString fileName = QFileDialog::getSaveFileName(this, "Export Materials", "", "FEBio Studio Materials (*.pvm)");
	if (fileName.isEmpty() == false)
	{
		CModelDocument* doc = GetModelDocument();
		if (doc && (doc->ExportMaterials(fileName.toStdString(), matList) == false))
		{
			QMessageBox::critical(this, "Export Materials", "Failed exporting materials");
		}
	}	
}

//-----------------------------------------------------------------------------
void CMainWindow::onImportMaterials()
{
	CModelDocument* doc = dynamic_cast<CModelDocument*>(GetDocument());
	if (doc == nullptr) return;

	QStringList fileNames = QFileDialog::getOpenFileNames(this, "Import Materials", "", "FEBio files (*.feb)");
	if (fileNames.isEmpty() == false)
	{
		for (int i=0; i<fileNames.size(); ++i)
		{
			QString file = fileNames.at(i);
			if (doc->ImportFEBioMaterials(file.toStdString()) == false)
			{
				QString msg = QString("Failed importing materials from\n%1").arg(file);
				QMessageBox::critical(this, "Import Materials", msg);
			}
		}

		UpdateModel();
		RedrawGL();
	}
}

//-----------------------------------------------------------------------------
void CMainWindow::onImportMaterialsFromModel(CModelDocument* srcDoc)
{
	CModelDocument* doc = dynamic_cast<CModelDocument*>(GetDocument());
	if ((doc == nullptr) || (doc == srcDoc) || (srcDoc == nullptr)) return;

	FSModel* srcfem = srcDoc->GetFSModel();
	if (srcfem->Materials() == 0)
	{
		QMessageBox::information(this, "Import Materials", "The selected source file does not contain any materials.");
		return;
	}

	QStringList items;
	for (int i = 0; i < srcfem->Materials(); ++i)
	{
		GMaterial* gm = srcfem->GetMaterial(i);
		items.push_back(gm->GetFullName());
	}

	FSModel* dstfem = doc->GetFSModel();

	QInputDialog input;
	input.setOption(QInputDialog::UseListViewForComboBoxItems);
	input.setLabelText("Select material:");
	input.setComboBoxItems(items);
	if (input.exec())
	{
		QString item = input.textValue();

		for (int i = 0; i < srcfem->Materials(); ++i)
		{
			GMaterial* gm = srcfem->GetMaterial(i);
			QString name = gm->GetFullName();
			if (name == item)
			{
				FSMaterial* pmsrc = gm->GetMaterialProperties();
				FSMaterial* pmnew = dynamic_cast<FSMaterial*>(FEBio::CloneModelComponent(pmsrc, dstfem));
				GMaterial* newMat = new GMaterial(pmnew);
				doc->DoCommand(new CCmdAddMaterial(dstfem, newMat), newMat->GetNameAndType());
				UpdateModel(newMat);
				return;
			}
		}
	}
}

//-----------------------------------------------------------------------------
void CMainWindow::DeleteAllMaterials()
{
	CModelDocument* doc = dynamic_cast<CModelDocument*>(GetDocument());
	if (doc == nullptr) return;

	if (QMessageBox::question(this, "FEBio Studio", "Are you sure you want to delete all materials?\nThis cannot be undone.", QMessageBox::Ok | QMessageBox::Cancel))
	{
		FSModel& fem = *doc->GetFSModel();
		fem.DeleteAllMaterials();
		UpdateModel();
		RedrawGL();
	}
}

//-----------------------------------------------------------------------------
void CMainWindow::DeleteAllBC()
{
	CModelDocument* doc = dynamic_cast<CModelDocument*>(GetDocument());
	if (doc == nullptr) return;

	if (QMessageBox::question(this, "FEBio Studio", "Are you sure you want to delete all boundary conditions?\nThis cannot be undone.", QMessageBox::Ok | QMessageBox::Cancel))
	{
		FSModel& fem = *doc->GetFSModel();
		fem.DeleteAllBC();
		UpdateModel();
		RedrawGL();
	}
}

//-----------------------------------------------------------------------------
void CMainWindow::DeleteAllLoads()
{
	CModelDocument* doc = dynamic_cast<CModelDocument*>(GetDocument());
	if (doc == nullptr) return;

	if (QMessageBox::question(this, "FEBio Studio", "Are you sure you want to delete all loads?\nThis cannot be undone.", QMessageBox::Ok | QMessageBox::Cancel))
	{
		FSModel& fem = *doc->GetFSModel();
		fem.DeleteAllLoads();
		UpdateModel();
		RedrawGL();
	}
}

//-----------------------------------------------------------------------------
void CMainWindow::DeleteAllIC()
{
	CModelDocument* doc = dynamic_cast<CModelDocument*>(GetDocument());
	if (doc == nullptr) return;

	if (QMessageBox::question(this, "FEBio Studio", "Are you sure you want to delete all initial conditions?\nThis cannot be undone.", QMessageBox::Ok | QMessageBox::Cancel))
	{
		FSModel& fem = *doc->GetFSModel();
		fem.DeleteAllIC();
		UpdateModel();
		RedrawGL();
	}
}

//-----------------------------------------------------------------------------
void CMainWindow::DeleteAllContact()
{
	CModelDocument* doc = dynamic_cast<CModelDocument*>(GetDocument());
	if (doc == nullptr) return;

	if (QMessageBox::question(this, "FEBio Studio", "Are you sure you want to delete all contact interfaces?\nThis cannot be undone.", QMessageBox::Ok | QMessageBox::Cancel))
	{
		FSModel& fem = *doc->GetFSModel();
		fem.DeleteAllContact();
		UpdateModel();
		RedrawGL();
	}
}

//-----------------------------------------------------------------------------
void CMainWindow::DeleteAllConstraints()
{
	CModelDocument* doc = dynamic_cast<CModelDocument*>(GetDocument());
	if (doc == nullptr) return;

	if (QMessageBox::question(this, "FEBio Studio", "Are you sure you want to delete all constraints?\nThis cannot be undone.", QMessageBox::Ok | QMessageBox::Cancel))
	{
		FSModel& fem = *doc->GetFSModel();
		fem.DeleteAllConstraints();
		UpdateModel();
		RedrawGL();
	}
}

//-----------------------------------------------------------------------------
void CMainWindow::DeleteAllRigidBCs()
{
	CModelDocument* doc = dynamic_cast<CModelDocument*>(GetDocument());
	if (doc == nullptr) return;

	if (QMessageBox::question(this, "FEBio Studio", "Are you sure you want to delete all rigid constraints?\nThis cannot be undone.", QMessageBox::Ok | QMessageBox::Cancel))
	{
		FSModel& fem = *doc->GetFSModel();
		fem.DeleteAllRigidBCs();
		UpdateModel();
		RedrawGL();
	}
}

//-----------------------------------------------------------------------------
void CMainWindow::DeleteAllRigidICs()
{
	CModelDocument* doc = dynamic_cast<CModelDocument*>(GetDocument());
	if (doc == nullptr) return;

	if (QMessageBox::question(this, "FEBio Studio", "Are you sure you want to delete all rigid initial conditions?\nThis cannot be undone.", QMessageBox::Ok | QMessageBox::Cancel))
	{
		FSModel& fem = *doc->GetFSModel();
		fem.DeleteAllRigidICs();
		UpdateModel();
		RedrawGL();
	}
}

//-----------------------------------------------------------------------------
void CMainWindow::DeleteAllRigidLoads()
{
	CModelDocument* doc = dynamic_cast<CModelDocument*>(GetDocument());
	if (doc == nullptr) return;

	if (QMessageBox::question(this, "FEBio Studio", "Are you sure you want to delete all rigid loads?\nThis cannot be undone.", QMessageBox::Ok | QMessageBox::Cancel))
	{
		FSModel& fem = *doc->GetFSModel();
		fem.DeleteAllRigidLoads();
		UpdateModel();
		RedrawGL();
	}
}

//-----------------------------------------------------------------------------
void CMainWindow::DeleteAllRigidConnectors()
{
	CModelDocument* doc = dynamic_cast<CModelDocument*>(GetDocument());
	if (doc == nullptr) return;

	if (QMessageBox::question(this, "FEBio Studio", "Are you sure you want to delete all rigid connectors?\nThis cannot be undone.", QMessageBox::Ok | QMessageBox::Cancel))
	{
		FSModel& fem = *doc->GetFSModel();
		fem.DeleteAllRigidConnectors();
		UpdateModel();
		RedrawGL();
	}
}

//-----------------------------------------------------------------------------
void CMainWindow::DeleteAllSteps()
{
	CModelDocument* doc = dynamic_cast<CModelDocument*>(GetDocument());
	if (doc == nullptr) return;

	QString txt("Are you sure you want to delete all steps?\nThis will also delete all boundary conditions, etc., associated with the steps.\nThis cannot be undone.");

	if (QMessageBox::question(this, "FEBio Studio", txt, QMessageBox::Ok | QMessageBox::Cancel) == QMessageBox::Ok)
	{
		FSModel& fem = *doc->GetFSModel();
		fem.DeleteAllSteps();
		doc->SetModifiedFlag(true);
		UpdateTab(doc);
		UpdateModel();
		RedrawGL();
	}
}

//-----------------------------------------------------------------------------
void CMainWindow::DeleteAllJobs()
{
	CModelDocument* doc = dynamic_cast<CModelDocument*>(GetDocument());
	if (doc == nullptr) return;

	QString txt("Are you sure you want to delete all jobs?\nThis cannot be undone.");

	if (QMessageBox::question(this, "FEBio Studio", txt, QMessageBox::Ok | QMessageBox::Cancel) == QMessageBox::Ok)
	{
		doc->DeleteAllJobs();
		doc->SetModifiedFlag(true);
		UpdateTab(doc);
		UpdateModel();
		RedrawGL();
	}
}

//-----------------------------------------------------------------------------
void CMainWindow::ClearRecentFilesList()
{
	ui->m_recentFiles.clear();
	ui->m_recentProjects.clear();
}

void CMainWindow::OnCameraChanged()
{
	if (ui->postPanel->isVisible())
	{
		ui->postPanel->OnViewChanged();
	}
}

void CMainWindow::OnSelectionTransformed()
{
	UpdateGLControlBar();
	if (ui->buildPanel->IsEditPanelVisible())
	{
		ui->buildPanel->Update(false);
	}
	RedrawGL();
}

bool CMainWindow::IsColorPickerActive() const
{
	if (ui->pickColorTool && ui->pickColorTool->isVisible()) return true;
	return false;
}

CDlgPickColor* CMainWindow::GetPickColorDialog()
{
	if (IsColorPickerActive()) return ui->pickColorTool;
	return nullptr;
}

CCommandWindow* CMainWindow::GetCommandWindow()
{
	return ui->commandWnd;
}

// remove a graph from the list
void CMainWindow::RemoveGraph(::CGraphWindow* graph)
{
	ui->graphList.removeOne(graph);
}

// Add a graph to the list of managed graph windows
void CMainWindow::AddGraph(CGraphWindow* graph)
{
	ui->graphList.push_back(graph);
}

void CMainWindow::on_fontStyle_currentFontChanged(const QFont& font)
{
	GLWidget* pw = GLWidget::get_focus();
	if (pw)
	{
		QFont old_font = pw->get_font();
		std::string s = font.family().toStdString();
		QFont new_font(font.family(), old_font.pointSize());
		new_font.setBold(old_font.bold());
		new_font.setItalic(old_font.italic());
		pw->set_font(new_font);
		RedrawGL();
	}
}

void CMainWindow::on_fontSize_valueChanged(int i)
{
	GLWidget* pw = GLWidget::get_focus();
	if (pw)
	{
		QFont font = pw->get_font();
		font.setPointSize(i);
		pw->set_font(font);
		RedrawGL();
	}
}

void CMainWindow::on_fontBold_toggled(bool checked)
{
	GLWidget* pw = GLWidget::get_focus();
	if (pw)
	{
		QFont font = pw->get_font();
		font.setBold(checked);
		pw->set_font(font);
		RedrawGL();
	}
}

void CMainWindow::on_fontItalic_toggled(bool bchecked)
{
	GLWidget* pw = GLWidget::get_focus();
	if (pw)
	{
		QFont font = pw->get_font();
		font.setItalic(bchecked);
		pw->set_font(font);
		RedrawGL();
	}
}

void CMainWindow::on_actionProperties_triggered()
{
	// get the selected widget
	GLWidget* pglw = GLWidget::get_focus();
	if (pglw == 0) return;

	// edit the properties
	if (dynamic_cast<GLLabel*>(pglw))
	{
		CDlgBoxProps dlg(pglw, this);
		dlg.exec();
	}
	else if (dynamic_cast<GLLegendBar*>(pglw))
	{
		CDlgLegendProps dlg(pglw, this);
		dlg.exec();
	}
	else if (dynamic_cast<GLTriad*>(pglw))
	{
		CDlgTriadProps dlg(pglw, this);
		dlg.exec();
	}
	else if (dynamic_cast<GLSafeFrame*>(pglw))
	{
		CDlgCaptureFrameProps dlg(pglw, this);
		dlg.exec();
	}
	else
	{
//		QMessageBox::information(this, "Properties", "No properties available");
	}

	UpdateFontToolbar();

	RedrawGL();
}

void CMainWindow::UpdateFontToolbar()
{
	GLWidget* pw = GLWidget::get_focus();
	if (pw)
	{
		QFont font = pw->get_font();
		ui->pFontStyle->setCurrentFont(font);
		ui->pFontSize->setValue(font.pointSize());
		ui->actionFontBold->setChecked(font.bold());
		ui->actionFontItalic->setChecked(font.italic());
		ui->pFontToolBar->setEnabled(true);
	}
	else ui->pFontToolBar->setDisabled(true);
}

bool CMainWindow::DoModelCheck(CModelDocument* doc, bool askRunQuestion)
{
	if (doc == nullptr) return false;

	vector<MODEL_ERROR> warnings = doc->CheckModel();

	if (!askRunQuestion && warnings.empty())
	{
		QMessageBox::information(this, "Model Check", "Model check completed. No issues found!");
		return true;
	}

	if (warnings.empty() == false)
	{
		CDlgCheck dlg(this, askRunQuestion);
		dlg.SetWarnings(warnings);
		if (dlg.exec() == 0)
		{
			return false;
		}
	}

	return true;
}

bool CMainWindow::ExportFEBioFile(CModelDocument* doc, const std::string& febFile, int febioFileVersion, bool allowHybridMesh, ProgressTracker* prg)
{
	// try to save the file first
	AddLogEntry(QString("Saving to %1 ...").arg(QString::fromStdString(febFile)));

	bool ret = false;
	string err;

	// pass the units to the model project
	doc->GetProject().SetUnits(doc->GetUnitSystem());

	FEBioExport* writer = nullptr;
	if (febioFileVersion == 0x0205)
	{
		FEBioExport25* feb = new FEBioExport25(doc->GetProject());
		feb->SetExportSelectionsFlag(true);
		writer = feb;
	}
	else if (febioFileVersion == 0x0300)
	{
		FEBioExport3* feb = new FEBioExport3(doc->GetProject());
		feb->SetExportSelectionsFlag(true);
		writer = feb;
	}
	else if (febioFileVersion == 0x0400)
	{
		FEBioExport4* feb = new FEBioExport4(doc->GetProject());
		feb->SetMixedMeshFlag(allowHybridMesh);
		feb->SetProgressTracker(prg);
		writer = feb;
	}
	else
	{
		assert(false);
	}
	if (writer == nullptr) return false;


	try {
		ret = writer->Write(febFile.c_str());
		if (ret == false) err = writer->GetErrorMessage();
	}
	catch (...)
	{
		err = "Unknown exception detected.";
		ret = false;
	}
	delete writer;

	if ((ret == false) && (prg == nullptr))
	{
		QString msg = QString("Failed saving FEBio file:\n%1").arg(QString::fromStdString(err));
		QMessageBox::critical(this, "Run FEBio", msg);
		AddLogEntry("FAILED\n");
	}
	else AddLogEntry("SUCCESS!\n");

	return ret;
}

void CMainWindow::onShowPartViewer()
{
	CModelDocument* doc = GetModelDocument();
	ui->showPartViewer(doc);
}

void CMainWindow::checkJobProgress()
{
	UpdateTitle();

	if (ui->m_jobManager->IsJobRunning())
	{
		QTimer::singleShot(100, this, SLOT(checkJobProgress()));
	}
}

void CMainWindow::ShowProgress(bool show, QString message)
{
	if(show)
	{
		ui->statusBar->showMessage(message);
		ui->progressBar->setRange(0, 100);
		ui->progressBar->setValue(0);
		ui->statusBar->addPermanentWidget(ui->progressBar);
		ui->progressBar->show();
	}
	else
	{
		ui->statusBar->clearMessage();
		ui->statusBar->removeWidget(ui->progressBar);
	}
}

void CMainWindow::ShowIndeterminateProgress(bool show, QString message)
{
	if(show)
	{
		ui->statusBar->showMessage(message);
		ui->progressBar->setRange(0, 0);
		ui->statusBar->addPermanentWidget(ui->progressBar);
		ui->progressBar->show();
	}
	else
	{
		ui->statusBar->clearMessage();
		ui->statusBar->removeWidget(ui->progressBar);
	}
}

void CMainWindow::UpdateProgress(int n)
{
	ui->progressBar->setValue(n);
}

void CMainWindow::on_modelViewer_currentObjectChanged(FSObject* po)
{
	ui->infoPanel->SetObject(po);

	GLHighlighter::ClearHighlights();
	if (ui->modelViewer->IsHighlightSelectionEnabled())
	{
		IHasItemLists* il = dynamic_cast<IHasItemLists*>(po);
		if (il)
		{
			int itemLists = il->ItemLists();
			for (int i = 0; i < itemLists; ++i)
			{
				int colorMode = (i == 0 ? 0 : 1);
				FSItemListBuilder* pg = il->GetItemList(i);
				GPartList* partList = dynamic_cast<GPartList*>(pg);
				if (partList)
				{
					vector<GPart*> parts = partList->GetPartList();
					for (GPart* part : parts)
						GLHighlighter::PickItem(part, colorMode);
				}

				GFaceList* faceList = dynamic_cast<GFaceList*>(pg);
				if (faceList)
				{
					vector<GFace*> faces = faceList->GetFaceList();
					for (GFace* face : faces)
						GLHighlighter::PickItem(face, colorMode);
				}

				GEdgeList* edgeList = dynamic_cast<GEdgeList*>(pg);
				if (edgeList)
				{
					vector<GEdge*> edges = edgeList->GetEdgeList();
					for (GEdge* edge : edges)
						GLHighlighter::PickItem(edge, colorMode);
				}

				GNodeList* nodeList = dynamic_cast<GNodeList*>(pg);
				if (nodeList)
				{
					vector<GNode*> nodes = nodeList->GetNodeList();
					for (GNode* node : nodes)
						GLHighlighter::PickItem(node, colorMode);
				}

				FSGroup* meshSelection = dynamic_cast<FSGroup*>(pg);
				if (meshSelection)
				{
					GLHighlighter::PickItem(meshSelection, colorMode);
				}
			}
		}
		else if (dynamic_cast<FSItemListBuilder*>(po))
		{
			FSItemListBuilder* pg = dynamic_cast<FSItemListBuilder*>(po);
			GPartList* partList = dynamic_cast<GPartList*>(pg);
			if (partList)
			{
				vector<GPart*> parts = partList->GetPartList();
				for (GPart* part : parts)
					GLHighlighter::PickItem(part);
			}

			GFaceList* faceList = dynamic_cast<GFaceList*>(pg);
			if (faceList)
			{
				vector<GFace*> faces = faceList->GetFaceList();
				for (GFace* face : faces)
					GLHighlighter::PickItem(face);
			}

			GEdgeList* edgeList = dynamic_cast<GEdgeList*>(pg);
			if (edgeList)
			{
				vector<GEdge*> edges = edgeList->GetEdgeList();
				for (GEdge* edge : edges)
					GLHighlighter::PickItem(edge);
			}

			GNodeList* nodeList = dynamic_cast<GNodeList*>(pg);
			if (nodeList)
			{
				vector<GNode*> nodes = nodeList->GetNodeList();
				for (GNode* node : nodes)
					GLHighlighter::PickItem(node);
			}

			FSGroup* meshSelection = dynamic_cast<FSGroup*>(pg);
			if (meshSelection)
			{
				GLHighlighter::PickItem(meshSelection);
			}
		}
		else if (dynamic_cast<GItem*>(po))
		{
			GLHighlighter::PickItem(dynamic_cast<GItem*>(po));
		}
	}
	RedrawGL();
}

void CMainWindow::toggleOrtho()
{
	ui->actionOrtho->trigger();
}

QStringList CMainWindow::GetRecentFileList()
{
	return ui->m_recentFiles;
}

QString CMainWindow::GetEnvironmentMap()
{
	return ui->m_envMapFile;
}

void CMainWindow::SetEnvironmentMap(const QString& filename)
{
	ui->m_envMapFile = filename;
}

QStringList CMainWindow::GetRecentProjectsList()
{
	return ui->m_recentProjects;
}

QStringList CMainWindow::GetRecentPluginsList()
{
	return ui->m_recentPlugins;
}

void CMainWindow::AddRecentPlugin(const QString& fileName)
{
	ui->addToRecentPlugins(fileName);
}

QString CMainWindow::ProjectFolder()
{
	return "";// m_projectFolder;
}

QString CMainWindow::ProjectName()
{
	QString projectFile = ui->m_project.GetProjectFileName();
	if (projectFile.isEmpty()) return "";
	QFileInfo fi(projectFile);
	return fi.fileName();
}

void CMainWindow::ShowWelcomePage()
{
	int n = ui->centralWidget->tab->findView("Welcome");
	if (n == -1)
	{
		AddDocument(new CWelcomePage(this));
	}
	else SetActiveView(n);
}

void CMainWindow::CloseWelcomePage()
{
	int n = ui->centralWidget->tab->findView("Welcome");
	if (n >= 0)
	{
		ui->ShowDefaultBackground();
		ui->centralWidget->tab->tabCloseRequested(n);
	}
}

bool CMainWindow::ImportImage(CImageModel* imgModel)
{
	static int n = 1;
	CGLDocument* doc = GetGLDocument();
	if (doc == nullptr) return false;

	CDlgStartThread dlg(this, new CImageReadThread(imgModel));

	if (dlg.exec())
	{
		std::string name = imgModel->GetImageSource()->GetName();
		if (name.empty())
		{
			std::stringstream ss;
			ss << "ImageModel" << n++;
			name = ss.str();
		}
		imgModel->SetName(name);

		// add it to the project
		doc->AddImageModel(imgModel);

        // We don't handle image models on the command stack so that 
        // image deletion actually clears up ram
        doc->ClearCommandStack();

		Update(0, true);
		// only for model docs
		if (dynamic_cast<CModelDocument*>(doc))
		{
			ShowInModelViewer(imgModel);
		}

		GLScene* scene = doc->GetScene();
		if (scene)
		{
			scene->ZoomTo(imgModel->GetBoundingBox());
			RedrawGL();
		}
		return true;
	}
	return false;
}

#ifdef HAS_ITK
<<<<<<< HEAD
	void CMainWindow::ImportITKImage(const QString& fileName, ImageFileType type)
=======
	void CMainWindow::ProcessITKImage(const QString& fileName, int type)
>>>>>>> 9ad49957
	{
		CGLDocument* doc = GetGLDocument();

        // we pass the relative path to the image model
	    string relFile = FSDir::makeRelative(fileName.toStdString(), "$(ProjectDir)");

		CImageModel* imageModel = new CImageModel(nullptr);
        imageModel->SetImageSource(new CITKImageSource(imageModel, relFile, type));

        if(!ImportImage(imageModel))
        {
			delete imageModel;
        }
	}
#else
<<<<<<< HEAD
	void CMainWindow::ImportITKImage(const QString& fileName, ImageFileType type) {}
=======
	void CMainWindow::ProcessITKImage(const QString& fileName, int type) {}
>>>>>>> 9ad49957
#endif

void CMainWindow::OnDeleteAllLoadControllers()
{
	CModelDocument* doc = dynamic_cast<CModelDocument*>(GetDocument());
	if (doc == nullptr) return;

	QString txt("Are you sure you want to delete all load controllers?\nThis cannot be undone.");

	if (QMessageBox::question(this, "FEBio Studio", txt, QMessageBox::Ok | QMessageBox::Cancel) == QMessageBox::Ok)
	{
		FSModel* fem = doc->GetFSModel();
		fem->DeleteAllLoadControllers();
		doc->SetModifiedFlag(true);
		UpdateTab(doc);
		UpdateModel();
		RedrawGL();
	}
}

void CMainWindow::OnDeleteAllMeshData()
{
	CModelDocument* doc = dynamic_cast<CModelDocument*>(GetDocument());
	if (doc == nullptr) return;

	QString txt("Are you sure you want to delete all mesh data?\nThis cannot be undone.");

	if (QMessageBox::question(this, "FEBio Studio", txt, QMessageBox::Ok | QMessageBox::Cancel) == QMessageBox::Ok)
	{
		FSModel* fem = doc->GetFSModel();
		fem->DeleteAllMeshDataGenerators();
		fem->DeleteAllMeshData();
		doc->SetModifiedFlag(true);
		UpdateTab(doc);
		UpdateModel();
		RedrawGL();
	}
}

QSize CMainWindow::GetEditorSize()
{
	return ui->centralWidget->stack->size();
}

void CMainWindow::on_doCommand(QString msg)
{
	AddLogEntry(msg);
}

void CMainWindow::on_selectionChanged()
{
	ReportSelection();
}

QString CMainWindow::GetSDKIncludePath() const { return ui->m_settings.FEBioSDKInc; }
QString CMainWindow::GetSDKLibraryPath() const { return ui->m_settings.FEBioSDKLib; }
QString CMainWindow::GetCreatePluginPath() const { return ui->m_settings.createPluginPath; }

void CMainWindow::SetSDKIncludePath(const QString& s) { ui->m_settings.FEBioSDKInc = s; }
void CMainWindow::SetSDKLibraryPath(const QString& s) { ui->m_settings.FEBioSDKLib = s; }
void CMainWindow::SetCreatePluginPath(const QString& s) { ui->m_settings.createPluginPath = s; }<|MERGE_RESOLUTION|>--- conflicted
+++ resolved
@@ -3690,31 +3690,23 @@
 }
 
 #ifdef HAS_ITK
-<<<<<<< HEAD
-	void CMainWindow::ImportITKImage(const QString& fileName, ImageFileType type)
-=======
-	void CMainWindow::ProcessITKImage(const QString& fileName, int type)
->>>>>>> 9ad49957
-	{
-		CGLDocument* doc = GetGLDocument();
-
-        // we pass the relative path to the image model
-	    string relFile = FSDir::makeRelative(fileName.toStdString(), "$(ProjectDir)");
-
-		CImageModel* imageModel = new CImageModel(nullptr);
-        imageModel->SetImageSource(new CITKImageSource(imageModel, relFile, type));
-
-        if(!ImportImage(imageModel))
-        {
-			delete imageModel;
-        }
-	}
+void CMainWindow::ProcessITKImage(const QString& fileName, int type)
+{
+	CGLDocument* doc = GetGLDocument();
+
+	// we pass the relative path to the image model
+	string relFile = FSDir::makeRelative(fileName.toStdString(), "$(ProjectDir)");
+
+	CImageModel* imageModel = new CImageModel(nullptr);
+    imageModel->SetImageSource(new CITKImageSource(imageModel, relFile, type));
+
+    if(!ImportImage(imageModel))
+    {
+		delete imageModel;
+    }
+}
 #else
-<<<<<<< HEAD
-	void CMainWindow::ImportITKImage(const QString& fileName, ImageFileType type) {}
-=======
-	void CMainWindow::ProcessITKImage(const QString& fileName, int type) {}
->>>>>>> 9ad49957
+void CMainWindow::ProcessITKImage(const QString& fileName, int type) {}
 #endif
 
 void CMainWindow::OnDeleteAllLoadControllers()
