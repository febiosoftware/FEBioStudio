/*This file is part of the FEBio Studio source code and is licensed under the MIT license
listed below.

See Copyright-FEBio-Studio.txt for details.

Copyright (c) 2021 University of Utah, The Trustees of Columbia University in
the City of New York, and others.

Permission is hereby granted, free of charge, to any person obtaining a copy
of this software and associated documentation files (the "Software"), to deal
in the Software without restriction, including without limitation the rights
to use, copy, modify, merge, publish, distribute, sublicense, and/or sell
copies of the Software, and to permit persons to whom the Software is
furnished to do so, subject to the following conditions:

The above copyright notice and this permission notice shall be included in all
copies or substantial portions of the Software.

THE SOFTWARE IS PROVIDED "AS IS", WITHOUT WARRANTY OF ANY KIND, EXPRESS OR
IMPLIED, INCLUDING BUT NOT LIMITED TO THE WARRANTIES OF MERCHANTABILITY,
FITNESS FOR A PARTICULAR PURPOSE AND NONINFRINGEMENT. IN NO EVENT SHALL THE
AUTHORS OR COPYRIGHT HOLDERS BE LIABLE FOR ANY CLAIM, DAMAGES OR OTHER
LIABILITY, WHETHER IN AN ACTION OF CONTRACT, TORT OR OTHERWISE, ARISING FROM,
OUT OF OR IN CONNECTION WITH THE SOFTWARE OR THE USE OR OTHER DEALINGS IN THE
SOFTWARE.*/

#pragma once
#include "GLSceneView.h"
#include <QNativeGestureEvent>
#include <GLLib/GLCamera.h>
#include "CommandManager.h"
#include "GManipulator.h"
#include "GTriad.h"
#include "GGrid.h"
#include "GLPlaneCut.h"
#include <GLWLib/GLWidgetManager.h>
#include "Animation.h"
#include <GLLib/GLContext.h>
#include <GLLib/GLViewSettings.h>
#include "GLViewSelector.h"
#include "GLScreenRecorder.h"

class CMainWindow;
class CGLDocument;
class GDecoration;
class CGView;
class FSModel;
class CGLView;
class CGLScene;

// coordinate system modes
#define COORD_GLOBAL	0
#define COORD_LOCAL		1
#define COORD_SCREEN	2

// preset views
enum View_Mode {
	VIEW_USER,
	VIEW_TOP,
	VIEW_BOTTOM,
	VIEW_LEFT,
	VIEW_RIGHT,
	VIEW_FRONT,
	VIEW_BACK,
	VIEW_ISOMETRIC
};

// view conventions
enum View_Convention {
	CONV_FR_XZ,
	CONV_FR_XY,
	CONV_US_XY
};

// snap modes
enum Snap_Mode
{
	SNAP_NONE,
	SNAP_GRID
};

enum Planecut_Mode
{
	PLANECUT,
	HIDE_ELEMENTS
};

class CGLPivot
{
public:
	CGLPivot(CGLView* view);

	int GetSelectionMode() const { return m_mode; }

	void SetPosition(const vec3d& r) { m_pos = r; }

	vec3d GetPosition() const { return m_pos; }

	void Render(int ntrans, double scale, bool bact);

	int Pick(int ntrans, int x, int y);

public:
	GTranslator		m_Ttor;	//!< the translate manipulator
	GRotator		m_Rtor;	//!< the rotate manipulator
	GScalor			m_Stor;	//!< the scale manipulator

	int		m_mode;		// pivot selection mode
	vec3d	m_pos;		// pivot point
};

// tag structure
struct GLTAG
{
	char	sztag[64];	// name of tag
	float	wx, wy;		// window coordinates for tag
	vec3d	r;			// world coordinates of tag
	GLColor	c;			// tag color
};

//===================================================================
class CGLView : public CGLSceneView
{
	Q_OBJECT

public:
	CGLView(CMainWindow* pwnd, QWidget* parent = 0);
	~CGLView();

public:
	CGLDocument* GetDocument();

	CGLScene* GetActiveScene() override;

	GObject* GetActiveObject();

	void Reset();

	void UpdateCamera(bool hitCameraTarget);

	void HighlightNode(int x, int y);
	void HighlightEdge(int x, int y);

	bool SelectPivot(int x, int y);

	void SetCoordinateSystem(int nmode);
	
	void UndoViewChange();

	void RedoViewChange();

	void ClearCommandStack();

	vec3d PickPoint(int x, int y, bool* success = 0);

	void SetViewMode(View_Mode n);
	View_Mode GetViewMode() { return m_nview; }

	void TogglePerspective(bool b);

	void ShowMeshData(bool b);

	void Set3DCursor(const vec3d& r) { m_view.m_pos3d = r; }
	vec3d Get3DCursor() const { return m_view.m_pos3d; }

	std::string GetOGLVersionString();

	void ToggleFPS();

protected:
	void mousePressEvent  (QMouseEvent* ev) override;
	void mouseMoveEvent   (QMouseEvent* ev) override;
	void mouseReleaseEvent(QMouseEvent* ev) override;
	void wheelEvent       (QWheelEvent* ev) override;
	void mouseDoubleClickEvent(QMouseEvent* ev) override;

    bool gestureEvent     (QNativeGestureEvent* ev);
    bool event            (QEvent* event) override;

signals:
	void pointPicked(const vec3d& p);
	void selectionChanged();

public:
	//! Zoom out on current selection
	void ZoomSelection(bool forceZoom = true);

	//! zoom in on a box
	void ZoomTo(const BOX& box);

	//! Zoom in on an object
	void ZoomToObject(GObject* po);

	// zoom to the models extents
	void ZoomExtents(bool banimate = true);

	// render functions
public:
	// other rendering functions
	void RenderRubberBand();
	void RenderBrush();
	void RenderPivot();

	void Render3DCursor();
	void RenderTags(std::vector<GLTAG>& tags);
	void RenderDecorations();

	void ShowSafeFrame(bool b);

	vec3d GetPickPosition();

public:
	vec3d GetPivotPosition();
	quatd GetPivotRotation();

	void SetPivotPosition(const vec3d& r);

	bool GetPivotUserMode() const;
	void SetPivotUserMode(bool b);

public:
	void changeViewMode(View_Mode vm);

	void ShowContextMenu(bool b);

	CGLWidgetManager* GetGLWidgetManager() { return m_Widget; }
	void AllocateDefaultWidgets(bool b);

protected:
	void initializeGL() override;
	void resizeGL(int w, int h) override;

	void RenderScene() override;

	void RenderCanvas(CGLContext& rc);

private:
	void SetSnapMode(Snap_Mode snap) { m_nsnap = snap; }
	Snap_Mode GetSnapMode() { return m_nsnap; }

	// convert from device pixel to physical pixel
	QPoint DeviceToPhysical(int x, int y);

public:
	QImage CaptureScreen();

	void UpdateWidgets();

	bool isTitleVisible() const;
	void showTitle(bool b);

	bool isSubtitleVisible() const;
	void showSubtitle(bool b);

	void setLegendRange(float vmin, float vmax);

public:
	void AddDecoration(GDecoration* deco);
	void RemoveDecoration(GDecoration* deco);

	void ShowPlaneCut(bool b);
	bool ShowPlaneCut() const;
	void SetPlaneCut(double d[4]);
	void SetPlaneCutMode(int nmode);
	void UpdatePlaneCut(bool breset = false);

	GLScreenRecorder& GetScreenRecorder() { return m_recorder; }

	QSize GetSafeFrameSize() const;

	void LockSafeFrame();
	void UnlockSafeFrame();

public:
	void SetColorMap(unsigned int n);

	Post::CColorMap& GetColorMap();

	void AddRegionPoint(int x, int y);

public:
	void RenderPlaneCut();

	bool ShowPlaneCut();

	GLPlaneCut& GetPlaneCut();

	void DeletePlaneCutMesh();

	int PlaneCutMode();

	double* PlaneCoordinates();

<<<<<<< HEAD
protected:
	void SetTrackingData(int n[3]);

public slots:
	void updateView();
=======
protected slots:
	void repaintEvent();
>>>>>>> 77e27a8c

protected:
	CMainWindow*	m_pWnd;	// parent window

	CBasicCmdManager m_Cmd;	// view command history

	vector<pair<int, int> >		m_pl;
	int			m_x0, m_y0, m_x1, m_y1;
	int			m_xp, m_yp;
	int			m_dxp, m_dyp;
	View_Mode	m_nview;
	Snap_Mode	m_nsnap;

	bool	m_showFPS;
	double	m_fps;

	vec3d	m_rt;	// total translation
	vec3d	m_rg;

	double	m_st;	// total scale
	double	m_sa;	// accumulated scale
	vec3d	m_ds;	// direction of scale

	double	m_wt;	// total rotation
	double	m_wa;	// total accumulated rotation

	bool	m_bshift;
	bool	m_bctrl;
	bool	m_bsel;		// selection mode

public:
	bool	m_bpick;

protected:
	bool	m_bsnap;	// snap to grid

	int		m_coord;	// coordinate system

	CGLPivot m_pivot;
	bool	m_userPivot;

	// triad
	GLBox*			m_ptitle;
	GLBox*			m_psubtitle;
	GLTriad*		m_ptriad;
	GLSafeFrame*	m_pframe;
	GLLegendBar*	m_legend;

	CGLWidgetManager*	m_Widget;
	bool	m_ballocDefaultWidgets;

	bool	m_showContextMenu;

private:
	vector<GDecoration*>	m_deco;

public:
	CGLContext	m_rc;

private:
	GLViewSelector	m_select;

	GLScreenRecorder	m_recorder;

	CGLCamera	m_oldCam;

	Post::CColorTexture m_colorMap;	// color map used for rendering mesh data

	bool		m_showPlaneCut;
	int			m_planeCutMode;
	GLPlaneCut	m_planeCut;

	std::string		m_oglVersionString;
};

bool intersectsRect(const QPoint& p0, const QPoint& p1, const QRect& rt);
void SetModelView(GObject* po);<|MERGE_RESOLUTION|>--- conflicted
+++ resolved
@@ -291,16 +291,8 @@
 
 	double* PlaneCoordinates();
 
-<<<<<<< HEAD
-protected:
-	void SetTrackingData(int n[3]);
-
 public slots:
 	void updateView();
-=======
-protected slots:
-	void repaintEvent();
->>>>>>> 77e27a8c
 
 protected:
 	CMainWindow*	m_pWnd;	// parent window
