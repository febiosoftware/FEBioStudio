/*This file is part of the FEBio Studio source code and is licensed under the MIT license
listed below.

See Copyright-FEBio-Studio.txt for details.

Copyright (c) 2021 University of Utah, The Trustees of Columbia University in
the City of New York, and others.

Permission is hereby granted, free of charge, to any person obtaining a copy
of this software and associated documentation files (the "Software"), to deal
in the Software without restriction, including without limitation the rights
to use, copy, modify, merge, publish, distribute, sublicense, and/or sell
copies of the Software, and to permit persons to whom the Software is
furnished to do so, subject to the following conditions:

The above copyright notice and this permission notice shall be included in all
copies or substantial portions of the Software.

THE SOFTWARE IS PROVIDED "AS IS", WITHOUT WARRANTY OF ANY KIND, EXPRESS OR
IMPLIED, INCLUDING BUT NOT LIMITED TO THE WARRANTIES OF MERCHANTABILITY,
FITNESS FOR A PARTICULAR PURPOSE AND NONINFRINGEMENT. IN NO EVENT SHALL THE
AUTHORS OR COPYRIGHT HOLDERS BE LIABLE FOR ANY CLAIM, DAMAGES OR OTHER
LIABILITY, WHETHER IN AN ACTION OF CONTRACT, TORT OR OTHERWISE, ARISING FROM,
OUT OF OR IN CONNECTION WITH THE SOFTWARE OR THE USE OR OTHER DEALINGS IN THE
SOFTWARE.*/

// FECone.cpp: implementation of the FECone class.
//
//////////////////////////////////////////////////////////////////////

#include "stdafx.h"
#include "FECone.h"
#include <GeomLib/GPrimitive.h>
#include <MeshLib/FEMesh.h>

#ifndef max
#define max(a,b)            (((a) > (b)) ? (a) : (b))
#endif

//////////////////////////////////////////////////////////////////////
// Construction/Destruction
//////////////////////////////////////////////////////////////////////

FECone::FECone(GCone* po)
{
	m_pobj = po;

	m_Rb = 0.5;
	m_nd = m_ns = 4;
	m_nz = 6;

	m_gz = 1;
	m_gr = 1;

	m_bz = true;
	m_br = false;

	AddDoubleParam(m_Rb, "r", "Ratio");
	AddIntParam(m_nd, "nd", "Divisions");
	AddIntParam(m_ns, "ns", "Segments" );
	AddIntParam(m_nz, "nz", "Stacks"   );

	AddDoubleParam(m_gz, "gz", "Z-bias");
	AddDoubleParam(m_gr, "gr", "R-bias");

	AddBoolParam(m_bz, "bz", "Z-mirrored bias");
	AddBoolParam(m_br, "br", "R-mirrored bias");

	AddChoiceParam(0, "elem_type", "Element Type")->SetEnumNames("HEX8\0HEX20\0HEX27\0");
}

extern double gain2(double x, double r, double n);

<<<<<<< HEAD
FSMesh* FECone::BuildMesh()
=======
bool FECone::BuildMultiBlock()
>>>>>>> 4ebcc257
{
	assert(m_pobj);

	// get the object parameters
	ParamBlock& param = m_pobj->GetParamBlock();
	double R0 = param.GetFloatValue(GCone::R0);
	double R1 = param.GetFloatValue(GCone::R1);
	double h = param.GetFloatValue(GCone::H);

	// get mesh parameters
	m_Rb = GetFloatValue(RB);
	m_nd = GetIntValue(NDIV);
	m_ns = GetIntValue(NSEG);
	m_nz = GetIntValue(NSTACK);

	m_gz = GetFloatValue(GZ);
	m_gr = GetFloatValue(GR);

	m_bz = GetBoolValue(GZ2);
	m_br = GetBoolValue(GR2);

	// check parameters
	if (m_nd < 1) m_nd = 1;
	if (m_ns < 1) m_ns = 1;
	if (m_nz < 1) m_nz = 1;

	if (m_nz == 1) m_bz = false;
	if (m_ns == 1) m_br = false;

	double fz = m_gz;
	double fr = m_gr;

	if (m_Rb < 0) m_Rb = 0;
	if (m_Rb > 1) m_Rb = 1;

	double d00 = m_Rb * R0 / sqrt(2.0);	// bottom inside
	double d01 = R0 / sqrt(2.0);		// bottom outside
	double d10 = m_Rb * R1 / sqrt(2.0);	// top inside
	double d11 = R1 / sqrt(2.0);		// top outside

	// create the MB nodes
	m_MBNode.resize(34);
	m_MBNode[0].m_r = vec3d(-d00, -d00, 0);
	m_MBNode[1].m_r = vec3d(0, -d00, 0);
	m_MBNode[2].m_r = vec3d(d00, -d00, 0);
	m_MBNode[3].m_r = vec3d(-d00, 0, 0);
	m_MBNode[4].m_r = vec3d(0, 0, 0);
	m_MBNode[5].m_r = vec3d(d00, 0, 0);
	m_MBNode[6].m_r = vec3d(-d00, d00, 0);
	m_MBNode[7].m_r = vec3d(0, d00, 0);
	m_MBNode[8].m_r = vec3d(d00, d00, 0);

	m_MBNode[9].m_r = vec3d(-d10, -d10, h);
	m_MBNode[10].m_r = vec3d(0, -d10, h);
	m_MBNode[11].m_r = vec3d(d10, -d10, h);
	m_MBNode[12].m_r = vec3d(-d10, 0, h);
	m_MBNode[13].m_r = vec3d(0, 0, h);
	m_MBNode[14].m_r = vec3d(d10, 0, h);
	m_MBNode[15].m_r = vec3d(-d10, d10, h);
	m_MBNode[16].m_r = vec3d(0, d10, h);
	m_MBNode[17].m_r = vec3d(d10, d10, h);

	m_MBNode[18].m_r = vec3d(-d01, -d01, 0);
	m_MBNode[19].m_r = vec3d(0, -R0, 0);
	m_MBNode[20].m_r = vec3d(d01, -d01, 0);
	m_MBNode[21].m_r = vec3d(R0, 0, 0);
	m_MBNode[22].m_r = vec3d(d01, d01, 0);
	m_MBNode[23].m_r = vec3d(0, R0, 0);
	m_MBNode[24].m_r = vec3d(-d01, d01, 0);
	m_MBNode[25].m_r = vec3d(-R0, 0, 0);

	m_MBNode[26].m_r = vec3d(-d11, -d11, h);
	m_MBNode[27].m_r = vec3d(0, -R1, h);
	m_MBNode[28].m_r = vec3d(d11, -d11, h);
	m_MBNode[29].m_r = vec3d(R1, 0, h);
	m_MBNode[30].m_r = vec3d(d11, d11, h);
	m_MBNode[31].m_r = vec3d(0, R1, h);
	m_MBNode[32].m_r = vec3d(-d11, d11, h);
	m_MBNode[33].m_r = vec3d(-R1, 0, h);

	// create the MB blocks
	m_MBlock.resize(12);
	MBBlock& b1 = m_MBlock[0];
	b1.SetID(0);
	b1.SetNodes(0, 1, 4, 3, 9, 10, 13, 12);
	b1.SetSizes(m_nd, m_nd, m_nz);
	b1.SetZoning(1, 1, fz, false, false, m_bz);

	MBBlock& b2 = m_MBlock[1];
	b2.SetID(0);
	b2.SetNodes(1, 2, 5, 4, 10, 11, 14, 13);
	b2.SetSizes(m_nd, m_nd, m_nz);
	b2.SetZoning(1, 1, fz, false, false, m_bz);

	MBBlock& b3 = m_MBlock[2];
	b3.SetID(0);
	b3.SetNodes(3, 4, 7, 6, 12, 13, 16, 15);
	b3.SetSizes(m_nd, m_nd, m_nz);
	b3.SetZoning(1, 1, fz, false, false, m_bz);

	MBBlock& b4 = m_MBlock[3];
	b4.SetID(0);
	b4.SetNodes(4, 5, 8, 7, 13, 14, 17, 16);
	b4.SetSizes(m_nd, m_nd, m_nz);
	b4.SetZoning(1, 1, fz, false, false, m_bz);

	MBBlock& b5 = m_MBlock[4];
	b5.SetID(0);
	b5.SetNodes(0, 18, 19, 1, 9, 26, 27, 10);
	b5.SetSizes(m_ns, m_nd, m_nz);
	b5.SetZoning(fr, 1, fz, false, false, m_bz);

	MBBlock& b6 = m_MBlock[5];
	b6.SetID(0);
	b6.SetNodes(1, 19, 20, 2, 10, 27, 28, 11);
	b6.SetSizes(m_ns, m_nd, m_nz);
	b6.SetZoning(fr, 1, fz, false, false, m_bz);

	MBBlock& b7 = m_MBlock[6];
	b7.SetID(0);
	b7.SetNodes(2, 20, 21, 5, 11, 28, 29, 14);
	b7.SetSizes(m_ns, m_nd, m_nz);
	b7.SetZoning(fr, 1, fz, false, false, m_bz);

	MBBlock& b8 = m_MBlock[7];
	b8.SetID(0);
	b8.SetNodes(5, 21, 22, 8, 14, 29, 30, 17);
	b8.SetSizes(m_ns, m_nd, m_nz);
	b8.SetZoning(fr, 1, fz, false, false, m_bz);

	MBBlock& b9 = m_MBlock[8];
	b9.SetID(0);
	b9.SetNodes(8, 22, 23, 7, 17, 30, 31, 16);
	b9.SetSizes(m_ns, m_nd, m_nz);
	b9.SetZoning(fr, 1, fz, false, false, m_bz);

	MBBlock& b10 = m_MBlock[9];
	b10.SetID(0);
	b10.SetNodes(7, 23, 24, 6, 16, 31, 32, 15);
	b10.SetSizes(m_ns, m_nd, m_nz);
	b10.SetZoning(fr, 1, fz, false, false, m_bz);

	MBBlock& b11 = m_MBlock[10];
	b11.SetID(0);
	b11.SetNodes(6, 24, 25, 3, 15, 32, 33, 12);
	b11.SetSizes(m_ns, m_nd, m_nz);
	b11.SetZoning(fr, 1, fz, false, false, m_bz);

	MBBlock& b12 = m_MBlock[11];
	b12.SetID(0);
	b12.SetNodes(3, 25, 18, 0, 12, 33, 26, 9);
	b12.SetSizes(m_ns, m_nd, m_nz);
	b12.SetZoning(fr, 1, fz, false, false, m_bz);

	// update the MB data
	BuildMB();

	// assign face ID's
	SetBlockFaceID(b1, -1, -1, -1, -1, 4, 5);
	SetBlockFaceID(b2, -1, -1, -1, -1, 4, 5);
	SetBlockFaceID(b3, -1, -1, -1, -1, 4, 5);
	SetBlockFaceID(b4, -1, -1, -1, -1, 4, 5);
	SetBlockFaceID(b5, -1, 2, -1, -1, 4, 5);
	SetBlockFaceID(b6, -1, 3, -1, -1, 4, 5);
	SetBlockFaceID(b7, -1, 3, -1, -1, 4, 5);
	SetBlockFaceID(b8, -1, 0, -1, -1, 4, 5);
	SetBlockFaceID(b9, -1, 0, -1, -1, 4, 5);
	SetBlockFaceID(b10, -1, 1, -1, -1, 4, 5);
	SetBlockFaceID(b11, -1, 1, -1, -1, 4, 5);
	SetBlockFaceID(b12, -1, 2, -1, -1, 4, 5);

	MBFace& F1 = GetBlockFace(7, 1); SetFaceEdgeID(F1, 0, -1, 4, 8);
	MBFace& F2 = GetBlockFace(8, 1); SetFaceEdgeID(F2, 0, 9, 4, -1);
	MBFace& F3 = GetBlockFace(9, 1); SetFaceEdgeID(F3, 1, -1, 5, 9);
	MBFace& F4 = GetBlockFace(10, 1); SetFaceEdgeID(F4, 1, 10, 5, -1);
	MBFace& F5 = GetBlockFace(11, 1); SetFaceEdgeID(F5, 2, -1, 6, 10);
	MBFace& F6 = GetBlockFace(4, 1); SetFaceEdgeID(F6, 2, 11, 6, -1);
	MBFace& F7 = GetBlockFace(5, 1); SetFaceEdgeID(F7, 3, -1, 7, 11);
	MBFace& F8 = GetBlockFace(6, 1); SetFaceEdgeID(F8, 3, 8, 7, -1);

	GetFaceEdge(F1, 0).m_ntype = EDGE_ZARC;
	GetFaceEdge(F1, 2).m_ntype = EDGE_ZARC; GetFaceEdge(F1, 2).m_orient = -1;
	GetFaceEdge(F2, 0).m_ntype = EDGE_ZARC;
	GetFaceEdge(F2, 2).m_ntype = EDGE_ZARC; GetFaceEdge(F2, 2).m_orient = -1;
	GetFaceEdge(F3, 0).m_ntype = EDGE_ZARC;
	GetFaceEdge(F3, 2).m_ntype = EDGE_ZARC; GetFaceEdge(F3, 2).m_orient = -1;
	GetFaceEdge(F4, 0).m_ntype = EDGE_ZARC;
	GetFaceEdge(F4, 2).m_ntype = EDGE_ZARC; GetFaceEdge(F4, 2).m_orient = -1;
	GetFaceEdge(F5, 0).m_ntype = EDGE_ZARC;
	GetFaceEdge(F5, 2).m_ntype = EDGE_ZARC; GetFaceEdge(F5, 2).m_orient = -1;
	GetFaceEdge(F6, 0).m_ntype = EDGE_ZARC;
	GetFaceEdge(F6, 2).m_ntype = EDGE_ZARC; GetFaceEdge(F6, 2).m_orient = -1;
	GetFaceEdge(F7, 0).m_ntype = EDGE_ZARC;
	GetFaceEdge(F7, 2).m_ntype = EDGE_ZARC; GetFaceEdge(F7, 2).m_orient = -1;
	GetFaceEdge(F8, 0).m_ntype = EDGE_ZARC;
	GetFaceEdge(F8, 2).m_ntype = EDGE_ZARC; GetFaceEdge(F8, 2).m_orient = -1;

	m_MBNode[21].SetID(0);
	m_MBNode[23].SetID(1);
	m_MBNode[25].SetID(2);
	m_MBNode[19].SetID(3);
	m_MBNode[29].SetID(4);
	m_MBNode[31].SetID(5);
	m_MBNode[33].SetID(6);
	m_MBNode[27].SetID(7);

	UpdateMB();

	return true;
}

FEMesh* FECone::BuildMesh()
{
	BuildMultiBlock();

	// set element type
	int nelem = GetIntValue(ELEM_TYPE);
	switch (nelem)
	{
	case 0: SetElementType(FE_HEX8 ); break;
	case 1: SetElementType(FE_HEX20); break;
	case 2: SetElementType(FE_HEX27); break;
	}

	// create the MB
	FSMesh* pm = FEMultiBlockMesh::BuildMesh();

	// update the mesh
	pm->UpdateMesh();

	// the Multi-block mesher will assign a different smoothing ID
	// to each face, but we don't want that here. 
	// For now, we autosmooth the mesh although we should think of a 
	// better way
	pm->AutoSmooth(60);

	return pm;
}<|MERGE_RESOLUTION|>--- conflicted
+++ resolved
@@ -71,11 +71,7 @@
 
 extern double gain2(double x, double r, double n);
 
-<<<<<<< HEAD
-FSMesh* FECone::BuildMesh()
-=======
 bool FECone::BuildMultiBlock()
->>>>>>> 4ebcc257
 {
 	assert(m_pobj);
 
@@ -287,7 +283,7 @@
 	return true;
 }
 
-FEMesh* FECone::BuildMesh()
+FSMesh* FECone::BuildMesh()
 {
 	BuildMultiBlock();
 
