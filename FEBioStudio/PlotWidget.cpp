--- conflicted
+++ resolved
@@ -1416,14 +1416,10 @@
 			if (xPos < x0) xPos = x0; else if (xPos > x1) xPos = x1;
 			break;
 		}
-<<<<<<< HEAD
 
 		p.setPen(QPen(m_data.m_yAxisCol));
 
-		double fy = yscale*(int)(m_viewRect.top() / yscale);
-=======
 		double fy = yscale*floor(m_viewRect.top() / yscale);
->>>>>>> 5fe40076
 		while (fy < m_viewRect.bottom())
 		{
 			int iy = ViewToScreen(QPointF(0.0, fy)).y();
@@ -1461,14 +1457,10 @@
 			if (yPos < y0) yPos = y0; else if (yPos > y1) yPos = y1;
 			break;
 		}
-<<<<<<< HEAD
 
 		p.setPen(QPen(m_data.m_xAxisCol));
 
-		double fx = xscale*(int)(m_viewRect.left() / xscale);
-=======
 		double fx = xscale*floor(m_viewRect.left() / xscale);
->>>>>>> 5fe40076
 		while (fx < m_viewRect.right())
 		{
 			int ix = ViewToScreen(QPointF(fx, 0.0)).x();
