/*This file is part of the FEBio Studio source code and is licensed under the MIT license
listed below.

See Copyright-FEBio-Studio.txt for details.

Copyright (c) 2021 University of Utah, The Trustees of Columbia University in
the City of New York, and others.

Permission is hereby granted, free of charge, to any person obtaining a copy
of this software and associated documentation files (the "Software"), to deal
in the Software without restriction, including without limitation the rights
to use, copy, modify, merge, publish, distribute, sublicense, and/or sell
copies of the Software, and to permit persons to whom the Software is
furnished to do so, subject to the following conditions:

The above copyright notice and this permission notice shall be included in all
copies or substantial portions of the Software.

THE SOFTWARE IS PROVIDED "AS IS", WITHOUT WARRANTY OF ANY KIND, EXPRESS OR
IMPLIED, INCLUDING BUT NOT LIMITED TO THE WARRANTIES OF MERCHANTABILITY,
FITNESS FOR A PARTICULAR PURPOSE AND NONINFRINGEMENT. IN NO EVENT SHALL THE
AUTHORS OR COPYRIGHT HOLDERS BE LIABLE FOR ANY CLAIM, DAMAGES OR OTHER
LIABILITY, WHETHER IN AN ACTION OF CONTRACT, TORT OR OTHERWISE, ARISING FROM,
OUT OF OR IN CONNECTION WITH THE SOFTWARE OR THE USE OR OTHER DEALINGS IN THE
SOFTWARE.*/

#include "stdafx.h"
#include <MeshTools/FEModifier.h>
#include <MeshTools/FEDiscardMesh.h>
#include <MeshTools/FETetGenModifier.h>
#include <MeshTools/FEMMGRemesh.h>
#include <MeshTools/FEWeldModifier.h>
#include <MeshTools/FEAutoPartition.h>
#include <MeshTools/FEBoundaryLayerMesher.h>
#include <MeshTools/FEAxesCurvature.h>
#include <MeshTools/FEExtrudeFaces.h>
#include <MeshTools/FECreateShells.h>
#include <MeshTools/FERevolveFaces.h>
#include <MeshTools/FEMesher.h>
#include <MeshTools/FEMultiBlockMesh.h>
#include <MeshTools/FESelection.h>
#include <GeomLib/GSurfaceMeshObject.h>
#include <GeomLib/GMultiBox.h>
#include <GeomLib/GMultiPatch.h>
#include "ui_meshpanel.h"
#include "ObjectProps.h"
#include "MainWindow.h"
#include "ModelDocument.h"
#include "GLHighlighter.h"
#include <GeomLib/GPrimitive.h>
#include <QMessageBox>
#include <MeshTools/FEShellMesher.h>
#include <MeshTools/FETetGenMesher.h>
#include <MeshTools/FEFixMesh.h>
#include "Commands.h"

class CSurfaceMesherProps : public CObjectProps
{
public:
	CSurfaceMesherProps(GSurfaceMeshObject* po) : CObjectProps(nullptr), m_po(po)
	{
		BuildParameterList();
	}

	void BuildParameterList()
	{
		Clear();
		addProperty("Meshing Method", CProperty::Enum)->setEnumValues(QStringList() << "TetGen" << "Shell Mesh");
		addProperty("Properties", CProperty::Group);
		BuildParamList(m_po->GetFEMesher());
	}

	QVariant GetPropertyValue(int i)
	{
		FEMesher* mesher = m_po->GetFEMesher();

		if (i == 0)
		{
			if (dynamic_cast<FEShellMesher*>(mesher)) return 1; else return 0;
		}
		else if (i > 1) return CObjectProps::GetPropertyValue(i - 2);
		else return QVariant();
	}

	void SetPropertyValue(int i, const QVariant& v)
	{
		FEMesher* mesher = m_po->GetFEMesher();
		if (i == 0)
		{
			int val = v.toInt();
			if ((val == 0) && (dynamic_cast<FETetGenMesher*>(mesher) == nullptr))
			{
				m_po->SetFEMesher(new FETetGenMesher(m_po));
				BuildParameterList();
				SetModified(true);
			}
			else if (dynamic_cast<FEShellMesher*>(mesher) == nullptr)
			{
				m_po->SetFEMesher(new FEShellMesher(m_po));
				BuildParameterList();
				SetModified(true);
			}
		}
		else if (i > 1) CObjectProps::SetPropertyValue(i - 2, v);
	}

private:
	GSurfaceMeshObject*	m_po;
};


//=======================================================================================
MeshingThread::MeshingThread(GObject* po)
{
	m_po = po;
	m_mesher = nullptr;
}

void MeshingThread::run()
{
	m_mesher = m_po->GetFEMesher();
	if (m_mesher) m_mesher->SetErrorMessage("");
	FSMesh* mesh = m_po->BuildMesh();
	if (m_mesher && (mesh == nullptr)) SetErrorString(QString::fromStdString(m_mesher->GetErrorMessage()));
	emit resultReady(mesh != nullptr);
}

bool MeshingThread::hasProgress()
{
	return (m_mesher ? m_mesher->GetProgress().valid : false);
}

double MeshingThread::progress()
{
	return (m_mesher ? m_mesher->GetProgress().percent : 0.0);
}

const char* MeshingThread::currentTask()
{
	return (m_mesher ? m_mesher->GetProgress().task : "");
}

void MeshingThread::stop()
{
	if (m_mesher) m_mesher->Terminate();
}

//=======================================================================================
ModifierThread::ModifierThread(CModelDocument* doc, FEModifier* mod, GObject* po, FESelection* sel)
{
	m_doc = doc;
	m_mod = mod;
	m_sel = sel;
	m_po = po;
	m_newMesh = nullptr;
}

void ModifierThread::run()
{
	bool bsuccess = false;

	// get the mesh
	FSMesh* pm = m_po->GetFEMesh();
	if (pm && m_mod)
	{
		// apply modifier and create new mesh
		m_newMesh = nullptr;
		try {
			if (m_sel && (m_sel->Type() != SELECT_OBJECTS))
				m_newMesh = m_mod->Apply(m_po, m_sel);
			else
				m_newMesh = m_mod->Apply(pm);
		}
		catch (...)
		{
			m_mod->SetError("Exception detected.");
		}

		SetErrorString(QString::fromStdString(m_mod->GetErrorString()));
		if ((m_newMesh == nullptr) && !m_mod->AllowNullMesh()) bsuccess = false;
		else bsuccess = true;
	}
	emit resultReady(bsuccess);
}

bool ModifierThread::hasProgress()
{
	return (m_mod ? m_mod->GetProgress().valid : false);
}

double ModifierThread::progress()
{
	return (m_mod ? m_mod->GetProgress().percent : 0.0);
}

const char* ModifierThread::currentTask()
{
	return (m_mod ? m_mod->GetName().c_str() : "");
}

void ModifierThread::stop()
{
	
}

//=============================================================================
// NOTE: Try to keep these in alphabetical order!
REGISTER_CLASS(FEAddNode              , CLASS_FEMODIFIER, "Add Node"       , EDIT_MESH);
REGISTER_CLASS(FEAddTriangle          , CLASS_FEMODIFIER, "Add Triangle"   , EDIT_MESH);
REGISTER_CLASS(FEAlignNodes           , CLASS_FEMODIFIER, "Align"          , EDIT_NODE);
REGISTER_CLASS(FEAutoPartition        , CLASS_FEMODIFIER, "Auto Partition" , EDIT_MESH);
REGISTER_CLASS(FEBoundaryLayerMesher  , CLASS_FEMODIFIER, "Boundary Layer" , EDIT_FACE | EDIT_SAFE);
REGISTER_CLASS(FEConvertMesh		  , CLASS_FEMODIFIER, "Convert Mesh"   , EDIT_MESH | EDIT_SAFE);
REGISTER_CLASS(FECreateShells         , CLASS_FEMODIFIER, "Create Shells from Faces"  , EDIT_FACE | EDIT_MESH);
REGISTER_CLASS(FEDetachElements	      , CLASS_FEMODIFIER, "Detach Elements", EDIT_ELEMENT);
REGISTER_CLASS(FEDiscardMesh          , CLASS_FEMODIFIER, "Discard Mesh"   , EDIT_MESH | EDIT_SAFE);
REGISTER_CLASS(FEExtrudeFaces         , CLASS_FEMODIFIER, "Extrude Faces"  , EDIT_FACE);
REGISTER_CLASS(FEFixMesh              , CLASS_FEMODIFIER, "Fix Mesh"       , EDIT_MESH);
REGISTER_CLASS(FEInflateMesh          , CLASS_FEMODIFIER, "Inflate"        , EDIT_FACE);
REGISTER_CLASS(FEInvertMesh           , CLASS_FEMODIFIER, "Invert"         , EDIT_MESH | EDIT_ELEMENT | EDIT_SAFE);
REGISTER_CLASS(FEMirrorMesh           , CLASS_FEMODIFIER, "Mirror"         , EDIT_MESH);
#ifdef HAS_MMG
REGISTER_CLASS(MMGRemesh            , CLASS_FEMODIFIER, "MMG Remesh"     , EDIT_MESH | EDIT_SAFE);
#endif
REGISTER_CLASS(FEPartitionSelection   , CLASS_FEMODIFIER, "Partition"      , EDIT_ELEMENT | EDIT_FACE | EDIT_EDGE | EDIT_NODE);
REGISTER_CLASS(FERebuildMesh          , CLASS_FEMODIFIER, "Rebuild Mesh"   , EDIT_MESH);
REGISTER_CLASS(RefineMesh			  , CLASS_FEMODIFIER, "Refine Mesh"    , EDIT_MESH | EDIT_SAFE);
REGISTER_CLASS(FERevolveFaces         , CLASS_FEMODIFIER, "Revolve Faces"  , EDIT_FACE);
REGISTER_CLASS(FERezoneMesh           , CLASS_FEMODIFIER, "Rezone"         , EDIT_FACE | EDIT_SAFE);
REGISTER_CLASS(FESetAxesOrientation   , CLASS_FEMODIFIER, "Set Axes"       , EDIT_MESH | EDIT_ELEMENT | EDIT_SAFE);
REGISTER_CLASS(FEAxesCurvature        , CLASS_FEMODIFIER, "Set Axes from Curvature" , EDIT_MESH | EDIT_ELEMENT | EDIT_FACE | EDIT_SAFE);
REGISTER_CLASS(FESetFiberOrientation  , CLASS_FEMODIFIER, "Set Fibers"     , EDIT_MESH | EDIT_ELEMENT | EDIT_SAFE);
REGISTER_CLASS(FESetShellThickness    , CLASS_FEMODIFIER, "Shell Thickness", EDIT_MESH | EDIT_ELEMENT);
REGISTER_CLASS(FESmoothMesh           , CLASS_FEMODIFIER, "Smooth"         , EDIT_MESH);
REGISTER_CLASS(FETetGenModifier       , CLASS_FEMODIFIER, "TetGen"         , EDIT_MESH);
REGISTER_CLASS(FEWeldNodes            , CLASS_FEMODIFIER, "Weld nodes"     , EDIT_MESH);
REGISTER_CLASS(FESetMBWeight          , CLASS_FEMODIFIER, "Set MB Weight"  , EDIT_MESH | EDIT_SAFE);

CMeshPanel::CMeshPanel(CMainWindow* wnd, QWidget* parent) : CCommandPanel(wnd, parent), ui(new Ui::CMeshPanel)
{
	ui->setupUi(this, wnd);
}

void CMeshPanel::Update(bool breset)
{
	CModelDocument* doc = dynamic_cast<CModelDocument*>(GetDocument());
	if (doc == nullptr) return;

	GModel* gm = doc->GetGModel();
	GObject* activeObject = doc->GetActiveObject();

	// make sure this object is made the active object
	GObject::SetActiveObject(activeObject);

	// only update if reset is true or the active object changed
	if ((breset == false) && (activeObject == ui->m_currentObject)) return;

	// keep track of the object
	ui->m_currentObject = activeObject;

	ui->obj->Update();

	// start by hiding everything
	ui->hideAllPanels();

	// if there is no active object, we're done
	if (activeObject == nullptr) return;

	if (dynamic_cast<GMeshObject*>(activeObject))
	{
		GMeshObject*  meshObject = dynamic_cast<GMeshObject*>(activeObject);

		// show the modifiers for editable meshes
		// only for the default mesh layer, otherwise
		// we show only the non-editable mesh modifiers
		if (gm->GetActiveMeshLayer() == 0)
			ui->showButtonsPanel(true);
		else
			ui->showButtonsPanel2(true);
	}
	else
	{
		GSurfaceMeshObject* surfaceMeshObject = dynamic_cast<GSurfaceMeshObject*>(activeObject);
		if (surfaceMeshObject)
		{
			ui->setMesherPropertyList(new CSurfaceMesherProps(surfaceMeshObject));
			ui->showMesherParametersPanel(true);
		}
		else
		{
			FEMesher* mesher = activeObject->GetFEMesher();
			if (mesher)
			{
				ui->setMesherPropertyList(new CObjectProps(mesher));
				ui->showMesherParametersPanel(true);
			}
		}

		FSMesh* mesh = activeObject->GetFEMesh();
		if (mesh)
		{
			// show modifiers for non-editable meshes
			ui->showButtonsPanel2(true);
		}
	}
}

void CMeshPanel::on_buttons2_idClicked(int id)
{
	ui->activateTool(id);
}

void CMeshPanel::on_buttons_idClicked(int id)
{
	ui->activateTool(id);
}

void CMeshPanel::Apply()
{
	on_apply_clicked(true);
}

bool CMeshPanel::OnPickEvent(const FESelection& sel)
{
	if (ui->m_activeTool)
	{
		bool b = ui->m_activeTool->onPickEvent(sel);
		if (b) ui->m_activeTool->updateUi();
		return b;
	}
	else return false;
}

bool CMeshPanel::OnUndo()
{
	if (ui->m_activeTool)
	{
		bool b = ui->m_activeTool->onUndoEvent();
		if (b) ui->m_activeTool->updateUi();
		return b;
	}
	else return false;
}

void CMeshPanel::on_apply_clicked(bool b)
{
	CModelDocument* doc = dynamic_cast<CModelDocument*>(GetDocument());
	GObject* activeObject = doc->GetActiveObject();
	if (activeObject == 0) return;

	FEMesher* mesher = activeObject->GetFEMesher();
	if (mesher == 0) return;

	// check if the current mesh has any dependencies
	if (activeObject->GetFEMesh())
	{
		GObject* o = activeObject;
		if (o->CanDeleteMesh() == false)
		{
			QString msg("This mesh has dependencies in the model. Modifying it could invalidate the model and cause problems.\nDo you wish to continue?");
			if (QMessageBox::warning(this, "FEBio Studio", msg, QMessageBox::Yes, QMessageBox::No) != QMessageBox::Yes)
			{
				return;
			}
		}
	}

	MeshingThread* thread = new MeshingThread(activeObject);
	CDlgStartThread dlg(GetMainWindow(), thread);
	if (dlg.exec())
	{
		// see if the meshing was successful
		FSMesh* mesh = activeObject->GetFEMesh();
		if (mesh == nullptr)
		{
			QString errMsg = QString::fromStdString(mesher->GetErrorMessage());
			QString error = QString("Meshing Failed:\n") + errMsg;
			QMessageBox::critical(this, "Meshing", error);
		}

		Update();
		CMainWindow* w = GetMainWindow();
		w->UpdateModel(activeObject, false);
		w->Update();
		w->RedrawGL();

		// clear any highlights
		GLHighlighter::ClearHighlights();

		if (mesh)
		{
			// create a report: 
			QString report = QString("Meshing finished for %1:\n").arg(QString::fromStdString(activeObject->GetName()));
			report += QString("- Nodes    = %1\n").arg(mesh->Nodes());
			report += QString("- Faces    = %1\n").arg(mesh->Faces());
			report += QString("- Elements = %1\n").arg(mesh->Elements());
			QMessageBox::information(this, "FEBio Studio", report);
			w->AddLogEntry(report);
		}
	}
}

void CMeshPanel::on_modParams_apply()
{
	CMainWindow* w = GetMainWindow();

	CModelDocument* doc = dynamic_cast<CModelDocument*>(GetDocument());
	GObject* activeObject = doc->GetActiveObject();
	if (activeObject == 0) return;

	// make sure we have a modifier
	ModifierTool* modTool = dynamic_cast<ModifierTool*>(ui->m_activeTool);
	if (modTool == nullptr) return;

	FEModifier* mod = modTool->GetModifier();
	if (mod == nullptr) return;

	// check if the current mesh has any dependencies
	if (activeObject->GetFEMesh())
	{
		GObject* o = activeObject;
		if (o->CanDeleteMesh() == false)
		{
			QString msg("This mesh has dependencies in the model. Modifying it could invalidate the model and cause problems.\nDo you wish to continue?");
			if (QMessageBox::warning(this, "FEBio Studio", msg, QMessageBox::Yes, QMessageBox::No) != QMessageBox::Yes)
			{
				return;
			}
		}
	}

	FESelection* sel = doc->GetCurrentSelection();
	FEItemListBuilder* list = (sel ? sel->CreateItemList() : 0);
	FSGroup* g = dynamic_cast<FSGroup*>(list);
	if (g == 0) 
	{ 
		if (dynamic_cast<GEdgeList*>(list) && (list->size() == 1))
		{
			GEdge* ge = dynamic_cast<GEdgeList*>(list)->GetEdge(0);
			g = ge->GetFEEdgeSet();
		}
		else { delete list; list = 0; }
	}

<<<<<<< HEAD
	ModifierThread* thread = new ModifierThread(doc, m_mod, activeObject, sel);
	CDlgStartThread dlg(GetMainWindow(), thread);
	dlg.setTask(QString::fromStdString(m_mod->GetName()));
=======
	ModifierThread* thread = new ModifierThread(doc, mod, activeObject, sel);
	CDlgStartThread dlg(this, thread);
	dlg.setTask(QString::fromStdString(mod->GetName()));
>>>>>>> 4055376a
	if (dlg.exec())
	{
		bool bsuccess = dlg.GetReturnCode();
		if (bsuccess == false)
		{
			QString err = QString("Error while applying %1:\n%2").arg(QString::fromStdString(mod->GetName())).arg(QString::fromStdString(mod->GetErrorString()));
			QMessageBox::critical(this, "Error", err);
		}
		else
		{
			FSMesh* newMesh = thread->GetNewMesh();
			newMesh->ClearFaceSelection();

			// swap the meshes
			string ss = mod->GetName();
			doc->DoCommand(new CCmdChangeFEMesh(activeObject, thread->GetNewMesh()), ss.c_str(), false);

			std::string err = mod->GetErrorString();
			if (err.empty() == false)
			{
				w->AddLogEntry(QString::fromStdString(err) + QString("\n"));
			}
		}
	}

	modTool->Reset();

	w->UpdateModel(activeObject, true);
	w->UpdateGLControlBar();
	w->RedrawGL();

	// clear any highlights
	GLHighlighter::ClearHighlights();
}

void CMeshPanel::on_menu_triggered(QAction* pa)
{
	CModelDocument* pdoc = dynamic_cast<CModelDocument*>(GetDocument());
	GObject* po = pdoc->GetActiveObject();
	GModel* mdl = pdoc->GetGModel();

	// Make sure that this object is not the active item 
	if (pdoc->GetActiveItem() == po) pdoc->SetActiveItem(nullptr);

	int convertOption = pa->data().toInt();

	if (convertOption == CObjectPanel::CONVERT_TO_EDITABLE_SURFACE)
	{
		if (dynamic_cast<GSurfaceMeshObject*>(po) == nullptr)
		{
			GSurfaceMeshObject* pnew = ConvertToEditableSurface(po);
			if (pnew)
			{
				pdoc->DoCommand(new CCmdSwapObjects(pdoc->GetGModel(), po, pnew));
			}
			else
			{
				QMessageBox::critical(this, "Convert", "Unable to convert to editable surface.");
				return;
			}
		}
	}
	else if (convertOption == CObjectPanel::CONVERT_TO_EDITABLE_MESH)
	{
		// convert to editable mesh
		if (dynamic_cast<GMeshObject*>(po) == 0)
		{
			GMeshObject* pnew = ConvertToEditableMesh(po);
			if (pnew)
			{
				pdoc->DoCommand(new CCmdSwapObjects(pdoc->GetGModel(), po, pnew));
			}
			else
			{
				QMessageBox::critical(this, "Convert", "Unable to convert to editable mesh.");
				return;
			}
		}
	}
	else if (convertOption == CObjectPanel::CONVERT_TO_MULTIBLOCK)
	{
		GPrimitive* primitive = dynamic_cast<GPrimitive*>(po);
		if (primitive == nullptr) QMessageBox::information(this, "Convert", "Cannot convert this to a multiblock object.");

		GMultiBox* newObject = new GMultiBox(primitive);
		pdoc->DoCommand(new CCmdSwapObjects(pdoc->GetGModel(), po, newObject));
	}
	else if (convertOption == CObjectPanel::CONVERT_TO_MULTIPATCH)
	{
		GShellPrimitive* primitive = dynamic_cast<GShellPrimitive*>(po);
		if (primitive == nullptr) QMessageBox::information(this, "Convert", "Cannot convert this to a multi-patch object.");

		GMultiPatch* newObject = new GMultiPatch(primitive);
		pdoc->DoCommand(new CCmdSwapObjects(pdoc->GetGModel(), po, newObject));
	}
	else
	{
		QMessageBox::critical(this, "FEBio Studio", "Don't know how to convert object.");
	}

	Update();
	GetMainWindow()->Update(this, true);
}<|MERGE_RESOLUTION|>--- conflicted
+++ resolved
@@ -442,15 +442,9 @@
 		else { delete list; list = 0; }
 	}
 
-<<<<<<< HEAD
-	ModifierThread* thread = new ModifierThread(doc, m_mod, activeObject, sel);
+	ModifierThread* thread = new ModifierThread(doc, mod, activeObject, sel);
 	CDlgStartThread dlg(GetMainWindow(), thread);
-	dlg.setTask(QString::fromStdString(m_mod->GetName()));
-=======
-	ModifierThread* thread = new ModifierThread(doc, mod, activeObject, sel);
-	CDlgStartThread dlg(this, thread);
 	dlg.setTask(QString::fromStdString(mod->GetName()));
->>>>>>> 4055376a
 	if (dlg.exec())
 	{
 		bool bsuccess = dlg.GetReturnCode();
