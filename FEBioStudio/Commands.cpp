--- conflicted
+++ resolved
@@ -1467,11 +1467,7 @@
 // CCmdSelectElements
 //////////////////////////////////////////////////////////////////////
 
-<<<<<<< HEAD
-CCmdSelectElements::CCmdSelectElements(FSMesh* pm, int* pe, int N, bool badd) : CCommand("Select Elements")
-=======
-CCmdSelectElements::CCmdSelectElements(FECoreMesh* pm, int* pe, int N, bool badd) : CCommand("Select Elements")
->>>>>>> 321a4b04
+CCmdSelectElements::CCmdSelectElements(FSCoreMesh* pm, int* pe, int N, bool badd) : CCommand("Select Elements")
 {
 	int i;
 
@@ -1496,11 +1492,7 @@
 	}
 }
 
-<<<<<<< HEAD
-CCmdSelectElements::CCmdSelectElements(FSMesh* pm, const vector<int>& el, bool badd) : CCommand("Select Elements")
-=======
-CCmdSelectElements::CCmdSelectElements(FECoreMesh* pm, vector<int>& el, bool badd) : CCommand("Select Elements")
->>>>>>> 321a4b04
+CCmdSelectElements::CCmdSelectElements(FSCoreMesh* pm, const std::vector<int>& el, bool badd) : CCommand("Select Elements")
 {
 	int i;
 	int N = (int)el.size();
@@ -1550,11 +1542,7 @@
 {
 	for (int i = 0; i<m_pm->Elements(); ++i)
 	{
-<<<<<<< HEAD
-		FSElement& el = m_pm->Element(i);
-=======
 		FEElement_& el = m_pm->ElementRef(i);
->>>>>>> 321a4b04
 		if (m_ptag[i])
 			el.Select();
 		else
