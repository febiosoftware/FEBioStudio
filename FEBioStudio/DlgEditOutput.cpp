/*This file is part of the FEBio Studio source code and is licensed under the MIT license
listed below.

See Copyright-FEBio-Studio.txt for details.

Copyright (c) 2021 University of Utah, The Trustees of Columbia University in
the City of New York, and others.

Permission is hereby granted, free of charge, to any person obtaining a copy
of this software and associated documentation files (the "Software"), to deal
in the Software without restriction, including without limitation the rights
to use, copy, modify, merge, publish, distribute, sublicense, and/or sell
copies of the Software, and to permit persons to whom the Software is
furnished to do so, subject to the following conditions:

The above copyright notice and this permission notice shall be included in all
copies or substantial portions of the Software.

THE SOFTWARE IS PROVIDED "AS IS", WITHOUT WARRANTY OF ANY KIND, EXPRESS OR
IMPLIED, INCLUDING BUT NOT LIMITED TO THE WARRANTIES OF MERCHANTABILITY,
FITNESS FOR A PARTICULAR PURPOSE AND NONINFRINGEMENT. IN NO EVENT SHALL THE
AUTHORS OR COPYRIGHT HOLDERS BE LIABLE FOR ANY CLAIM, DAMAGES OR OTHER
LIABILITY, WHETHER IN AN ACTION OF CONTRACT, TORT OR OTHERWISE, ARISING FROM,
OUT OF OR IN CONNECTION WITH THE SOFTWARE OR THE USE OR OTHER DEALINGS IN THE
SOFTWARE.*/

#include "stdafx.h"
#include "DlgEditOutput.h"
#include <MeshTools/FEProject.h>
#include <MeshTools/GModel.h>
#include <FEMLib/FEMultiMaterial.h>
#include <MeshTools/GGroup.h>
#include <MeshTools/FEGroup.h>
#include <GeomLib/GObject.h>
#include <QBoxLayout>
#include <QDialogButtonBox>
#include <QListWidget>
#include <QPushButton>
#include <QFormLayout>
#include <QLabel>
#include <QComboBox>
#include <QMessageBox>
#include <QLineEdit>
#include <QTabWidget>
#include <QTableWidget>
#include <QHeaderView>
#include <QMessageBox>
#include <QInputDialog>
#include <FEBioLink/FEBioClass.h>

class Ui::CDlgAddDomain
{
public:
	QLabel*	name;
	QLabel* type;
	QComboBox*	dom;

public:
	void setup(QDialog* dlg)
	{
		QFormLayout* form = new QFormLayout;
		form->addRow("Variable"   , name = new QLabel);
		form->addRow("Domain type", type = new QLabel);
		form->addRow("Domain"     , dom = new QComboBox);

		QVBoxLayout* l = new QVBoxLayout;

		QDialogButtonBox* bb = new QDialogButtonBox(QDialogButtonBox::Ok | QDialogButtonBox::Cancel);

		l->addLayout(form);
		l->addWidget(bb);

		dlg->setLayout(l);

		QObject::connect(bb, SIGNAL(accepted()), dlg, SLOT(accept()));
		QObject::connect(bb, SIGNAL(rejected()), dlg, SLOT(reject()));
	}

	void setVariable(const CPlotVariable& var)
	{
		name->setText(QString::fromStdString(var.name()));
		switch (var.domainType())
		{
		case DOMAIN_MESH: type->setText("Mesh"); break;
		case DOMAIN_PART: type->setText("Part"); break;
		case DOMAIN_SURFACE: type->setText("Surface"); break;
		default:
			type->setText("(unknown)");
		}
	}

	void setDomains(const QStringList& l)
	{
		dom->clear();
		dom->addItems(l);
	}
};

class Ui::CDlgEditOutput
{
public:
	QLineEdit*		filter;
	QListWidget*	varList;
	QListWidget*	domList;
	QTabWidget*		tab;

	QComboBox* logType;
	QTableWidget* table;
	QComboBox* logList;
	QLineEdit* logEdit;

	vector<CPlotVariable>	m_plt;

public:
	void setup(QDialog* dlg)
	{
		// --- plot file tab
		filter = new QLineEdit;
		varList = new QListWidget;
		domList = new QListWidget;

		QPushButton* newVar = new QPushButton("Add..."); newVar->setToolTip("<font color=\"black\">Add custom variable");
		QPushButton* add = new QPushButton("Add Domain...");
		QPushButton* del = new QPushButton("Remove");

		QHBoxLayout* fltLayout = new QHBoxLayout;
		fltLayout->setContentsMargins(0,0,0,0);
		fltLayout->addWidget(new QLabel("Filter"));
		fltLayout->addWidget(filter);
		fltLayout->addWidget(newVar);

		QHBoxLayout* buttonLayout = new QHBoxLayout;
		buttonLayout->setContentsMargins(0,0,0,0);
		buttonLayout->addWidget(add);
		buttonLayout->addWidget(del);
		buttonLayout->addStretch();

		QVBoxLayout* domLayout = new QVBoxLayout;
		domLayout->setContentsMargins(0,0,0,0);
		domLayout->addLayout(buttonLayout);
		domLayout->addWidget(domList);

		QVBoxLayout* varLayout = new QVBoxLayout;
		varLayout->setContentsMargins(0,0,0,0);
		varLayout->addLayout(fltLayout);
		varLayout->addWidget(varList);

		QHBoxLayout* h = new QHBoxLayout;
//		h->setContentsMargins(0,0,0,0);

		h->addLayout(varLayout);
		h->addLayout(domLayout);

		QWidget* plotTab = new QWidget;
		plotTab->setLayout(h);

		// --- log file tab
		logType = new QComboBox;
		logType->addItem("Node");
		logType->addItem("Element");
		logType->addItem("Rigid body");
        logType->addItem("Rigid connector");

		logList = new QComboBox;

		QLabel* info = new QLabel("Enter a semi-colon delimited list of variables:");

		logEdit = new QLineEdit;

		QPushButton* addLogItem = new QPushButton("Add");
		QPushButton* remLogItem = new QPushButton("Remove");

		table = new QTableWidget;
		table->setColumnCount(4);
		table->verticalHeader()->hide();
		table->setHorizontalHeaderLabels(QStringList() << "Type" << "Data" << "List" << "File (optional)");
		table->horizontalHeader()->setStretchLastSection(true);
		table->setSelectionBehavior(QAbstractItemView::SelectRows);

		QFormLayout* logForm = new QFormLayout;
		logForm->setContentsMargins(0,0,0,0);
		logForm->setLabelAlignment(Qt::AlignRight);
		logForm->addRow("Type:", logType);
		logForm->addRow("List:", logList);

		QHBoxLayout* logbuttonLayout = new QHBoxLayout;
		logbuttonLayout->setContentsMargins(0,0,0,0);
		logbuttonLayout->addWidget(addLogItem);
		logbuttonLayout->addWidget(remLogItem);
		logbuttonLayout->addStretch();

		QVBoxLayout* logLayout = new QVBoxLayout;
		logLayout->addLayout(logForm);
		logLayout->addWidget(info);
		logLayout->addWidget(logEdit);
		logLayout->addLayout(logbuttonLayout);
		logLayout->addWidget(table);

		QWidget* logTab = new QWidget;
		logTab->setLayout(logLayout);

		// ---

		tab = new QTabWidget;
		tab->addTab(plotTab, "Plotfile");
		tab->addTab(logTab, "Logfile");
		
		QDialogButtonBox* bb = new QDialogButtonBox(QDialogButtonBox::Cancel | QDialogButtonBox::Save);

		QVBoxLayout* mainLayout = new QVBoxLayout;
		mainLayout->addWidget(tab);
		mainLayout->addWidget(bb);

		dlg->setLayout(mainLayout);

		filter->setFocus();

		QObject::connect(filter, SIGNAL(textEdited(const QString&)), dlg, SLOT(onFilterChanged(const QString&)));
		QObject::connect(bb, SIGNAL(accepted()), dlg, SLOT(accept()));
		QObject::connect(bb, SIGNAL(rejected()), dlg, SLOT(reject()));
		QObject::connect(add, SIGNAL(clicked()), dlg, SLOT(OnAddDomain()));
		QObject::connect(del, SIGNAL(clicked()), dlg, SLOT(OnRemoveDomain()));
		QObject::connect(newVar, SIGNAL(clicked()), dlg, SLOT(OnNewVariable()));
		QObject::connect(varList, SIGNAL(currentRowChanged(int)), dlg, SLOT(OnVariable(int)));
		QObject::connect(varList, SIGNAL(itemClicked(QListWidgetItem*)), dlg, SLOT(OnItemClicked(QListWidgetItem*)));

		QObject::connect(addLogItem, SIGNAL(clicked()), dlg, SLOT(onLogAdd()));
		QObject::connect(remLogItem, SIGNAL(clicked()), dlg, SLOT(onLogRemove()));
		QObject::connect(logType, SIGNAL(currentIndexChanged(int)), dlg, SLOT(UpdateLogItemList()));
		QObject::connect(table, SIGNAL(itemChanged(QTableWidgetItem*)), dlg, SLOT(onItemChanged(QTableWidgetItem*)));
	}

	void clearLists()
	{
		varList->clear();
		domList->clear();
	}

	void clearDomainList()
	{
		domList->clear();
	}

	void addVariable(const QString& name, bool bchecked, int nid)
	{
		QListWidgetItem* item = new QListWidgetItem(name, varList);
		item->setData(Qt::UserRole, nid);
		item->setCheckState(bchecked ? Qt::Checked : Qt::Unchecked);
	}

	int currentVariable()
	{
		int item = varList->currentRow();
		if (item < 0) return -1;
		int nid = varList->currentItem()->data(Qt::UserRole).toInt();
		return nid;
	}

	void setCurrentVariable(const CPlotVariable& var)
	{
		clearDomainList();
		int N = var.Domains();
		for (int i=0; i<N; ++i)
		{
			const FEItemListBuilder* item = var.GetDomain(i);
			domList->addItem(QString::fromStdString(item->GetName()));
		}
	}

	void setCurrentVariable(const QString& s)
	{
		QList<QListWidgetItem*> sel = varList->findItems(s, Qt::MatchExactly);
		if (sel.size() == 1)
		{
			varList->setCurrentItem(sel.at(0));
		}
	}

	void clearLogTable()
	{
		table->setRowCount(0);
	}

	void setLogTableSize(int n)
	{
		table->setRowCount(n);
	}

	void setLogTableItem(int nrow, const QString& type, const QString& data, const QString& list, const QString& file)
	{
		QTableWidgetItem* item;
		item = new QTableWidgetItem; item->setText(type); item->setFlags(Qt::ItemIsSelectable | Qt::ItemIsEnabled); table->setItem(nrow, 0, item);
		item = new QTableWidgetItem; item->setText(data); item->setFlags(Qt::ItemIsSelectable | Qt::ItemIsEnabled); table->setItem(nrow, 1, item);
		item = new QTableWidgetItem; item->setText(list); item->setFlags(Qt::ItemIsSelectable | Qt::ItemIsEnabled); table->setItem(nrow, 2, item);
		item = new QTableWidgetItem; item->setText(file); table->setItem(nrow, 3, item);
	}
};

//=================================================================================================
CDlgAddDomain::CDlgAddDomain(QWidget* parent) : QDialog(parent), ui(new Ui::CDlgAddDomain)
{
	ui->setup(this);
}

void CDlgAddDomain::setVariable(const CPlotVariable& var)
{
	ui->setVariable(var);
}

void CDlgAddDomain::setDomains(const QStringList& l)
{
	ui->setDomains(l);
}

int CDlgAddDomain::selectedDomain()
{
	int n = ui->dom->currentIndex();
	return n;
}

//=================================================================================================

CDlgEditOutput::CDlgEditOutput(FSProject& prj, QWidget* parent, int tab) : QDialog(parent), ui(new Ui::CDlgEditOutput), m_prj(prj)
{
	ui->setup(this);
	ui->tab->setCurrentIndex(tab);
	setWindowTitle("Edit Output");
}

void CDlgEditOutput::showEvent(QShowEvent* ev)
{
	ui->clearLists();

	int module = m_prj.GetModule();

	ui->m_plt.clear();

	// get all the FEBio plot classes
	CPlotDataSettings& plt = m_prj.GetPlotDataSettings();

	// first add all existing plot variables
	for (int i = 0; i < plt.PlotVariables(); ++i)
	{
		CPlotVariable& var = plt.PlotVariable(i);
		ui->m_plt.push_back(var);
	}

	vector<FEBio::FEBioClassInfo> pltClasses = FEBio::FindAllClasses(module, FEPLOTDATA_ID);
	for (int i = 0; i < pltClasses.size(); ++i)
	{
		FEBio::FEBioClassInfo& feb = pltClasses[i];
		CPlotVariable tmp(feb.sztype, false, true, DOMAIN_MESH);

		CPlotVariable* var = plt.FindVariable(feb.sztype);
		if (var == nullptr) ui->m_plt.push_back(tmp);
	}

	UpdateVariables("");
	UpdateLogTable();
	UpdateLogItemList();
}

void CDlgEditOutput::UpdateVariables(const QString& flt)
{
	bool filter = (flt.isEmpty() == false);

	ui->varList->clear();
	int module = m_prj.GetModule();
	int N = ui->m_plt.size();
	for (int i = 0; i<N; ++i)
	{
		CPlotVariable& tmp = ui->m_plt[i];
		QString t = QString::fromStdString(tmp.name());
		if ((filter == false) || (t.contains(flt, Qt::CaseInsensitive)))
		{
			ui->addVariable(t, tmp.isActive(), i);
		}

/*		CPlotVariable& var = plt.PlotVariable(i);
		if (var.isShown() && (var.GetModule() & module))
		{
			QString t = QString::fromStdString(var.name());
			if ((filter == false) || ( t.contains(flt, Qt::CaseInsensitive)))
			{
				ui->addVariable(t, var.isActive(), i);
			}
		}
*/
	}
	ui->varList->sortItems();
}

void CDlgEditOutput::OnVariable(int nrow)
{
/*	ui->clearDomainList();
	if (nrow >= 0)
	{
		int nvar = ui->currentVariable();
		CPlotDataSettings& plt = m_prj.GetPlotDataSettings();
		CPlotVariable& var = plt.PlotVariable(nvar);
		ui->setCurrentVariable(var);
	}
*/
}

void CDlgEditOutput::OnItemClicked(QListWidgetItem* item)
{
	int nvar = item->data(Qt::UserRole).toInt();
	CPlotVariable& var = ui->m_plt[nvar];
	var.setActive(item->checkState() == Qt::Checked);
}

void CDlgEditOutput::OnAddDomain()
{
/*	int nvar = ui->currentVariable();
	if (nvar == -1)
	{
		QMessageBox::information(this, "Add Domain", "Please select a plot variable first");
		return;
	}

	CPlotDataSettings& plt = m_prj.GetPlotDataSettings();
	CPlotVariable& var = plt.PlotVariable(nvar);

	FSModel& fem = m_prj.GetFSModel();
	vector<FEItemListBuilder*> list = fem.GetModel().AllNamedSelections(var.domainType());

	QStringList names;
	for (size_t i=0; i<list.size(); ++i)
	{
		names << QString::fromStdString(list[i]->GetName());
	}

	CDlgAddDomain dlg(this);
	dlg.setVariable(var);
	dlg.setDomains(names);
	if (dlg.exec())
	{
		int n = dlg.selectedDomain();
		if (n >= 0)
		{
			var.addDomain(list[n]);
			ui->setCurrentVariable(var);
		}
	}
*/
}

void CDlgEditOutput::OnRemoveDomain()
{
/*
	int nvar = ui->currentVariable();
	if (nvar == -1)
	{
		QMessageBox::information(this, "Add Domain", "Please select a plot variable first");
		return;
	}

	CPlotDataSettings& plt = m_prj.GetPlotDataSettings();
	CPlotVariable& var = plt.PlotVariable(nvar);

	QList<QListWidgetItem*> sel = ui->domList->selectedItems();
	if (sel.empty())
	{
		QMessageBox::information(this, "Add Domain", "Please select a domain first");
		return;
	}

	int nrow = ui->domList->currentRow();
	var.removeDomain(nrow);
	ui->setCurrentVariable(var);
*/
}

void CDlgEditOutput::onFilterChanged(const QString& txt)
{
	UpdateVariables(txt);	
}

void CDlgEditOutput::UpdateLogTable()
{
	FSModel& fem = m_prj.GetFSModel();

	CLogDataSettings& log = m_prj.GetLogDataSettings();
	ui->clearLogTable();
	ui->setLogTableSize(log.LogDataSize());
	for (int i=0; i<log.LogDataSize(); ++i)
	{
		FELogData& logi = log.LogData(i);

		QString type;
		switch (logi.type)
		{
		case FELogData::LD_NODE : type = "Node"; break;
		case FELogData::LD_ELEM : type = "Element"; break;
		case FELogData::LD_RIGID: type = "Rigid body"; break;
        case FELogData::LD_CNCTR: type = "Rigid connector"; break;
		}

		QString data = QString::fromStdString(logi.sdata);

		QString list;
		if (logi.type == FELogData::LD_RIGID)
		{
			if (logi.matID == -1) list = "(all rigid bodies)";
			else list = QString::fromStdString(fem.GetMaterialFromID(logi.matID)->GetName());
		}
        else if (logi.type == FELogData::LD_CNCTR)
        {
            if (logi.rcID == -1) list = "(all rigid connectors)";
            else list = QString::fromStdString(fem.GetRigidConnectorFromID(logi.rcID)->GetName());
        }
		else
		{
			if (logi.groupID == -1)
			{
				if (logi.type == FELogData::LD_NODE) list = "(all nodes)";
				else list = "(all elements)";
			}
			else
			{
				GModel& mdl = fem.GetModel();
				FEItemListBuilder* item = mdl.FindNamedSelection(logi.groupID); assert(item);
				if (item)
				{
					list = QString::fromStdString(item->GetName());
				}
			}
		}

		QString fileName = QString::fromStdString(logi.fileName);

		ui->setLogTableItem(i, type, data, list, fileName);
	}
}

void CDlgEditOutput::UpdateLogItemList()
{
	ui->logList->clear();
	FSModel& fem = m_prj.GetFSModel();
	GModel& mdl = fem.GetModel();

	int ntype = ui->logType->currentIndex();

	if (ntype == FELogData::LD_NODE ) ui->logList->addItem("(all nodes)", -1);
	if (ntype == FELogData::LD_ELEM ) ui->logList->addItem("(all elements)", -1);
	if (ntype == FELogData::LD_RIGID) ui->logList->addItem("(all rigid bodies)", -1);
    if (ntype == FELogData::LD_CNCTR) ui->logList->addItem("(all rigid connectors)", -1);

	if ((ntype == FELogData::LD_NODE) || (ntype == FELogData::LD_ELEM))
	{
		// add parts
		for (int i = 0; i<mdl.PartLists(); ++i)
		{
			GPartList* pg = mdl.PartList(i);
			ui->logList->addItem(QString::fromStdString(pg->GetName()), pg->GetID());
		}

		if (ntype == FELogData::LD_NODE)
		{
			// add surfaces
			for (int i = 0; i<mdl.FaceLists(); ++i)
			{
				GFaceList* pg = mdl.FaceList(i);
				ui->logList->addItem(QString::fromStdString(pg->GetName()), pg->GetID());
			}

			// add edges
			for (int i = 0; i<mdl.EdgeLists(); ++i)
			{
				GEdgeList* pg = mdl.EdgeList(i);
				ui->logList->addItem(QString::fromStdString(pg->GetName()), pg->GetID());
			}

			// add nodesets
			for (int i = 0; i<mdl.NodeLists(); ++i)
			{
				GNodeList* pg = mdl.NodeList(i);
				ui->logList->addItem(QString::fromStdString(pg->GetName()), pg->GetID());
			}

			for (int i=0; i<mdl.Objects(); ++i)
			{
				GObject* po = mdl.Object(i);
				int NNS = po->FENodeSets();
				for (int i=0; i<NNS; ++i)
				{
					FSNodeSet* pns = po->GetFENodeSet(i);
					ui->logList->addItem(QString::fromStdString(pns->GetName()), pns->GetID());
				}
			}
		}

		if (ntype == FELogData::LD_ELEM)
		{
			for (int i = 0; i<mdl.Objects(); ++i)
			{
				GObject* po = mdl.Object(i);
				int NES = po->FEParts();
				for (int i = 0; i<NES; ++i)
				{
					FSPart* pg = po->GetFEPart(i);
					ui->logList->addItem(QString::fromStdString(pg->GetName()), pg->GetID());
				}
			}
		}
	}
	else if (ntype == FELogData::LD_RIGID)
	{
		int M = fem.Materials();
		for (int i = 0; i<M; ++i)
		{
			GMaterial* pm = fem.GetMaterial(i);
			if (pm->GetMaterialProperties()->Type() == FE_RIGID_MATERIAL)
			{
				ui->logList->addItem(QString::fromStdString(pm->GetName()), pm->GetID());
			}
		}
	}
    else if (ntype == FELogData::LD_CNCTR)
    {
        int lid = -1;
        for (int i = 0; i<fem.Steps(); ++i)
        {
            FSStep* pstep = fem.GetStep(i);
            for (int j = 0; j<pstep->RigidConnectors(); ++j)
            {
                FSRigidConnector* pc = pstep->RigidConnector(j);
                ui->logList->addItem(QString::fromStdString(pc->GetName()), ++lid);
            }
        }
    }
}

void CDlgEditOutput::onLogAdd()
{
	// extract the data
	int ntype = ui->logType->currentIndex();

	int nlist = -1;
	if (ui->logList->currentIndex() != -1)
		nlist = ui->logList->currentData().toInt();

	QString data = ui->logEdit->text();
	if (data.isEmpty())
	{
		QMessageBox::critical(this, "Add Log Data", "Please enter a data string");
		return;
	}
	ui->logEdit->setText("");

	// create new log entry
	FELogData ld;
	ld.type = ntype;
	ld.sdata = data.toStdString();
	if (ld.type == FELogData::LD_RIGID) ld.matID = nlist;
    else if (ld.type == FELogData::LD_CNCTR) ld.rcID = nlist;
	else ld.groupID = nlist;

	// add it to the list
	m_prj.GetLogDataSettings().AddLogData(ld);
	UpdateLogTable();
}

void CDlgEditOutput::onLogRemove()
{
	int nrow = ui->table->currentRow();
	if (nrow == -1) return;

	CLogDataSettings& log = m_prj.GetLogDataSettings();
	log.RemoveLogData(nrow);

	UpdateLogTable();
}

class CNewVariableDialog : public QDialog
{
private:
	QLineEdit* m_var;
	QLineEdit* m_flt;
	QLineEdit* m_aka;
	QComboBox* m_cat;

public:
	CNewVariableDialog(QWidget* parent) : QDialog(parent) 
	{
		setWindowTitle("Add New Variable");

		QFormLayout* f = new QFormLayout;
		f->addRow("Variable", m_var = new QLineEdit);
		f->addRow("Category", m_cat = new QComboBox);
		f->addRow("Filter"  , m_flt = new QLineEdit);
		f->addRow("Alias"   , m_aka = new QLineEdit);

		m_cat->addItem("Node variable");
		m_cat->addItem("Element variable");
		m_cat->addItem("Face variable");

		QDialogButtonBox* bb = new QDialogButtonBox(QDialogButtonBox::Ok | QDialogButtonBox::Cancel);

		QVBoxLayout* l = new QVBoxLayout();
		l->addLayout(f);
		l->addWidget(bb);

		setLayout(l);

		QObject::connect(bb, SIGNAL(accepted()), this, SLOT(accept()));
		QObject::connect(bb, SIGNAL(rejected()), this, SLOT(reject()));
	}

	QString getVariable() const { return m_var->text(); }
	QString getFilter() const { return m_flt->text(); }
	QString getAlias() const { return m_aka->text(); }
	DOMAIN_TYPE getCategory() const
	{
		int n = m_cat->currentIndex();
		switch (n)
		{
		case 0: return DOMAIN_MESH; break;
		case 1: return DOMAIN_PART; break;
		case 2: return DOMAIN_SURFACE; break;
		}
		assert(false);
		return DOMAIN_MESH;
	}

	QString getFullVariableName() const
	{
		QString var = getVariable();
		QString flt = getFilter();
		QString aka = getAlias();

		QString newvar = var;
		if (flt.isEmpty() == false) newvar += QString("[%1]").arg(flt);
		if (aka.isEmpty() == false) newvar += QString("=%1").arg(aka);

		return newvar;
	}
};

void CDlgEditOutput::OnNewVariable()
{
	CNewVariableDialog dlg(this);
	if (dlg.exec())
	{
		QString s = dlg.getFullVariableName();
		DOMAIN_TYPE n = dlg.getCategory();
		if (s.isEmpty() == false)
		{
<<<<<<< HEAD
			string varName = s.toStdString();
			// make sure we don't have it yet
			for (auto& var : ui->m_plt)
			{
				if (var.name() == varName)
				{
					QMessageBox::information(this, "FEBio Studio", "This variable already exists.");
					ui->setCurrentVariable(s);
					return;
				}
			}
			CPlotVariable var(s.toStdString(), true, true, DOMAIN_MESH);
			ui->m_plt.push_back(var);
=======
			CPlotDataSettings& plt = m_prj.GetPlotDataSettings();
			plt.AddPlotVariable(MODULE_ALL, s.toStdString(), true, true, n);
>>>>>>> 5ed3d3b4
			UpdateVariables("");
			ui->setCurrentVariable(s);
		}
	}
}

void CDlgEditOutput::onItemChanged(QTableWidgetItem* item)
{
	if (item == nullptr) return;
	int n = item->row();

	CLogDataSettings& log = m_prj.GetLogDataSettings();
	if ((n >= 0) && (n < log.LogDataSize()))
	{
		FELogData& ld = log.LogData(n);
		QString t = item->text();
		ld.fileName = t.toStdString();
	}
}

void CDlgEditOutput::accept()
{
	CPlotDataSettings& plt = m_prj.GetPlotDataSettings();
	plt.Clear();

	for (int i = 0; i < ui->m_plt.size(); ++i)
	{
		CPlotVariable& plti = ui->m_plt[i];
		if (plti.isActive())
		{
			plt.AddPlotVariable(plti);
		}
	}

	QDialog::accept();
}<|MERGE_RESOLUTION|>--- conflicted
+++ resolved
@@ -747,7 +747,6 @@
 		DOMAIN_TYPE n = dlg.getCategory();
 		if (s.isEmpty() == false)
 		{
-<<<<<<< HEAD
 			string varName = s.toStdString();
 			// make sure we don't have it yet
 			for (auto& var : ui->m_plt)
@@ -759,12 +758,8 @@
 					return;
 				}
 			}
-			CPlotVariable var(s.toStdString(), true, true, DOMAIN_MESH);
+			CPlotVariable var(s.toStdString(), true, true, n);
 			ui->m_plt.push_back(var);
-=======
-			CPlotDataSettings& plt = m_prj.GetPlotDataSettings();
-			plt.AddPlotVariable(MODULE_ALL, s.toStdString(), true, true, n);
->>>>>>> 5ed3d3b4
 			UpdateVariables("");
 			ui->setCurrentVariable(s);
 		}
