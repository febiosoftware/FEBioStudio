--- conflicted
+++ resolved
@@ -825,21 +825,13 @@
 
 		if (dlg.GetDataInitializer() == CDlgAddMeshData::INITIALIZER_CONST)
 		{
-<<<<<<< HEAD
-		case NODE_DATA: data = new FENodeData   (po, dlg.GetDataType()); break;
-		case FACE_DATA: data = new FESurfaceData(pm, dlg.GetDataType(), dlg.GetFormat()); break;
-		case ELEM_DATA: data = new FEElementData(pm, dlg.GetDataType(), dlg.GetFormat()); break;
-		case PART_DATA: data = new FEPartData   (pm, dlg.GetDataType(), dlg.GetFormat()); break;
-		}
-=======
-			if (dlg.GetType() != FEMeshData::SURFACE_DATA)
+			if (dlg.GetType() != FACE_DATA)
 			{
 				QMessageBox::critical(this, "Create Data", "The const initializer option is only supported for surface data.");
 				return;
 			}
->>>>>>> 68865480
-
-			FEMeshData::DATA_TYPE dataType = dlg.GetDataType();
+
+			DATA_TYPE dataType = dlg.GetDataType();
 			FSConstFaceDataGenerator* gen = new FSConstFaceDataGenerator(fem, dataType);
 			gen->SetName(name.toStdString());
 			fem->AddMeshDataGenerator(gen);
@@ -850,10 +842,10 @@
 			FEMeshData* data = nullptr;
 			switch (dlg.GetType())
 			{
-			case FEMeshData::NODE_DATA   : data = new FENodeData   (po, dlg.GetDataType()); break;
-			case FEMeshData::SURFACE_DATA: data = new FESurfaceData(pm, dlg.GetDataType(), dlg.GetFormat()); break;
-			case FEMeshData::ELEMENT_DATA: data = new FEElementData(pm, dlg.GetDataType(), dlg.GetFormat()); break;
-			case FEMeshData::PART_DATA   : data = new FEPartData   (pm, dlg.GetDataType(), dlg.GetFormat()); break;
+			case NODE_DATA: data = new FENodeData   (po, dlg.GetDataType()); break;
+			case FACE_DATA: data = new FESurfaceData(pm, dlg.GetDataType(), dlg.GetFormat()); break;
+			case ELEM_DATA: data = new FEElementData(pm, dlg.GetDataType(), dlg.GetFormat()); break;
+			case PART_DATA: data = new FEPartData   (pm, dlg.GetDataType(), dlg.GetFormat()); break;
 			}
 
 			if (data)
