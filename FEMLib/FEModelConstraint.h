--- conflicted
+++ resolved
@@ -1,208 +1,126 @@
-<<<<<<< HEAD
-#pragma once
-#include "FEDomainComponent.h"
-
-class FSModelConstraint : public FSDomainComponent
-{
-public:
-	FSModelConstraint(int ntype, FSModel* fem, int nstep = 0);
-};
-
-//-----------------------------------------------------------------------------
-class FSSurfaceConstraint : public FSModelConstraint
-{
-public:
-	FSSurfaceConstraint(int ntype, FSModel* fem, int nstep = 0);
-};
-
-//-----------------------------------------------------------------------------
-class FSBodyConstraint : public FSModelConstraint
-{
-public:
-	FSBodyConstraint(int ntype, FSModel* fem, int nstep = 0);
-};
-
-//-----------------------------------------------------------------------------
-// This class implements a volume constraint
-class FSVolumeConstraint : public FSSurfaceConstraint
-{
-public:
-	enum { LAUGON, ALTOL, PENALTY };
-
-public:
-	FSVolumeConstraint(FSModel* ps, int nstep = 0);
-};
-
-//-----------------------------------------------------------------------------
-// This class implements a normal fluid flow constraint
-class FSNormalFlowSurface : public FSSurfaceConstraint
-{
-public:
-	enum { LAUGON, ALTOL, PENALTY, MINAUG, MAXAUG, RHS };
-
-public:
-	FSNormalFlowSurface(FSModel* ps, int nstep = 0);
-};
-
-//-----------------------------------------------------------------------------
-// This class implements a symmetry plane constraint
-class FSSymmetryPlane : public FSSurfaceConstraint
-{
-public:
-	enum { LAUGON, ALTOL, PENALTY, MINAUG, MAXAUG };
-
-public:
-	FSSymmetryPlane(FSModel* ps, int nstep = 0);
-};
-
-//-----------------------------------------------------------------------------
-class FSWarpingConstraint : public FSModelConstraint
-{
-public:
-	FSWarpingConstraint(FSModel* fem);
-};
-
-//-----------------------------------------------------------------------------
-// This class implements a frictionless fluid wall constraint
-class FSFrictionlessFluidWall : public FSSurfaceConstraint
-{
-public:
-    enum { LAUGON, ALTOL, PENALTY, MINAUG, MAXAUG };
-
-public:
-    FSFrictionlessFluidWall(FSModel* ps, int nstep = 0);
-};
-
-//-----------------------------------------------------------------------------
-class FSPrestrainConstraint : public FSModelConstraint
-{
-public:
-	FSPrestrainConstraint(FSModel* ps, int nstep = 0);
-};
-
-//-----------------------------------------------------------------------------
-class FSInSituStretchConstraint : public FSModelConstraint
-{
-public:
-	FSInSituStretchConstraint(FSModel* ps, int nstep = 0);
-};
-
-//-----------------------------------------------------------------------------
-class FEBioNLConstraint : public FSModelConstraint
-{
-public:
-	FEBioNLConstraint(FSModel* fem, int nstep = 0);
-	void Save(OArchive& ar);
-	void Load(IArchive& ar);
-};
-
-//-----------------------------------------------------------------------------
-class FEBioSurfaceConstraint : public FSSurfaceConstraint
-{
-public:
-	FEBioSurfaceConstraint(FSModel* fem, int nstep = 0);
-	void Save(OArchive& ar);
-	void Load(IArchive& ar);
-};
-
-//-----------------------------------------------------------------------------
-class FEBioBodyConstraint : public FSBodyConstraint
-{
-public:
-	FEBioBodyConstraint(FSModel* fem, int nstep = 0);
-	void Save(OArchive& ar);
-	void Load(IArchive& ar);
-};
-=======
-#pragma once
-#include "FEModelComponent.h"
-
-class FEModelConstraint : public FEModelComponent
-{
-public:
-	FEModelConstraint(int ntype, FEModel* fem, int nstep = 0);
-};
-
-//-----------------------------------------------------------------------------
-class FESurfaceConstraint : public FEModelConstraint
-{
-public:
-	FESurfaceConstraint(int ntype, FEModel* fem, int nstep = 0);
-};
-
-//-----------------------------------------------------------------------------
-// This class implements a volume constraint
-class FEVolumeConstraint : public FESurfaceConstraint
-{
-public:
-	enum { LAUGON, ALTOL, PENALTY };
-
-public:
-	FEVolumeConstraint(FEModel* ps, int nstep = 0);
-};
-
-//-----------------------------------------------------------------------------
-// This class implements a normal fluid flow constraint
-class FENormalFlowSurface : public FESurfaceConstraint
-{
-public:
-	enum { LAUGON, ALTOL, PENALTY, MINAUG, MAXAUG, RHS };
-
-public:
-	FENormalFlowSurface(FEModel* ps, int nstep = 0);
-};
-
-//-----------------------------------------------------------------------------
-// This class implements a symmetry plane constraint
-class FESymmetryPlane : public FESurfaceConstraint
-{
-public:
-	enum { LAUGON, ALTOL, PENALTY, MINAUG, MAXAUG };
-
-public:
-	FESymmetryPlane(FEModel* ps, int nstep = 0);
-};
-
-//-----------------------------------------------------------------------------
-class FEWarpingConstraint : public FEModelConstraint
-{
-public:
-	FEWarpingConstraint(FEModel* fem);
-};
-
-//-----------------------------------------------------------------------------
-// This class implements a frictionless fluid wall constraint
-class FEFrictionlessFluidWall : public FESurfaceConstraint
-{
-public:
-    enum { LAUGON, ALTOL, PENALTY, MINAUG, MAXAUG };
-
-public:
-    FEFrictionlessFluidWall(FEModel* ps, int nstep = 0);
-};
-
-//-----------------------------------------------------------------------------
-class FEPrestrainConstraint : public FEModelConstraint
-{
-public:
-	FEPrestrainConstraint(FEModel* ps, int nstep = 0);
-};
-
-//-----------------------------------------------------------------------------
-class FEInSituStretchConstraint : public FEModelConstraint
-{
-public:
-	FEInSituStretchConstraint(FEModel* ps, int nstep = 0);
-};
-
-//-----------------------------------------------------------------------------
-// This class implements a fixed normal displacement constraint
-class FEFixedNormalDisplacement : public FESurfaceConstraint
-{
-public:
-    enum { LAUGON, ALTOL, PENALTY, MINAUG, MAXAUG, SHELLB };
-    
-public:
-    FEFixedNormalDisplacement(FEModel* ps, int nstep = 0);
-};
->>>>>>> 9bc246c3
+#pragma once
+#include "FEDomainComponent.h"
+
+class FSModelConstraint : public FSDomainComponent
+{
+public:
+	FSModelConstraint(int ntype, FSModel* fem, int nstep = 0);
+};
+
+//-----------------------------------------------------------------------------
+class FSSurfaceConstraint : public FSModelConstraint
+{
+public:
+	FSSurfaceConstraint(int ntype, FSModel* fem, int nstep = 0);
+};
+
+//-----------------------------------------------------------------------------
+class FSBodyConstraint : public FSModelConstraint
+{
+public:
+	FSBodyConstraint(int ntype, FSModel* fem, int nstep = 0);
+};
+
+//-----------------------------------------------------------------------------
+// This class implements a volume constraint
+class FSVolumeConstraint : public FSSurfaceConstraint
+{
+public:
+	enum { LAUGON, ALTOL, PENALTY };
+
+public:
+	FSVolumeConstraint(FSModel* ps, int nstep = 0);
+};
+
+//-----------------------------------------------------------------------------
+// This class implements a normal fluid flow constraint
+class FSNormalFlowSurface : public FSSurfaceConstraint
+{
+public:
+	enum { LAUGON, ALTOL, PENALTY, MINAUG, MAXAUG, RHS };
+
+public:
+	FSNormalFlowSurface(FSModel* ps, int nstep = 0);
+};
+
+//-----------------------------------------------------------------------------
+// This class implements a symmetry plane constraint
+class FSSymmetryPlane : public FSSurfaceConstraint
+{
+public:
+	enum { LAUGON, ALTOL, PENALTY, MINAUG, MAXAUG };
+
+public:
+	FSSymmetryPlane(FSModel* ps, int nstep = 0);
+};
+
+//-----------------------------------------------------------------------------
+class FSWarpingConstraint : public FSModelConstraint
+{
+public:
+	FSWarpingConstraint(FSModel* fem);
+};
+
+//-----------------------------------------------------------------------------
+// This class implements a frictionless fluid wall constraint
+class FSFrictionlessFluidWall : public FSSurfaceConstraint
+{
+public:
+    enum { LAUGON, ALTOL, PENALTY, MINAUG, MAXAUG };
+
+public:
+    FSFrictionlessFluidWall(FSModel* ps, int nstep = 0);
+};
+
+//-----------------------------------------------------------------------------
+class FSPrestrainConstraint : public FSModelConstraint
+{
+public:
+	FSPrestrainConstraint(FSModel* ps, int nstep = 0);
+};
+
+//-----------------------------------------------------------------------------
+class FSInSituStretchConstraint : public FSModelConstraint
+{
+public:
+	FSInSituStretchConstraint(FSModel* ps, int nstep = 0);
+};
+
+//-----------------------------------------------------------------------------
+class FEBioNLConstraint : public FSModelConstraint
+{
+public:
+	FEBioNLConstraint(FSModel* fem, int nstep = 0);
+	void Save(OArchive& ar);
+	void Load(IArchive& ar);
+};
+
+//-----------------------------------------------------------------------------
+class FEBioSurfaceConstraint : public FSSurfaceConstraint
+{
+public:
+	FEBioSurfaceConstraint(FSModel* fem, int nstep = 0);
+	void Save(OArchive& ar);
+	void Load(IArchive& ar);
+};
+
+//-----------------------------------------------------------------------------
+class FEBioBodyConstraint : public FSBodyConstraint
+{
+public:
+	FEBioBodyConstraint(FSModel* fem, int nstep = 0);
+	void Save(OArchive& ar);
+	void Load(IArchive& ar);
+};
+
+//-----------------------------------------------------------------------------
+// This class implements a fixed normal displacement constraint
+class FSFixedNormalDisplacement : public FSSurfaceConstraint
+{
+public:
+    enum { LAUGON, ALTOL, PENALTY, MINAUG, MAXAUG, SHELLB };
+    
+public:
+    FSFixedNormalDisplacement(FSModel* ps, int nstep = 0);
+};
+