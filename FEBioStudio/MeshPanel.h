/*This file is part of the FEBio Studio source code and is licensed under the MIT license
listed below.

See Copyright-FEBio-Studio.txt for details.

Copyright (c) 2021 University of Utah, The Trustees of Columbia University in
the City of New York, and others.

Permission is hereby granted, free of charge, to any person obtaining a copy
of this software and associated documentation files (the "Software"), to deal
in the Software without restriction, including without limitation the rights
to use, copy, modify, merge, publish, distribute, sublicense, and/or sell
copies of the Software, and to permit persons to whom the Software is
furnished to do so, subject to the following conditions:

The above copyright notice and this permission notice shall be included in all
copies or substantial portions of the Software.

THE SOFTWARE IS PROVIDED "AS IS", WITHOUT WARRANTY OF ANY KIND, EXPRESS OR
IMPLIED, INCLUDING BUT NOT LIMITED TO THE WARRANTIES OF MERCHANTABILITY,
FITNESS FOR A PARTICULAR PURPOSE AND NONINFRINGEMENT. IN NO EVENT SHALL THE
AUTHORS OR COPYRIGHT HOLDERS BE LIABLE FOR ANY CLAIM, DAMAGES OR OTHER
LIABILITY, WHETHER IN AN ACTION OF CONTRACT, TORT OR OTHERWISE, ARISING FROM,
OUT OF OR IN CONNECTION WITH THE SOFTWARE OR THE USE OR OTHER DEALINGS IN THE
SOFTWARE.*/

#pragma once
#include "CommandPanel.h"
#include <vector>
#include "DlgStartThread.h"

//using namespace std;
class CMainWindow;
class CModelDocument;
class FEModifier;
class FSMesh;
class GObject;
class FEMesher;
<<<<<<< HEAD
class FSGroup;
=======
class FEGroup;
class FESelection;
>>>>>>> 4ebcc257

namespace Ui {
	class CMeshPanel;
};

class CMeshPanel : public CCommandPanel
{
	Q_OBJECT

public:
	CMeshPanel(CMainWindow* wnd, QWidget* parent = 0);

	// update mesh panel
	void Update(bool breset = true) override;

	void Apply() override;

private slots:
	void on_buttons_buttonSelected(int n);
	void on_buttons2_buttonSelected(int n);
	void on_apply_clicked(bool b);
	void on_apply2_clicked(bool b);
	void on_menu_triggered(QAction* pa);

private:
	int					m_nid;	// current button selected
	FEModifier*			m_mod;	// temporary modifier
	GObject*			m_currentObject;
	Ui::CMeshPanel*		ui;
};

class MeshingThread : public CustomThread
{
public:
	MeshingThread(GObject* po);

	void run() Q_DECL_OVERRIDE;

public:
	bool hasProgress() override;

	double progress() override;

	const char* currentTask() override;

	void stop() override;

private:
	GObject*	m_po;
	FEMesher*	m_mesher;
};

class ModifierThread : public CustomThread
{
public:
<<<<<<< HEAD
	ModifierThread(CModelDocument* doc, FEModifier* mod, GObject* po, FSGroup* pg);
=======
	ModifierThread(CModelDocument* doc, FEModifier* mod, GObject* po, FESelection* sel);
>>>>>>> 4ebcc257

	void run() Q_DECL_OVERRIDE;

public:
	bool hasProgress() override;

	double progress() override;

	const char* currentTask() override;

	void stop() override;

private:
	CModelDocument*	m_doc;
	GObject*	m_po;
	FEModifier*	m_mod;
<<<<<<< HEAD
	FSGroup*	m_pg;
=======
	FESelection*	m_sel;
>>>>>>> 4ebcc257
};<|MERGE_RESOLUTION|>--- conflicted
+++ resolved
@@ -36,12 +36,8 @@
 class FSMesh;
 class GObject;
 class FEMesher;
-<<<<<<< HEAD
 class FSGroup;
-=======
-class FEGroup;
 class FESelection;
->>>>>>> 4ebcc257
 
 namespace Ui {
 	class CMeshPanel;
@@ -97,11 +93,7 @@
 class ModifierThread : public CustomThread
 {
 public:
-<<<<<<< HEAD
-	ModifierThread(CModelDocument* doc, FEModifier* mod, GObject* po, FSGroup* pg);
-=======
 	ModifierThread(CModelDocument* doc, FEModifier* mod, GObject* po, FESelection* sel);
->>>>>>> 4ebcc257
 
 	void run() Q_DECL_OVERRIDE;
 
@@ -118,9 +110,5 @@
 	CModelDocument*	m_doc;
 	GObject*	m_po;
 	FEModifier*	m_mod;
-<<<<<<< HEAD
-	FSGroup*	m_pg;
-=======
 	FESelection*	m_sel;
->>>>>>> 4ebcc257
 };