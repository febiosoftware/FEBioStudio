/*This file is part of the FEBio Studio source code and is licensed under the MIT license
listed below.

See Copyright-FEBio-Studio.txt for details.

Copyright (c) 2021 University of Utah, The Trustees of Columbia University in
the City of New York, and others.

Permission is hereby granted, free of charge, to any person obtaining a copy
of this software and associated documentation files (the "Software"), to deal
in the Software without restriction, including without limitation the rights
to use, copy, modify, merge, publish, distribute, sublicense, and/or sell
copies of the Software, and to permit persons to whom the Software is
furnished to do so, subject to the following conditions:

The above copyright notice and this permission notice shall be included in all
copies or substantial portions of the Software.

THE SOFTWARE IS PROVIDED "AS IS", WITHOUT WARRANTY OF ANY KIND, EXPRESS OR
IMPLIED, INCLUDING BUT NOT LIMITED TO THE WARRANTIES OF MERCHANTABILITY,
FITNESS FOR A PARTICULAR PURPOSE AND NONINFRINGEMENT. IN NO EVENT SHALL THE
AUTHORS OR COPYRIGHT HOLDERS BE LIABLE FOR ANY CLAIM, DAMAGES OR OTHER
LIABILITY, WHETHER IN AN ACTION OF CONTRACT, TORT OR OTHERWISE, ARISING FROM,
OUT OF OR IN CONNECTION WITH THE SOFTWARE OR THE USE OR OTHER DEALINGS IN THE
SOFTWARE.*/

#include "stdafx.h"
#include "NetGenMesher.h"
#include <GeomLib/GOCCObject.h>
#include <MeshLib/FEMesh.h>
#include <MeshLib/FESurfaceMesh.h>
#include <FEBioStudio/Logger.h>

// NOTE: Can't build with Netgen in debug config, so just turning it off for now. 
#if defined(WIN32) && defined(_DEBUG)
#undef HAS_NETGEN
#endif

#ifdef HAS_NETGEN

#include <TopTools_IndexedMapOfShape.hxx>
#include <TopoDS.hxx>
#include <TopoDS_Face.hxx>
#include <TopoDS_Shape.hxx>
#include <GProp_GProps.hxx>
#include <BRepGProp.hxx>

#define OCCGEOMETRY

//using namespace std;

namespace nglib {
#include <nglib.h>
#include <nglib_occ.h>
}

#define NO_PARALLEL_THREADS
#include <occgeom.hpp>

#endif

#ifdef HAS_NETGEN
FSMesh* NGMeshToFEMesh(netgen::Mesh* ng, bool secondOrder);
#endif

NetGenMesher::NetGenMesher() : m_occ(nullptr)
{
}

NetGenMesher::NetGenMesher(GOCCObject* po) : m_occ(po)
{
	AddChoiceParam(2, "Mesh granularity")->SetEnumNames("Very coarse\0Coarse\0Moderate\0Fine\0Very fine\0User-defined\0");
	AddBoolParam(true, "Use local mesh modifiers");
	AddDoubleParam(0, "Grading (0 = use default)");
	AddDoubleParam(1000.0, "Max element size");
	AddIntParam(3, "Nr. 2D optimization steps");
	AddIntParam(5, "Nr. 3D optimization steps");
	AddBoolParam(false, "Second-order mesh");
    AddDoubleParam(1.0, "Elements per edge");
    AddDoubleParam(2.0, "Elements per curve");
    AddBoolParam(true, "Quad dominant shell mesh");
}

namespace netgen
{
#ifdef HAS_NETGEN
#endif
}

FSMesh*	NetGenMesher::BuildMesh()
{
#ifdef HAS_NETGEN
    using namespace nglib;
    using namespace netgen;
    //using namespace std;
    
    // Define pointer to OCC Geometry
    Ng_OCC_Geometry *occ_geom;
    
    Ng_Mesh *occ_mesh;
    
    Ng_Meshing_Parameters mp;
    
    TopTools_IndexedMapOfShape FMap;
    
    Ng_OCC_TopTools_IndexedMapOfShape *occ_fmap = (Ng_OCC_TopTools_IndexedMapOfShape*)&FMap;
    
    // Result of Netgen Operations
    Ng_Result ng_res;
    
    // Initialise the Netgen Core library
    CLogger::AddLogEntry("Calling Netgen\n");
    Ng_Init();
    
    // Read in the OCC File
    OCCGeometry * occgeo = new OCCGeometry(m_occ->GetShape());
    occ_geom = (Ng_OCC_Geometry *)occgeo;
    if (!occ_geom)
    {
        setErrorString("Error converting geometry " + m_occ->GetName());
        Ng_Exit();
        return nullptr;
    }
    CLogger::AddLogEntry(QString("Successfully converted geometry %1\n").arg(m_occ->GetName().c_str()));
    
    multithread.terminate = 0;
    
    occ_mesh = Ng_NewMesh();
    
    ng_res = Ng_OCC_GetFMap(occ_geom,occ_fmap);
    
    CLogger::AddLogEntry(QString("ng_res = %1\n").arg(ng_res));
    
    if(!FMap.Extent())
    {
        setErrorString("Error retrieving Face map....");
        Ng_Exit();
        return nullptr;
    }
    
    CLogger::AddLogEntry(QString("Successfully extracted the Face Map....: 1%\n").arg(FMap.Extent()));
    
    for(int i = 1; i <= FMap.Extent(); i++)
    {
        TopoDS_Face OCCface;
        OCCface = TopoDS::Face(FMap.FindKey(i));
        
        GProp_GProps faceProps;
        BRepGProp::SurfaceProperties(OCCface,faceProps);
        

        CLogger::AddLogEntry(QString("Index: %1 :: Area: %2 :: Hash: %3\n").arg(i).arg(faceProps.Mass()).arg(OCCface.HashCode(1e+6)));
    }
    
    int gran = GetIntValue(NetGenMesher::GRANULARITY);
    
    const double resthcloseedgefac_list[] = { 0.5, 1, 2, 3.5, 5 };
    const double resthminedgelen_list[] = {0.002, 0.02, 0.2, 1.0, 2.0};
    
    // set meshing parameters
    // (mp is a global parameter defined in nglib)
    // NOTE: Do this before creating the OCCGeometry
    mp.uselocalh = (GetBoolValue(NetGenMesher::USELOCALH) ? 1 : 0);
    mp.maxh = GetFloatValue(NetGenMesher::MAXELEMSIZE);
    mp.grading = GetFloatValue(NetGenMesher::GRADING);
    mp.optsteps_2d = GetIntValue(NetGenMesher::NROPT2D);
    mp.optsteps_3d = GetIntValue(NetGenMesher::NROPT3D);
    mp.second_order = (GetBoolValue(NetGenMesher::SECONDORDER) ? 1 : 0);
    mp.check_overlapping_boundary = 0;
    mp.closeedgeenable = 0;
    mp.closeedgefact = 1.0;
    mp.optsurfmeshenable = 1;
    mp.quad_dominated = 0;
    if (m_occ->GetShape().ShapeType() == TopAbs_SHELL) mp.quad_dominated = GetBoolValue(NetGenMesher::QUADMESH) ? 1 : 0;
    
    // make sure grading is not zero
    if (mp.grading == 0.0) mp.grading = 0.001;
    
    switch (gran) {
        case 0:
            mp.grading = (mp.grading == 0) ? 0.7 : mp.grading;
            mp.elementsperedge = 0.3;
            mp.elementspercurve = 1.0;
            break;
            
        case 1:
            mp.grading = (mp.grading == 0) ? 0.5 : mp.grading;
            mp.elementsperedge = 0.5;
            mp.elementspercurve = 1.5;
            break;
            
        case 2:
            mp.grading = (mp.grading == 0) ? 0.3 : mp.grading;
            mp.elementsperedge = 1.0;
            mp.elementspercurve = 2.0;
            break;
            
        case 3:
            mp.grading = (mp.grading == 0) ? 0.2 : mp.grading;
            mp.elementsperedge = 2.0;
            mp.elementspercurve = 3.0;
            break;
            
        case 4:
            mp.grading = (mp.grading == 0) ? 0.1 : mp.grading;
            mp.elementsperedge = 3.0;
            mp.elementspercurve = 5.0;
            break;
            
        case 5:
            mp.grading = (mp.grading == 0) ? 0.1 : mp.grading;
            mp.elementsperedge = GetFloatValue(NetGenMesher::ELEMPEREDGE);
            mp.elementspercurve = GetFloatValue(NetGenMesher::ELEMPERCURV);;
            break;
            
        default:
            mp.grading = (mp.grading == 0) ? 0.3 : mp.grading;
            mp.elementsperedge = 1.0;
            mp.elementspercurve = 2.0;
            break;
    }
<<<<<<< HEAD

    // create new occ geometry object
    shared_ptr<OCCGeometry> occgeo = make_shared<OCCGeometry>();

#if defined(WIN32)
    // set OCC parameters
	//

	occparam.resthcloseedgefac = resthcloseedgefac_list[gran];
	occparam.resthcloseedgeenable = 1;
	occparam.resthminedgelen = resthminedgelen_list[gran];
	occparam.resthminedgelenenable = 1;
#else
    // set OCC parameters
	//
    OCCParameters par;
    mparam.closeedgefac = resthcloseedgefac_list[gran];
    par.resthminedgelen = resthminedgelen_list[gran];
    par.resthminedgelenenable = 1;

    occgeo->SetOCCParameters(par);
#endif
	occgeo->shape = m_occ->GetShape();
	occgeo->changed = 1;
	occgeo->BuildFMap();
	occgeo->CalcBoundingBox();

	// Generate the mesh
	shared_ptr<Mesh> ngmesh;
	try {
		occgeo->GenerateMesh(ngmesh, mparam);
	}
	catch (...)
	{
		Ng_Exit();
		return 0;
	}

	if (mparam.secondorder)
	{
		occgeo->GetRefinement().MakeSecondOrder(*ngmesh.get());
	}

	// Build the FE mesh
	FSMesh* mesh = NGMeshToFEMesh(ngmesh.get(), GetBoolValue(SECONDORDER));

	Ng_Exit();

	return mesh;

=======
    
    
    
    CLogger::AddLogEntry("Setting Local Mesh size.....\n");
    Ng_OCC_SetLocalMeshSize(occ_geom, occ_mesh, &mp);
    CLogger::AddLogEntry("Local Mesh size successfully set.....\n");
    
    CLogger::AddLogEntry("Creating Edge Mesh.....\n");
    ng_res = Ng_OCC_GenerateEdgeMesh(occ_geom, occ_mesh, &mp);
    if(ng_res != NG_OK)
    {
        Ng_DeleteMesh(occ_mesh);
        setErrorString("Error creating Edge Mesh.... Aborting!!");
        Ng_Exit();
        return nullptr;
    }
    else
    {
        CLogger::AddLogEntry("Edge Mesh successfully created.....\n");
        CLogger::AddLogEntry(QString("Number of points =  %1\n").arg(Ng_GetNP(occ_mesh)));
    }
    
    CLogger::AddLogEntry("Creating Surface Mesh.....\n");
    
    ng_res = Ng_OCC_GenerateSurfaceMesh(occ_geom, occ_mesh, &mp);
    if(ng_res != NG_OK)
    {
        //       Ng_DeleteMesh(occ_mesh);
        setErrorString("Error creating Surface Mesh..... Aborting!!");
        Ng_Exit();
        return nullptr;
    }
    else
    {
        CLogger::AddLogEntry("Surface Mesh successfully created.....\n");
        CLogger::AddLogEntry(QString("Number of points = %1\n").arg(Ng_GetNP(occ_mesh)));
        CLogger::AddLogEntry(QString("Number of surface elements = %1\n").arg(Ng_GetNSE(occ_mesh)));
    }
    
    if ((m_occ->GetShape().ShapeType() == TopAbs_SOLID) || (m_occ->GetShape().ShapeType() == TopAbs_COMPOUND)) {
        CLogger::AddLogEntry("Creating Volume Mesh.....\n");
        
        ng_res = Ng_GenerateVolumeMesh(occ_mesh, &mp);
        
        CLogger::AddLogEntry("Volume Mesh successfully created.....\n");
        CLogger::AddLogEntry(QString("Number of points = %1\n").arg(Ng_GetNP(occ_mesh)));
        CLogger::AddLogEntry(QString("Number of volume elements = %1\n").arg(Ng_GetNE(occ_mesh)));
    }
    
    if (mp.second_order)
    {
        Ng_OCC_Generate_SecondOrder (occ_geom,occ_mesh);
    }
    FSMesh* mesh = NGMeshToFEMesh((Mesh*)occ_mesh, GetBoolValue(SECONDORDER));
    
    Ng_Exit();
    
    return mesh;
    
>>>>>>> 1f1024d2
#else
    return nullptr;
#endif // HAS_NETGEN
}

FSTaskProgress NetGenMesher::GetProgress()
{
#ifdef HAS_NETGEN
	FSTaskProgress mp;
	mp.percent = netgen::multithread.percent;
	mp.task = netgen::multithread.task;
	mp.valid = true;
	return mp;
#else
	FSTaskProgress mp;
	return mp;
#endif
}

void NetGenMesher::Terminate()
{
#ifdef HAS_NETGEN
	netgen::multithread.terminate = 1;
#endif
}

#ifdef HAS_NETGEN
FSMesh* NGMeshToFEMesh(netgen::Mesh* ngmesh, bool secondOrder)
{
	using namespace netgen;

	int nodes = ngmesh->GetNP();
	int elems = ngmesh->GetNE();
	int faces = ngmesh->GetNSE();

	FSMesh* mesh = new FSMesh();
    
    // solid mesh
    if (elems) {
        mesh->Create(nodes, elems, faces);
        
        // copy nodes
        PointIndex pi;
        int i = 0;
        for (pi = PointIndex::BASE;
             pi < ngmesh->GetNP() + PointIndex::BASE; pi++, ++i)
        {
            double x = (*ngmesh)[pi](0);
            double y = (*ngmesh)[pi](1);
            double z = (*ngmesh)[pi](2);
            
            FSNode& ni = mesh->Node(i);
            ni.r = vec3d(x, y, z);
        }
        
        // copy facets
        SurfaceElementIndex sei;
        i = 0;
        for (sei = 0; sei < faces; sei++, ++i)
        {
            Element2d sel = (*ngmesh)[sei];
            //		if (invertsurf) sel.Invert();
            
            FSFace& face = mesh->Face(i);
            face.m_gid = ngmesh->GetFaceDescriptor(sel.GetIndex()).SurfNr() - 1;
            face.m_sid = face.m_gid;
            
            if (secondOrder == false)
            {
                face.SetType(FE_FACE_TRI3);
                face.n[0] = sel[0] - 1;
                face.n[1] = sel[1] - 1;
                face.n[2] = sel[2] - 1;
                face.n[3] = face.n[2];
            }
            else
            {
                int np = sel.GetNP();
                face.SetType(FE_FACE_TRI6);
                face.n[0] = sel[0] - 1;
                face.n[1] = sel[1] - 1;
                face.n[2] = sel[2] - 1;
                face.n[3] = sel[5] - 1;
                face.n[4] = sel[3] - 1;
                face.n[5] = sel[4] - 1;
            }
        }
        
        // copy elements
        i = 0;
        for (ElementIndex ei = 0; ei < ngmesh->GetNE(); ei++, ++i)
        {
            Element ngel = (*ngmesh)[ei];
            
            // Note that I need to invert the element
            FSElement& el = mesh->Element(i);
            el.m_gid = 0;
            
            if (secondOrder == false)
            {
                el.SetType(FE_TET4);
                el.m_node[0] = ngel[2] - 1;
                el.m_node[1] = ngel[1] - 1;
                el.m_node[2] = ngel[0] - 1;
                el.m_node[3] = ngel[3] - 1;
            }
            else
            {
                int np = ngel.GetNP();
                el.SetType(FE_TET10);
                el.m_node[0] = ngel[0] - 1;
                el.m_node[1] = ngel[2] - 1;
                el.m_node[2] = ngel[1] - 1;
                el.m_node[3] = ngel[3] - 1;
                el.m_node[4] = ngel[5] - 1;
                el.m_node[5] = ngel[7] - 1;
                el.m_node[6] = ngel[4] - 1;
                el.m_node[7] = ngel[6] - 1;
                el.m_node[8] = ngel[9] - 1;
                el.m_node[9] = ngel[8] - 1;
            }
        }
    }
    // shell mesh
    else {
        mesh->Create(nodes, faces, faces);
        
        // copy nodes
        PointIndex pi;
        int i = 0;
        for (pi = PointIndex::BASE;
             pi < ngmesh->GetNP() + PointIndex::BASE; pi++, ++i)
        {
            double x = (*ngmesh)[pi](0);
            double y = (*ngmesh)[pi](1);
            double z = (*ngmesh)[pi](2);
            
            FSNode& ni = mesh->Node(i);
            ni.r = vec3d(x, y, z);
        }
        
        // copy facets
        SurfaceElementIndex sei;
        i = 0;
        for (sei = 0; sei < faces; sei++, ++i)
        {
            Element2d sel = (*ngmesh)[sei];
            //        if (invertsurf) sel.Invert();
            
            FSFace& face = mesh->Face(i);
            face.m_gid = ngmesh->GetFaceDescriptor(sel.GetIndex()).SurfNr() - 1;
            face.m_sid = face.m_gid;
            
            int np = sel.GetNP();

            if (secondOrder == false)
            {
                switch (np) {
                    case 3:
                    {
                        face.SetType(FE_FACE_TRI3);
                        face.n[0] = sel[0] - 1;
                        face.n[1] = sel[1] - 1;
                        face.n[2] = sel[2] - 1;
                        face.n[3] = face.n[2];
                    }
                        break;
                    case 4:
                    {
                        face.SetType(FE_FACE_QUAD4);
                        face.n[0] = sel[0] - 1;
                        face.n[1] = sel[1] - 1;
                        face.n[2] = sel[2] - 1;
                        face.n[3] = sel[3] - 1;
                    }
                        break;
                    default:
                        break;
                }
            }
            else
            {
                switch (np) {
                    case 6:
                    {
                        face.SetType(FE_FACE_TRI6);
                        face.n[0] = sel[0] - 1;
                        face.n[1] = sel[1] - 1;
                        face.n[2] = sel[2] - 1;
                        face.n[3] = sel[5] - 1;
                        face.n[4] = sel[3] - 1;
                        face.n[5] = sel[4] - 1;
                    }
                        break;
                    case 8:
                    {
                        face.SetType(FE_FACE_QUAD8);
                        face.n[0] = sel[0] - 1;
                        face.n[1] = sel[1] - 1;
                        face.n[2] = sel[2] - 1;
                        face.n[3] = sel[3] - 1;
                        face.n[4] = sel[4] - 1;
                        face.n[5] = sel[7] - 1;
                        face.n[6] = sel[5] - 1;
                        face.n[7] = sel[6] - 1;
                    }
                        break;
                    default:
                        break;
                }
            }
        }
        
        // copy elements
        i = 0;
        for (sei = 0; sei < faces; sei++, ++i)
        {
            Element2d sel = (*ngmesh)[sei];

            // Note that I need to invert the element
            FSElement& el = mesh->Element(i);
            el.m_gid = 0;
            
            int np = sel.GetNP();

            if (secondOrder == false)
            {
                switch (np) {
                    case 3:
                    {
                        el.SetType(FE_TRI3);
                        el.m_node[0] = sel[0] - 1;
                        el.m_node[1] = sel[1] - 1;
                        el.m_node[2] = sel[2] - 1;
                        el.m_node[3] = el.m_node[2];
                    }
                        break;
                    case 4:
                    {
                        el.SetType(FE_QUAD4);
                        el.m_node[0] = sel[0] - 1;
                        el.m_node[1] = sel[1] - 1;
                        el.m_node[2] = sel[2] - 1;
                        el.m_node[3] = sel[3] - 1;
                    }
                        break;
                    default:
                        break;
                }
            }
            else
            {
                switch (np) {
                    case 6:
                    {
                        el.SetType(FE_TRI6);
                        el.m_node[0] = sel[0] - 1;
                        el.m_node[1] = sel[1] - 1;
                        el.m_node[2] = sel[2] - 1;
                        el.m_node[3] = sel[5] - 1;
                        el.m_node[4] = sel[3] - 1;
                        el.m_node[5] = sel[4] - 1;
                    }
                        break;
                    case 8:
                    {
                        el.SetType(FE_QUAD8);
                        el.m_node[0] = sel[0] - 1;
                        el.m_node[1] = sel[1] - 1;
                        el.m_node[2] = sel[2] - 1;
                        el.m_node[3] = sel[3] - 1;
                        el.m_node[4] = sel[4] - 1;
                        el.m_node[5] = sel[7] - 1;
                        el.m_node[6] = sel[5] - 1;
                        el.m_node[7] = sel[6] - 1;
                    }
                        break;
                    default:
                        break;
                }
            }
        }
    }

	// update the element neighbours
	mesh->BuildMesh();

	// associate the FE nodes with the GNodes
/*	double R2 = mesh->GetBoundingBox().GetMaxExtent();
	if (R2 == 0) R2 = 1.0; else R2 *= R2;
	for (i = 0; i<mesh->Nodes(); ++i)
	{
		FSNode& node = mesh->Node(i);
		vec3d& ri = node.r;
		node.m_gid = -1;
		for (j = 0; j<m_occ->Nodes(); ++j)
		{
			GNode& gn = *m_po->Node(j);
			vec3d& rj = gn.LocalPosition();
			double L2 = (ri - rj).SqrLength();
			if (L2 / R2 < 1e-6)
			{
				node.m_gid = j;
				break;
			}
		}
	}
*/
    return mesh;
}
#endif<|MERGE_RESOLUTION|>--- conflicted
+++ resolved
@@ -219,58 +219,6 @@
             mp.elementspercurve = 2.0;
             break;
     }
-<<<<<<< HEAD
-
-    // create new occ geometry object
-    shared_ptr<OCCGeometry> occgeo = make_shared<OCCGeometry>();
-
-#if defined(WIN32)
-    // set OCC parameters
-	//
-
-	occparam.resthcloseedgefac = resthcloseedgefac_list[gran];
-	occparam.resthcloseedgeenable = 1;
-	occparam.resthminedgelen = resthminedgelen_list[gran];
-	occparam.resthminedgelenenable = 1;
-#else
-    // set OCC parameters
-	//
-    OCCParameters par;
-    mparam.closeedgefac = resthcloseedgefac_list[gran];
-    par.resthminedgelen = resthminedgelen_list[gran];
-    par.resthminedgelenenable = 1;
-
-    occgeo->SetOCCParameters(par);
-#endif
-	occgeo->shape = m_occ->GetShape();
-	occgeo->changed = 1;
-	occgeo->BuildFMap();
-	occgeo->CalcBoundingBox();
-
-	// Generate the mesh
-	shared_ptr<Mesh> ngmesh;
-	try {
-		occgeo->GenerateMesh(ngmesh, mparam);
-	}
-	catch (...)
-	{
-		Ng_Exit();
-		return 0;
-	}
-
-	if (mparam.secondorder)
-	{
-		occgeo->GetRefinement().MakeSecondOrder(*ngmesh.get());
-	}
-
-	// Build the FE mesh
-	FSMesh* mesh = NGMeshToFEMesh(ngmesh.get(), GetBoolValue(SECONDORDER));
-
-	Ng_Exit();
-
-	return mesh;
-
-=======
     
     
     
@@ -330,7 +278,6 @@
     
     return mesh;
     
->>>>>>> 1f1024d2
 #else
     return nullptr;
 #endif // HAS_NETGEN
