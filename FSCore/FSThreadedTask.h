/*This file is part of the FEBio Studio source code and is licensed under the MIT license
listed below.

See Copyright-FEBio-Studio.txt for details.

Copyright (c) 2021 University of Utah, The Trustees of Columbia University in
the City of New York, and others.

Permission is hereby granted, free of charge, to any person obtaining a copy
of this software and associated documentation files (the "Software"), to deal
in the Software without restriction, including without limitation the rights
to use, copy, modify, merge, publish, distribute, sublicense, and/or sell
copies of the Software, and to permit persons to whom the Software is
furnished to do so, subject to the following conditions:

The above copyright notice and this permission notice shall be included in all
copies or substantial portions of the Software.

THE SOFTWARE IS PROVIDED "AS IS", WITHOUT WARRANTY OF ANY KIND, EXPRESS OR
IMPLIED, INCLUDING BUT NOT LIMITED TO THE WARRANTIES OF MERCHANTABILITY,
FITNESS FOR A PARTICULAR PURPOSE AND NONINFRINGEMENT. IN NO EVENT SHALL THE
AUTHORS OR COPYRIGHT HOLDERS BE LIABLE FOR ANY CLAIM, DAMAGES OR OTHER
LIABILITY, WHETHER IN AN ACTION OF CONTRACT, TORT OR OTHERWISE, ARISING FROM,
OUT OF OR IN CONNECTION WITH THE SOFTWARE OR THE USE OR OTHER DEALINGS IN THE
SOFTWARE.*/
#pragma once
#include "FSObject.h"

struct FSTaskProgress
{
	bool		valid;
	double		percent;
	const char*	task;
	bool		canceled;

	FSTaskProgress()
	{
		valid = false;
		canceled = false;
		percent = 0.0;
		task = "";
	}

	FSTaskProgress(double p, const char* sz)
	{
		valid = false;
		canceled = false;
		percent = p;
		task = sz;
	}
};

class TaskLogger
{
public:
	TaskLogger() {}
	virtual ~TaskLogger() {}
	virtual void Log(const std::string& msg) = 0;
};

class FSThreadedTask : public FSObject
{
public:
	FSThreadedTask();

	// return progress
	virtual FSTaskProgress GetProgress();

	// The thread is about to be terminated
	virtual void Terminate();

	// see if the task was canceled? 
	virtual bool IsCanceled() const;

	std::string GetErrorString() const;

	// get the number of errors
	int Errors() const;

	// reset the task to a valid initial state
	void Reset();

	// helper functions that sets the error string
	bool errf(const char* szerr, ...);
	bool error(const std::string& err);

	void SetTaskLogger(TaskLogger* logger);

	void Log(const char* sz, ...);

protected:
	// reset progress 
	void resetProgress();

	// set progress in percent (value between 0 and 100)
	void setProgress(double d);

	// set task, and optionally, set progress in percent (value between 0 and 100)
	void setCurrentTask(const char* sz, double progress = 0.0);

	void setErrorString(const std::string& s);

	// clear error
	void ClearErrors();

private:
<<<<<<< HEAD
	FSTaskProgress m_progress;
	std::string	m_error;
	TaskLogger* m_log;
=======
	FSTaskProgress	m_progress;
	std::string		m_err;		//!< error messages (separated by \n)
	int				m_nerrors;	//!< number of errors
>>>>>>> 66871739
};<|MERGE_RESOLUTION|>--- conflicted
+++ resolved
@@ -72,7 +72,9 @@
 	// see if the task was canceled? 
 	virtual bool IsCanceled() const;
 
-	std::string GetErrorString() const;
+	std::string getErrorString() const;
+    
+    std::string GetErrorString() const;
 
 	// get the number of errors
 	int Errors() const;
@@ -104,13 +106,8 @@
 	void ClearErrors();
 
 private:
-<<<<<<< HEAD
-	FSTaskProgress m_progress;
-	std::string	m_error;
-	TaskLogger* m_log;
-=======
 	FSTaskProgress	m_progress;
 	std::string		m_err;		//!< error messages (separated by \n)
 	int				m_nerrors;	//!< number of errors
->>>>>>> 66871739
+	TaskLogger* m_log;
 };