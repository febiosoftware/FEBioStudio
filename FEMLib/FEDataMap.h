<<<<<<< HEAD
#pragma once
#include "FEBase.h"

class FEModelComponent;

//-------------------------------------------------------------------
// Class that represents a data map, which is mapped to a model parameter
class FEDataMapGenerator : public FEBase
{
public:
	FEDataMapGenerator();

public:
	std::string		m_var;			// var value
	std::string		m_generator;	// generator name
	std::string		m_elset;		// element set
};

class FESurfaceToSurfaceMap : public FEDataMapGenerator
{
public:
	FESurfaceToSurfaceMap();

public:
	std::string		m_bottomSurface;
	std::string		m_topSurface;
	FELoadCurve		m_points;
};
=======
#pragma once
#include "FEBase.h"

class FEComponent;

//-------------------------------------------------------------------
// Class that represents a data map, which is mapped to a model parameter
class FEDataMapGenerator : public FEBase
{
public:
	FEDataMapGenerator();

public:
	std::string		m_var;			// var value
	std::string		m_generator;	// generator name
	std::string		m_elset;		// element set
};

class FESurfaceToSurfaceMap : public FEDataMapGenerator
{
public:
	FESurfaceToSurfaceMap();

	void SetBottomSurface(const std::string& surfName);
	void SetTopSurface   (const std::string& surfName);

	std::string GetBottomSurface() const;
	std::string GetTopSurface() const;
};
>>>>>>> 1975d3ad
<|MERGE_RESOLUTION|>--- conflicted
+++ resolved
@@ -1,60 +1,29 @@
-<<<<<<< HEAD
-#pragma once
-#include "FEBase.h"
-
-class FEModelComponent;
-
-//-------------------------------------------------------------------
-// Class that represents a data map, which is mapped to a model parameter
-class FEDataMapGenerator : public FEBase
-{
-public:
-	FEDataMapGenerator();
-
-public:
-	std::string		m_var;			// var value
-	std::string		m_generator;	// generator name
-	std::string		m_elset;		// element set
-};
-
-class FESurfaceToSurfaceMap : public FEDataMapGenerator
-{
-public:
-	FESurfaceToSurfaceMap();
-
-public:
-	std::string		m_bottomSurface;
-	std::string		m_topSurface;
-	FELoadCurve		m_points;
-};
-=======
-#pragma once
-#include "FEBase.h"
-
-class FEComponent;
-
-//-------------------------------------------------------------------
-// Class that represents a data map, which is mapped to a model parameter
-class FEDataMapGenerator : public FEBase
-{
-public:
-	FEDataMapGenerator();
-
-public:
-	std::string		m_var;			// var value
-	std::string		m_generator;	// generator name
-	std::string		m_elset;		// element set
-};
-
-class FESurfaceToSurfaceMap : public FEDataMapGenerator
-{
-public:
-	FESurfaceToSurfaceMap();
-
-	void SetBottomSurface(const std::string& surfName);
-	void SetTopSurface   (const std::string& surfName);
-
-	std::string GetBottomSurface() const;
-	std::string GetTopSurface() const;
-};
->>>>>>> 1975d3ad
+#pragma once
+#include "FEBase.h"
+
+class FEModelComponent;
+
+//-------------------------------------------------------------------
+// Class that represents a data map, which is mapped to a model parameter
+class FEDataMapGenerator : public FEBase
+{
+public:
+	FEDataMapGenerator();
+
+public:
+	std::string		m_var;			// var value
+	std::string		m_generator;	// generator name
+	std::string		m_elset;		// element set
+};
+
+class FESurfaceToSurfaceMap : public FEDataMapGenerator
+{
+public:
+	FESurfaceToSurfaceMap();
+
+	void SetBottomSurface(const std::string& surfName);
+	void SetTopSurface   (const std::string& surfName);
+
+	std::string GetBottomSurface() const;
+	std::string GetTopSurface() const;
+};