--- conflicted
+++ resolved
@@ -25,25 +25,19 @@
 SOFTWARE.*/
 #include "stdafx.h"
 #include "FSThreadedTask.h"
-<<<<<<< HEAD
+#include <stdarg.h>
 #include <cstdarg>
 
 FSThreadedTask::FSThreadedTask()
 {
-	m_log = nullptr;
-=======
-#include <stdarg.h>
-
-FSThreadedTask::FSThreadedTask()
-{
 	m_nerrors = 0;
+    m_log = nullptr;
 }
-
+	
 void FSThreadedTask::Reset()
 {
 	setProgress(0);
 	ClearErrors();
->>>>>>> 66871739
 }
 
 FSTaskProgress FSThreadedTask::GetProgress()
