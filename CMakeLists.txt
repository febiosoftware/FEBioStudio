cmake_minimum_required(VERSION 3.1.0)

set(CMAKE_CXX_STANDARD 14)
set(CMAKE_CXX_STANDARD_REQUIRED ON)

project(FEBioStudio)

set(CMAKE_RUNTIME_OUTPUT_DIRECTORY ${CMAKE_BINARY_DIR}/bin)
set(CMAKE_ARCHIVE_OUTPUT_DIRECTORY ${CMAKE_BINARY_DIR}/lib)
set(CMAKE_LIBRARY_OUTPUT_DIRECTORY ${CMAKE_BINARY_DIR}/lib)
set(CMAKE_FILES_DIRECTORY ${CMAKE_BINARY_DIR}/CMakeFiles)

set_property(GLOBAL PROPERTY USE_FOLDERS ON)
set_property(GLOBAL PROPERTY AUTOGEN_TARGETS_FOLDER Autogen)

# Set a default build type if none was specified
set(default_build_type "Release")
 
if(NOT CMAKE_BUILD_TYPE AND NOT CMAKE_CONFIGURATION_TYPES)
  message(STATUS "Setting build type to '${default_build_type}' as none was specified.")
  set(CMAKE_BUILD_TYPE "${default_build_type}" CACHE
      STRING "Choose the type of build." FORCE)
  # Set the possible values of build type for cmake-gui
  set_property(CACHE CMAKE_BUILD_TYPE PROPERTY STRINGS
    "Debug" "Release" "MinSizeRel" "RelWithDebInfo")
endif()

if(NOT Qt_Root)
    set(Qt_Root "" CACHE PATH "Path to the root Qt directory (e.g. /opt/Qt)")
endif()

if(NOT CMAKE_PREFIX_PATH)
    if(WIN32)
        find_path(Qt_TEMP lib/cmake/Qt6/Qt6Config.cmake
            PATHS ${Qt_Root}/ ${Qt_Root}/* ${Qt_Root}/*/* C:/Qt/* C:/Qt*/* $ENV{HOME}/Qt/* $ENV{HOME}/*/Qt/* /Qt/* /Qt*/* 
            PATH_SUFFIXES "msvc2015_64" "msvc2017_64" "msvc2019_64"
            DOC "Qt CMake Directory"
            NO_DEFAULT_PATH)
    elseif(APPLE)
        find_path(Qt_TEMP lib/cmake/Qt6/Qt6Config.cmake
            PATHS ${Qt_Root}/ ${Qt_Root}/* ${Qt_Root}/*/* /opt/Qt/* /opt/Qt*/* /usr/local/Qt/* /usr/local/Qt*/* 
                $ENV{HOME}/Qt/* $ENV{HOME}/*/Qt/* /Qt/* /Qt*/* 
            PATH_SUFFIXES "clang_64"
            DOC "Qt6 CMake Directory"
            NO_DEFAULT_PATH)
    else()
        find_path(Qt_TEMP lib/cmake/Qt6/Qt6Config.cmake
            PATHS ${Qt_Root}/ ${Qt_Root}/* ${Qt_Root}/*/* /opt/Qt/* /opt/Qt*/* /usr/local/Qt/* /usr/local/Qt*/* 
                $ENV{HOME}/Qt/* $ENV{HOME}/*/Qt6 $ENV{HOME}/*/Qt/* /Qt/* /Qt*/* 
            PATH_SUFFIXES "gcc_64"
            DOC "Qt CMake Directory"
            NO_DEFAULT_PATH)
    endif()
    
<<<<<<< HEAD
        if(WIN32)
            find_path(Qt_TEMP lib/cmake/Qt6/Qt6Config.cmake
                PATHS ${Qt_Root}/ ${Qt_Root}/* ${Qt_Root}/*/* C:/Qt/* C:/Qt*/* $ENV{HOME}/Qt/* $ENV{HOME}/*/Qt/* /Qt/* /Qt*/* 
                PATH_SUFFIXES "msvc2015_64" "msvc2017_64" "msvc2019_64"
                DOC "Qt CMake Directory"
                NO_DEFAULT_PATH)
        elseif(APPLE)
            find_path(Qt_TEMP lib/cmake/Qt6/Qt6Config.cmake
                PATHS ${Qt_Root}/ ${Qt_Root}/* ${Qt_Root}/*/* /opt/Qt/* /opt/Qt*/* /usr/local/Qt/* /usr/local/Qt*/* 
                    $ENV{HOME}/Qt/* $ENV{HOME}/*/Qt/* /Qt/* /Qt*/* 
                PATH_SUFFIXES "clang_64"
                DOC "${Qt_Version} CMake Directory"
                NO_DEFAULT_PATH)
        else()
            find_path(Qt_TEMP cmake/Qt6/Qt6Config.cmake
                PATHS ${Qt_Root}/ ${Qt_Root}/* ${Qt_Root}/*/* /opt/Qt/* /opt/Qt*/* /usr/local/Qt/* /usr/local/Qt*/* 
                    $ENV{HOME}/Qt/* $ENV{HOME}/*/Qt6 $ENV{HOME}/*/Qt/* /Qt/* /Qt*/* 
                PATH_SUFFIXES "gcc_64" "lib"
                DOC "Qt CMake Directory"
                NO_DEFAULT_PATH)
        endif()
        
        if(Qt_TEMP)
            set(CMAKE_PREFIX_PATH ${Qt_TEMP} CACHE INTERNAL "Path to Qt6 installation prefix.")
            unset(Qt_TEMP CACHE)
        else()
            unset(Qt_TEMP CACHE)
        endif()
        
        if(NOT CMAKE_PREFIX_PATH)
            message(FATAL_ERROR "Unable to locate ${Qt_Version}Config.cmake. Please check the value of ${Qt_Version}_Root and set it to the root directory of your ${Qt_Version} installation (e.g. /opt/Qt).")
        endif()
=======
    if(Qt_TEMP)
        set(CMAKE_PREFIX_PATH ${Qt_TEMP} CACHE INTERNAL "Path to Qt6 installation prefix.")
        unset(Qt_TEMP CACHE)
    else()
        unset(Qt_TEMP CACHE)
>>>>>>> 1f1024d2
    endif()
    
    if(NOT CMAKE_PREFIX_PATH)
        message(FATAL_ERROR "Unable to locate Qt6Config.cmake. Please check the value of Qt6_Root and set it to the root directory of your Qt6 installation (e.g. /opt/Qt).")
    endif()
endif()

set(CMAKE_AUTOMOC ON)
set(CMAKE_AUTORCC ON)

if(CMAKE_VERSION VERSION_LESS "3.7.0")
    set(CMAKE_INCLUDE_CURRENT_DIR ON)
endif()

##### Search for library and include directories #####

if(WIN32)
  list(APPEND CMAKE_PREFIX_PATH ${DEPENDENCIES})
endif()

include(FindDependencies.cmake)

#### Check if paths are valid and find libs ####

function(findLib libDir libOut libName)
    # Optional arguments ARGV3-ARVG6 can be used as alernative names for the library
    find_library(TEMP NAMES ${libName} ${ARGV3} ${ARGV4} ${ARGV5} ${ARGV6}
        PATHS ${${libDir}} NO_DEFAULT_PATH)
    
    if(TEMP)
        set(${libOut} ${TEMP} PARENT_SCOPE)
        unset(TEMP CACHE)
    else()
        if(WIN32)
            message(SEND_ERROR "Could not find ${libName}.lib. Check ${libDir}.")
        elseif(APPLE)
            message(SEND_ERROR "Could not find lib${libName}.so, lib${libName}.a, or lib${libName}.dylib Check ${libDir}.")
        else()
            message(SEND_ERROR "Could not find lib${libName}.so, or lib${libName}.a. Check ${libDir}")
        endif()
        unset(TEMP CACHE)
    endif()
endfunction()

if(USE_TEEM)
  findLib(TEEM_LIB_DIR TEEM_LIB teem)
  findLib(LIBTIFF_LIB_DIR LIBTIFF_LIB tiff)
  #find_library(teem NAMES teem PATH TEEM_LIB_DIR TEEM_LIB)
endif()

if(USE_DCMTK)
  set(DCMTK_LIB_NAMES dcmdata dcmimage dcmimgle i2d oflog ofstd)
  foreach(name IN LISTS DCMTK_LIB_NAMES)
    findLib(DCMTK_LIB_DIR DCMTK_LIB ${name})
	list(APPEND DCMTK_LIBS ${DCMTK_LIB})
	unset(DCMTK_LIB)
  endforeach(name)
endif()

if(USE_MMG)
    set(MMG_LIB_NAMES mmg3d mmg2d mmgs)
    foreach(name IN LISTS MMG_LIB_NAMES)
        findLib(MMG_LIB_DIR MMG_LIB ${name})
        list(APPEND MMG_LIBS ${MMG_LIB})
        unset(MMG_LIB)
    endforeach(name)
    
    if(MMG_DBG_LIB_DIR STREQUAL "")
        unset(MMG_DBG_LIBS)
    else()
        foreach(name IN LISTS MMG_LIB_NAMES)
            findLib(MMG_DBG_LIB_DIR MMG_LIB ${name})
            list(APPEND MMG_DBG_LIBS ${MMG_LIB})
            unset(MMG_LIB)
        endforeach(name)    
    endif()
endif()

if(USE_TETGEN)
    findLib(TETGEN_LIB_DIR TETGEN_LIB tet tetgen)
    
    if(TETGEN_DBG_LIB_DIR STREQUAL "")
        unset(TETGEN_DBG_LIB)
    else()
        findLib(TETGEN_DBG_LIB_DIR TETGEN_DBG_LIB tet tetgen)
    endif()
endif()

if(CAD_FEATURES)
    set(NETGEN_LIB_NAMES nglib)
    
    foreach(name IN LISTS NETGEN_LIB_NAMES)
        findLib(NETGEN_LIB_DIR NETGEN_LIB ${name})
        list(APPEND NETGEN_LIBS ${NETGEN_LIB})
        unset(NETGEN_LIB)
    endforeach(name)
    
    if(NETGEN_DBG_LIB_DIR STREQUAL "")
        unset(NETGEN_DBG_LIBS)
    else()
        foreach(name IN LISTS NETGEN_LIB_NAMES)
            findLib(NETGEN_DBG_LIB_DIR NETGEN_LIB ${name})
            list(APPEND NETGEN_DBG_LIBS ${NETGEN_LIB})
            unset(NETGEN_LIB)
        endforeach(name)    
    endif()

    set(OCCT_LIB_NAMES TKernel TKGeomBase TKTopAlgo TKPrim TKMesh TKMath TKBRep TKSTL TKFillet TKBO TKIGES TKSTEP TKSTEPBase TKXSBase TKG3d TKLCAF TKVCAF)
    foreach(name IN LISTS OCCT_LIB_NAMES)
        findLib(OCCT_LIB_DIR OCCT_LIB ${name})
        list(APPEND OCCT_LIBS ${OCCT_LIB})
        unset(OCCT_LIB)
    endforeach(name)
    
    if(OCCT_DBG_LIB_DIR STREQUAL "")
        unset(OCCT_DBG_LIBS)
    else()
        foreach(name IN LISTS OCCT_LIB_NAMES)
            findLib(OCCT_DBG_LIB_DIR OCCT_LIB ${name})
            list(APPEND OCCT_DBG_LIBS ${OCCT_LIB})
            unset(OCCT_LIB)
        endforeach(name)    
    endif()
    
endif()

if(USE_SSH)
    findLib(SSH_LIB_DIR SSH_LIB ssh)
    
    if(SSH_DBG_LIB_DIR STREQUAL "")
        unset(SSH_DBG_LIB)
    else()
        findLib(SSH_DBG_LIB_DIR SSH_DBG_LIB ssh)
    endif()
    
    findLib(SSL_LIB_DIR CRYPTO_LIB crypto libcrypto)
    list(APPEND SSL_LIBS ${CRYPTO_LIB})
    unset(CRYPTO_LIB)
    
    findLib(SSL_LIB_DIR SSL_LIB ssl libssl)
    list(APPEND SSL_LIBS ${SSL_LIB})
    unset(SSL_LIB)
    
    if(SSL_DBG_LIB_DIR STREQUAL "")
        unset(SSL_DBG_LIBS)
    else()
        findLib(SSL_DBG_LIB_DIR CRYPTO_LIB crypto libcrypto)
        list(APPEND SSL_DBG_LIBS ${CRYPTO_LIB})
        unset(CRYPTO_LIB)
        
        findLib(SSL_DBG_LIB_DIR SSL_LIB ssl libssl)
        list(APPEND SSL_DBG_LIBS ${SSL_LIB})
        unset(SSL_LIB)  
    endif()
endif()

if(MODEL_REPO)
    findLib(LIBZIP_LIB_DIR LIBZIP_LIB zip)
    
    if(LIBZIP_DBG_LIB_DIR STREQUAL "")
        unset(LIBZIP_DBG_LIB)
    else()
        findLib(LIBZIP_DBG_LIB_DIR LIBZIP_DBG_LIB zip)
    endif()
	
    findLib(SQLITE_LIB_DIR SQLITE_LIB sqlite3)
    
    if(SQLITE_DBG_LIB_DIR STREQUAL "")
        unset(SQLITE_DBG_LIB)
    else()
        findLib(SQLITE_DBG_LIB_DIR SQLITE_DBG_LIB sqlite3)
    endif()
endif()

if(USE_FFMPEG)
<<<<<<< HEAD
    if(WIN32)
        set(FFMPEG_LIB_NAMES avformat avcodec avutil swresample swscale)
    else()
        set(FFMPEG_LIB_NAMES avformat avcodec avutil swresample swscale)
    endif()
=======
    set(FFMPEG_LIB_NAMES avformat avcodec avutil swresample swscale)
>>>>>>> 1f1024d2
    
    foreach(name IN LISTS FFMPEG_LIB_NAMES)
        findLib(FFMPEG_LIB_DIR FFMPEG_LIB ${name})
        list(APPEND FFMPEG_LIBS ${FFMPEG_LIB})
        unset(FFMPEG_LIB)
    endforeach(name)
    
    if(FFMPEG_DBG_LIB_DIR STREQUAL "")
        unset(FFMPEG_DBG_LIBS)
    else()
        foreach(name IN LISTS FFMPEG_LIB_NAMES)
            findLib(FFMPEG_DBG_LIB_DIR FFMPEG_LIB ${name})
            list(APPEND FFMPEG_DBG_LIBS ${FFMPEG_LIB})
            unset(FFMPEG_LIB)
        endforeach(name)    
    endif()
    
endif()

if(USE_ZLIB)
	if(NOT EXISTS ${ZLIB_LIBRARY_RELEASE})
		message(SEND_ERROR "Could not find ZLIB. Check ZLIB_LIBRARY_RELEASE.")
	endif()
	if(NOT EXISTS ${ZLIB_INCLUDE_DIR}/zlib.h)
		message(SEND_ERROR "Could not find zlib.h. Check ZLIB_INCLUDE_DIR.")
	endif()
endif()

# Find FEBio Libs
if (WIN32)
    set(FEBio_DEBUG_LIBS "")
    set(FEBio_RELEASE_LIBS "")

    set(FEBio_LIB_NAMES fecore febiolib febiomech xml febioplot)

    # FindDependencies is already appending Release to the path
    #-    set(FEBio_DEBUG_DIR ${FEBio_LIB_DIR}Debug)
    #-    set(FEBio_RELEASE_DIR ${FEBio_LIB_DIR}Release)
    set(FEBio_DEBUG_DIR ${FEBio_LIB_DIR})
    set(FEBio_RELEASE_DIR ${FEBio_LIB_DIR})

    foreach(name IN LISTS FEBio_LIB_NAMES)
        findLib(FEBio_DEBUG_DIR FEBio_LIB ${name})
        list(APPEND FEBio_DEBUG_LIBS ${FEBio_LIB})
        unset(FEBio_LIB)
    endforeach(name)

    foreach(name IN LISTS FEBio_LIB_NAMES)
        findLib(FEBio_RELEASE_DIR FEBio_LIB ${name})
        list(APPEND FEBio_RELEASE_LIBS ${FEBio_LIB})
        unset(FEBio_LIB)
    endforeach(name)

    unset(FEBio_LIB_NAMES)
else()
    set(FEBio_LIBS "")

    set(FEBio_LIB_NAMES fecore febiolib febiomech xml febioplot)

    foreach(name IN LISTS FEBio_LIB_NAMES)
        findLib(FEBio_LIB_DIR FEBio_LIB ${name})
        list(APPEND FEBio_LIBS ${FEBio_LIB})
        unset(FEBio_LIB)
    endforeach(name)

    unset(FEBio_LIB_NAMES)
endif()

##### Stupid OMP stuff for stupid macOS #####

if(UNIX)
    option(USE_MKL_OMP "Link to MKL OMP instead of System OMP" OFF)
    set(MKL_OMP "" CACHE PATH "Path to the MKL OMP library")
    mark_as_advanced(USE_MKL_OMP MKL_OMP)
endif()

##### Set appropriate defines and includes #####

if(WIN32)
    add_definitions(-DWIN32 -D_CRT_SECURE_NO_WARNINGS)
    add_compile_options(/MP /openmp)
elseif(APPLE)
    add_definitions(-D__APPLE__)
    set(CMAKE_OSX_DEPLOYMENT_TARGET 10.15)
    
    if(${OpenMP_C_FOUND})
        add_compile_options(-Xpreprocessor -fopenmp -w)
    endif()
    add_compile_options(-w)
    
else()
	add_definitions(-DLINUX)
    add_compile_options(-w -Wall)
    
    set(CMAKE_EXE_LINKER_FLAGS "${CMAKE_EXE_LINKER_FLAGS} -static-libstdc++")
    
    if(${OpenMP_C_FOUND})
        add_compile_options(-fopenmp)
    endif()
    
    set(CMAKE_BUILD_RPATH_USE_LINK_PATH FALSE)
    set(CMAKE_BUILD_RPATH $ORIGIN/../lib/)
endif()

include_directories(.)

if(USE_TEEM)
  add_definitions(-DHAS_TEEM)
  include_directories(${TEEM_INC})
  include_directories(${LIBTIFF_INC})
endif()

if(USE_DCMTK)
  add_definitions(-DHAS_DCMTK)
  include_directories(${DCMTK_INC})
endif()

if(USE_MMG)
	add_definitions(-DHAS_MMG)
	include_directories(${MMG_INC})
endif()

if(USE_TETGEN)
	add_definitions(-DTETLIBRARY)
	include_directories(${TETGEN_INC})
endif()

if(CAD_FEATURES)
	add_definitions(-DHAS_NETGEN)
	include_directories(${NETGEN_INC})
    include_directories(${NETGEN_INC}/include)

	add_definitions(-DHAS_OCC)
	include_directories(${OCCT_INC})
endif()

if(USE_SSH)
	add_definitions(-DHAS_SSH)
	include_directories(${SSH_INC} ${SSL_INC})
endif()

if(MODEL_REPO)
	add_definitions(-DHAS_LIBZIP)
	include_directories(${LIBZIP_INC})

	add_definitions(-DMODEL_REPO)
	include_directories(${SQLITE_INC})
endif()

if(USE_FFMPEG)
	add_definitions(-DFFMPEG)
	include_directories(${FFMPEG_INC})
endif()

if(APPLE)
    include_directories(${GLEW_INCLUDE_DIR})
else()
    include_directories(${GLEW_INCLUDE_DIRS})
endif()

# Link ZLIB
if(USE_ZLIB)
    add_definitions(-DHAVE_ZLIB)
    include_directories(${ZLIB_INCLUDE_DIR})
endif()

if(USE_ITK)
    add_definitions(-DHAS_ITK)
    #~ include(${ITK_USE_FILE})
    include_directories(${SimpleITK_INCLUDE_DIRS})
endif()

include_directories(${FEBio_INC})

##### Find Source Files #####

macro(findHdrSrc name)
	file(GLOB HDR_${name} "${name}/*.h")
	file(GLOB SRC_${name} "${name}/*.cpp")
endmacro()

findHdrSrc(FEBioStudio)

set(FEBIOSTUDIO_LIBS Abaqus Ansys Comsol CUILib FEBio FEMLib FSCore GeomLib GLLib GLWLib ImageLib LSDyna MeshIO MeshLib MeshTools Nike3D PostGL PostLib XPLTLib FEBioLink)

foreach(name IN LISTS FEBIOSTUDIO_LIBS)
	findHdrSrc(${name})
endforeach(name)

##### Add binaries #####

# Linking the Qt libraries also pulls in the include files
link_libraries(Qt6::Core Qt6::Widgets Qt6::Gui Qt6::Network Qt6::OpenGL Qt6::OpenGLWidgets)

# set the name of the executable
if (WIN32)
    set(FBS_BIN_NAME FEBioStudio2)
else()
    set(FBS_BIN_NAME FEBioStudio)
endif()

if(WIN32)
	add_executable(${FBS_BIN_NAME} WIN32 ${HDR_FEBioStudio} ${SRC_FEBioStudio} febiostudio.qrc)
	set_property(TARGET ${FBS_BIN_NAME} PROPERTY AUTOGEN_BUILD_DIR ${CMAKE_BINARY_DIR}/CMakeFiles/AutoGen/FEBioStudio_autogen)
    include(set_icon.cmake)
    set_icon(${FBS_BIN_NAME} icons/febiostudio.ico)

elseif(APPLE)
	# set bundle icon
	set(FBS_ICON ${CMAKE_CURRENT_SOURCE_DIR}/icons/FEBioStudio.icns)
	set(MACOSX_BUNDLE_ICON_FILE FEBioStudio.icns)
	set_source_files_properties(${FBS_ICON} PROPERTIES MACOSX_PACKAGE_LOCATION "Resources")
	
	add_executable(${FBS_BIN_NAME} MACOSX_BUNDLE ${FBS_ICON} ${HDR_FEBioStudio} ${SRC_FEBioStudio} febiostudio.qrc)
	set_property(TARGET ${FBS_BIN_NAME} PROPERTY AUTOGEN_BUILD_DIR ${CMAKE_BINARY_DIR}/CMakeFiles/AutoGen/FEBioStudio_autogen)
else()
	add_executable(${FBS_BIN_NAME} ${HDR_FEBioStudio} ${SRC_FEBioStudio} febiostudio.qrc)
	set_property(TARGET ${FBS_BIN_NAME} PROPERTY AUTOGEN_BUILD_DIR ${CMAKE_BINARY_DIR}/CMakeFiles/AutoGen/FEBioStudio_autogen)
endif()

macro(addLib name)
	add_library(${name} ${HDR_${name}} ${SRC_${name}})
	set_property(TARGET ${name} PROPERTY AUTOGEN_BUILD_DIR ${CMAKE_BINARY_DIR}/CMakeFiles/AutoGen/${name}_autogen)
endmacro()

foreach(name IN LISTS FEBIOSTUDIO_LIBS)
	addLib(${name})
endforeach(name)


##### Set dev commit information #####

# Cross platform execute_process
macro(crossExecProcess OUT)
	if(WIN32)
		execute_process(COMMAND cmd.exe /c ${CMD}
			WORKING_DIRECTORY ${CMAKE_SOURCE_DIR}
			RESULT_VARIABLE SUCCESS
			OUTPUT_VARIABLE ${OUT}
			OUTPUT_STRIP_TRAILING_WHITESPACE)
	else()
		execute_process(COMMAND ${CMD}
			WORKING_DIRECTORY ${CMAKE_SOURCE_DIR}
			RESULT_VARIABLE SUCCESS
			OUTPUT_VARIABLE ${OUT}
			OUTPUT_STRIP_TRAILING_WHITESPACE)
	endif()
endmacro()

# Check for git and give warning if not available
if(EXISTS ${CMAKE_SOURCE_DIR}/.git)
    if(WIN32)
        set(CMD where git)
    else()
        set(CMD which git)
    endif()
    crossExecProcess(NULL)

    if(SUCCESS EQUAL 0)
        # Get branch name and check if we're on the master branch
        set(CMD git rev-parse --abbrev-ref HEAD)
        crossExecProcess(BRANCH_NAME)

        string(COMPARE EQUAL ${BRANCH_NAME} "master" ISMASTER)
        
        # Get the commit info and set the DEVCOMMIT macro
        if(SUCCESS EQUAL 0 AND NOT ISMASTER)
            
            set(CMD git rev-parse --short=9 HEAD)
            crossExecProcess(DEVCOMMIT)
            
            if(${SUCCESS} EQUAL 0)
                target_compile_definitions(${FBS_BIN_NAME} PUBLIC "DEVCOMMIT=\"${DEVCOMMIT}\"")
            endif()
        endif()
    else()
        message(WARNING "Could not find git in system PATH. Development version info will not be addded.")
    endif()
endif()


##### Link Libraries #####

if(WIN32)
elseif(APPLE)
else()
    set_property(TARGET MeshTools PROPERTY CXX_STANDARD 17)
    
    target_link_libraries(${FBS_BIN_NAME} -static-libstdc++ -static-libgcc)
    
	target_link_libraries(${FBS_BIN_NAME} -Wl,--start-group)
endif()

if(USE_TEEM)
  target_link_libraries(${FBS_BIN_NAME} ${TEEM_LIB})
  target_link_libraries(${FBS_BIN_NAME} ${LIBTIFF_LIB})
endif()

if(USE_DCMTK)
  target_link_libraries(${FBS_BIN_NAME} ${DCMTK_LIBS})
endif()

if(UNIX)
    if(${USE_MKL_OMP})
        target_link_libraries(${FBS_BIN_NAME} ${MKL_OMP})
    else()
        target_link_libraries(${FBS_BIN_NAME} ${OpenMP_C_LIBRARIES})
    endif()
endif()

if(USE_MMG)
	target_link_libraries(${FBS_BIN_NAME} optimized ${MMG_LIBS})
    
    if(DEFINED MMG_DBG_LIBS)
        target_link_libraries(${FBS_BIN_NAME} debug ${MMG_DBG_LIBS})
    else()
        target_link_libraries(${FBS_BIN_NAME} debug ${MMG_LIBS})
    endif()
endif()

if(USE_TETGEN)
	target_link_libraries(${FBS_BIN_NAME} optimized ${TETGEN_LIB})
    
    if(DEFINED TETGEN_DBG_LIBS)
        target_link_libraries(${FBS_BIN_NAME} debug ${TETGEN_DBG_LIB})
    else()
        target_link_libraries(${FBS_BIN_NAME} debug ${TETGEN_LIB})
    endif()
endif()

if(CAD_FEATURES)
	target_link_libraries(${FBS_BIN_NAME} optimized ${NETGEN_LIBS})
    
    if(DEFINED NETGEN_DBG_LIBS)
        target_link_libraries(${FBS_BIN_NAME} debug ${NETGEN_DBG_LIBS})
    else()
        target_link_libraries(${FBS_BIN_NAME} debug ${NETGEN_LIBS})
    endif()

    target_link_libraries(${FBS_BIN_NAME} optimized ${OCCT_LIBS})
    
    if(DEFINED OCCT_DBG_LIBS)
        target_link_libraries(${FBS_BIN_NAME} debug ${OCCT_DBG_LIBS})
    else()
        target_link_libraries(${FBS_BIN_NAME} debug ${OCCT_LIBS})
    endif()
endif()

if(USE_SSH)
	target_link_libraries(${FBS_BIN_NAME} optimized ${SSH_LIB})
    
    if(DEFINED SSH_DBG_LIB)
        target_link_libraries(${FBS_BIN_NAME} debug ${SSH_DBG_LIB})
    else()
        target_link_libraries(${FBS_BIN_NAME} debug ${SSH_LIB})
    endif()
    
    target_link_libraries(${FBS_BIN_NAME} optimized ${SSL_LIBS})
    
    if(DEFINED SSL_DBG_LIBS)
        target_link_libraries(${FBS_BIN_NAME} debug ${SSL_DBG_LIBS})
    else()
        target_link_libraries(${FBS_BIN_NAME} debug ${SSL_LIBS})
    endif()
endif()

if(MODEL_REPO)
	target_link_libraries(${FBS_BIN_NAME} optimized ${LIBZIP_LIB})
    
    if(DEFINED LIBZIP_DBG_LIB)
        target_link_libraries(${FBS_BIN_NAME} debug ${LIBZIP_DBG_LIB})
    else()
        target_link_libraries(${FBS_BIN_NAME} debug ${LIBZIP_LIB})
    endif()
    
    target_link_libraries(${FBS_BIN_NAME} optimized ${SQLITE_LIB})

    if(DEFINED SQLITE_DBG_LIB)
        target_link_libraries(${FBS_BIN_NAME} debug ${SQLITE_DBG_LIB})
    else()
        target_link_libraries(${FBS_BIN_NAME} debug ${SQLITE_LIB})
    endif()
endif()

if(USE_FFMPEG)
    target_link_libraries(${FBS_BIN_NAME} optimized ${FFMPEG_LIBS})
    
    if(DEFINED FFMPEG_DBG_LIBS)
        target_link_libraries(${FBS_BIN_NAME} debug ${FFMPEG_DBG_LIBS})
    else()
        target_link_libraries(${FBS_BIN_NAME} debug ${FFMPEG_LIBS})
    endif()
endif()

if(USE_ITK)
    target_link_libraries(${FBS_BIN_NAME} ${SimpleITK_LIBRARIES})
endif()

if(USE_ZLIB)
    target_link_libraries(${FBS_BIN_NAME} ${ZLIB_LIBRARY_RELEASE})
endif()

target_link_libraries(${FBS_BIN_NAME} ${OPENGL_LIBRARY})

if(APPLE)
    target_link_libraries(${FBS_BIN_NAME} ${GLEW_SHARED_LIBRARY_RELEASE} ${GLEW_LIBRARIES})
else()
    target_link_libraries(${FBS_BIN_NAME} ${GLEW_LIBRARIES})
endif()

target_link_libraries(${FBS_BIN_NAME} ${FEBIOSTUDIO_LIBS})

if (WIN32)

    foreach(name IN LISTS FEBio_RELEASE_LIBS)
        target_link_libraries(${FBS_BIN_NAME} optimized ${name})
    endforeach()

    foreach(name IN LISTS FEBio_DEBUG_LIBS)
        target_link_libraries(${FBS_BIN_NAME} debug ${name})
    endforeach()
else()
    target_link_libraries(${FBS_BIN_NAME} ${FEBio_LIBS})
endif()

if(WIN32)
    target_link_libraries(${FBS_BIN_NAME} vfw32.lib)
elseif(APPLE)
else()
    target_link_libraries(${FBS_BIN_NAME} -Wl,--end-group)
endif()
<|MERGE_RESOLUTION|>--- conflicted
+++ resolved
@@ -52,46 +52,11 @@
             NO_DEFAULT_PATH)
     endif()
     
-<<<<<<< HEAD
-        if(WIN32)
-            find_path(Qt_TEMP lib/cmake/Qt6/Qt6Config.cmake
-                PATHS ${Qt_Root}/ ${Qt_Root}/* ${Qt_Root}/*/* C:/Qt/* C:/Qt*/* $ENV{HOME}/Qt/* $ENV{HOME}/*/Qt/* /Qt/* /Qt*/* 
-                PATH_SUFFIXES "msvc2015_64" "msvc2017_64" "msvc2019_64"
-                DOC "Qt CMake Directory"
-                NO_DEFAULT_PATH)
-        elseif(APPLE)
-            find_path(Qt_TEMP lib/cmake/Qt6/Qt6Config.cmake
-                PATHS ${Qt_Root}/ ${Qt_Root}/* ${Qt_Root}/*/* /opt/Qt/* /opt/Qt*/* /usr/local/Qt/* /usr/local/Qt*/* 
-                    $ENV{HOME}/Qt/* $ENV{HOME}/*/Qt/* /Qt/* /Qt*/* 
-                PATH_SUFFIXES "clang_64"
-                DOC "${Qt_Version} CMake Directory"
-                NO_DEFAULT_PATH)
-        else()
-            find_path(Qt_TEMP cmake/Qt6/Qt6Config.cmake
-                PATHS ${Qt_Root}/ ${Qt_Root}/* ${Qt_Root}/*/* /opt/Qt/* /opt/Qt*/* /usr/local/Qt/* /usr/local/Qt*/* 
-                    $ENV{HOME}/Qt/* $ENV{HOME}/*/Qt6 $ENV{HOME}/*/Qt/* /Qt/* /Qt*/* 
-                PATH_SUFFIXES "gcc_64" "lib"
-                DOC "Qt CMake Directory"
-                NO_DEFAULT_PATH)
-        endif()
-        
-        if(Qt_TEMP)
-            set(CMAKE_PREFIX_PATH ${Qt_TEMP} CACHE INTERNAL "Path to Qt6 installation prefix.")
-            unset(Qt_TEMP CACHE)
-        else()
-            unset(Qt_TEMP CACHE)
-        endif()
-        
-        if(NOT CMAKE_PREFIX_PATH)
-            message(FATAL_ERROR "Unable to locate ${Qt_Version}Config.cmake. Please check the value of ${Qt_Version}_Root and set it to the root directory of your ${Qt_Version} installation (e.g. /opt/Qt).")
-        endif()
-=======
     if(Qt_TEMP)
         set(CMAKE_PREFIX_PATH ${Qt_TEMP} CACHE INTERNAL "Path to Qt6 installation prefix.")
         unset(Qt_TEMP CACHE)
     else()
         unset(Qt_TEMP CACHE)
->>>>>>> 1f1024d2
     endif()
     
     if(NOT CMAKE_PREFIX_PATH)
@@ -267,15 +232,7 @@
 endif()
 
 if(USE_FFMPEG)
-<<<<<<< HEAD
-    if(WIN32)
-        set(FFMPEG_LIB_NAMES avformat avcodec avutil swresample swscale)
-    else()
-        set(FFMPEG_LIB_NAMES avformat avcodec avutil swresample swscale)
-    endif()
-=======
     set(FFMPEG_LIB_NAMES avformat avcodec avutil swresample swscale)
->>>>>>> 1f1024d2
     
     foreach(name IN LISTS FFMPEG_LIB_NAMES)
         findLib(FFMPEG_LIB_DIR FFMPEG_LIB ${name})
