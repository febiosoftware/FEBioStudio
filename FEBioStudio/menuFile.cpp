--- conflicted
+++ resolved
@@ -784,13 +784,7 @@
 		".mesh",
 		".ele",
 		".vtk",
-<<<<<<< HEAD
-        ".msh",
 		".msh"
-=======
-		".msh",
-        ".msh"
->>>>>>> 972924a3
 	};
 
 	// file name
@@ -921,20 +915,12 @@
 				QMessageBox::critical(this, "FEBio Studio", QString("Couldn't save model to GMesh file."));
 		}
 		break;
-<<<<<<< HEAD
-        case 11: // Fluent mesh files
-=======
         case 11:
->>>>>>> 972924a3
         {
             FluentExport writer(fem);
             if (!writer.Write(szfile))
                 QMessageBox::critical(this, "FEBio Studio", QString("Couldn't save model to Fluent file."));
-<<<<<<< HEAD
-        }
-=======
             }
->>>>>>> 972924a3
         break;
 		default:
 			QMessageBox::critical(this, "FEBio Studio", "Don't know how to save this file.");
