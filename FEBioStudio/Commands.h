--- conflicted
+++ resolved
@@ -728,24 +728,15 @@
 class CCmdSelectElements : public CCommand
 {
 public:
-<<<<<<< HEAD
-	CCmdSelectElements(FSMesh* pm, int* pe, int N, bool badd);
-	CCmdSelectElements(FSMesh* pm, const vector<int>& el, bool badd);
-=======
-	CCmdSelectElements(FECoreMesh* pm, int* pe, int N, bool badd);
-	CCmdSelectElements(FECoreMesh* pm, vector<int>& el, bool badd);
->>>>>>> 321a4b04
+	CCmdSelectElements(FSCoreMesh* pm, int* pe, int N, bool badd);
+	CCmdSelectElements(FSCoreMesh* pm, const std::vector<int>& el, bool badd);
 	~CCmdSelectElements() { delete[] m_ptag; delete[] m_pel; }
 
 	void Execute();
 	void UnExecute();
 
 protected:
-<<<<<<< HEAD
-	FSMesh*	m_pm;
-=======
-	FECoreMesh*	m_pm;
->>>>>>> 321a4b04
+	FSCoreMesh*	m_pm;
 	bool*	m_ptag;	// old selecion state of elements
 	int*	m_pel;	// array of element indics we need to select
 	bool	m_badd; // add to selection or not
