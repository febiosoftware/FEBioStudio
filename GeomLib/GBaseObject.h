/*This file is part of the FEBio Studio source code and is licensed under the MIT license
listed below.

See Copyright-FEBio-Studio.txt for details.

Copyright (c) 2021 University of Utah, The Trustees of Columbia University in
the City of New York, and others.

Permission is hereby granted, free of charge, to any person obtaining a copy
of this software and associated documentation files (the "Software"), to deal
in the Software without restriction, including without limitation the rights
to use, copy, modify, merge, publish, distribute, sublicense, and/or sell
copies of the Software, and to permit persons to whom the Software is
furnished to do so, subject to the following conditions:

The above copyright notice and this permission notice shall be included in all
copies or substantial portions of the Software.

THE SOFTWARE IS PROVIDED "AS IS", WITHOUT WARRANTY OF ANY KIND, EXPRESS OR
IMPLIED, INCLUDING BUT NOT LIMITED TO THE WARRANTIES OF MERCHANTABILITY,
FITNESS FOR A PARTICULAR PURPOSE AND NONINFRINGEMENT. IN NO EVENT SHALL THE
AUTHORS OR COPYRIGHT HOLDERS BE LIABLE FOR ANY CLAIM, DAMAGES OR OTHER
LIABILITY, WHETHER IN AN ACTION OF CONTRACT, TORT OR OTHERWISE, ARISING FROM,
OUT OF OR IN CONNECTION WITH THE SOFTWARE OR THE USE OR OTHER DEALINGS IN THE
SOFTWARE.*/

#pragma once
#include "GItem.h"
#include <FECore/FETransform.h>

//-----------------------------------------------------------------------------
// This is a base class for GObject. I hope to describe all geometry in terms 
// of this base class instead of GObject
class GBaseObject : public GItem_T<GBaseObject>
{
public:
	GBaseObject();
	virtual ~GBaseObject();

	virtual void Copy(const GBaseObject* po);

	// --- G E O M E T R Y ---

	// return pointer to an item using local ID
	GPart*	Part(int i) { return (i>=0 && i<(int)m_Part.size() ? m_Part[i] : 0); }
	GFace*	Face(int i) { return (i>=0 && i<(int)m_Face.size() ? m_Face[i] : 0); }
	GEdge*	Edge(int i) { return (i>=0 && i<(int)m_Edge.size() ? m_Edge[i] : 0); }
	GNode*	Node(int i) { return (i>=0 && i<(int)m_Node.size() ? m_Node[i] : 0); }

	const GPart* Part(int i) const { return (i >= 0 && i<(int)m_Part.size() ? m_Part[i] : 0); }
	const GFace* Face(int i) const { return (i >= 0 && i<(int)m_Face.size() ? m_Face[i] : 0); }
	const GEdge* Edge(int i) const { return (i >= 0 && i<(int)m_Edge.size() ? m_Edge[i] : 0); }
	const GNode* Node(int i) const { return (i >= 0 && i<(int)m_Node.size() ? m_Node[i] : 0); }

	// return item counts
	int Parts() const { return (int)m_Part.size(); }
	int Faces() const { return (int)m_Face.size(); }
	int Edges() const { return (int)m_Edge.size(); }
	int Nodes() const { return (int)m_Node.size(); }

	// return pointer to an item using global ID
	GPart* FindPart(int nid);
	GFace* FindFace(int nid);
	GEdge* FindEdge(int nid);
	GNode* FindNode(int nid);

	// --- C O N S T R U C T I O N ---

	// add a face to the object
	int AddNode(GNode* n);
	GNode* AddNode(vec3d r, int n = NODE_VERTEX, bool bdup = false);
	GEdge* AddEdge();
	int AddEdge(GEdge* e);
	int AddLine(int n1, int n2);
	int AddYArc(int n1, int n2);
	int AddZArc(int n1, int n2);
	int AddCircularArc(int n1, int n2, int n3);
	int AddArcSection(int n1, int n2, int n3);
	void AddFacet(const std::vector<int>& node, const std::vector<pair<int, int> >& edge, int ntype);
	void AddFacet(const std::vector<int>& edge, int ntype);
	void AddSurface(GFace* f);
	GPart* AddPart ();
<<<<<<< HEAD

	GPart* AddSolidPart();
	GPart* AddShellPart();

=======
>>>>>>> 4ebcc257
	void AddFace(GFace* f);
	GFace* AddFace();

	virtual bool DeletePart(GPart* pg);

	// update the node types
	void UpdateNodeTypes();

	void ClearAll();
	void ClearFaces();
	void ClearEdges();
	void ClearNodes();
	void ClearParts();

	void ResizeParts(int n);
	void ResizeSurfaces(int n);
	void ResizeCurves(int n);
	void ResizeNodes(int n);

public:
	void RemoveNode(int n);

public: // transformation
	Transform& GetTransform() { return m_transform; }
	const Transform& GetTransform() const { return m_transform; }

	// copy transform info
	void CopyTransform(GBaseObject* po);

protected:
	Transform	m_transform;		// The object's transform

protected:
	// --- definition of geometry ---
	std::vector<GPart*>		m_Part;	//!< parts
	std::vector<GFace*>		m_Face;	//!< surfaces
	std::vector<GEdge*>		m_Edge;	//!< edges
	std::vector<GNode*>		m_Node;	//!< nodes
};<|MERGE_RESOLUTION|>--- conflicted
+++ resolved
@@ -80,13 +80,10 @@
 	void AddFacet(const std::vector<int>& edge, int ntype);
 	void AddSurface(GFace* f);
 	GPart* AddPart ();
-<<<<<<< HEAD
 
 	GPart* AddSolidPart();
 	GPart* AddShellPart();
 
-=======
->>>>>>> 4ebcc257
 	void AddFace(GFace* f);
 	GFace* AddFace();
 
