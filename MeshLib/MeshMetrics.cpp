/*This file is part of the FEBio Studio source code and is licensed under the MIT license
listed below.

See Copyright-FEBio-Studio.txt for details.

Copyright (c) 2021 University of Utah, The Trustees of Columbia University in
the City of New York, and others.

Permission is hereby granted, free of charge, to any person obtaining a copy
of this software and associated documentation files (the "Software"), to deal
in the Software without restriction, including without limitation the rights
to use, copy, modify, merge, publish, distribute, sublicense, and/or sell
copies of the Software, and to permit persons to whom the Software is
furnished to do so, subject to the following conditions:

The above copyright notice and this permission notice shall be included in all
copies or substantial portions of the Software.

THE SOFTWARE IS PROVIDED "AS IS", WITHOUT WARRANTY OF ANY KIND, EXPRESS OR
IMPLIED, INCLUDING BUT NOT LIMITED TO THE WARRANTIES OF MERCHANTABILITY,
FITNESS FOR A PARTICULAR PURPOSE AND NONINFRINGEMENT. IN NO EVENT SHALL THE
AUTHORS OR COPYRIGHT HOLDERS BE LIABLE FOR ANY CLAIM, DAMAGES OR OTHER
LIABILITY, WHETHER IN AN ACTION OF CONTRACT, TORT OR OTHERWISE, ARISING FROM,
OUT OF OR IN CONNECTION WITH THE SOFTWARE OR THE USE OR OTHER DEALINGS IN THE
SOFTWARE.*/

#include "MeshMetrics.h"
#include "triangulate.h"
#include "MeshTools.h"
#include "FENodeFaceList.h"
#include "hex.h"
#include "tet.h"
#include "penta.h"
#include "pyra.h"
#include "tri3.h"
#include "quad4.h"
#include <FECore/matrix.h>
using namespace std;

int FTHEX8[6][4] = {
	{ 0, 1, 5, 4 },
	{ 1, 2, 6, 5 },
	{ 2, 3, 7, 6 },
	{ 3, 0, 4, 7 },
	{ 3, 2, 1, 0 },
	{ 4, 5, 6, 7 } };

int FTHEX20[6][8] = {
	{ 0, 1, 5, 4, 8, 17, 12, 16 },
	{ 1, 2, 6, 5, 9, 18, 13, 17 },
	{ 2, 3, 7, 6, 10, 19, 14, 18 },
	{ 0, 4, 7, 3, 16, 15, 19, 11 },
	{ 0, 3, 2, 1, 11, 10, 9, 8 },
	{ 4, 5, 6, 7, 12, 13, 14, 15 } };

int FTHEX27[6][9] = {
	{ 0, 1, 5, 4, 8, 17, 12, 16, 20 },
	{ 1, 2, 6, 5, 9, 18, 13, 17, 21 },
	{ 2, 3, 7, 6, 10, 19, 14, 18, 22 },
	{ 0, 4, 7, 3, 16, 15, 19, 11, 23 },
	{ 0, 3, 2, 1, 11, 10, 9, 8, 24 },
	{ 4, 5, 6, 7, 12, 13, 14, 15, 25 } };

int FTPENTA[5][4] = {
	{ 0, 1, 4, 3 },
	{ 1, 2, 5, 4 },
	{ 0, 3, 5, 2 },
	{ 0, 2, 1, -1 },
	{ 3, 4, 5, -1 } };

int FTPENTA15[5][8] = {
	{ 0, 1, 4, 3, 6, 13, 9, 12 },
	{ 1, 2, 5, 4, 7, 14, 10, 13 },
	{ 0, 3, 5, 2, 12, 11, 14, 8 },
	{ 0, 2, 1, 8, 7, 6, -1, -1 },
	{ 3, 4, 5, 9, 10, 11, -1, -1 } };

int FTTET[4][3] = {
	{ 0, 1, 3 },
	{ 1, 2, 3 },
	{ 0, 3, 2 },
	{ 0, 2, 1 } };

int FTTET10[4][6] = {
	{ 0, 1, 3, 4, 8, 7 },
	{ 1, 2, 3, 5, 9, 8 },
	{ 2, 0, 3, 6, 7, 9 },
	{ 2, 1, 0, 5, 4, 6 } };

int FTTET15[4][7] = {
	{ 0, 1, 3, 4, 8, 7, 11 },
	{ 1, 2, 3, 5, 9, 8, 12 },
	{ 2, 0, 3, 6, 7, 9, 13 },
	{ 2, 1, 0, 5, 4, 6, 10 } };

int FTTET20[4][10] = {
	{ 0, 1, 3, 4, 5, 12, 13, 10, 11, 16 },
	{ 1, 2, 3, 6, 7, 14, 15, 12, 13, 17 },
	{ 2, 0, 3, 9, 8, 10, 11, 14, 15, 18 },
	{ 2, 1, 0, 7, 6,  5,  4,  9,  8, 19 }};

int FTPYRA5[5][4] = {
	{ 0, 1, 4, -1 },
	{ 1, 2, 4, -1 },
	{ 2, 3, 4, -1 },
	{ 3, 0, 4, -1 },
	{ 3, 2, 1, 0 }
};

int FTPYRA13[5][8] = {
    { 0, 1, 4, 5, 10,  9, -1, -1 },
    { 1, 2, 4, 6, 11, 10, -1, -1 },
    { 2, 3, 4, 7, 12, 11, -1, -1 },
    { 3, 0, 4, 8,  9, 12, -1, -1 },
    { 3, 2, 1, 0,  7,  6,  5,  8 }
};

//-----------------------------------------------------------------------
// in MeshTools\lut.cpp
extern int ET_HEX[12][2];
extern int ET_TET[6][2];
extern int ET_PENTA[9][2];
extern int ET_PYRA5[8][2];

// in FSElement.cpp
extern int ET_LINE[1][2];
extern int ET_TRI[3][2];
extern int ET_QUAD[4][2];

double GQUAD[4][4][2] = {
	{ { -0.5, -0.5 }, { 0.5, -0 }, { 0, 0 }, { -0, 0.5 } },
	{ { -0.5, -0 }, { 0.5, -0.5 }, { 0, 0.5 }, { -0, 0 } },
	{ { -0, -0 }, { 0, -0.5 }, { 0.5, 0.5 }, { -0.5, 0 } },
	{ { -0, -0.5 }, { 0, -0 }, { 0.5, 0 }, { -0.5, 0.5 } }
};

double GTRI[3][3][2] = {
	{ { -1, -1 }, { 1, 0 }, { 0, 1 } },
	{ { -1, -1 }, { 1, 0 }, { 0, 1 } },
	{ { -1, -1 }, { 1, 0 }, { 0, 1 } }
};

double GQUAD8[8][8][2] = {
	{ { -1.5, -1.5 }, { -0.5, 0. }, { 0., 0. }, { 0., -0.5 }, { 2., 0. }, { 0., 0. }, { 0., 0. }, { 0., 2. } },
	{ { 0.5, 0. }, { 1.5, -1.5 }, { 0., -0.5 }, { 0., 0. }, { -2., 0. }, { 0., 2. }, { 0., 0. }, { 0., 0. } },
	{ { 0., 0. }, { 0., 0.5 }, { 1.5, 1.5 }, { 0.5, 0. }, { 0., 0. }, { 0., -2. }, { -2., 0. }, { 0., 0. } },
	{ { 0., 0.5 }, { 0., 0. }, { -0.5, 0. }, { -1.5, 1.5 }, { 0., 0. }, { 0., 0. }, { 2., 0. }, { 0., -2. } },
	{ { -0.5, -0.5 }, { 0.5, -0.5 }, { 0., -0.5 }, { 0., -0.5 }, { 0., -0.5 }, { 0., 1. }, { 0., 0.5 }, { 0., 1. } },
	{ { 0.5, 0. }, { 0.5, -0.5 }, { 0.5, 0.5 }, { 0.5, 0. }, { -1., 0. }, { 0.5, 0. }, { -1., 0. }, { -0.5, 0. } },
	{ { 0., 0.5 }, { 0., 0.5 }, { 0.5, 0.5 }, { -0.5, 0.5 }, { 0., -0.5 }, { 0., -1. }, { 0., 0.5 }, { 0., -1. } },
	{ { -0.5, -0.5 }, { -0.5, 0. }, { -0.5, 0. }, { -0.5, 0.5 }, { 1., 0. }, { 0.5, 0. }, { 1., 0. }, { -0.5, 0. } }
};

double GTRI6[6][6][2] = {
	{ { -3., -3. }, { -1., 0 }, { 0, -1. }, { 4., 0. }, { 0., 0. }, { 0., 4. } },
	{ { 1., 1. }, { 3., 0 }, { 0, -1. }, { -4., -4. }, { 0., 4. }, { 0., 0. } },
	{ { 1., 1. }, { -1., 0 }, { 0, 3. }, { 0., 0. }, { 4., 0. }, { -4., -4. } },
	{ { -1., -1. }, { 1., 0 }, { 0, -1. }, { 0., -2. }, { 0., 2. }, { 0., 2. } },
	{ { 1., 1. }, { 1., 0 }, { 0, 1. }, { -2., -2. }, { 2., 2. }, { -2., -2. } },
	{ { -1., -1. }, { -1., 0 }, { 0, 1. }, { 2., 0. }, { 2., 0. }, { -2., 0. } }
};

namespace FEMeshMetrics {

//-----------------------------------------------------------------------------
// Calculate the shortest edge or diagonal for all the elements of the mesh.
double ShortestEdge(const FSMesh& mesh)
{
	double Lmin = 1e99;
	const int NE = mesh.Elements();
	for (int k = 0; k<NE; ++k)
	{
		const FSElement& ek = mesh.Element(k);
		int* en = ek.m_node;
		int n = ek.Nodes();
		for (int i = 0; i<n; ++i)
			for (int j = i + 1; j<n; ++j)
			{
				vec3d ri = mesh.NodePosition(en[i]);
				vec3d rj = mesh.NodePosition(en[j]);
				double L = (ri - rj).SqrLength();
				if (L < Lmin) Lmin = L;
			}
	}
	return sqrt(Lmin);
}

//-----------------------------------------------------------------------------
// Calculate the longest edge or diagonal.
//
double LongestEdge(const FSMesh& mesh, const FSElement &el)
{
	int* en = el.m_node;
	double Lmax = 0, L;
	int n = el.Nodes();
	for (int i = 0; i<n; ++i)
		for (int j = 1; j<n; ++j)
		{
			vec3d ri = mesh.NodePosition(en[i]);
			vec3d rj = mesh.NodePosition(en[j]);
			L = (ri - rj).SqrLength();
			if (L > Lmax) Lmax = L;
		}
	return sqrt(Lmax);
}

//-----------------------------------------------------------------------------
// Calculate the shortest edge or diagonal for this element.
//
double ShortestEdge(const FSMesh& mesh, const FSElement &el)
{
	int* en = el.m_node;
	double Lmin = 1e99, L;
	int n = el.Nodes();
	for (int i = 0; i<n; ++i)
		for (int j = i + 1; j<n; ++j)
		{
			vec3d ri = mesh.NodePosition(en[i]);
			vec3d rj = mesh.NodePosition(en[j]);
			L = (ri - rj).SqrLength();
			if (L < Lmin) Lmin = L;
		}
	return sqrt(Lmin);
}


//-----------------------------------------------------------------------------
// Calculate the min jacobian of a shell element
//
double ShellJacobian(const FSMesh& mesh, const FSElement& el, int flag)
{
	assert(el.IsShell());

	int i, j, k;
	int n = el.Nodes();
	double d, dmin = 1e99;
	vec3d r[9], D[9];
	double h[9];
	if (flag == 1)
	{
		for (i = 0; i<n; ++i) r[i] = mesh.NodePosition(el.m_node[i]);
	}
	else
	{
		for (i = 0; i<n; ++i) r[i] = mesh.Node(el.m_node[i]).r;
	}
	const FSFace& face = mesh.Face(el.m_face[0]);
	for (i = 0; i<n; ++i) D[i] = to_vec3d(face.m_nn[i]);//normal node
	for (i = 0; i<n; ++i) h[i] = el.m_h[i];//shell thickness

	for (k = 0; k<2; ++k)
	{
		for (i = 0; i<n; ++i)
		{
			double J[3][3] = { 0 };
			double z = (k == 0 ? 0.5*h[i] : -0.5*h[i]);
			if (el.IsType(FE_QUAD4))
			{
				for (j = 0; j<n; ++j)
				{
					J[0][0] += (r[j].x + z*D[j].x)*GQUAD[i][j][0]; J[1][0] += (r[j].y + z*D[j].y)*GQUAD[i][j][0]; J[2][0] += (r[j].z + z*D[j].z)*GQUAD[i][j][0];
					J[0][1] += (r[j].x + z*D[j].x)*GQUAD[i][j][1]; J[1][1] += (r[j].y + z*D[j].y)*GQUAD[i][j][1]; J[2][1] += (r[j].z + z*D[j].z)*GQUAD[i][j][1];
				}
				J[0][2] += 0.5*h[i] * D[i].x; J[1][2] += 0.5*h[i] * D[i].y; J[2][2] += 0.5*h[i] * D[i].z;
			}
			else if (el.IsType(FE_TRI3))
			{
				for (j = 0; j<3; ++j)
				{
					J[0][0] += (r[j].x + z*D[j].x)*GTRI[i][j][0]; J[1][0] += (r[j].y + z*D[j].y)*GTRI[i][j][0]; J[2][0] += (r[j].z + z*D[j].z)*GTRI[i][j][0];
					J[0][1] += (r[j].x + z*D[j].x)*GTRI[i][j][1]; J[1][1] += (r[j].y + z*D[j].y)*GTRI[i][j][1]; J[2][1] += (r[j].z + z*D[j].z)*GTRI[i][j][1];
				}
				J[0][2] += 0.5*h[i] * D[i].x; J[1][2] += 0.5*h[i] * D[i].y; J[2][2] += 0.5*h[i] * D[i].z;
			}
			if (el.IsType(FE_QUAD8))
			{
				for (j = 0; j<n; ++j)
				{
					J[0][0] += (r[j].x + z*D[j].x)*GQUAD8[i][j][0]; J[1][0] += (r[j].y + z*D[j].y)*GQUAD8[i][j][0]; J[2][0] += (r[j].z + z*D[j].z)*GQUAD8[i][j][0];
					J[0][1] += (r[j].x + z*D[j].x)*GQUAD8[i][j][1]; J[1][1] += (r[j].y + z*D[j].y)*GQUAD8[i][j][1]; J[2][1] += (r[j].z + z*D[j].z)*GQUAD8[i][j][1];
				}
				J[0][2] += 0.5*h[i] * D[i].x; J[1][2] += 0.5*h[i] * D[i].y; J[2][2] += 0.5*h[i] * D[i].z;
			}
			if (el.IsType(FE_TRI6))
			{
				for (j = 0; j<n; ++j)
				{
					J[0][0] += (r[j].x + z*D[j].x)*GTRI6[i][j][0]; J[1][0] += (r[j].y + z*D[j].y)*GTRI6[i][j][0]; J[2][0] += (r[j].z + z*D[j].z)*GTRI6[i][j][0];
					J[0][1] += (r[j].x + z*D[j].x)*GTRI6[i][j][1]; J[1][1] += (r[j].y + z*D[j].y)*GTRI6[i][j][1]; J[2][1] += (r[j].z + z*D[j].z)*GTRI6[i][j][1];
				}
				J[0][2] += 0.5*h[i] * D[i].x; J[1][2] += 0.5*h[i] * D[i].y; J[2][2] += 0.5*h[i] * D[i].z;
			}

			d = J[0][0] * (J[1][1] * J[2][2] - J[1][2] * J[2][1]) + J[0][1] * (J[1][2] * J[2][0] - J[1][0] * J[2][2]) + J[0][2] * (J[1][0] * J[2][1] - J[1][1] * J[2][0]);
			if (d < dmin) dmin = d;
		}
	}

	return dmin;
}

//-----------------------------------------------------------------------------
double ShellArea(const FSMesh& mesh, const FSElement& el)
{
	if (el.IsShell() == false) return 0.0;

	double val = 0.0;
	vec3d ra[3], rb[3];
	if (el.Nodes() == 3)
	{
		ra[0] = mesh.NodePosition(el.m_node[0]);
		ra[1] = mesh.NodePosition(el.m_node[1]);
		ra[2] = mesh.NodePosition(el.m_node[2]);
		val = area_triangle(ra);
	}
	else if (el.Nodes() == 6)
	{
		ra[0] = mesh.NodePosition(el.m_node[0]);
		ra[1] = mesh.NodePosition(el.m_node[3]);
		ra[2] = mesh.NodePosition(el.m_node[5]);
		val = area_triangle(ra);

		ra[0] = mesh.NodePosition(el.m_node[3]);
		ra[1] = mesh.NodePosition(el.m_node[1]);
		ra[2] = mesh.NodePosition(el.m_node[4]);
		val += area_triangle(ra);

		ra[0] = mesh.NodePosition(el.m_node[4]);
		ra[1] = mesh.NodePosition(el.m_node[2]);
		ra[2] = mesh.NodePosition(el.m_node[5]);
		val += area_triangle(ra);

		ra[0] = mesh.NodePosition(el.m_node[5]);
		ra[1] = mesh.NodePosition(el.m_node[3]);
		ra[2] = mesh.NodePosition(el.m_node[4]);
		val += area_triangle(ra);
	}
	else
	{
		ra[0] = mesh.NodePosition(el.m_node[0]);
		ra[1] = mesh.NodePosition(el.m_node[1]);
		ra[2] = mesh.NodePosition(el.m_node[2]);

		rb[0] = mesh.NodePosition(el.m_node[2]);
		rb[1] = mesh.NodePosition(el.m_node[3]);
		rb[2] = mesh.NodePosition(el.m_node[0]);
		val = area_triangle(ra) + area_triangle(rb);
	}

	return val;
}

//-----------------------------------------------------------------------------
// Calculate min jacobian of a solid element
// Evaluates the jacobian at the element's nodes and find the smallest (or most negative) value
double SolidJacobian(const FSMesh& mesh, const FSElement& el)
{
	assert(el.IsSolid());

    // nodal coordinates
    vec3d r[FSElement::MAX_NODES];
    mesh.ElementNodeLocalPositions(el, r);

	// calculate jacobian based on element type
    // use flag 'true' to evaluate min Jacobian
    switch (el.Type())
    {
        case FE_TET4: return tet4_volume(r, true); break;
        case FE_TET5: return tet5_volume(r, true); break;
        case FE_TET10: return tet10_volume(r, true); break;
        case FE_TET15: return tet15_volume(r, true); break;
        case FE_TET20: return tet20_volume(r, true); break;
        case FE_HEX8: return hex8_volume(r, true); break;
        case FE_HEX20: return hex20_volume(r, true); break;
        case FE_HEX27: return hex27_volume(r, true); break;
        case FE_PENTA6: return penta6_volume(r, true); break;
        case FE_PENTA15: return penta15_volume(r, true); break;
        case FE_PYRA5: return pyra5_volume(r, true); break;
        case FE_PYRA13: return pyra13_volume(r, true); break;
        default: return 0;
    }
}

//-----------------------------------------------------------------------------
// Calculate (approximate) surface of a face
//
double SurfaceArea(const FSMesh& mesh, const FSFace& f)
{
	vec3d ra[3], rb[3];
	if (f.Nodes() == 3)
	{
		ra[0] = mesh.NodePosition(f.n[0]);
		ra[1] = mesh.NodePosition(f.n[1]);
		ra[2] = mesh.NodePosition(f.n[2]);
		return area_triangle(ra);
	}
	else
	{
		ra[0] = mesh.NodePosition(f.n[0]);
		ra[1] = mesh.NodePosition(f.n[1]);
		ra[2] = mesh.NodePosition(f.n[2]);

		rb[0] = mesh.NodePosition(f.n[2]);
		rb[1] = mesh.NodePosition(f.n[3]);
		rb[2] = mesh.NodePosition(f.n[0]);
		return area_triangle(ra) + area_triangle(rb);
	}

	return -1;
}

//-----------------------------------------------------------------------------
// Evaluate volume of an element
//
double ElementVolume(const FSMesh& mesh, const FSElement &e)
{
	// nodal coordinates
    vec3d r[FSElement::MAX_NODES];
	mesh.ElementNodeLocalPositions(e, r);

    switch (e.Type())
    {
        case FE_TET4: return tet4_volume(r); break;
        case FE_TET5: return tet5_volume(r); break;
        case FE_TET10: return tet10_volume(r); break;
        case FE_TET15: return tet15_volume(r); break;
        case FE_TET20: return tet20_volume(r); break;
        case FE_HEX8: return hex8_volume(r); break;
        case FE_HEX20: return hex20_volume(r); break;
        case FE_HEX27: return hex27_volume(r); break;
        case FE_PENTA6: return penta6_volume(r); break;
        case FE_PENTA15: return penta15_volume(r); break;
        case FE_PYRA5: return pyra5_volume(r); break;
        case FE_PYRA13: return pyra13_volume(r); break;
        default: return 0;
    }
}

//-----------------------------------------------------------------------------
// calculates the maximum distance of the midside nodes to the plane of 
// the triangle facets.
double Tet10MidsideNodeOffset(const FSMesh& mesh, const FSElement& el, bool brel)
{
	if (el.IsType(FE_TET10) == false) throw 0;

	// max distance
	double maxd = 0;

	// loop over all neighbors
	vec3d a[3];
	bool ok = false;
	for (int i = 0; i<4; ++i)
	{
		if (el.m_nbr[i] == -1)
		{
			ok = true;
			int* n = FTTET10[i];
			a[0] = mesh.Node(el.m_node[n[0]]).r;
			a[1] = mesh.Node(el.m_node[n[1]]).r;
			a[2] = mesh.Node(el.m_node[n[2]]).r;

			vec3d N = (a[1] - a[0]) ^ (a[2] - a[0]);
			N.Normalize();

			for (int j = 0; j<3; ++j)
			{
				vec3d r = mesh.Node(el.m_node[n[3 + j]]).r;
				vec3d dr = r - a[j];
				vec3d t = a[(j + 1) % 3] - a[j];
				vec3d e = t.Normalized();

				double d = (dr - e*(dr*e)).Length();

				if (brel)
				{
					double l = 0.5*t.Length();
					d = 2.0*d/(l*l + d*d);
				}

				double D = r.Length();

				if (d > maxd) maxd = d;
			}
		}
	}

	if (ok == false) throw 0;

	return maxd;
}

//-----------------------------------------------------------------------------
double TriQuality(const FSMesh& mesh, const FSElement& el)
{
	if (el.IsType(FE_TRI3) == false) return 0.;

	// get the tet's nodal coordinates
	vec3d r[3];
	for (int i = 0; i<3; ++i) r[i] = mesh.Node(el.m_node[i]).r;

	return TriangleQuality(r);
}

//-----------------------------------------------------------------------------
//! Calculate tet-element quality
//! This calculates the radius-edge ratio
double TetQuality(const FSMesh& mesh, const FSElement& el)
{
	if ((el.IsType(FE_TET4) == false) && (el.IsType(FE_TET10) == false)) throw 0;

	// get the tet's nodal coordinates
	vec3d p[4];
	for (int i = 0; i<4; ++i) p[i] = mesh.Node(el.m_node[i]).r;

	// setup system of equation
	mat3d A;
	A[0][0] = p[1].x - p[0].x; A[0][1] = p[1].y - p[0].y; A[0][2] = p[1].z - p[0].z;
	A[1][0] = p[2].x - p[0].x; A[1][1] = p[2].y - p[0].y; A[1][2] = p[2].z - p[0].z;
	A[2][0] = p[3].x - p[0].x; A[2][1] = p[3].y - p[0].y; A[2][2] = p[3].z - p[0].z;
	A = A.inverse();

	// setup RHS
	vec3d b;
	b.x = 0.5*(p[1].x*p[1].x - p[0].x*p[0].x + p[1].y*p[1].y - p[0].y*p[0].y + p[1].z*p[1].z - p[0].z*p[0].z);
	b.y = 0.5*(p[2].x*p[2].x - p[0].x*p[0].x + p[2].y*p[2].y - p[0].y*p[0].y + p[2].z*p[2].z - p[0].z*p[0].z);
	b.z = 0.5*(p[3].x*p[3].x - p[0].x*p[0].x + p[3].y*p[3].y - p[0].y*p[0].y + p[3].z*p[3].z - p[0].z*p[0].z);

	// find the center of the circum sphere
	vec3d c = A*b;

	// find the radius of the circum sphere
	double R2 = (p[0].x - c.x)*(p[0].x - c.x) + (p[0].y - c.y)*(p[0].y - c.y) + (p[0].z - c.z)*(p[0].z - c.z);
	double R = sqrt(R2);

	// find the shortest edge
	const int ET[6][2] = { { 0, 1 }, { 1, 2 }, { 2, 0 }, { 0, 3 }, { 1, 3 }, { 2, 3 } };

	double L2, L2min = 1e99;
	for (int i = 0; i<6; ++i)
	{
		int j = ET[i][0];
		int k = ET[i][1];
		L2 = (p[j].x - p[k].x)*(p[j].x - p[k].x) + (p[j].y - p[k].y)*(p[j].y - p[k].y) + (p[j].z - p[k].z)*(p[j].z - p[k].z);
		if (L2 < L2min) L2min = L2;
	}
	double L = sqrt(L2min);

	return R / L;
}

//-----------------------------------------------------------------------------
//! Calculates the smallest dihedral angle for a tet element
double TetMinDihedralAngle(const FSMesh& mesh, const FSElement& el)
{
	if (el.Type() != FE_TET4) return 0.0;

	// get the nodal coordinates
	vec3d r[4];
	for (int i = 0; i<4; ++i) r[i] = mesh.Node(el.m_node[i]).r;

	// find the normals of all four faces
	vec3d fn[4];
	for (int i = 0; i<4; ++i)
	{
		int* m = FTTET[i];
		fn[i] = (r[m[1]] - r[m[0]]) ^ (r[m[2]] - r[m[0]]);
		fn[i].Normalize();
	}

	const int LT[6][2] = { { 0, 1 }, { 1, 2 }, { 0, 2 }, { 0, 3 }, { 1, 3 }, { 2, 3 } };
	double cwmin = -1.0;
	for (int i = 0; i<6; ++i)
	{
		double cw = -fn[LT[i][0]] * fn[LT[i][1]];
		if (cw > cwmin) cwmin = cw;
	}

	double w = 180.0*acos(cwmin) / PI;
	return w;
}

//-----------------------------------------------------------------------------
//! Calculates the largest dihedral angle for a tet element
double TetMaxDihedralAngle(const FSMesh& mesh, const FSElement& el)
{
	if (el.Type() != FE_TET4) return 0.0;

	// get the nodal coordinates
	vec3d r[4];
	for (int i = 0; i<4; ++i) r[i] = mesh.Node(el.m_node[i]).r;

	// find the normals of all four faces
	vec3d fn[4];
	for (int i = 0; i<4; ++i)
	{
		int* m = FTTET[i];
		fn[i] = (r[m[1]] - r[m[0]]) ^ (r[m[2]] - r[m[0]]);
		fn[i].Normalize();
	}

	const int LT[6][2] = { { 0, 1 }, { 1, 2 }, { 0, 2 }, { 0, 3 }, { 1, 3 }, { 2, 3 } };
	double cwmin = 1.0;
	for (int i = 0; i<6; ++i)
	{
		double cw = -fn[LT[i][0]] * fn[LT[i][1]];
		if (cw < cwmin) cwmin = cw;
	}

	double w = 180.0*acos(cwmin) / PI;
	return w;
}

//-----------------------------------------------------------------------------
vec3d GradientSolid(const FSMesh& mesh, const FSElement& el, int node, double* v);
vec3d GradientShell(const FSMesh& mesh, const FSElement& el, int node, double* v);

vec3d Gradient(const FSMesh& mesh, const FSElement& el, int node, double* v)
{
	if (el.IsSolid()) return GradientSolid(mesh, el, node, v);
	else if (el.IsShell()) return GradientShell(mesh, el, node, v);
	assert(false);
	return vec3d(0, 0, 0);
}

vec3d GradientSolid(const FSMesh& mesh, const FSElement& el, int node, double* v)
{
	const int MN = FSElement::MAX_NODES;
	vec3d r[MN];
	const int ne = el.Nodes();
	mesh.ElementNodeLocalPositions(el, r);

	// shape function derivatives at node
	double G[3][MN] = { 0 };
    double q[3];
    switch (el.Type())
    {
        case FE_TET4:
        {
            TET4::iso_coord(node,q);
            TET4::shape_deriv(G[0], G[1], G[2], q[0], q[1], q[2]);
        }
            break;
        case FE_TET5:
        {
            TET5::iso_coord(node,q);
            TET5::shape_deriv(G[0], G[1], G[2], q[0], q[1], q[2]);
        }
            break;
        case FE_TET10:
        {
            TET10::iso_coord(node,q);
            TET10::shape_deriv(G[0], G[1], G[2], q[0], q[1], q[2]);
        }
            break;
        case FE_TET15:
        {
            TET15::iso_coord(node,q);
            TET15::shape_deriv(G[0], G[1], G[2], q[0], q[1], q[2]);
        }
            break;
        case FE_TET20:
        {
            TET20::iso_coord(node,q);
            TET20::shape_deriv(G[0], G[1], G[2], q[0], q[1], q[2]);
        }
            break;
        case FE_HEX8:
        {
            HEX8::iso_coord(node,q);
            HEX8::shape_deriv(G[0], G[1], G[2], q[0], q[1], q[2]);
        }
            break;
        case FE_HEX20:
        {
            HEX20::iso_coord(node,q);
            HEX20::shape_deriv(G[0], G[1], G[2], q[0], q[1], q[2]);
        }
            break;
        case FE_HEX27:
        {
            HEX27::iso_coord(node,q);
            HEX27::shape_deriv(G[0], G[1], G[2], q[0], q[1], q[2]);
        }
            break;
        case FE_PENTA6:
        {
            PENTA6::iso_coord(node,q);
            PENTA6::shape_deriv(G[0], G[1], G[2], q[0], q[1], q[2]);
        }
            break;
        case FE_PENTA15:
        {
            PENTA15::iso_coord(node,q);
            PENTA15::shape_deriv(G[0], G[1], G[2], q[0], q[1], q[2]);
        }
            break;
        case FE_PYRA5:
        {
            PYRA5::iso_coord(node,q);
            PYRA5::shape_deriv(G[0], G[1], G[2], q[0], q[1], q[2]);
        }
            break;
        case FE_PYRA13:
        {
            PYRA13::iso_coord(node,q);
            PYRA13::shape_deriv(G[0], G[1], G[2], q[0], q[1], q[2]);
        }
            break;
        default:
            return vec3d(0, 0, 0);
    }

	// Jacobian
	mat3d J; J.zero();
	for (int i = 0; i<ne; ++i)
	{
		J[0][0] += G[0][i] * r[i].x; J[0][1] += G[1][i] * r[i].x; J[0][2] += G[2][i] * r[i].x;
		J[1][0] += G[0][i] * r[i].y; J[1][1] += G[1][i] * r[i].y; J[1][2] += G[2][i] * r[i].y;
		J[2][0] += G[0][i] * r[i].z; J[2][1] += G[1][i] * r[i].z; J[2][2] += G[2][i] * r[i].z;
	}
	J = J.inverse();
	J = J.transpose();

	// shape function gradients
	double Gx[MN] = { 0 }, Gy[MN] = { 0 }, Gz[MN] = { 0 };
	for (int i = 0; i<ne; ++i)
	{
		Gx[i] += J[0][0] * G[0][i] + J[0][1] * G[1][i] + J[0][2] * G[2][i];
		Gy[i] += J[1][0] * G[0][i] + J[1][1] * G[1][i] + J[1][2] * G[2][i];
		Gz[i] += J[2][0] * G[0][i] + J[2][1] * G[1][i] + J[2][2] * G[2][i];
	}

	// gradient
	vec3d g(0, 0, 0);
	for (int j = 0; j<ne; ++j)
	{
		g.x += Gx[j] * v[j];
		g.y += Gy[j] * v[j];
		g.z += Gz[j] * v[j];
	}

	return g;
}

vec3d GradientShell(const FSMesh& mesh, const FSElement& el, int node, double* v)
{
	const int MN = FSElement::MAX_NODES;
	vec3d r[MN];
	const int ne = el.Nodes();
	mesh.ElementNodeLocalPositions(el, r);

	// shape function derivatives at node
	double G[2][MN] = { 0 };
	double q[2];
	switch (el.Type())
	{
	case FE_TRI3:
	{
		TRI3::iso_coord(node, q);
		TRI3::shape_deriv(G[0], G[1], q[0], q[1]);
	}
	break;
	case FE_QUAD4:
	{
		QUAD4::iso_coord(node, q);
		QUAD4::shape_deriv(G[0], G[1], q[0], q[1]);
	}
	break;
	default:
		return vec3d(0, 0, 0);
	}

	// get the surface normal
	int n0 = node;
	int n1 = (node + 1) % ne;
	int n2 = (node + (ne-1)) % ne;
	vec3d e1 = r[n1] - r[n0];
	vec3d e2 = r[n2] - r[n0];
	vec3d e3 = e1 ^ e2;
	e3.Normalize();

	// shell thickness
	double h = 1.0;

	// Jacobian
	mat3d J; J.zero();
	for (int i = 0; i < ne; ++i)
	{
		J[0][0] += G[0][i] * r[i].x; J[0][1] += G[1][i] * r[i].x;
		J[1][0] += G[0][i] * r[i].y; J[1][1] += G[1][i] * r[i].y;
		J[2][0] += G[0][i] * r[i].z; J[2][1] += G[1][i] * r[i].z;
	}
	J[0][2] += h*e3.x;
	J[1][2] += h*e3.y;
	J[2][2] += h*e3.z;

	J = J.inverse();
	J = J.transpose();

	// shape function gradients
	double Gx[MN] = { 0 }, Gy[MN] = { 0 }, Gz[MN] = { 0 };
	for (int i = 0; i < ne; ++i)
	{
		Gx[i] += J[0][0] * G[0][i] + J[0][1] * G[1][i];
		Gy[i] += J[1][0] * G[0][i] + J[1][1] * G[1][i];
		Gz[i] += J[2][0] * G[0][i] + J[2][1] * G[1][i];
	}

	// gradient
	vec3d g(0, 0, 0);
	for (int j = 0; j < ne; ++j)
	{
		g.x += Gx[j] * v[j];
		g.y += Gy[j] * v[j];
		g.z += Gz[j] * v[j];
	}

	return g;
}

//-----------------------------------------------------------------------------
// evaluate gradient at element nodes (i.e. Grad{Na(x_b)})

vec3d ShapeGradientSolid(const FSMesh& mesh, const FEElement_& el, int na, int nb);
vec3d ShapeGradientShell(const FSMesh& mesh, const FEElement_& el, int na, int nb);

vec3d ShapeGradient(const FSMesh& mesh, const FEElement_& el, int na, int nb)
{
	if (el.IsSolid()) return ShapeGradientSolid(mesh, el, na, nb);
	else if (el.IsShell()) return ShapeGradientShell(mesh, el, na, nb);
	assert(false);
	return vec3d(0, 0, 0);
}

vec3d ShapeGradientSolid(const FSMesh& mesh, const FEElement_& el, int na, int nb)
{
	const int MN = FSElement::MAX_NODES;
	vec3d r[MN];
	const int ne = el.Nodes();
	mesh.ElementNodeLocalPositions(el, r);

	// shape function derivatives at node
	double G[3][FSElement::MAX_NODES] = { 0 };
    double q[3];
    switch (el.Type())
    {
        case FE_TET4:
        {
            TET4::iso_coord(nb,q);
            TET4::shape_deriv(G[0], G[1], G[2], q[0], q[1], q[2]);
        }
            break;
        case FE_TET5:
        {
            TET5::iso_coord(nb,q);
            TET5::shape_deriv(G[0], G[1], G[2], q[0], q[1], q[2]);
        }
            break;
        case FE_TET10:
        {
            TET10::iso_coord(nb,q);
            TET10::shape_deriv(G[0], G[1], G[2], q[0], q[1], q[2]);
        }
            break;
        case FE_TET15:
        {
            TET15::iso_coord(nb,q);
            TET15::shape_deriv(G[0], G[1], G[2], q[0], q[1], q[2]);
        }
            break;
        case FE_TET20:
        {
            TET20::iso_coord(nb,q);
            TET20::shape_deriv(G[0], G[1], G[2], q[0], q[1], q[2]);
        }
            break;
        case FE_HEX8:
        {
            HEX8::iso_coord(nb,q);
            HEX8::shape_deriv(G[0], G[1], G[2], q[0], q[1], q[2]);
        }
            break;
        case FE_HEX20:
        {
            HEX20::iso_coord(nb,q);
            HEX20::shape_deriv(G[0], G[1], G[2], q[0], q[1], q[2]);
        }
            break;
        case FE_HEX27:
        {
            HEX27::iso_coord(nb,q);
            HEX27::shape_deriv(G[0], G[1], G[2], q[0], q[1], q[2]);
        }
            break;
        case FE_PENTA6:
        {
            PENTA6::iso_coord(nb,q);
            PENTA6::shape_deriv(G[0], G[1], G[2], q[0], q[1], q[2]);
        }
            break;
        case FE_PENTA15:
        {
            PENTA15::iso_coord(nb,q);
            PENTA15::shape_deriv(G[0], G[1], G[2], q[0], q[1], q[2]);
        }
            break;
        case FE_PYRA5:
        {
            PYRA5::iso_coord(nb,q);
            PYRA5::shape_deriv(G[0], G[1], G[2], q[0], q[1], q[2]);
        }
            break;
        case FE_PYRA13:
        {
            PYRA13::iso_coord(nb,q);
            PYRA13::shape_deriv(G[0], G[1], G[2], q[0], q[1], q[2]);
        }
            break;
        default:
            return vec3d(0, 0, 0);
    }

	// Jacobian at node b
	mat3d J; J.zero();
	for (int i = 0; i<ne; ++i)
	{
		J[0][0] += G[0][i] * r[i].x; J[0][1] += G[1][i] * r[i].x; J[0][2] += G[2][i] * r[i].x;
		J[1][0] += G[0][i] * r[i].y; J[1][1] += G[1][i] * r[i].y; J[1][2] += G[2][i] * r[i].y;
		J[2][0] += G[0][i] * r[i].z; J[2][1] += G[1][i] * r[i].z; J[2][2] += G[2][i] * r[i].z;
	}
	J = J.inverse();
	J = J.transpose();

	// shape function gradient
	vec3d grad(0, 0, 0);
	grad.x = J[0][0] * G[0][na] + J[0][1] * G[1][na] + J[0][2] * G[2][na];
	grad.y = J[1][0] * G[0][na] + J[1][1] * G[1][na] + J[1][2] * G[2][na];
	grad.z = J[2][0] * G[0][na] + J[2][1] * G[1][na] + J[2][2] * G[2][na];

	return grad;
}

// NOTE: This is a work in progress and was implemented to apply the scalar field tool to shells.
vec3d ShapeGradientShell(const FSMesh& mesh, const FEElement_& el, int na, int nb)
{
	const int MN = FSElement::MAX_NODES;
	vec3d r[MN];
	const int ne = el.Nodes();
	mesh.ElementNodeLocalPositions(el, r);

	// shape function derivatives at node
	double G[2][FSElement::MAX_NODES] = { 0 };
	double q[2];
	switch (el.Type())
	{
	case FE_TRI3:
	{
		TRI3::iso_coord(nb, q);
		TRI3::shape_deriv(G[0], G[1], q[0], q[1]);
	}
	break;
	case FE_QUAD4:
	{
		QUAD4::iso_coord(nb, q);
		QUAD4::shape_deriv(G[0], G[1], q[0], q[1]);
	}
	break;
	default:
		return vec3d(0, 0, 0);
	}

	// get the surface normal
	int n0 = nb;
	int n1 = (nb + 1) % ne;
	int n2 = (nb + (ne - 1)) % ne;
	vec3d e1 = r[n1] - r[n0];
	vec3d e2 = r[n2] - r[n0];
	vec3d e3 = e1 ^ e2;
	e3.Normalize();

	// shell thickenss
	double h = 1.0;

	// Jacobian at node b
	mat3d J; J.zero();
	for (int i = 0; i < ne; ++i)
	{
		J[0][0] += G[0][i] * r[i].x; J[0][1] += G[1][i] * r[i].x;
		J[1][0] += G[0][i] * r[i].y; J[1][1] += G[1][i] * r[i].y;
		J[2][0] += G[0][i] * r[i].z; J[2][1] += G[1][i] * r[i].z;
	}
	J[0][2] += h*e3.x;
	J[1][2] += h*e3.y;
	J[2][2] += h*e3.z;

	J = J.inverse();
	J = J.transpose();

	// shape function gradient
	vec3d grad(0, 0, 0);
	grad.x = J[0][0] * G[0][na] + J[0][1] * G[1][na];
	grad.y = J[1][0] * G[0][na] + J[1][1] * G[1][na];
	grad.z = J[2][0] * G[0][na] + J[2][1] * G[1][na];

	return grad;
}

// get the min edge length of an element
double MinEdgeLength(const FSMesh& mesh, const FSElement& e)
{
	// get the number of edges and edge table
	// TODO: do ELEM_PYRA
	int edges = 0;
	const int(*ET)[2] = 0;
	int shape = e.Shape();
	switch (shape)
	{
	case ELEM_HEX  : edges = 12; ET = ET_HEX  ; break;
	case ELEM_TET  : edges =  6; ET = ET_TET  ; break;
	case ELEM_PENTA: edges =  9; ET = ET_PENTA; break;
    case ELEM_PYRA : edges =  8; ET = ET_PYRA5; break;
	case ELEM_TRI  : edges =  3; ET = ET_TRI  ; break;
	case ELEM_QUAD : edges =  4; ET = ET_QUAD ; break;
	case ELEM_LINE : edges =  1; ET = ET_LINE ; break;
	default:
		assert(false);
		return 0;
	}
	
	// find the smallest edge
	double Lmin = 1e99;
	for (int i = 0; i < edges; ++i)
	{
		vec3d r1 = mesh.Node(e.m_node[ET[i][0]]).pos();
		vec3d r2 = mesh.Node(e.m_node[ET[i][1]]).pos();

		double L = (r2 - r1).Length();
		if (L < Lmin) Lmin = L;
	}

	return Lmin;
}

// get the max edge length of an element
double MaxEdgeLength(const FSMesh& mesh, const FSElement& e)
{
	// get the number of edges and edge table
	// TODO: do ELEM_PYRA
	int edges = 0;
	const int(*ET)[2] = 0;
	int shape = e.Shape();
	switch (shape)
	{
	case ELEM_HEX  : edges = 12; ET = ET_HEX  ; break;
	case ELEM_TET  : edges =  6; ET = ET_TET  ; break;
	case ELEM_PENTA: edges =  9; ET = ET_PENTA; break;
    case ELEM_PYRA : edges =  8; ET = ET_PYRA5; break;
	case ELEM_TRI  : edges =  3; ET = ET_TRI  ; break;
	case ELEM_QUAD : edges =  4; ET = ET_QUAD ; break;
	case ELEM_LINE : edges =  1; ET = ET_LINE ; break;
	default:
		assert(false);
		return 0;
	}
	
	// find the smallest edge
	double Lmax = 0.0;
	for (int i = 0; i < edges; ++i)
	{
		vec3d r1 = mesh.Node(e.m_node[ET[i][0]]).pos();
		vec3d r2 = mesh.Node(e.m_node[ET[i][1]]).pos();

		double L = (r2 - r1).Length();
		if (L > Lmax) Lmax = L;
	}

	return Lmax;
}

<<<<<<< HEAD
double Curvature(FSMesh& mesh, int node, int measure, int levels, int maxIters, bool extQuad)
=======
// get the min edge length of a face
double MinEdgeLength(const FEMeshBase& mesh, const FEFace& f)
{
	int edges = 0;
	const int(*ET)[2] = 0;
	int shape = f.Shape();
	switch (shape)
	{
	case FE_FACE_TRI: edges = 3; ET = ET_TRI; break;
	case FE_FACE_QUAD: edges = 4; ET = ET_QUAD; break;
	default:
		assert(false);
		return 0;
	}

	// find the smallest edge
	double Lmin = 1e99;
	for (int i = 0; i < edges; ++i)
	{
		vec3d r1 = mesh.Node(f.n[ET[i][0]]).pos();
		vec3d r2 = mesh.Node(f.n[ET[i][1]]).pos();

		double L = (r2 - r1).Length();
		if (L < Lmin) Lmin = L;
	}

	return Lmin;
}

// get the max edge length of a face
double MaxEdgeLength(const FEMeshBase& mesh, const FEFace& f)
{
	int edges = 0;
	const int(*ET)[2] = 0;
	int shape = f.Shape();
	switch (shape)
	{
	case FE_FACE_TRI : edges = 3; ET = ET_TRI; break;
	case FE_FACE_QUAD: edges = 4; ET = ET_QUAD; break;
	default:
		assert(false);
		return 0;
	}

	// find the smallest edge
	double Lmax = 0.0;
	for (int i = 0; i < edges; ++i)
	{
		vec3d r1 = mesh.Node(f.n[ET[i][0]]).pos();
		vec3d r2 = mesh.Node(f.n[ET[i][1]]).pos();

		double L = (r2 - r1).Length();
		if (L > Lmax) Lmax = L;
	}

	return Lmax;
}

double Curvature(FEMesh& mesh, int node, int measure, int levels, int maxIters, bool extQuad)
>>>>>>> 0f7c6911
{
	// get the reference nodal position
	vec3f r0 = to_vec3f(mesh.Node(node).pos());

	// get the node-face list
	const vector<NodeFaceRef>& nfl = mesh.NodeFaceList(node);
	int NF = nfl.size();

	// estimate surface normal
	vec3f sn(0, 0, 0);
	for (int i = 0; i < NF; ++i)
	{
		const FSFace& f = mesh.Face(nfl[i].fid);
		sn += f.m_fn;
	}
	sn.Normalize();

	// array of nodal points
	vector<vec3f> x; x.reserve(128);

	// number of levels
	int nlevels = levels;
	if (nlevels < 0) nlevels = 0;
	if (nlevels > 10) nlevels = 10;

	// get the neighbors
	set<int> nl1;
	mesh.GetNodeNeighbors(node, nlevels, nl1);

	// get the node coordinates
	set<int>::iterator it;
	for (it = nl1.begin(); it != nl1.end(); ++it)
	{
		if (*it != node) x.push_back(to_vec3f(mesh.Node(*it).pos()));
	}

	// evaluate curvature
	float K = eval_curvature(x, r0, sn, measure, extQuad, maxIters);

	return K;
}

float eval_curvature(const vector<vec3f>& x, const vec3f& r0, vec3f sn, int measure, bool useExtendedFit, int maxIter)
{
	vector<vec3f> y; y.reserve(128);
	y.resize(x.size());
	int nn = x.size();

	// for less than three neighbors, we assume K = 0
	double K = 0.0;
	if (nn < 3) K = 0;
	else if ((nn < 5) || (useExtendedFit == false))
	{
		// for less than 5 points, or if the extended quadric flag is zero,
		// we use the quadric method

		// construct local coordinate system
		vec3f e3 = sn;

		vec3f qx(1.f - sn.x * sn.x, -sn.y * sn.x, -sn.z * sn.x);
		if (qx.Length() < 1e-5) qx = vec3f(-sn.x * sn.y, 1.f - sn.y * sn.y, -sn.z * sn.y);
		qx.Normalize();
		vec3f e1 = qx;

		vec3f e2 = e3 ^ e1;

		mat3f Q;
		Q[0][0] = e1.x; Q[1][0] = e2.x; Q[2][0] = e3.x;
		Q[0][1] = e1.y; Q[1][1] = e2.y; Q[2][1] = e3.y;
		Q[0][2] = e1.z; Q[1][2] = e2.z; Q[2][2] = e3.z;
		mat3f Qt = Q.transpose();

		// map coordinates
		for (int i = 0; i < nn; ++i)
		{
			vec3f tmp = x[i] - r0;
			y[i] = Q * tmp;
		}

		// setup the linear system
		matrix R(nn, 3);
		vector<double> r(nn);
		for (int i = 0; i < nn; ++i)
		{
			vec3f& p = y[i];
			R[i][0] = p.x * p.x;
			R[i][1] = p.x * p.y;
			R[i][2] = p.y * p.y;
			r[i] = p.z;
		}

		// solve for quadric coefficients
		vector<double> q(3);
		R.lsq_solve(q, r);
		double a = q[0], b = q[1], c = q[2];

		// calculate curvature
		switch (measure)
		{
		case 0: // Gaussian
			K = 4 * a * c - b * b;
			break;
		case 1:	// Mean
			K = a + c;
			break;
		case 2:	// 1-principal
			K = a + c + sqrt((a - c) * (a - c) + b * b);
			break;
		case 3:	// 2-principal
			K = a + c - sqrt((a - c) * (a - c) + b * b);
			break;
		case 4:	// rms
		{
			double k1 = a + c + sqrt((a - c) * (a - c) + b * b);
			double k2 = a + c - sqrt((a - c) * (a - c) + b * b);
			K = sqrt(0.5 * (k1 * k1 + k2 * k2));
		}
		break;
		case 5: // diff
		{
			double k1 = a + c + sqrt((a - c) * (a - c) + b * b);
			double k2 = a + c - sqrt((a - c) * (a - c) + b * b);
			K = k1 - k2;
		}
		break;
		default:
			assert(false);
			K = 0;
		}
	}
	else
	{
		// loop until converged
		const int NMAX = 100;
		int nmax = maxIter;
		if (nmax > NMAX) nmax = NMAX;
		if (nmax < 1) nmax = 1;
		int niter = 0;
		while (niter < nmax)
		{
			// construct local coordinate system
			vec3f e3 = sn;

			vec3f qx(1.f - sn.x * sn.x, -sn.y * sn.x, -sn.z * sn.x);
			if (qx.Length() < 1e-5) qx = vec3f(-sn.x * sn.y, 1.f - sn.y * sn.y, -sn.z * sn.y);
			qx.Normalize();
			vec3f e1 = qx;

			vec3f e2 = e3 ^ e1;

			mat3f Q;
			Q[0][0] = e1.x; Q[1][0] = e2.x; Q[2][0] = e3.x;
			Q[0][1] = e1.y; Q[1][1] = e2.y; Q[2][1] = e3.y;
			Q[0][2] = e1.z; Q[1][2] = e2.z; Q[2][2] = e3.z;
			mat3f Qt = Q.transpose();

			// map coordinates
			for (int i = 0; i < nn; ++i)
			{
				vec3f tmp = x[i] - r0;
				y[i] = Q * tmp;
			}

			// setup the linear system
			matrix R(nn, 5);
			vector<double> r(nn);
			for (int i = 0; i < nn; ++i)
			{
				vec3f& p = y[i];
				R[i][0] = p.x * p.x;
				R[i][1] = p.x * p.y;
				R[i][2] = p.y * p.y;
				R[i][3] = p.x;
				R[i][4] = p.y;
				r[i] = p.z;
			}

			// solve for quadric coefficients
			vector<double> q(5);
			R.lsq_solve(q, r);
			double a = q[0], b = q[1], c = q[2], d = q[3], e = q[4];

			// calculate curvature
			double D = 1.0 + d * d + e * e;
			switch (measure)
			{
			case 0: // Gaussian
				K = (4 * a * c - b * b) / (D * D);
				break;
			case 1: // Mean
				K = (a + c + a * e * e + c * d * d - b * d * e) / pow(D, 1.5);
				break;
			case 2: // 1-principal
			{
				double H = (a + c + a * e * e + c * d * d - b * d * e) / pow(D, 1.5);
				double G = (4 * a * c - b * b) / (D * D);
				K = H + sqrt(H * H - G);
			}
			break;
			case 3: // 2-principal
			{
				double H = (a + c + a * e * e + c * d * d - b * d * e) / pow(D, 1.5);
				double G = (4 * a * c - b * b) / (D * D);
				K = H - sqrt(H * H - G);
			}
			break;
			case 4: // RMS
			{
				double H = (a + c + a * e * e + c * d * d - b * d * e) / pow(D, 1.5);
				double G = (4 * a * c - b * b) / (D * D);
				double k1 = H + sqrt(H * H - G);
				double k2 = H - sqrt(H * H - G);
				K = sqrt((k1 * k1 + k2 * k2) * 0.5);
			}
			break;
			case 5:
			{
				double H = (a + c + a * e * e + c * d * d - b * d * e) / pow(D, 1.5);
				double G = (4 * a * c - b * b) / (D * D);
				double k1 = H + sqrt(H * H - G);
				double k2 = H - sqrt(H * H - G);
				K = k1 - k2;
			}
			break;
			default:
				assert(false);
				K = 0;
			}

			// setup the new normal
			sn = vec3f(-(float)d, -(float)e, 1.f);
			sn.Normalize();
			sn = Qt * sn;

			// increase counter
			niter++;
		}
	}

	return K;
}

}<|MERGE_RESOLUTION|>--- conflicted
+++ resolved
@@ -1077,11 +1077,8 @@
 	return Lmax;
 }
 
-<<<<<<< HEAD
-double Curvature(FSMesh& mesh, int node, int measure, int levels, int maxIters, bool extQuad)
-=======
 // get the min edge length of a face
-double MinEdgeLength(const FEMeshBase& mesh, const FEFace& f)
+double MinEdgeLength(const FSMeshBase& mesh, const FSFace& f)
 {
 	int edges = 0;
 	const int(*ET)[2] = 0;
@@ -1110,7 +1107,7 @@
 }
 
 // get the max edge length of a face
-double MaxEdgeLength(const FEMeshBase& mesh, const FEFace& f)
+double MaxEdgeLength(const FSMeshBase& mesh, const FSFace& f)
 {
 	int edges = 0;
 	const int(*ET)[2] = 0;
@@ -1138,8 +1135,7 @@
 	return Lmax;
 }
 
-double Curvature(FEMesh& mesh, int node, int measure, int levels, int maxIters, bool extQuad)
->>>>>>> 0f7c6911
+double Curvature(FSMesh& mesh, int node, int measure, int levels, int maxIters, bool extQuad)
 {
 	// get the reference nodal position
 	vec3f r0 = to_vec3f(mesh.Node(node).pos());
