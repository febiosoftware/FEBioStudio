--- conflicted
+++ resolved
@@ -1823,61 +1823,6 @@
 	glPopAttrib();
 }
 
-<<<<<<< HEAD
-void CGLView::RenderImageData()
-{
-	CGLDocument* doc = GetDocument();
-	if (doc->IsValid() == false) return;
-
-	for (int i = 0; i < doc->ImageModels(); ++i)
-	{
-		CImageModel* img = doc->GetImageModel(i);
-
-            if(img->ImageAnalyses() > 0)
-            {
-                for(int j = 0; j < img->ImageAnalyses(); j++)
-                {
-                    img->GetImageAnalysis(j)->render(&doc->GetView()->GetCamera());
-                }
-            }
-           
-		BOX box = img->GetBoundingBox();
-		vec3d r0 = box.r0();
-		vec3d r1 = box.r1();
-		glPushMatrix();
-		{
-			glTranslated(r0.x, r0.y, r0.z);
-
-			mat3d Q = img->GetOrientation();
-
-			double q[16] = {
-				Q(0,0), Q(1,0), Q(2,0), 0.0,
-				Q(0,1), Q(1,1), Q(2,1), 0.0,
-				Q(0,2), Q(1,2), Q(2,2), 0.0,
-				0.0, 0.0, 0.0, 1.0
-			};
-			glMultMatrixd(q);
-
-			BOX localBox(vec3d(0, 0, 0), r1 - r0);
-			GLColor c(255, 128, 128);
-			glColor3ub(c.r, c.g, c.b);
-
-			// If we are in the multi-panel view, throw in the slices as well
-			if(doc->GetUIViewMode() == CGLDocument::SLICE_VIEW)
-			{
-				CImageSliceView* sliceView = m_pWnd->GetImageSliceView();
-				sliceView->RenderSlicers(m_rc);
-			}
-
-			if (img->ShowBox()) glx::renderBox(localBox, false);
-			img->Render(m_rc);
-		}
-		glPopMatrix();
-	}
-}
-
-=======
->>>>>>> f3ce22c7
 //-----------------------------------------------------------------------------
 // This function renders the manipulator at the current pivot
 //
