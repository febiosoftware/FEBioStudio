--- conflicted
+++ resolved
@@ -1851,6 +1851,8 @@
 	{
 		int nid = ar.GetChunkID();
 
+		// the geometry can be read either as the old format (meshformat == 0, pre 2.1)
+		// or the new format (meshformat == 1)
 		if (meshStorage == 0)
 		{
 			switch (nid)
@@ -2057,249 +2059,246 @@
 				}
 			}
 			break;
-<<<<<<< HEAD
 			}
 		}
 		else
 		{
+			switch (nid)
+			{
+			case CID_MESH_NODE_SECTION:
+			{
+				// read arrays
+				vector<int> id(nodes);
+				vector<vec3d> pos(nodes);
+				while (IArchive::IO_OK == ar.OpenChunk())
+				{
+					int nid = ar.GetChunkID();
+					switch (nid)
+					{
+					case CID_MESH_NODE_GID: ar.read(id); break;
+					case CID_MESH_NODE_POSITION: ar.read(pos); break;
+					}
+					ar.CloseChunk();
+				}
+
+				// apply to nodes
+				FSNode* pn = NodePtr();
+				for (int i = 0; i < nodes; ++i, ++pn)
+				{
+					pn->m_gid = id[i];
+					pn->r = pos[i];
+				}
+			}
+			break;
+			case CID_MESH_ELEMENT_SECTION:
+			{
+				vector<int> id(elems);
+				vector<vec3d> fiber(elems);
+
+				int qactive = 0;
+				int hcount = 0;
+				int elnodes = 0;
+
+				while (IArchive::IO_OK == ar.OpenChunk())
+				{
+					int nid = ar.GetChunkID();
+					switch (nid)
+					{
+					case CID_MESH_ELEMENT_TYPE:
+					{
+						vector<int> type(elems);
+						ar.read(type);
+						for (int i = 0; i < elems; ++i)
+						{
+							FEElement_* pe = ElementPtr(i);
+							pe->SetType(type[i]);
+							elnodes += pe->Nodes();
+							if (pe->IsShell()) hcount += pe->Nodes();
+						}
+					}
+					break;
+					case CID_MESH_ELEMENT_GID: ar.read(id); break;
+					case CID_MESH_ELEMENT_FIBER: ar.read(fiber); break;
+					case CID_MESH_ELEMENT_Q_ACTIVE:
+					{
+						vector<int> Qactive(elems);
+						ar.read(Qactive);
+						qactive = 0;
+						for (int i = 0; i < elems; ++i)
+							if (Qactive[i] != 0)
+							{
+								ElementPtr(i)->m_Qactive = true;
+								qactive++;
+							}
+							else ElementPtr(i)->m_Qactive = false;
+					}
+					break;
+					case CID_MESH_ELEMENT_Q:
+					{
+						assert(qactive > 0);
+						vector<mat3d> Q(qactive);
+						ar.read(Q);
+						for (int i = 0, n = 0; i < elems; ++i)
+						{
+							FEElement_* pe = ElementPtr(i);
+							if (pe->m_Qactive) pe->m_Q = Q[n++];
+						}
+					}
+					break;
+					case CID_MESH_SHELL_THICKNESS:
+					{
+						assert(hcount > 0);
+						vector<double> h(hcount);
+						ar.read(h);
+						for (int i = 0, n = 0; i < elems; ++i)
+						{
+							FEElement_* pe = ElementPtr(i);
+							if (pe->IsShell())
+							{
+								for (int j = 0; j < pe->Nodes(); ++j) pe->m_h[j] = h[n++];
+							}
+						}
+					}
+					break;
+					case CID_MESH_ELEMENT_NODES:
+					{
+						assert(elnodes > 0);
+						vector<int> eln(elnodes);
+						ar.read(eln);
+
+						for (int i = 0, n = 0, m = 0; i < elems; ++i)
+						{
+							FEElement_* pe = ElementPtr(i);
+							pe->m_gid = id[i];
+							pe->m_fiber = fiber[i];
+							for (int j = 0; j < pe->Nodes(); ++j) pe->m_node[j] = eln[n++];
+						}
+					}
+					break;
+					}
+
+					ar.CloseChunk();
+				}
+			}
+			break;
+			case CID_MESH_FACE_SECTION:
+			{
+				vector<int> gid(faces);
+				vector<int> sid(faces);
+
+				int fnodes = 0;
+				vector<int> fnode; // need to read the face types first
+
+				while (IArchive::IO_OK == ar.OpenChunk())
+				{
+					int nid = ar.GetChunkID();
+
+					switch (nid)
+					{
+					case CID_MESH_FACE_TYPE:
+					{
+						vector<int> type(faces);
+						ar.read(type);
+						FSFace* pf = FacePtr(0);
+						for (int i = 0; i < faces; ++i, ++pf)
+						{
+							switch (type[i])
+							{
+							case FE_FACE_TRI3: pf->SetType(FE_FACE_TRI3); break;
+							case FE_FACE_QUAD4: pf->SetType(FE_FACE_QUAD4); break;
+							case FE_FACE_TRI6: pf->SetType(FE_FACE_TRI6); break;
+							case FE_FACE_QUAD8: pf->SetType(FE_FACE_QUAD8); break;
+							case FE_FACE_TRI7: pf->SetType(FE_FACE_TRI7); break;
+							case FE_FACE_QUAD9: pf->SetType(FE_FACE_QUAD9); break;
+							case FE_FACE_TRI10: pf->SetType(FE_FACE_TRI10); break;
+							default:
+								assert(false);
+							}
+							fnodes += pf->Nodes();
+						}
+						fnode.resize(fnodes);
+					}
+					break;
+					case CID_MESH_FACE_GID: ar.read(gid); break;
+					case CID_MESH_FACE_SMOOTHID: ar.read(sid); break;
+					case CID_MESH_FACE_NODES:
+					{
+						assert(fnodes > 0);
+						ar.read(fnode);
+						fnodes = 0;
+						FSFace* pf = FacePtr(0);
+						for (int i = 0; i < faces; ++i, ++pf)
+						{
+							pf->m_gid = gid[i];
+							pf->m_sid = sid[i];
+							for (int j = 0; j < pf->Nodes(); ++j) pf->n[j] = fnode[fnodes++];
+						}
+					}
+					break;
+					}
+					ar.CloseChunk();
+				}
+			}
+			break;
+			case CID_MESH_EDGE_SECTION:
+			{
+				vector<int> gid(edges);
+				int enodes = 0;
+
+				while (IArchive::IO_OK == ar.OpenChunk())
+				{
+					int nid = ar.GetChunkID();
+
+					switch (nid)
+					{
+					case CID_MESH_EDGE_TYPE:
+					{
+						enodes = 0;
+						vector<int> type(edges);
+						ar.read(type);
+						FSEdge* pe = EdgePtr(0);
+						for (int i = 0; i < edges; ++i, ++pe)
+						{
+							switch (type[i])
+							{
+							case FE_EDGE2: pe->SetType(FE_EDGE2);  break;
+							case FE_EDGE3: pe->SetType(FE_EDGE3);  break;
+							case FE_EDGE4: pe->SetType(FE_EDGE4);  break;
+							default:
+								assert(false);
+								throw ReadError("error parsing CID_MESH_EDGE_SECTION (FSMesh::Load)");
+							}
+							enodes += pe->Nodes();
+						}
+					}
+					break;
+					case CID_MESH_EDGE_GID: ar.read(gid); break;
+					case CID_MESH_EDGE_NODES:
+					{
+						assert(enodes > 0);
+						vector<int> enode(enodes); // need to read types first!
+						ar.read(enode);
+						FSEdge* pe = EdgePtr(0);
+						for (int i = 0, n = 0; i < edges; ++i, ++pe)
+						{
+							pe->m_gid = gid[i];
+							for (int j = 0; j < pe->Nodes(); ++j) pe->n[j] = enode[n++];
+						}
+					}
+					break;
+					}
+
+					ar.CloseChunk();
+				}
+			}
+			break;
+			}
+		}
+
+		// read the rest
 		switch (nid)
 		{
-		case CID_MESH_NODE_SECTION:
-		{
-			// read arrays
-			vector<int> id(nodes);
-			vector<vec3d> pos(nodes);
-			while (IArchive::IO_OK == ar.OpenChunk())
-			{
-				int nid = ar.GetChunkID();
-				switch (nid)
-				{
-				case CID_MESH_NODE_GID     : ar.read(id); break;
-				case CID_MESH_NODE_POSITION: ar.read(pos); break;
-				}
-				ar.CloseChunk();
-			}
-
-			// apply to nodes
-			FSNode* pn = NodePtr();
-			for (int i = 0; i < nodes; ++i, ++pn)
-			{
-				pn->m_gid = id[i];
-				pn->r = pos[i];
-			}
-		}
-		break;
-		case CID_MESH_ELEMENT_SECTION:
-		{
-			vector<int> id(elems);
-			vector<vec3d> fiber(elems);
-
-			int qactive = 0;
-			int hcount = 0;
-			int elnodes = 0;
-
-			while (IArchive::IO_OK == ar.OpenChunk())
-			{
-				int nid = ar.GetChunkID();
-				switch (nid)
-				{
-				case CID_MESH_ELEMENT_TYPE: 
-				{
-					vector<int> type(elems);
-					ar.read(type);
-					for (int i = 0; i < elems; ++i)
-					{
-						FEElement_* pe = ElementPtr(i);
-						pe->SetType(type[i]);
-						elnodes += pe->Nodes();
-						if (pe->IsShell()) hcount += pe->Nodes();
-					}
-				}
-				break;
-				case CID_MESH_ELEMENT_GID: ar.read(id); break;
-				case CID_MESH_ELEMENT_FIBER: ar.read(fiber); break;
-				case CID_MESH_ELEMENT_Q_ACTIVE: 
-				{
-					vector<int> Qactive(elems);
-					ar.read(Qactive);
-					qactive = 0;
-					for (int i = 0; i < elems; ++i) 
-						if (Qactive[i] != 0)
-						{
-							ElementPtr(i)->m_Qactive = true;
-							qactive++;
-						}
-						else ElementPtr(i)->m_Qactive = false;
-				}
-				break;
-				case CID_MESH_ELEMENT_Q:
-				{
-					assert(qactive > 0);
-					vector<mat3d> Q(qactive);
-					ar.read(Q);
-					for (int i = 0, n = 0; i < elems; ++i)
-					{
-						FEElement_* pe = ElementPtr(i);
-						if (pe->m_Qactive) pe->m_Q = Q[n++];
-					}
-				}
-				break;
-				case CID_MESH_SHELL_THICKNESS:
-				{
-					assert(hcount > 0);
-					vector<double> h(hcount);
-					ar.read(h);
-					for (int i = 0, n = 0; i < elems; ++i)
-					{
-						FEElement_* pe = ElementPtr(i);
-						if (pe->IsShell())
-						{
-							for (int j = 0; j < pe->Nodes(); ++j) pe->m_h[j] = h[n++];
-						}
-					}
-				}
-				break;
-				case CID_MESH_ELEMENT_NODES: 
-				{
-					assert(elnodes > 0);
-					vector<int> eln(elnodes);
-					ar.read(eln);
-				
-					for (int i = 0, n = 0, m = 0; i < elems; ++i)
-					{
-						FEElement_* pe = ElementPtr(i);
-						pe->m_gid = id[i];
-						pe->m_fiber = fiber[i];
-						for (int j = 0; j < pe->Nodes(); ++j) pe->m_node[j] = eln[n++];
-					}
-				}
-				break;
-				}
-			
-				ar.CloseChunk();
-			}
-		}
-		break;
-		case CID_MESH_FACE_SECTION:
-		{
-			vector<int> gid(faces);
-			vector<int> sid(faces);
-
-			int fnodes = 0;
-			vector<int> fnode; // need to read the face types first
-
-			while (IArchive::IO_OK == ar.OpenChunk())
-			{
-				int nid = ar.GetChunkID();
-
-				switch(nid)
-				{
-				case CID_MESH_FACE_TYPE:
-				{
-					vector<int> type(faces);
-					ar.read(type);
-					FSFace* pf = FacePtr(0);
-					for (int i = 0; i < faces; ++i, ++pf)
-					{
-						switch (type[i])
-						{
-						case FE_FACE_TRI3 : pf->SetType(FE_FACE_TRI3); break;
-						case FE_FACE_QUAD4: pf->SetType(FE_FACE_QUAD4); break;
-						case FE_FACE_TRI6 : pf->SetType(FE_FACE_TRI6); break;
-						case FE_FACE_QUAD8: pf->SetType(FE_FACE_QUAD8); break;
-						case FE_FACE_TRI7 : pf->SetType(FE_FACE_TRI7); break;
-						case FE_FACE_QUAD9: pf->SetType(FE_FACE_QUAD9); break;
-						case FE_FACE_TRI10: pf->SetType(FE_FACE_TRI10); break;
-						default:
-							assert(false);
-						}
-						fnodes += pf->Nodes();
-					}
-					fnode.resize(fnodes);
-				}
-				break;
-				case CID_MESH_FACE_GID     : ar.read(gid); break;
-				case CID_MESH_FACE_SMOOTHID: ar.read(sid); break;
-				case CID_MESH_FACE_NODES   :
-				{
-					assert(fnodes > 0);
-					ar.read(fnode);
-					fnodes = 0;
-					FSFace* pf = FacePtr(0);
-					for (int i = 0; i < faces; ++i, ++pf)
-					{
-						pf->m_gid = gid[i];
-						pf->m_sid = sid[i];
-						for (int j = 0; j < pf->Nodes(); ++j) pf->n[j] = fnode[fnodes++];
-					}
-				}
-				break;
-				}
-				ar.CloseChunk();
-			}
-		}
-		break;
-		case CID_MESH_EDGE_SECTION:
-		{
-			vector<int> gid(edges);
-			int enodes = 0;
-
-			while (IArchive::IO_OK == ar.OpenChunk())
-			{
-				int nid = ar.GetChunkID();
-
-				switch (nid)
-				{
-				case CID_MESH_EDGE_TYPE: 
-				{
-					enodes = 0;
-					vector<int> type(edges);
-					ar.read(type);
-					FSEdge* pe = EdgePtr(0);
-					for (int i = 0; i < edges; ++i, ++pe)
-					{
-						switch (type[i])
-						{
-						case FE_EDGE2: pe->SetType(FE_EDGE2);  break;
-						case FE_EDGE3: pe->SetType(FE_EDGE3);  break;
-						case FE_EDGE4: pe->SetType(FE_EDGE4);  break;
-						default:
-							assert(false);
-							throw ReadError("error parsing CID_MESH_EDGE_SECTION (FSMesh::Load)");
-						}
-						enodes += pe->Nodes();
-					}
-				}
-				break;
-				case CID_MESH_EDGE_GID: ar.read(gid); break;
-				case CID_MESH_EDGE_NODES:
-				{
-					assert(enodes > 0);
-					vector<int> enode(enodes); // need to read types first!
-					ar.read(enode);
-					FSEdge* pe = EdgePtr(0);
-					for (int i = 0, n = 0; i < edges; ++i, ++pe)
-					{
-						pe->m_gid = gid[i];
-						for (int j = 0; j < pe->Nodes(); ++j) pe->n[j] = enode[n++];
-					}
-				}
-				break;
-				}
-
-				ar.CloseChunk();
-			}
-		}
-		break;
-		}
-		}
-
-		switch (nid)
-		{
-		case CID_MESH_PART_SECTION:
-=======
 		case CID_MESH_ELEMSET_SECTION:
->>>>>>> bd393806
 			{
 				// TODO: move to GObject serialization
 				FSElemSet* pg = 0;
@@ -2326,8 +2325,6 @@
 				pg = new FSPartSet(po);
 				pg->Load(ar);
 				po->AddFEPartSet(pg);
-
-				ar.CloseChunk();
 			}
 		}
 		break;
@@ -2380,9 +2377,6 @@
 					case CID_MESH_SURFACE_DATA:
 						{
 							FESurfaceData* pmap = new FESurfaceData(this);
-//							FESurfaceData* pmap = AddSurfaceDataField("(unnamed)", nullptr, FEMeshData::DATA_TYPE::DATA_SCALAR);
-//							int NF = Faces();
-//							pmap->Create(this, NF);
 							pmap->Load(ar);
 							m_meshData.push_back(pmap);
 						}
