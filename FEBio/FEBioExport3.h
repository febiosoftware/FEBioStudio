--- conflicted
+++ resolved
@@ -219,14 +219,9 @@
 
 	GPartList* BuildPartList(GMaterial* mat);
 
-<<<<<<< HEAD
+public:
 	void WriteModuleSection(FEStep* pstep);
 	void WriteControlSection(FEStep& s);
-=======
-public:
-	void WriteModuleSection(FEAnalysisStep* pstep);
-	void WriteControlSection(FEAnalysisStep* pstep);
->>>>>>> 037232b3
 	void WriteMaterialSection();
 	void WriteGeometrySection();
 	void WriteGeometrySectionOld();	// old, global node and element list
