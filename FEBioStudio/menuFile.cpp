/*This file is part of the FEBio Studio source code and is licensed under the MIT license
listed below.

See Copyright-FEBio-Studio.txt for details.

Copyright (c) 2021 University of Utah, The Trustees of Columbia University in
the City of New York, and others.

Permission is hereby granted, free of charge, to any person obtaining a copy
of this software and associated documentation files (the "Software"), to deal
in the Software without restriction, including without limitation the rights
to use, copy, modify, merge, publish, distribute, sublicense, and/or sell
copies of the Software, and to permit persons to whom the Software is
furnished to do so, subject to the following conditions:

The above copyright notice and this permission notice shall be included in all
copies or substantial portions of the Software.

THE SOFTWARE IS PROVIDED "AS IS", WITHOUT WARRANTY OF ANY KIND, EXPRESS OR
IMPLIED, INCLUDING BUT NOT LIMITED TO THE WARRANTIES OF MERCHANTABILITY,
FITNESS FOR A PARTICULAR PURPOSE AND NONINFRINGEMENT. IN NO EVENT SHALL THE
AUTHORS OR COPYRIGHT HOLDERS BE LIABLE FOR ANY CLAIM, DAMAGES OR OTHER
LIABILITY, WHETHER IN AN ACTION OF CONTRACT, TORT OR OTHERWISE, ARISING FROM,
OUT OF OR IN CONNECTION WITH THE SOFTWARE OR THE USE OR OTHER DEALINGS IN THE
SOFTWARE.*/

#include "stdafx.h"
#include "MainWindow.h"
#include <QApplication>
#include <QFileDialog>
#include <QMessageBox>
#include <QInputDialog>
#include <QDesktopServices>
#include "ui_mainwindow.h"
#include "ModelDocument.h"
#include "ModelFileWriter.h"
#include "TextDocument.h"
#include "Commands.h"
#include "DocManager.h"
#include "DlgConvertFEBio.h"
#include <FEBio/FEBioImport.h>
#include <FEBio/FEBioExport12.h>
#include <FEBio/FEBioExport2.h>
#include <FEBio/FEBioExport25.h>
#include <FEBio/FEBioExport3.h>
#include <FEBio/FEBioExport4.h>
#include <Nike3D/NIKE3DExport.h>
#include <MeshIO/BYUExport.h>
#include <MeshIO/FluentExport.h>
#include <MeshIO/HypersurfaceExport.h>
#include <LSDyna/LSDYNAexport.h>
#include <MeshIO/MeshExport.h>
#include <MeshIO/STLExport.h>
#include <MeshIO/ViewpointExport.h>
#include <MeshIO/TetGenExport.h>
#include <MeshIO/VTKExport.h>
#include <MeshIO/VTUImport.h>
#include <MeshIO/GMshExport.h>
#include <Abaqus/AbaqusImport.h>
#include <Ansys/AnsysImport.h>
#include <MeshIO/BYUimport.h>
#include <MeshIO/ObjImport.h>
#include <Comsol/COMSOLImport.h>
#include <MeshIO/DXFimport.h>
#include <MeshIO/GMshImport.h>
#include <MeshIO/HMASCIIimport.h>
#include <MeshIO/HyperSurfaceImport.h>
#include <MeshIO/IDEASimport.h>
#include <LSDyna/LSDYNAimport.h>
#include <MeshIO/MeshImport.h>
#include <MeshIO/NASTRANimport.h>
#include <MeshIO/PLYImport.h>
#include <MeshIO/RAWToMeshImport.h>
#include <MeshIO/STLimport.h>
#include <MeshIO/TetGenImport.h>
#include <MeshIO/ArtisynthImport.h>
#include <MeshIO/VTKImport.h>
#include <Nike3D/NIKE3DImport.h>
#include <MeshIO/PRVObjectImport.h>
#include <MeshIO/PRVObjectExport.h>
#include <MeshIO/BREPImport.h>
#include <MeshIO/STEPImport.h>
#include <Abaqus/AbaqusExport.h>
#include <FSCore/FSDir.h>
#include "DlgEditObject.h"
#include "DlgRAWImport.h"
#include "DlgExportFEBio.h"
#include "DlgNew.h"
#include "DlgNewProject.h"
#include "DlgExportLSDYNA.h"
#include "DlgBatchConvert.h"
#include "version.h"
#include "PostDocument.h"
#include <PostGL/GLColorMap.h>
#include <PostGL/GLModel.h>
#include <ImageLib/ImageModel.h>
#include <ImageLib/ImageSource.h>
#include <ImageLib/SITKImageSource.h>
#include <PostLib/FELSDYNAExport.h>
#include <PostLib/PLYExport.h>
#include <PostLib/AbaqusExport.h>
#include "DlgExportXPLT.h"
#include <XPLTLib/xpltFileExport.h>
#include <iostream>
#include "XMLDocument.h"
#include "FileThread.h"
#include <PostLib/FEFEBioExport.h>
#include <PostLib/FEAsciiExport.h>
#include <PostLib/VRMLExporter.h>
#include <PostLib/FENikeExport.h>
#include <PostLib/FEVTKExport.h>
#include <PostLib/FELSDYNAPlot.h>
#include <PostLib/BYUExport.h>
#include <PostLib/VTKImport.h>
#include <ImageLib/TiffReader.h>
#include <sstream>
#include <PostGL/PostObject.h>
#include "DlgScreenCapture.h"
#include "DlgStartThread.h"
#include "units.h"
#include <FSCore/ClassDescriptor.h>
#include <FEBioApp/FEBioAppDocument.h>
#include <FEBioLink/FEBioModule.h>
#include "BatchConverter.h"
#include <GLLib/GLScene.h>
#include <RTLib/RayTracer.h>

// register file reader classes
REGISTER_CLASS4(PRVObjectImport    , CLASS_FILE_READER, "pvo"    , FSProject);
REGISTER_CLASS4(PLYImport          , CLASS_FILE_READER, "ply"    , FSProject);
REGISTER_CLASS4(BREPImport         , CLASS_FILE_READER, "brep"   , FSProject);
REGISTER_CLASS4(BRPImport          , CLASS_FILE_READER, "brp"    , FSProject);
REGISTER_CLASS4(STEPImport         , CLASS_FILE_READER, "step"   , FSProject);
REGISTER_CLASS4(STPImport          , CLASS_FILE_READER, "stp"    , FSProject);
REGISTER_CLASS4(IGESImport         , CLASS_FILE_READER, "iges"   , FSProject);
REGISTER_CLASS4(IGSImport          , CLASS_FILE_READER, "igs"    , FSProject);
REGISTER_CLASS4(AnsysImport        , CLASS_FILE_READER, "cdb"    , FSProject);
REGISTER_CLASS4(LSDYNAimport       , CLASS_FILE_READER, "k"      , FSProject);
REGISTER_CLASS4(LSDYNAimport_dyn   , CLASS_FILE_READER, "dyn"    , FSProject);
REGISTER_CLASS4(IDEASimport        , CLASS_FILE_READER, "unv"    , FSProject);
REGISTER_CLASS4(NASTRANimport      , CLASS_FILE_READER, "nas"    , FSProject);
REGISTER_CLASS4(DXFimport          , CLASS_FILE_READER, "dxf"    , FSProject);
REGISTER_CLASS4(STLimport          , CLASS_FILE_READER, "stl"    , FSProject);
REGISTER_CLASS4(HMASCIIimport      , CLASS_FILE_READER, "hmascii", FSProject);
REGISTER_CLASS4(HyperSurfaceImport , CLASS_FILE_READER, "surf"   , FSProject);
REGISTER_CLASS4(GMshImport         , CLASS_FILE_READER, "msh"    , FSProject);
REGISTER_CLASS4(BYUimport          , CLASS_FILE_READER, "byu"    , FSProject);
REGISTER_CLASS4(ObjImport          , CLASS_FILE_READER, "obj"    , FSProject);
REGISTER_CLASS4(MeshImport         , CLASS_FILE_READER, "mesh"   , FSProject);
REGISTER_CLASS4(TetGenImport       , CLASS_FILE_READER, "ele"    , FSProject);
REGISTER_CLASS4(ArtiSynthImport    , CLASS_FILE_READER, "elem"   , FSProject);
REGISTER_CLASS4(VTKimport          , CLASS_FILE_READER, "vtk"    , FSProject);
REGISTER_CLASS4(VTUimport          , CLASS_FILE_READER, "vtu"    , FSProject);
REGISTER_CLASS4(VTPimport          , CLASS_FILE_READER, "vtp"    , FSProject);
REGISTER_CLASS4(FEBioGeometryImport, CLASS_FILE_READER, "feb"    , FSProject);
REGISTER_CLASS4(AbaqusImport       , CLASS_FILE_READER, "inp"    , FSProject);
REGISTER_CLASS4(RAWToMeshImport    , CLASS_FILE_READER, "raw"    , FSProject);
REGISTER_CLASS4(COMSOLimport       , CLASS_FILE_READER, "mphtxt" , FSProject);

using std::stringstream;

#ifdef HAS_LIBZIP
#include "ZipFiles.h"
#endif

void CMainWindow::on_actionOpenProject_triggered()
{
	QString projectFile = QFileDialog::getOpenFileName(this, "Open Project", CurrentWorkingDirectory(), QString("FEBioStudio Projects (*.fsp)"));
	if (projectFile.isEmpty() == false)
	{
		OpenProject(projectFile);
	}
}

void CMainWindow::on_actionNewModel_triggered()
{
	// create a unique name for this model
	CDocManager* dm = m_DocManager;
	string docName = dm->GenerateNewDocName();

	// show the dialog box
	CDlgNew dlg(this);
	dlg.SetModelName(QString::fromStdString(docName));
	if (dlg.exec())
	{
		int units = dlg.GetUnitSystem();
		docName = dlg.GetModelName().toStdString();
		CModelDocument* doc = nullptr;
		if (dlg.CreateMode() == CDlgNew::CREATE_NEW_MODEL)
		{
			doc = CreateNewModelDocument(this, dlg.GetSelection(), docName, units);
		}
		else if (dlg.CreateMode() == CDlgNew::CREATE_FROM_TEMPLATE)
		{
			doc = CreateDocumentFromTemplate(this, dlg.GetSelection(), docName, units);
			if (doc == nullptr)
			{
				QMessageBox::critical(this, "New", "Failed to initialize template.");
				return;
			}
		}
		assert(doc);
		if (doc)
		{
			int units = doc->GetUnitSystem();
			Units::SetUnitSystem(units);
			AddDocument(doc);

			if (dlg.CreateMode() == CDlgNew::CREATE_NEW_MODEL)
			{
				QString modulename(FEBio::GetModuleName(dlg.GetSelection()));
				QString documentName = QString::fromStdString(docName);
				CCommandLogger::Log({ "new", modulename, documentName });
			}
		}
	}
}

void CMainWindow::on_actionNewProject_triggered()
{
	CDlgNewProject dlg(this);
	dlg.SetProjectFolder(ui->m_defaultProjectParent);
	if (dlg.exec())
	{
		ui->fileViewer->Update();
		ui->m_defaultProjectParent = dlg.GetProjectFolder();
	}
}

QString CMainWindow::GetOpenModelFilename()
{
	QStringList filters;
	filters << "All supported files (*.fs2 *.fsm *.feb *.xplt *.n *.inp *.fsprj *.prv *.vtk *.vtu *.vtp *.vtm *.fsps *.k *.dyn *.stl)";
	filters << "FEBioStudio Model (*.fs2 *.fsm *.fsprj)";
	filters << "FEBio input files (*.feb)";
	filters << "FEBio plot files (*.xplt)";
	filters << "FEBioStudio Post Session (*.fsps)";
	filters << "PreView files (*.prv)";
	filters << "Abaus files (*.inp)";
	filters << "Nike3D files (*.n)";
	filters << "VTK files (*.vtk *.vtp *.vtu *.vtm)";
	filters << "LSDYNA keyword (*.k *.dyn)";
	filters << "STL file (*.stl)";
	filters << "LSDYNA database (*)";

	QString fileName;

	QFileDialog dlg(this, "Open");
	dlg.setFileMode(QFileDialog::ExistingFile);
	dlg.setAcceptMode(QFileDialog::AcceptOpen);
	dlg.setDirectory(CurrentWorkingDirectory());
	dlg.setNameFilters(filters);
	if (dlg.exec())
	{
		// store the current path
		QDir dir = dlg.directory();
		SetCurrentFolder(dir.absolutePath());

		// get the file name
		QStringList files = dlg.selectedFiles();
		fileName = QDir::toNativeSeparators(files.first());
	}

	return fileName;
}

void CMainWindow::on_actionOpen_triggered()
{
	QString fileName = GetOpenModelFilename();
	if (!fileName.isEmpty())
	{
		OpenFile(fileName);
	}
}

void CMainWindow::on_actionSave_triggered()
{
	CDocument* doc = GetDocument();
	if (doc == nullptr) return;

	std::string fileName = doc->GetDocFilePath();
	if (fileName.empty()) on_actionSaveAs_triggered();
	else
	{
        auto modelDoc = dynamic_cast<CModelDocument*>(doc);

        if(modelDoc)
        {
            // if the extension is fsm or feb, we are going to change it to fs2
            size_t n = fileName.rfind('.');
            if (n != string::npos)
            {
                string ext = fileName.substr(n);
                if (ext == ".fsm" || ext == ".feb")
                {
                    on_actionSaveAs_triggered();
                    return;
                }
            }
        }
		
		SaveDocument(QString::fromStdString(fileName));
	}
}


#ifdef HAS_LIBZIP
void CMainWindow::on_actionImportProject_triggered()
{
	QStringList filters;
	filters << "FBS Project Archives (*.prj)";

	QFileDialog dlg(this, "Open");
	dlg.setFileMode(QFileDialog::ExistingFile);
	dlg.setAcceptMode(QFileDialog::AcceptOpen);
	dlg.setDirectory(CurrentWorkingDirectory());
	dlg.setNameFilters(filters);
	if (dlg.exec())
	{
		// store the current path
		QDir dir = dlg.directory();
		SetCurrentFolder(dir.absolutePath());

		// get the file name
		QStringList files = dlg.selectedFiles();
		QString fileName = files.first();

		ImportProjectArchive(fileName);
	}
}

void CMainWindow::on_actionExportProject_triggered()
{
	CDocument* doc = GetDocument();
	if (doc == nullptr) return;

	QString fileName = QFileDialog::getSaveFileName(this, "Export", CurrentWorkingDirectory(), "FEBio Studio Project (*.prj)");
	if (fileName.isEmpty() == false)
	{
		// make sure the file has an extension
		std::string sfile = fileName.toStdString();
		std::size_t found = sfile.rfind(".");
		if (found == std::string::npos) sfile.append(".prj");

		std::string pathName = doc->GetDocFolder();

		archive(QString::fromStdString(sfile), QDir(QString::fromStdString(pathName)));
	}
}
#else
void CMainWindow::on_actionImportProject_triggered() {}
void CMainWindow::on_actionExportProject_triggered() {}
#endif

bool CMainWindow::SaveDocument(const QString& fileName)
{
	CDocument* doc = GetDocument();
	if (doc == nullptr) return false;

	CGLDocument* glDoc = dynamic_cast<CGLDocument*>(doc);
	if (glDoc && (glDoc->GetFileWriter() == nullptr))
	{
		on_actionSaveAs_triggered();
		return true;
	}

	// start log message
	ui->logPanel->AddText(QString("Saving file: %1 ...").arg(fileName));

	// save the document
	bool success = doc->SaveDocument(fileName.toStdString());

	// clear the command stack
	if (ui->m_settings.clearUndoOnSave)
	{
		CGLDocument* gldoc = dynamic_cast<CGLDocument*>(doc);
		if (gldoc) gldoc->ClearCommandStack();
	}

	ui->logPanel->AddText(success ? "SUCCESS\n" : "FAILED\n");

	if (success)
	{
		UpdateTab(doc);
		ui->addToRecentFiles(fileName);
		ui->m_project.AddFile(QDir::toNativeSeparators(fileName));
		ui->fileViewer->Update();
	}
	else
	{
		QString errStr = QString("Failed storing file to:\n%1").arg(fileName);
		QMessageBox::critical(this, "FEBio Studio", errStr);
	}

	return success;
}

void CMainWindow::SaveImage(QImage& image)
{
	const uchar* bits = image.bits();

	QStringList filters;
	filters << "Bitmap files (*.bmp)"
		<< "PNG files (*.png)"
		<< "JPEG files (*.jpg)";

	QFileDialog dlg(this, "Save Image");
	dlg.setDirectory(CurrentWorkingDirectory());
	dlg.setNameFilters(filters);
	dlg.setFileMode(QFileDialog::AnyFile);
	dlg.setAcceptMode(QFileDialog::AcceptSave);
	if (dlg.exec())
	{
		QString fileName = dlg.selectedFiles().first();
		int nfilter = filters.indexOf(dlg.selectedNameFilter());
		bool bret = false;
		switch (nfilter)
		{
		case 0: bret = image.save(fileName, "BMP"); break;
		case 1: bret = image.save(fileName, "PNG"); break;
		case 2: bret = image.save(fileName, "JPG"); break;
		}
		if (bret == false)
		{
			QMessageBox::critical(this, "FEBio Studio", "Failed saving image file.");
		}
	}
}

FileReader* CMainWindow::CreateFileReader(const QString& fileName)
{
	CModelDocument* doc = dynamic_cast<CModelDocument*>(GetDocument());
	if (doc == nullptr) return nullptr;

	// get the file extension
	QString ext = QFileInfo(fileName).suffix().toLower();
	std::string szext = ext.toStdString();

	// this is needed as the constructor argument for file reader classes. 
	FSProject& prj = doc->GetProject();

	FSFileImport* fileReader = FSCore::CreateClass<FSFileImport, FSProject>(CLASS_FILE_READER, szext.c_str(), &prj);
	if (fileReader && fileReader->Parameters())
	{
		CDlgEditObject dlg(fileReader, "Import " + ext, this);
		if (dlg.exec() == QDialog::Rejected)
		{
			delete fileReader;
			fileReader = nullptr;
		}
	}
	return fileReader;
}

//-----------------------------------------------------------------------------
void CMainWindow::OpenFEModel(const QString& fileName)
{
	m_fileQueue.clear();

	// create a new document
	CModelDocument* doc = new CModelDocument(this);
	doc->SetFileWriter(nullptr);

	// we need to set this document as the active document
	// NOTE: This might cause problems if the user modifies the currently open document
	//       while the file is reading. 
	CDocument::SetActiveDocument(doc);

	FSProject& prj = doc->GetProject();

	// create a file reader
	FileReader* reader = 0;
	QString ext = QFileInfo(fileName).suffix();
	if      (ext.compare("feb", Qt::CaseInsensitive) == 0) reader = new FEBioFileImport(prj);
	else if (ext.compare("n"  , Qt::CaseInsensitive) == 0) reader = new NIKE3DImport(prj);
	else if (ext.compare("dyn", Qt::CaseInsensitive) == 0) reader = new LSDYNAimport(prj);
	else if (ext.compare("key", Qt::CaseInsensitive) == 0) reader = new LSDYNAimport(prj);
	else if (ext.compare("inp", Qt::CaseInsensitive) == 0)
	{
		AbaqusImport* abaqusReader = new AbaqusImport(prj);

		CDlgEditObject dlg(abaqusReader, "Import Abaqus", this);
		if (dlg.exec() == 0)
		{
			return;
		}

		// when reading an Abaqus model, we process the physics
		abaqusReader->m_breadPhysics = true;
		reader = abaqusReader;
	}
	else
	{
		QMessageBox::critical(this, "Read File", QString("Cannot reade file\n%0").arg(fileName));
		return;
	}

	/*	// remove quotes from the filename
	char* ch = strchr((char*)szfile, '"');
	if (ch) szfile++;
	ch = strrchr((char*)szfile, '"');
	if (ch) *ch = 0;
	*/

	// start reading the file
	ReadFile(doc, fileName, reader, QueuedFile::NEW_DOCUMENT);
}

void CMainWindow::OpenFEBioFile(const QString& fileName)
{
	CXMLDocument* xml = new CXMLDocument(this);
	if (xml->ReadFromFile(fileName) == false)
	{
		QMessageBox::critical(this, "FEBio Studio", "Failed to open file:\n" + fileName);
		return;
	}

	xml->SetDocFilePath(fileName.toStdString());

	AddDocument(xml);
}

void CMainWindow::OpenTextFile(const QString& fileName)
{
	CTextDocument* txt = new CTextDocument(this);
	if (txt->ReadFromFile(fileName) == false)
	{
		QMessageBox::critical(this, "FEBio Studio", "Failed to open file:\n" + fileName);
		return;
	}
	txt->SetDocFilePath(fileName.toStdString());
	AddDocument(txt);
}

QString CMainWindow::GetExportGeometryFilename(QString& formatOption)
{
	QStringList filters;
	filters 
		<< "FEBio input files (*.feb)"
		<< "LSDYNA Keyword (*.k)"
		<< "STL file (*.stl)"
		<< "PLY file (*.ply)";

	QFileDialog dlg(this, "Save");
	dlg.setFileMode(QFileDialog::AnyFile);
	dlg.setDirectory(CurrentWorkingDirectory());
	dlg.setNameFilters(filters);
	dlg.setAcceptMode(QFileDialog::AcceptSave);
	if (dlg.exec() == 0) return QString();

	QStringList files = dlg.selectedFiles();
	QString fileName = files.first();
	if (fileName.isEmpty()) return QString();

	QString filter = dlg.selectedNameFilter();
	int nfilter = filters.indexOf(filter);
	switch (nfilter)
	{
	case 0: formatOption = "feb"; break;
	case 1: formatOption = "k"; break;
	case 2: formatOption = "stl"; break;
	case 3: formatOption = "ply"; break;
	default:
		assert(false);
		formatOption.clear();
	}
	return fileName;
}

void CMainWindow::OpenFEBioAppFile(const QString& fileName)
{
	FEBioAppDocument* feapp = new FEBioAppDocument(this);
	feapp->SetDocFilePath(fileName.toStdString());
	AddDocument(feapp);
}

void CMainWindow::ExportPostGeometry()
{
	CPostDocument* doc = GetPostDocument();
	if ((doc == nullptr) || (doc->IsValid() == false)) return;

	QStringList filters;
	filters << "FEBio files (*.feb)"
			<< "LSDYNA Keyword (*.k)"
			<< "STL file (*.stl)"
			<< "PLY file (*.ply)";
	//		<< "ASCII files (*.*)"
	//		<< "VRML files (*.wrl)"
	//		<< "BYU files(*.byu)"
	//		<< "NIKE3D files (*.n)"
	//		<< "VTK files (*.vtk)"
	//		<< "LSDYNA database (*.d3plot)";

	QFileDialog dlg(this, "Save");
	dlg.setFileMode(QFileDialog::AnyFile);
	dlg.setDirectory(CurrentWorkingDirectory());
	dlg.setNameFilters(filters);
	dlg.setAcceptMode(QFileDialog::AcceptSave);
	if (dlg.exec() == 0) return;

	QStringList files = dlg.selectedFiles();
	QString filter = dlg.selectedNameFilter();

	int nfilter = filters.indexOf(filter);

	QString fileName = files.first();

	if (fileName.isEmpty()) return;
	string sfilename = fileName.toStdString();
	const char* szfilename = sfilename.c_str();

	Post::FEPostModel& fem = *doc->GetFSModel();

	bool bret = false;
	QString error("(unknown)");
	switch (nfilter)
	{
	case 0:
	{
		Post::FEFEBioExport4 fr;
		bret = fr.Save(fem, szfilename);
	}
	break;
	case 1:
	{
		Post::FELSDYNAExport w;
		CDlgEditObject dlg(&w, "Export LSDyna", this);
		if (dlg.exec())
		{
			bret = w.Save(fem, doc->GetActiveState(), szfilename);
		}
	}
	break;
	case 2:
	{
		// We need a dummy project
		FSProject prj;
		STLExport stl(prj);
		bret = stl.Write(szfilename, doc->GetPostObject());
	}
	break;
	case 3:
	{
		Post::PLYExport ply;
		// we need to get the current colormap
		Post::CGLModel* gm = doc->GetGLModel();
		Post::CGLColorMap* cmap = (gm ? gm->GetColorMap() : nullptr);
		if (cmap && cmap->IsActive()) ply.SetColorMap(cmap->GetColorMap()->ColorMap());
		bret = ply.Save(fem, szfilename);
	}
	break;
/*	case 4:
	{
	CDlgExportAscii dlg(this);
	if (dlg.exec() == QDialog::Accepted)
	{
	// decide which time steps to export
	int n0, n1;
	if (dlg.m_nstep == 0) n0 = n1 = doc->currentTime();
	else
	{
	n0 = 0;
	n1 = fem.GetStates() - 1;
	}

	// export the data
	Post::FEASCIIExport out;
	out.m_bcoords = dlg.m_bcoords;
	out.m_bedata = dlg.m_bedata;
	out.m_belem = dlg.m_belem;
	out.m_bface = dlg.m_bface;
	out.m_bfnormals = dlg.m_bfnormals;
	out.m_bndata = dlg.m_bndata;
	out.m_bselonly = dlg.m_bsel;

	bret = out.Save(&fem, n0, n1, szfilename);
	}
	}
	break;
	case 5:
	{
	Post::VRMLExporter exporter;
	bret = exporter.Save(&fem, szfilename);
	}
	break;
	*/	
	/*	case 6:
	{
	bret = doc->ExportBYU(szfilename);
	}
	break;
	case 7:
	{
	Post::FENikeExport fr;
	bret = fr.Save(fem, szfilename);
	}
	break;
	case 8:
	{
	Post::FEVTKExport w;
	CDlgEditObject dlg(&w, "Export VTK", this);
	if (dlg.exec())
	{
	bret = w.Save(fem, szfilename);
	error = "Failed writing VTK file";
	}
	}
	break;
	case 9:
	{
	CDlgExportLSDYNAPlot dlg(&fem, this);
	if (dlg.exec())
	{
	Post::FELSDYNAPlotExport ls;
	bret = ls.Save(fem, szfilename, dlg.m_flag, dlg.m_code);
	error = "Failed writing LSDYNA database file";
	}
	}
	break;
	*/	
	default:
		assert(false);
		error = "Unknown file type";
		break;
	}

	if (bret == false)
	{
		QMessageBox b;
		b.setText(QString("Failed saving file.\nReason:%1").arg(error));
		b.setIcon(QMessageBox::Critical);
		b.exec();
	}
	else
	{
		QMessageBox::information(this, "FEBio Studio", "Success saving file!");
	}

	if (bret == false)
	{
		QMessageBox::critical(this, "FEBio Studio", "Failed exporting geometry.");
	}
}

void CMainWindow::ExportGeometry()
{
	CModelDocument* doc = dynamic_cast<CModelDocument*>(GetDocument());
	if (doc == nullptr) return;

	// supported file formats
	QStringList filters;
	filters << "PreView Object File (*.pvo)";
	filters << "LSDYNA keyword (*.k)";
	filters << "Abaqus files (*.inp)";
	filters << "HyperSurface files (*.surf)";
	filters << "BYU files (*.byu)";
	filters << "STL-ASCII files (*.stl)";
	filters << "ViewPoint files (*.*)";
	filters << "Mesh files (*.mesh)";
	filters << "TetGen files (*.ele)";
	filters << "VTK files (*.vtk)";
	filters << "GLMesh files (*.msh)";
    filters << "Fluent files (*.msh)";

	// default extensions
	const char* szext[] = {
		".pvo",
		".k",
		".inp",
		".surf",
		".byu",
		".stl",
		".txt",
		".mesh",
		".ele",
		".vtk",
		".msh"
	};

	// file name
	std::string sfile = GetDocument()->GetDocFilePath();

	// get rid of the extension
	size_t ext = sfile.rfind(".");
	if (ext != std::string::npos) sfile.erase(ext);

	// present file save dialog
	QFileDialog dlg(this);
	dlg.setFileMode(QFileDialog::AnyFile);
	dlg.setAcceptMode(QFileDialog::AcceptSave);
	dlg.setDirectory(CurrentWorkingDirectory());
	dlg.setNameFilters(filters);
	dlg.selectFile(QString(sfile.c_str()));
	if (dlg.exec())
	{
		// get the file name
		QStringList files = dlg.selectedFiles();
		QString fileName = files.at(0);
		sfile = fileName.toStdString();

		// get the filter
		QString flt = dlg.selectedNameFilter();
		int nflt = filters.indexOf(flt);

		// make sure the file has an extension
		size_t epos = sfile.rfind(".");
		if (epos == std::string::npos) sfile.append(szext[nflt]);

		// get the zero-terminated string
		const char* szfile = sfile.c_str();

		// get the project
		FSProject& fem = doc->GetProject();

		AddLogEntry(QString("Writing file %1 ... ").arg(fileName));

		// export file based on selected filter
		switch (nflt)
		{
		case 0: // PreView Object files
		{
			PRVObjectExport writer(fem);
			if (!writer.Write(szfile))
				QMessageBox::critical(this, "FEBio Studio", QString("Couldn't save project to PreView Object file."));
		}
		break;
		case 1: // LSDYNA keyword
		{
			LSDYNAexport writer(fem);
			CDlgEditObject dlg(&writer, "Export LSDYNA", this);
			if (dlg.exec())
			{
				if (!writer.Write(szfile))
				{
					QString errMessage = QString::fromStdString(writer.GetErrorMessage());
					QString msg = QString("Couldn't save model to LSDYNA keyword file:\n%1").arg(errMessage);
					QMessageBox::critical(this, "FEBio Studio", msg);
				}
			}
		}
		break;
		case 2:
		{
			AbaqusExport writer(fem);
			stringstream ss;
			ss << "Written by FEBio Studio " << FBS_VERSION << "." << FBS_SUBVERSION << "." << FBS_SUBSUBVERSION;
			writer.SetHeading(ss.str());
			if (!writer.Write(szfile))
				QMessageBox::critical(this, "FEBio Studio", QString("Couldn't save model to Abaqus file."));
		}
		break;
		case 3:
		{
			HypersurfaceExport writer(fem);
			if (!writer.Write(szfile))
				QMessageBox::critical(this, "FEBio Studio", QString("Couldn't save model to surf file."));
		}
		break;
		case 4: // BYU files
		{
			BYUExport writer(fem);
			if (!writer.Write(szfile))
				QMessageBox::critical(this, "FEBio Studio", QString("Couldn't save model to byu file."));
		}
		break;
		case 5: // STL files
		{
			STLExport writer(fem);
			if (!writer.Write(szfile))
				QMessageBox::critical(this, "FEBio Studio", QString("Couldn't save model to STL file:\n%1").arg(QString::fromStdString(writer.GetErrorMessage())));
		}
		break;
		case 6: // ViewPoint files
		{
			ViewpointExport writer(fem);
			if (!writer.Write(szfile))
				QMessageBox::critical(this, "FEBio Studio", QString("Couldn't save project to viewpoint file."));
		}
		break;
		case 7:
		{
			MeshExport writer(fem);
			if (!writer.Write(szfile))
				QMessageBox::critical(this, "FEBio Studio", QString("Couldn't save project to Mesh file."));
		}
		break;
		case 8:
		{
			TetGenExport writer(fem);
			if (!writer.Write(szfile))
				QMessageBox::critical(this, "FEBio Studio", QString("Couldn't save project to TetGen file."));
		}
		break;
		case 9: // VTK files
		{
			VTKExport writer(fem);
			CDlgEditObject dlg(&writer, "Export VTK", this);
			if (dlg.exec())
			{
				if (!writer.Write(szfile))
					QMessageBox::critical(this, "FEBio Studio", QString("Couldn't save project to vtk file."));
			}
		}
		break;
		case 10:
		{
			GMeshExport writer(fem);
			if (!writer.Write(szfile))
				QMessageBox::critical(this, "FEBio Studio", QString("Couldn't save model to GLMesh file."));
		}
		break;
        case 11:
        {
            FluentExport writer(fem);
            if (!writer.Write(szfile))
                QMessageBox::critical(this, "FEBio Studio", QString("Couldn't save model to Fluent file."));
            }
        break;
		default:
			QMessageBox::critical(this, "FEBio Studio", "Don't know how to save this file.");
		}
		AddLogEntry(QString("success!\n"));
	}
}

//-----------------------------------------------------------------------------
void CMainWindow::on_recentFiles_triggered(QAction* action)
{
	QString fileName = action->text();
	OpenFile(fileName);
}

//-----------------------------------------------------------------------------
void CMainWindow::on_recentProjects_triggered(QAction* action)
{
	QString fileName = action->text();
	OpenFile(fileName);
}

//-----------------------------------------------------------------------------
void CMainWindow::on_recentFEFiles_triggered(QAction* action)
{
	QString fileName = action->text();
	OpenFEModel(fileName);
}

//-----------------------------------------------------------------------------
void CMainWindow::on_recentGeomFiles_triggered(QAction* action)
{
	QString fileName = action->text();
	ImportFiles(QStringList(fileName));
}

//-----------------------------------------------------------------------------
void CMainWindow::SavePostDoc()
{
	CPostDocument* doc = GetPostDocument();
	if ((doc == nullptr) || (doc->IsValid() == false)) return;

	string fileName = doc->GetDocTitle();
	size_t n = fileName.rfind('.');
	if (n != string::npos) fileName.erase(n);

	QStringList filters;
	filters << "FEBio Studio Post Session (*.fsps)"
		<< "FEBio xplt files (*.xplt)"
		<< "ASCII files (*.*)"
		<< "VRML files (*.wrl)"
		<< "LSDYNA Keyword (*.k)"
		<< "BYU files(*.byu)"
		<< "NIKE3D files (*.n)"
		<< "VTK files (*.vtk)"
		<< "LSDYNA database (*.d3plot)"
		<< "Abaqus files (*.inp)";

	QFileDialog dlg(this, "Save");
	dlg.setDirectory(CurrentWorkingDirectory());
	dlg.setFileMode(QFileDialog::AnyFile);
	dlg.setNameFilters(filters);
	dlg.setAcceptMode(QFileDialog::AcceptSave);
	dlg.selectFile(QString::fromStdString(fileName));
	if (dlg.exec())
	{
		QStringList files = dlg.selectedFiles();
		QString filter = dlg.selectedNameFilter();

		int nfilter = filters.indexOf(filter);

		QString fileName = files.first();
		if (fileName.isEmpty()) return;
		string sfilename = fileName.toStdString();
		const char* szfilename = sfilename.c_str();

		Post::FEPostModel& fem = *doc->GetFSModel();

		bool bret = false;
		QString error("(unknown)");
		switch (nfilter)
		{
		case 0:
		{
			bret = doc->SavePostSession(fileName.toStdString());

			if (bret)
			{
				ui->addToRecentFiles(fileName);
				ui->m_project.AddFile(QDir::toNativeSeparators(fileName));
				ui->fileViewer->Update();
			}
		}
		break;
		case 1:
		{
			CDlgExportXPLT dlg(this);
			if (dlg.exec() == QDialog::Accepted)
			{
				Post::xpltFileExport ex;
				ex.SetCompression(dlg.m_bcompress);
				bret = ex.Save(fem, szfilename);
				error = ex.GetErrorMessage();
			}
		}
		break;
		case 2:
		{
			Post::FEASCIIExport out;
			CDlgEditObject dlg(&out, "Export ASCII", this);
			if (dlg.exec() == QDialog::Accepted)
			{
				// decide which time steps to export
				int n0, n1;
				if (out.m_alltimes == 0) n0 = n1 = doc->GetActiveState();
				else
				{
					n0 = 0;
					n1 = fem.GetStates() - 1;
				}

				bret = out.Save(&fem, n0, n1, szfilename);
			}
		}
		break;
		case 3:
		{
			Post::VRMLExporter exporter;
			bret = exporter.Save(&fem, szfilename);
		}
		break;
		case 4:
		{
			Post::FELSDYNAExport w;
			CDlgEditObject dlg(&w, "Export LSDyna", this);
			if (dlg.exec())
			{
				bret = w.Save(fem, doc->GetActiveState(), szfilename);
			}
		}
		break;
		case 5:
		{
			Post::BYUExport exporter;
			bret = exporter.Save(fem, szfilename);
		}
		break;
		case 6:
		{
			Post::FENikeExport fr;
			bret = fr.Save(fem, szfilename);
		}
		break;
		case 7:
		{
			Post::FEVTKExport w;
			CDlgEditObject dlg(&w, "Export VTK", this);
			if (dlg.exec())
			{
				bret = w.Save(fem, szfilename);
				error = "Failed writing VTK file";
			}
		}
		break;
		case 8:
		{
			CDlgExportLSDYNAPlot dlg(&fem, this);
			if (dlg.exec())
			{
				Post::FELSDYNAPlotExport ls;
				bret = ls.Save(fem, szfilename, dlg.m_flag, dlg.m_code);
				error = "Failed writing LSDYNA database file";
			}
		}
		break;
		case 9:
		{
			Post::AbaqusExport w;
			stringstream ss;
			ss << "Written by FEBio Studio " << FBS_VERSION << "." << FBS_SUBVERSION << "." << FBS_SUBSUBVERSION;
			w.SetHeading(ss.str());
			bret = w.Save(fem, doc->GetActiveState(), szfilename);
			error = "Failed writing Abaqus file.";
		}
		break;
		default:
			assert(false);
			error = "Unknown file type";
			break;
		}

		if (bret == false)
		{
			QMessageBox b;
			b.setText(QString("Failed saving file.\nReason:%1").arg(error));
			b.setIcon(QMessageBox::Critical);
			b.exec();
		}
		else
		{
			QMessageBox::information(this, "Save", "Success saving file!");
		}
	}
}

//-----------------------------------------------------------------------------
QString CMainWindow::CurrentWorkingDirectory()
{
	QString path = ui->m_currentPath;
	if (ui->m_project.GetProjectFileName().isEmpty() == false)
	{
		QFileInfo fi(ui->m_project.GetProjectFileName());
		path = fi.absolutePath();
	}
	else
	{
		CDocument* doc = GetDocument();
		if (doc)
		{
			string docfile = doc->GetDocFilePath();
			if (docfile.empty() == false)
			{
				QFileInfo fi(QString::fromStdString(docfile));
				path = fi.absolutePath();
			}
		}
	}

	return path;
}

QString CMainWindow::GetSaveModelFilename(QString currentPath, QString fileName)
{
	QFileDialog dlg;
	dlg.setDirectory(currentPath);
	dlg.setFileMode(QFileDialog::AnyFile);
	dlg.setNameFilter("FEBio Studio Model (*.fs2)");
	dlg.setDefaultSuffix("fs2");
	dlg.selectFile(fileName);
	dlg.setAcceptMode(QFileDialog::AcceptSave);
	fileName.clear();
	if (dlg.exec())
	{
		QStringList fileNames = dlg.selectedFiles();
		if (fileNames.empty() == false)
		{
			fileName = QDir::toNativeSeparators(fileNames[0]);
		}
	}
	return fileName;
}

//-----------------------------------------------------------------------------
void CMainWindow::on_actionSaveAs_triggered()
{
	CModelDocument* doc = GetModelDocument();
	if (doc == nullptr)
	{
		CPostDocument* postDoc = GetPostDocument();
		if (postDoc)
		{
			SavePostDoc();
		}

        CXMLDocument* xmlDoc = dynamic_cast<CXMLDocument*>(GetDocument());
        if(xmlDoc)
        {
            QFileDialog dlg;
            dlg.setDirectory(CurrentWorkingDirectory());
            dlg.setFileMode(QFileDialog::AnyFile);
            dlg.setNameFilter("FEBio Input files (*.feb)");
            dlg.setDefaultSuffix("feb");
            dlg.selectFile(QString::fromStdString(xmlDoc->GetDocTitle()));
            dlg.setAcceptMode(QFileDialog::AcceptSave);
            if (dlg.exec())
            {
                QStringList fileNames = dlg.selectedFiles();
                SaveDocument(QDir::toNativeSeparators(fileNames[0]));
            }
        }
		return;
	}

	string fileName = doc->GetDocTitle();
	QString currentPath = CurrentWorkingDirectory();
	if (ui->m_project.GetProjectFileName().isEmpty() == false)
	{
		QFileInfo fi(ui->m_project.GetProjectFileName());
		currentPath = fi.absolutePath();
	}
	else
	{
		string docfile = doc->GetDocFilePath();
		if (docfile.empty() == false)
		{
			QFileInfo fi(QString::fromStdString(docfile));
			currentPath = fi.absolutePath();

			size_t n = fileName.rfind('.');
			if (n != string::npos)
			{
				string ext = fileName.substr(n);
				if ((ext == ".fsm") || (ext == ".feb"))
				{
					fileName.replace(n, 4, ".fs2");
				}
			}
		}
	}

	QString filename = GetSaveModelFilename(currentPath, QString::fromStdString(fileName));
	if (!filename.isEmpty())
	{
		// clear the jobs
		doc->DeleteAllJobs();
		doc->SetFileWriter(new CModelFileWriter(doc));
		SaveDocument(filename);
		UpdateModel();
	}
}

void CMainWindow::on_actionSaveAll_triggered()
{
	int docs = m_DocManager->Documents();
	int fails = 0;
	for (int i = 0; i < docs; ++i)
	{
		CDocument* doc = m_DocManager->GetDocument(i);
		if (doc->IsModified())
		{
			if (doc->SaveDocument() == false) fails++;
			else UpdateTab(doc);
		}
	}

	if (fails > 0)
	{
		QMessageBox::critical(this, "ERROR", "Not all files could be saved.");
	}
}

void CMainWindow::on_actionCloseAll_triggered()
{
	// see if any files are not save
	int unsaved = 0;
	int docs = m_DocManager->Documents();
	for (int i = 0; i < docs; ++i)
	{
		CDocument* doc = m_DocManager->GetDocument(i);
		if (doc->IsModified())
		{
			unsaved++;
		}
	}

	if (unsaved > 0)
	{
		if (QMessageBox::question(this, "Close All", "There are modified files that have not been saved.\nAre you sure you want to close all files?") == QMessageBox::No)
		{
			return;
		}
	}

	while (m_DocManager->Documents()) CloseView(0, true);
}

void CMainWindow::on_actionSnapShot_triggered()
{
	QImage img = GetGLView()->CaptureScreen();
	ShowImageViewer(img);
}

class CRayTracerThread : public CustomThread
{
public:
	CRayTracerThread(GLScene* scene, GLContext rc, QImage* img, RayTracer* rayTracer) : m_img(img), m_scene(scene), m_rc(rc) 
	{
		m_rayTracer = rayTracer;
	}

	void run() Q_DECL_OVERRIDE
	{
	
		vec3f lp = m_rc.m_settings.m_light; lp.Normalize();

		m_rayTracer->start();
		m_rayTracer->setLightPosition(0, lp);
		m_scene->Render(*m_rayTracer, m_rc);
		m_rayTracer->finish();

		RayTraceSurface& trg = m_rayTracer->surface();
		int W = m_img->width();
		int H = m_img->height();

		for (size_t j=0; j<H; ++j)
			for (size_t i = 0; i < W; ++i)
			{
				GLColor c = trg.colorValue(i, j);
				QRgb rgb = qRgb(c.r, c.g, c.b);
				m_img->setPixel((int)i, (int)j, rgb);
			}
		emit resultReady(true);
	}

public:
	bool hasProgress() override { return (m_rayTracer ? m_rayTracer->hasProgress() : 0.); }

	double progress() override { 
		return (m_rayTracer ? m_rayTracer->progress() : 0.);
	}

	const char* currentTask() override 
	{ 
		if (hasProgress()) return "Rendering ...";
		else return "Processing scene ..."; 
	}

	void stop() override { if (m_rayTracer) m_rayTracer->cancel(); }

private:
	QImage* m_img = nullptr;
	GLScene* m_scene = nullptr;
	GLContext m_rc;
	RayTracer* m_rayTracer = nullptr;
};

void CMainWindow::on_actionRayTrace_triggered()
{
	CGLDocument* doc = GetGLDocument();
	if (doc == nullptr) return;

	GLScene* scene = doc->GetScene();
	if (scene == nullptr) return;

	int W = GetGLView()->width();
	int H = GetGLView()->height();

	RayTracer* rayTracer = new RayTracer;
	rayTracer->setWidth(W);
	rayTracer->setHeight(H);

	CDlgEditObject dlg(rayTracer, "RayTracer Settings", this);
	if (dlg.exec())
	{
		W = rayTracer->width();
		H = rayTracer->height();

		GLContext rc;
		rc.m_x = 0;
		rc.m_y = 0;
		rc.m_w = W;
		rc.m_h = H;
		rc.m_settings = GetGLView()->GetViewSettings();
		rc.m_cam = &scene->GetCamera();
		QImage img(W, H, QImage::Format_RGB32);

		CGView& view = scene->GetView();
		rayTracer->setupProjection(view.m_fov, view.m_fnear);
		rayTracer->setBackgroundColor(rc.m_settings.m_col1);

		CRayTracerThread* render_thread = new CRayTracerThread(scene, rc, &img, rayTracer);
		CDlgStartThread dlg2(this, render_thread);
		dlg2.setTask("Rendering scene ...");
		if (dlg2.exec())
		{
			ShowImageViewer(img);
		}
		delete rayTracer;
	}
}

void CMainWindow::on_actionSaveProject_triggered()
{
	QString prjPath = ui->m_project.GetProjectPath();
	QString fileName = QFileDialog::getSaveFileName(this, "Save Project As", prjPath, QString("FEBioStudio Projects (*.fsp)"));
	if (fileName.isEmpty() == false)
	{
		fileName = QDir::toNativeSeparators(fileName);
		bool b = ui->m_project.Save(fileName);
		if (b == false)
		{
			QMessageBox::critical(this, "ERROR", "Failed saving the project file.");
		}
		else ui->addToRecentProjects(fileName);
		ui->fileViewer->Update();
		UpdateTitle();
	}
}

QString CMainWindow::GetExportFEModelFilename(QString& formatOption)
{
	// supported file formats
	QStringList filters;
	filters << "FEBio files (*.feb)";
	filters << "NIKE3D files (*.n)";

	QFileDialog dlg(this);
	dlg.setFileMode(QFileDialog::AnyFile);
	dlg.setAcceptMode(QFileDialog::AcceptSave);
	dlg.setNameFilters(filters);
	if (dlg.exec())
	{
		QStringList files = dlg.selectedFiles();
		QString fileName = QDir::toNativeSeparators(files.at(0));

		// get the filter
		QString flt = dlg.selectedNameFilter();
		int nflt = filters.indexOf(flt);
		switch (nflt)
		{
		case 0: formatOption = "feb"; break;
		case 1: formatOption = "n"; break;
		default:
			assert(false);
			formatOption.clear();
			break;
		}

		return fileName;
	}
	return QString();
}

void CMainWindow::on_actionExportFEModel_triggered()
{
	CModelDocument* doc = dynamic_cast<CModelDocument*>(GetDocument());
	if (doc == nullptr) return;

	// supported file formats
	QStringList filters;
	filters << "FEBio files (*.feb)";
	filters << "NIKE3D files (*.n)";

	// default extensions
	const char* szext[] = {
		".feb",
		".n",
	};

	QString path = CurrentWorkingDirectory();
	QString fileName = QString::fromStdString(GetDocument()->GetDocFilePath());

	if (fileName.isEmpty() == false)
	{
		QFileInfo fi(fileName);
		path = fi.absolutePath();
		fileName = fi.baseName() + QString(".feb");
	}

	// present file save dialog
	QFileDialog dlg(this);
	dlg.setFileMode(QFileDialog::AnyFile);
	dlg.setAcceptMode(QFileDialog::AcceptSave);
	dlg.setDirectory(path);
	dlg.setNameFilters(filters);
	dlg.selectFile(fileName);
	if (dlg.exec())
	{
		// get the file name
		QStringList files = dlg.selectedFiles();
		QString fileName = files.at(0);
		std::string sfile = QDir::toNativeSeparators(fileName).toStdString();

		// get the filter
		QString flt = dlg.selectedNameFilter();
		int nflt = filters.indexOf(flt);

		// make sure the file has an extension
		size_t epos = sfile.rfind(".");
		if (epos == std::string::npos) sfile.append(szext[nflt]);

		// get the zero-terminated string
		const char* szfile = sfile.c_str();

		// get the project
		FSProject& fem = doc->GetProject();

		// pass the units to the model project
		fem.SetUnits(doc->GetUnitSystem());

		AddLogEntry(QString("Writing file %1 ... ").arg(fileName));

		// export file based on selected filter
		bool bsuccess = true;
		QString errMsg = "(unknown)";
		switch (nflt)
		{
		case 0: // FEBio files
		{
			CDlgExportFEBio dlg(this);
			if (dlg.exec())
			{
				// Do a model check
				if (DoModelCheck(doc) == false)
				{
					AddLogEntry(QString("cancelled\n"));
					return;
				}

				int nformat = dlg.FEBioFormat();
				try {
					if (nformat == 0x0400)
					{
						// write version 4.0
						FEBioExport4 writer(fem);
						writer.SetPlotfileCompressionFlag(dlg.m_compress);
						writer.SetExportSelectionsFlag(dlg.m_bexportSelections);
						writer.SetWriteNotesFlag(dlg.m_writeNotes);
						writer.SetMixedMeshFlag(dlg.m_allowHybrids);
						writer.SetSectionFlags(dlg.m_nsection);
						bsuccess = writer.Write(szfile);
						if (bsuccess == false) errMsg = QString::fromStdString(writer.GetErrorMessage());
					}
					else if (nformat == 0x0300)
					{
						// write version 3.0
						FEBioExport3 writer(fem);
						writer.SetPlotfileCompressionFlag(dlg.m_compress);
						writer.SetExportSelectionsFlag(dlg.m_bexportSelections);
						writer.SetWriteNotesFlag(dlg.m_writeNotes);
						writer.SetSectionFlags(dlg.m_nsection);
						bsuccess = writer.Write(szfile);
						if (bsuccess == false) errMsg = QString::fromStdString(writer.GetErrorMessage());
					}
					else if (nformat == 0x0205)
					{
						// write version 2.5
						FEBioExport25 writer(fem);
						writer.SetPlotfileCompressionFlag(dlg.m_compress);
						writer.SetExportSelectionsFlag(dlg.m_bexportSelections);
						writer.SetWriteNotesFlag(dlg.m_writeNotes);
						writer.SetSectionFlags(dlg.m_nsection);
						bsuccess = writer.Write(szfile);
						if (bsuccess == false) errMsg = QString::fromStdString(writer.GetErrorMessage());
					}
					else if (nformat == 0x0200)
					{
						// Write version 2.0
						FEBioExport2 writer(fem);
						writer.SetPlotfileCompressionFlag(dlg.m_compress);
						writer.SetSectionFlags(dlg.m_nsection);
						bsuccess = writer.Write(szfile);
						if (bsuccess == false) errMsg = QString::fromStdString(writer.GetErrorMessage());
					}
					else if (nformat == 0x0102)
					{
						// Write version 1.x
						FEBioExport12 writer(fem);
						writer.SetSectionFlags(dlg.m_nsection);
						bsuccess = writer.Write(szfile);
						if (bsuccess == false) errMsg = QString::fromStdString(writer.GetErrorMessage());
					}
					else
					{
						assert(false);
					}
				}
				catch (...)
				{
					bsuccess = false;
					errMsg = QString("An exception was deteced.\nFailed writing FEBio file.");
				}
			}
		}
		break;
		case 1: // NIKE3D files
		{
			NIKE3DExport writer(fem);
			bsuccess = writer.Write(szfile);
			if (bsuccess == false) errMsg = QString::fromStdString(writer.GetErrorMessage());
		}
		break;
		default:
			QMessageBox::critical(this, "FEBio Studio", "Don't know how to save this file.");
			AddLogEntry(QString("failed!\n"));
			return;
		}
		if (bsuccess)
			AddLogEntry(QString("success!\n"));
		else
		{
			AddLogEntry(QString("failed!\n"));
			QMessageBox::critical(this, "FEBio Studio", QString("Couldn't save project to FEBio file: \n%1").arg(errMsg));
		}
	}
}

void CMainWindow::on_actionImportGeometry_triggered()
{
	CModelDocument* doc = dynamic_cast<CModelDocument*>(GetDocument());
	CPostDocument* postDoc = GetPostDocument();
	if (doc)
	{
		// file filters
		QStringList filters;
		filters << "All files (*)";
		filters << "PreView Object File (*.pvo)";
		filters << "FEBio (*.feb)";
		filters << "ABAQUS (*.inp)";
		filters << "ANSYS (*.cdb)";
		filters << "LSDYNA Keyword (*.k *.dyn)";
		filters << "IDEAS Universal (*.unv)";
		filters << "NASTRAN (*.nas)";
		filters << "DXF (*.dxf)";
		filters << "STL (*.stl)";
		filters << "HyperMesh ASCII (*.hmascii)";
		filters << "HyperSurface ASCII (*.surf)";
		filters << "GMsh (*.msh)";
		filters << "BYU (*.byu)";
		filters << "Mesh (*.mesh)";
		filters << "TetGen (*.ele)";
		filters << "IGES (*.iges, *.igs)";
		filters << "VTK (*.vtk)";
		filters << "VTU (*.vtu)";
		filters << "RAW Image (*.raw)";
		filters << "COMSOL Mesh (*.mphtxt)";
		filters << "PLY (*.ply)";
		filters << "BREP files (*.brep *.brp)";
		filters << "STEP files (*.step *.stp)";

		// present the file selection dialog box
		QFileDialog dlg(this);
		dlg.setDirectory(CurrentWorkingDirectory());
		dlg.setFileMode(QFileDialog::ExistingFiles);
		dlg.setAcceptMode(QFileDialog::AcceptOpen);
		dlg.setNameFilters(filters);
		if (dlg.exec())
		{
			// store the current path
			QDir dir = dlg.directory();
//			SetCurrentFolder(dir.absolutePath());

			// get the file names
			QStringList files = dlg.selectedFiles();

			// import the file
			ImportFiles(files);
		}
	}
	else if (postDoc)
	{
		// file filters
		QStringList filters;
		filters << "VTK (*.vtk)";

		QFileDialog dlg(this);
		dlg.setDirectory(CurrentWorkingDirectory());
		dlg.setFileMode(QFileDialog::ExistingFile);
		dlg.setAcceptMode(QFileDialog::AcceptOpen);
		dlg.setNameFilters(filters);
		if (dlg.exec())
		{
			// store the current path
			QDir dir = dlg.directory();
//			SetCurrentFolder(dir.absolutePath());

			// get the file names
			QStringList files = dlg.selectedFiles();
			if (files.size() > 0)
			{
				QString fileName = files.at(0);

				std::string sfile = fileName.toStdString();

				// create a dummy post model
				Post::FEPostModel* dummyFem = new Post::FEPostModel;
				Post::VTKImport vtk(dummyFem);
				if (vtk.Load(sfile.c_str()))
				{
					if (postDoc->MergeFEModel(dummyFem) == false)
					{
						QMessageBox::critical(this, "FEBio Studio", QString("Failed merging model in file:\n%1").arg(fileName));
					}
				}
				else
				{
					QMessageBox::critical(this, "FEBio Studio", QString("Failed importing file:\n%1").arg(fileName));
				}
				delete dummyFem;
				Post::FEPostModel::SetInstance(postDoc->GetFSModel());
			}

			ui->postPanel->Update(true);
			RedrawGL();
		}
	}
	else
	{
		QMessageBox::critical(this, "Import Geometry", "Importing geometry requires an active model.\nPlease create a new model or open an existing model first.");
	}
}

void CMainWindow::on_actionImportRawImage_triggered()
{
	CGLDocument* doc = GetGLDocument();
    if(!doc)
    {
        QMessageBox::critical(this, "FEBio Studio", "You must have a model open in order to import an image.");
        return;
    }

	// present the file selection dialog box
	QFileDialog filedlg(this);
	filedlg.setDirectory(CurrentWorkingDirectory());
	filedlg.setFileMode(QFileDialog::ExistingFile);
	filedlg.setAcceptMode(QFileDialog::AcceptOpen);

	QStringList filters;
	filters << "RAW Files (*.raw)" << "All Files (*)";
	filedlg.setNameFilters(filters);

	if (filedlg.exec())
	{
		CDlgRAWImport dlg(this);
		if (dlg.exec())
		{
			BOX box(dlg.m_x0, dlg.m_y0, dlg.m_z0, dlg.m_x0 + dlg.m_w, dlg.m_y0 + dlg.m_h, dlg.m_z0 + dlg.m_d);

            // we pass the relative path to the image model
	        string relFile = FSDir::makeRelative(filedlg.selectedFiles()[0].toStdString(), "$(ProjectDir)");

			CImageModel* imageModel = new CImageModel(nullptr);
            imageModel->SetImageSource(new CRawImageSource(imageModel, relFile, dlg.m_type, dlg.m_nx, dlg.m_ny, dlg.m_nz, box, dlg.m_swapEndianness));

            if(!ImportImage(imageModel))
            {
                delete imageModel;
            }
		}
	}
}

void CMainWindow::on_actionImportDICOMImage_triggered()
{
    CGLDocument* doc = GetGLDocument();
    if(!doc)
    {
        QMessageBox::critical(this, "FEBio Studio", "You must have a model open in order to import an image.");
        return;
    }

	QFileDialog filedlg(this);
	filedlg.setDirectory(CurrentWorkingDirectory());
	filedlg.setFileMode(QFileDialog::ExistingFile);
	filedlg.setAcceptMode(QFileDialog::AcceptOpen);

	QStringList filters;
	filters << "DICOM Files (*.dcm *.dicom)" << "All Files (*)";
	filedlg.setNameFilters(filters);

	if (filedlg.exec())
	{
<<<<<<< HEAD
		ImportITKImage(filedlg.selectedFiles()[0], ImageFileType::DICOM);
	}
}

// void CMainWindow::on_actionImportTiffImage_triggered()
// {
//     CGLDocument* doc = GetGLDocument();
//     if(!doc)
//     {
//         QMessageBox::critical(this, "FEBio Studio", "You must have a model open in order to import an image.");
//         return;
//     }

// 	QFileDialog filedlg(this);
// 	filedlg.setFileMode(QFileDialog::ExistingFile);
// 	filedlg.setAcceptMode(QFileDialog::AcceptOpen);

// 	QStringList filters;
// 	filters << "Tiff Files (*.tif *.tiff)" << "All Files (*)";
// 	filedlg.setNameFilters(filters);

// 	if (filedlg.exec())
// 	{
// 		ImportITKImage(filedlg.selectedFiles()[0], ImageFileType::TIFF);
// 	}
// }

=======
		ProcessITKImage(filedlg.selectedFiles()[0], CITKImageSource::DICOM);
	}
}

>>>>>>> 9ad49957
void CMainWindow::on_actionImportTiffImage_triggered()
{
    CGLDocument* doc = GetGLDocument();
    if(!doc)
    {
        QMessageBox::critical(this, "FEBio Studio", "You must have a model open in order to import an image.");
        return;
    }

	QFileDialog filedlg(this);
	filedlg.setDirectory(CurrentWorkingDirectory());
	filedlg.setFileMode(QFileDialog::ExistingFile);
	filedlg.setAcceptMode(QFileDialog::AcceptOpen);

	QStringList filters;
	filters << "Tiff Files (*.tif *.tiff)" << "All Files (*)";
	filedlg.setNameFilters(filters);

	if (filedlg.exec())
	{
		std::string fileName = filedlg.selectedFiles()[0].toStdString();

		// we pass the relative path to the image model
		string relFile = FSDir::makeRelative(fileName, "$(ProjectDir)");

		CImageModel* imageModel = new CImageModel(nullptr);
		imageModel->SetImageSource(new CTiffImageSource(imageModel, relFile));
		if (!ImportImage(imageModel))
		{
			delete imageModel;
			return;
		}
	}
}

<<<<<<< HEAD
void CMainWindow::on_actionImportOMETiffImage_triggered()
{
    CGLDocument* doc = GetGLDocument();
    if(!doc)
    {
        QMessageBox::critical(this, "FEBio Studio", "You must have a model open in order to import an image.");
        return;
    }

	QFileDialog filedlg(this);
	filedlg.setDirectory(CurrentWorkingDirectory());
	filedlg.setFileMode(QFileDialog::ExistingFile);
	filedlg.setAcceptMode(QFileDialog::AcceptOpen);

	QStringList filters;
	filters << "OME Tiff XML Files (*.xml)";
	filedlg.setNameFilters(filters);

	if (filedlg.exec())
	{
		ImportITKImage(filedlg.selectedFiles()[0], ImageFileType::OMETIFF);
	}
}

=======
>>>>>>> 9ad49957
void CMainWindow::on_actionImportNrrdImage_triggered()
{
    CGLDocument* doc = GetGLDocument();
    if(!doc)
    {
        QMessageBox::critical(this, "FEBio Studio", "You must have a model open in order to import an image.");
        return;
    }

	QFileDialog filedlg(this);
	filedlg.setFileMode(QFileDialog::ExistingFile);
	filedlg.setAcceptMode(QFileDialog::AcceptOpen);

	QStringList filters;
	filters << "NRRD Files (*.nrrd *.nhdr )" << "All Files (*)";
	filedlg.setNameFilters(filters);

	if (filedlg.exec())
	{
<<<<<<< HEAD
		ImportITKImage(filedlg.selectedFiles()[0], ImageFileType::OTHER);
=======
		ProcessITKImage(filedlg.selectedFiles()[0], CITKImageSource::NRRD);
>>>>>>> 9ad49957
	}
}

void CMainWindow::on_actionImportImageOther_triggered()
{
    CGLDocument* doc = GetGLDocument();
    if(!doc)
    {
        QMessageBox::critical(this, "FEBio Studio", "You must have a model open in order to import an image.");
        return;
    }

	QFileDialog filedlg(this);
	filedlg.setDirectory(CurrentWorkingDirectory());
	filedlg.setFileMode(QFileDialog::ExistingFile);
	filedlg.setAcceptMode(QFileDialog::AcceptOpen);

	if (filedlg.exec())
	{
<<<<<<< HEAD
		ImportITKImage(filedlg.selectedFiles()[0], ImageFileType::OTHER);
=======
		ProcessITKImage(filedlg.selectedFiles()[0], CITKImageSource::OTHER);
>>>>>>> 9ad49957
	}
}

void CMainWindow::on_actionImportImageSequence_triggered()
{
    CGLDocument* doc = GetGLDocument();
    if(!doc)
    {
        QMessageBox::critical(this, "FEBio Studio", "You must have a model open in order to import an image.");
        return;
    }

	QFileDialog filedlg(this);
	filedlg.setDirectory(CurrentWorkingDirectory());
	filedlg.setFileMode(QFileDialog::ExistingFiles);
	filedlg.setAcceptMode(QFileDialog::AcceptOpen);

	if (filedlg.exec())
	{
        QStringList files = filedlg.selectedFiles();

        if(files.length() == 0) return;

        std::vector<std::string> stdFiles;
        for(auto filename : files)
        {
            // we pass the relative path to the image model
            stdFiles.push_back(FSDir::makeRelative(filename.toStdString(), "$(ProjectDir)"));
        }

        CGLDocument* doc = GetGLDocument();

        CImageModel* imageModel = new CImageModel(nullptr);
        imageModel->SetImageSource(new CITKSeriesImageSource(imageModel, stdFiles));
        if(!ImportImage(imageModel))
        {
            delete imageModel;
        }
    }
}

void CMainWindow::on_actionExportGeometry_triggered()
{
	CPostDocument* doc = GetPostDocument();
	if (doc) ExportPostGeometry();
	else ExportGeometry();
}

QString createFileName(const QString& fileName, const QString& dirName, const QString& ext)
{
	// extract the file title
	QString baseName = QFileInfo(fileName).baseName();

	// create the new name
	QString outName = dirName + "/" + baseName + "." + ext;

	return outName;
}

void CMainWindow::on_actionConvertFeb_triggered()
{
	CDlgConvertFEBio dlg(this);
	if (dlg.exec())
	{
		ShowLogPanel();
		CConvertFEBtoFEB batch(this);
		batch.SetOutputFormat(dlg.getOutputFormat());
		batch.SetFiles(dlg.getFileNames());
		batch.SetOutputFolder(dlg.getOutPath());
		batch.SetSectionFlags(dlg.m_nsection);
		batch.Start();
	}
}

void CMainWindow::on_actionConvertFeb2Fsm_triggered()
{
	QStringList fileNames = QFileDialog::getOpenFileNames(this, "Select Files", CurrentWorkingDirectory(), "FEBio files (*.feb)");
	if (fileNames.isEmpty() == false)
	{
		QString dir = QFileDialog::getExistingDirectory();
		if (dir.isEmpty() == false)
		{
			ShowLogPanel();
			CConvertFEBtoFSM f2f(this);
			f2f.SetFiles(fileNames);
			f2f.SetOutputFolder(dir);
			f2f.Start();
		}
	}
}

void CMainWindow::on_actionConvertFsm2Feb_triggered()
{
	CDlgConvertFEBio dlg(this);
	dlg.SetFileFilter(CDlgConvertFEBio::FSM_FILES);
	if (dlg.exec())
	{
		ShowLogPanel();
		CConvertFSMtoFEB f2f(this);
		f2f.SetFiles(dlg.getFileNames());
		f2f.SetOutputFolder(dlg.getOutPath());
		f2f.SetOutputFormat(dlg.getOutputFormat());
		f2f.SetSectionFlags(dlg.m_nsection);
		f2f.Start();
	}
}

void CMainWindow::on_actionConvertGeo_triggered()
{
	// file filters
	QStringList filters;
	filters << "All files (*)";
	filters << "PreView Object File (*.pvo)";
	filters << "ABAQUS (*.inp)";
	filters << "ANSYS (*.cdb)";
	filters << "LSDYNA Keyword (*.k)";
	filters << "IDEAS Universal (*.unv)";
	filters << "NASTRAN (*.nas)";
	filters << "DXF (*.dxf)";
	filters << "STL (*.stl)";
	filters << "HyperMesh ASCII (*.hmascii)";
	filters << "HyperSurface ASCII (*.surf)";
	filters << "GMsh (*.msh)";
	filters << "BYU (*.byu)";
	filters << "Mesh (*.mesh)";
	filters << "TetGen (*.ele)";
	filters << "IGES (*.iges)";
	filters << "VTK (*.vtk)";
	filters << "RAW Image (*.raw)";
	filters << "COMSOL Mesh (*.mphtxt)";
	filters << "PLY (*.ply)";

	// present the file selection dialog box
	QFileDialog dlg(this);
	dlg.setDirectory(CurrentWorkingDirectory());
	dlg.setFileMode(QFileDialog::ExistingFiles);
	dlg.setAcceptMode(QFileDialog::AcceptOpen);
	dlg.setNameFilters(filters);
	if (dlg.exec())
	{
		// get the file names
		QStringList fileNames = dlg.selectedFiles();

		// ask for an directory to output the converted files
		QString dir = QFileDialog::getExistingDirectory();
		if (dir.isEmpty() == false)
		{
			// select the output format
			CDlgBatchConvert dlg(this);
			if (dlg.exec())
			{
				// note that the format is an index into the options presented in
				// the dialog box.
				CConvertGeoFiles conv(this);
				conv.SetFiles(fileNames);
				conv.SetOutputFolder(dir);
				conv.SetOutputFormat(dlg.GetFileFormat());
				conv.Start();
			}
		}
	}
}

void CMainWindow::on_actionExit_triggered()
{
	QApplication::closeAllWindows();
}<|MERGE_RESOLUTION|>--- conflicted
+++ resolved
@@ -1767,40 +1767,10 @@
 
 	if (filedlg.exec())
 	{
-<<<<<<< HEAD
-		ImportITKImage(filedlg.selectedFiles()[0], ImageFileType::DICOM);
-	}
-}
-
-// void CMainWindow::on_actionImportTiffImage_triggered()
-// {
-//     CGLDocument* doc = GetGLDocument();
-//     if(!doc)
-//     {
-//         QMessageBox::critical(this, "FEBio Studio", "You must have a model open in order to import an image.");
-//         return;
-//     }
-
-// 	QFileDialog filedlg(this);
-// 	filedlg.setFileMode(QFileDialog::ExistingFile);
-// 	filedlg.setAcceptMode(QFileDialog::AcceptOpen);
-
-// 	QStringList filters;
-// 	filters << "Tiff Files (*.tif *.tiff)" << "All Files (*)";
-// 	filedlg.setNameFilters(filters);
-
-// 	if (filedlg.exec())
-// 	{
-// 		ImportITKImage(filedlg.selectedFiles()[0], ImageFileType::TIFF);
-// 	}
-// }
-
-=======
 		ProcessITKImage(filedlg.selectedFiles()[0], CITKImageSource::DICOM);
 	}
 }
 
->>>>>>> 9ad49957
 void CMainWindow::on_actionImportTiffImage_triggered()
 {
     CGLDocument* doc = GetGLDocument();
@@ -1836,8 +1806,7 @@
 	}
 }
 
-<<<<<<< HEAD
-void CMainWindow::on_actionImportOMETiffImage_triggered()
+void CMainWindow::on_actionImportNrrdImage_triggered()
 {
     CGLDocument* doc = GetGLDocument();
     if(!doc)
@@ -1847,23 +1816,20 @@
     }
 
 	QFileDialog filedlg(this);
-	filedlg.setDirectory(CurrentWorkingDirectory());
 	filedlg.setFileMode(QFileDialog::ExistingFile);
 	filedlg.setAcceptMode(QFileDialog::AcceptOpen);
 
 	QStringList filters;
-	filters << "OME Tiff XML Files (*.xml)";
+	filters << "NRRD Files (*.nrrd *.nhdr )" << "All Files (*)";
 	filedlg.setNameFilters(filters);
 
 	if (filedlg.exec())
 	{
-		ImportITKImage(filedlg.selectedFiles()[0], ImageFileType::OMETIFF);
-	}
-}
-
-=======
->>>>>>> 9ad49957
-void CMainWindow::on_actionImportNrrdImage_triggered()
+		ProcessITKImage(filedlg.selectedFiles()[0], CITKImageSource::NRRD);
+	}
+}
+
+void CMainWindow::on_actionImportImageOther_triggered()
 {
     CGLDocument* doc = GetGLDocument();
     if(!doc)
@@ -1873,44 +1839,13 @@
     }
 
 	QFileDialog filedlg(this);
-	filedlg.setFileMode(QFileDialog::ExistingFile);
-	filedlg.setAcceptMode(QFileDialog::AcceptOpen);
-
-	QStringList filters;
-	filters << "NRRD Files (*.nrrd *.nhdr )" << "All Files (*)";
-	filedlg.setNameFilters(filters);
-
-	if (filedlg.exec())
-	{
-<<<<<<< HEAD
-		ImportITKImage(filedlg.selectedFiles()[0], ImageFileType::OTHER);
-=======
-		ProcessITKImage(filedlg.selectedFiles()[0], CITKImageSource::NRRD);
->>>>>>> 9ad49957
-	}
-}
-
-void CMainWindow::on_actionImportImageOther_triggered()
-{
-    CGLDocument* doc = GetGLDocument();
-    if(!doc)
-    {
-        QMessageBox::critical(this, "FEBio Studio", "You must have a model open in order to import an image.");
-        return;
-    }
-
-	QFileDialog filedlg(this);
 	filedlg.setDirectory(CurrentWorkingDirectory());
 	filedlg.setFileMode(QFileDialog::ExistingFile);
 	filedlg.setAcceptMode(QFileDialog::AcceptOpen);
 
 	if (filedlg.exec())
 	{
-<<<<<<< HEAD
-		ImportITKImage(filedlg.selectedFiles()[0], ImageFileType::OTHER);
-=======
 		ProcessITKImage(filedlg.selectedFiles()[0], CITKImageSource::OTHER);
->>>>>>> 9ad49957
 	}
 }
 
