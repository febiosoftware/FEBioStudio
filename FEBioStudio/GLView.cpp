--- conflicted
+++ resolved
@@ -9172,24 +9172,17 @@
 	glMatrixMode(GL_MODELVIEW);
 }
 
-GLMesh* CGLView::BuildPlaneCut(FEModel& fem)
-{
-<<<<<<< HEAD
-	if (m_planeCut) delete m_planeCut;
-
-	CModelDocument* doc = m_pWnd->GetModelDocument();
-	if (doc == nullptr) return;
-
-	FSModel& fem = *doc->GetFSModel();
-
-	GModel& mdl = *doc->GetGModel();
-	if (mdl.Objects() == 0) return;
-=======
+GLMesh* CGLView::BuildPlaneCut(FSModel& fem)
+{
 	GModel& mdl = fem.GetModel();
 	VIEW_SETTINGS& vs = GetViewSettings();
 	GObject* poa = m_pWnd->GetActiveObject();
 	double vmin, vmax;
->>>>>>> 70253863
+
+	CModelDocument* doc = m_pWnd->GetModelDocument();
+	if (doc == nullptr) return nullptr;
+
+	if (mdl.Objects() == 0) return nullptr;
 
 	// set the plane normal
 	vec3d norm(m_plane[0], m_plane[1], m_plane[2]);
@@ -9204,7 +9197,7 @@
 		GObject* po = mdl.Object(i);
 		if (po->GetFEMesh())
 		{
-			FEMesh* mesh = po->GetFEMesh();
+			FSMesh* mesh = po->GetFEMesh();
 
 			vec3d ex[8];
 			int en[8];
@@ -9214,19 +9207,8 @@
 			Mesh_Data& data = mesh->GetMeshData();
 			if ((po == poa) && (vs.m_bcontour))
 			{
-<<<<<<< HEAD
-				FSMesh* mesh = po->GetFEMesh();
-				int NE = mesh->Elements();
-				for (int i = 0; i < NE; ++i)
-				{
-					FSElement& el = mesh->Element(i);
-					el.Show(); el.Unhide();
-				}
-				po->UpdateItemVisibility();
-=======
 				showContour = (vs.m_bcontour && data.IsValid());
 				if (showContour) { data.GetValueRange(vmin, vmax); m_colorMap.SetRange((float)vmin, (float)vmax); }
->>>>>>> 70253863
 			}
 
 			// repeat over all elements
@@ -9236,11 +9218,8 @@
 			int NE = mesh->Elements();
 			for (int i = 0; i < NE; ++i)
 			{
-<<<<<<< HEAD
-				FSMesh* mesh = po->GetFEMesh();
-=======
 				// render only when visible
-				FEElement& el = mesh->Element(i);
+				FSElement& el = mesh->Element(i);
 				GPart* pg = po->Part(el.m_gid);
 				if (el.IsVisible() && el.IsSolid() && (pg && pg->IsVisible()))
 				{
@@ -9259,7 +9238,6 @@
 							c = defaultColor;
 						}
 					}
->>>>>>> 70253863
 
 
 					const int* nt = nullptr;
@@ -9281,27 +9259,13 @@
 						assert(false);
 					}
 
-<<<<<<< HEAD
-				// repeat over all elements
-				GLColor defaultColor(200, 200, 200);
-				GLColor c(defaultColor);
-				int matId = -1;
-				int NE = mesh->Elements();
-				for (int i = 0; i < NE; ++i)
-				{
-					// render only when visible
-					FSElement& el = mesh->Element(i);
-					GPart* pg = po->Part(el.m_gid);
-					if (el.IsVisible() && el.IsSolid() && (pg && pg->IsVisible()))
-=======
-					// get the nodal values
-					for (int k = 0; k < 8; ++k)
->>>>>>> 70253863
-					{
-						FENode& node = mesh->Node(el.m_node[nt[k]]);
-						ex[k] = to_vec3f(mesh->LocalToGlobal(node.r));
-						en[k] = el.m_node[nt[k]];
-					}
+						// get the nodal values
+						for (int k = 0; k < 8; ++k)
+						{
+							FSNode& node = mesh->Node(el.m_node[nt[k]]);
+							ex[k] = mesh->LocalToGlobal(node.r);
+							en[k] = el.m_node[nt[k]];
+						}
 
 					if (showContour)
 					{
@@ -9314,10 +9278,10 @@
 						}
 					}
 
-					// calculate the case of the element
-					int ncase = 0;
-					for (int k = 0; k < 8; ++k)
-						if (norm * ex[k] >= ref) ncase |= (1 << k);
+						// calculate the case of the element
+						int ncase = 0;
+						for (int k = 0; k < 8; ++k)
+							if (norm*ex[k] > ref*0.999999) ncase |= (1 << k);
 
 					// loop over faces
 					int* pf = LUT[ncase];
@@ -9331,11 +9295,6 @@
 						float w1, w2, w;
 						for (int k = 0; k < 3; k++)
 						{
-<<<<<<< HEAD
-							FSNode& node = mesh->Node(el.m_node[nt[k]]);
-							ex[k] = mesh->LocalToGlobal(node.r);
-							en[k] = el.m_node[nt[k]];
-=======
 							int n1 = ET_HEX[pf[k]][0];
 							int n2 = ET_HEX[pf[k]][1];
 
@@ -9348,7 +9307,6 @@
 								w = 0.f;
 
 							r[k] = ex[n1] * (1 - w) + ex[n2] * w;
->>>>>>> 70253863
 						}
 
 						int nf = planeCut->Faces();
@@ -9359,19 +9317,7 @@
 							face.eid = i;
 						}
 
-<<<<<<< HEAD
-						// calculate the case of the element
-						int ncase = 0;
-						for (int k = 0; k < 8; ++k)
-							if (norm*ex[k] > ref*0.999999) ncase |= (1 << k);
-
-						// loop over faces
-						int* pf = LUT[ncase];
-						int ne = 0;
-						for (int l = 0; l < 5; l++)
-=======
 						if (showContour)
->>>>>>> 70253863
 						{
 							GLColor c;
 							for (int k = 0; k < 3; k++)
@@ -9458,7 +9404,7 @@
 	CModelDocument* doc = m_pWnd->GetModelDocument();
 	if (doc == nullptr) return;
 
-	FEModel& fem = *doc->GetFEModel();
+	FSModel& fem = *doc->GetFSModel();
 
 	GModel& mdl = *doc->GetGModel();
 	if (mdl.Objects() == 0) return;
@@ -9476,11 +9422,11 @@
 			GObject* po = mdl.Object(n);
 			if (po->GetFEMesh())
 			{
-				FEMesh* mesh = po->GetFEMesh();
+				FSMesh* mesh = po->GetFEMesh();
 				int NE = mesh->Elements();
 				for (int i = 0; i < NE; ++i)
 				{
-					FEElement& el = mesh->Element(i);
+					FSElement& el = mesh->Element(i);
 					el.Show(); el.Unhide();
 				}
 				po->UpdateItemVisibility();
