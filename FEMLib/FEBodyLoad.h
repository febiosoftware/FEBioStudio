#pragma once
#include "FELoad.h"

//=============================================================================
// Body loads
//=============================================================================
// Base class for all volumetric body loads
class FEBodyLoad : public FELoad
{
public:
	FEBodyLoad(int ntype, FEModel* ps, int nstep) : FELoad(ntype, ps, 0, nstep) { m_superClassID = FE_BODY_LOAD; }
};

//-----------------------------------------------------------------------------
// Constant Body Force (Obsolete)
class FEConstBodyForce : public FEBodyLoad
{
public:
	enum { FORCE_X, FORCE_Y, FORCE_Z };

	FELoadCurve* GetLoadCurve(int n);

	double GetLoad(int n);

	void SetLoad(int n, double v);

public:
	FEConstBodyForce(FEModel* ps, int nstep = 0);
};

//-----------------------------------------------------------------------------
// Non-constant Body Force (Obsolete)
class FENonConstBodyForce : public FEBodyLoad
{
public:
	enum { FORCE_X, FORCE_Y, FORCE_Z };

	FELoadCurve* GetLoadCurve(int n);

public:
	FENonConstBodyForce(FEModel* ps, int nstep = 0);
};

//-----------------------------------------------------------------------------
// Heat Source
class FEHeatSource : public FEBodyLoad
{
public:
	enum { LOAD };

public:
	FEHeatSource(FEModel* ps, int nstep = 0);

	FELoadCurve* GetLoadCurve() { return GetParamLC(LOAD); }

	double GetLoad() { return GetFloatValue(LOAD); }
	void SetLoad(double v) { SetFloatValue(LOAD, v); }
};

//-----------------------------------------------------------------------------
// SBM source (experimental feature)
class FESBMPointSource : public FEBodyLoad
{
public:
	enum { SBM, VALUE, POS_X, POS_Y, POS_Z };

public:
	FESBMPointSource(FEModel* ps, int nstep = 0);
};

//-----------------------------------------------------------------------------
// Centrifugal body force
class FECentrifugalBodyForce : public FEBodyLoad
{
public:
    enum { ANGSPD, ROT_AXIS, ROT_CNTR };
    
public:
    FECentrifugalBodyForce(FEModel* ps, int nstep = 0);
    
    FELoadCurve* GetLoadCurve() { return GetParamLC(ANGSPD); }
    
    double GetLoad() { return GetFloatValue(ANGSPD); }
    void SetLoad(double v) { SetFloatValue(ANGSPD, v); }
};

<<<<<<< HEAD
//-------------------------------------------------------------------------------
class FEBioBodyLoad : public FEBodyLoad
{
public:
	FEBioBodyLoad(FEModel* ps, int nstep = 0);
	void Save(OArchive& ar);
	void Load(IArchive& ar);
=======
//-----------------------------------------------------------------------------
// mass damping "load"
class FEMassDamping : public FEBodyLoad
{
public:
	enum { C };

public:
	FEMassDamping(FEModel* ps, int nstep = 0);

	FELoadCurve* GetLoadCurve() { return GetParamLC(C); }

	double GetLoad() { return GetFloatValue(C); }
	void SetLoad(double v) { SetFloatValue(C, v); }
>>>>>>> 35f9e97e
};
<|MERGE_RESOLUTION|>--- conflicted
+++ resolved
@@ -1,111 +1,109 @@
-#pragma once
-#include "FELoad.h"
-
-//=============================================================================
-// Body loads
-//=============================================================================
-// Base class for all volumetric body loads
-class FEBodyLoad : public FELoad
-{
-public:
-	FEBodyLoad(int ntype, FEModel* ps, int nstep) : FELoad(ntype, ps, 0, nstep) { m_superClassID = FE_BODY_LOAD; }
-};
-
-//-----------------------------------------------------------------------------
-// Constant Body Force (Obsolete)
-class FEConstBodyForce : public FEBodyLoad
-{
-public:
-	enum { FORCE_X, FORCE_Y, FORCE_Z };
-
-	FELoadCurve* GetLoadCurve(int n);
-
-	double GetLoad(int n);
-
-	void SetLoad(int n, double v);
-
-public:
-	FEConstBodyForce(FEModel* ps, int nstep = 0);
-};
-
-//-----------------------------------------------------------------------------
-// Non-constant Body Force (Obsolete)
-class FENonConstBodyForce : public FEBodyLoad
-{
-public:
-	enum { FORCE_X, FORCE_Y, FORCE_Z };
-
-	FELoadCurve* GetLoadCurve(int n);
-
-public:
-	FENonConstBodyForce(FEModel* ps, int nstep = 0);
-};
-
-//-----------------------------------------------------------------------------
-// Heat Source
-class FEHeatSource : public FEBodyLoad
-{
-public:
-	enum { LOAD };
-
-public:
-	FEHeatSource(FEModel* ps, int nstep = 0);
-
-	FELoadCurve* GetLoadCurve() { return GetParamLC(LOAD); }
-
-	double GetLoad() { return GetFloatValue(LOAD); }
-	void SetLoad(double v) { SetFloatValue(LOAD, v); }
-};
-
-//-----------------------------------------------------------------------------
-// SBM source (experimental feature)
-class FESBMPointSource : public FEBodyLoad
-{
-public:
-	enum { SBM, VALUE, POS_X, POS_Y, POS_Z };
-
-public:
-	FESBMPointSource(FEModel* ps, int nstep = 0);
-};
-
-//-----------------------------------------------------------------------------
-// Centrifugal body force
-class FECentrifugalBodyForce : public FEBodyLoad
-{
-public:
-    enum { ANGSPD, ROT_AXIS, ROT_CNTR };
-    
-public:
-    FECentrifugalBodyForce(FEModel* ps, int nstep = 0);
-    
-    FELoadCurve* GetLoadCurve() { return GetParamLC(ANGSPD); }
-    
-    double GetLoad() { return GetFloatValue(ANGSPD); }
-    void SetLoad(double v) { SetFloatValue(ANGSPD, v); }
-};
-
-<<<<<<< HEAD
-//-------------------------------------------------------------------------------
-class FEBioBodyLoad : public FEBodyLoad
-{
-public:
-	FEBioBodyLoad(FEModel* ps, int nstep = 0);
-	void Save(OArchive& ar);
-	void Load(IArchive& ar);
-=======
-//-----------------------------------------------------------------------------
-// mass damping "load"
-class FEMassDamping : public FEBodyLoad
-{
-public:
-	enum { C };
-
-public:
-	FEMassDamping(FEModel* ps, int nstep = 0);
-
-	FELoadCurve* GetLoadCurve() { return GetParamLC(C); }
-
-	double GetLoad() { return GetFloatValue(C); }
-	void SetLoad(double v) { SetFloatValue(C, v); }
->>>>>>> 35f9e97e
-};
+#pragma once
+#include "FELoad.h"
+
+//=============================================================================
+// Body loads
+//=============================================================================
+// Base class for all volumetric body loads
+class FEBodyLoad : public FELoad
+{
+public:
+	FEBodyLoad(int ntype, FEModel* ps, int nstep) : FELoad(ntype, ps, 0, nstep) { m_superClassID = FE_BODY_LOAD; }
+};
+
+//-----------------------------------------------------------------------------
+// Constant Body Force (Obsolete)
+class FEConstBodyForce : public FEBodyLoad
+{
+public:
+	enum { FORCE_X, FORCE_Y, FORCE_Z };
+
+	FELoadCurve* GetLoadCurve(int n);
+
+	double GetLoad(int n);
+
+	void SetLoad(int n, double v);
+
+public:
+	FEConstBodyForce(FEModel* ps, int nstep = 0);
+};
+
+//-----------------------------------------------------------------------------
+// Non-constant Body Force (Obsolete)
+class FENonConstBodyForce : public FEBodyLoad
+{
+public:
+	enum { FORCE_X, FORCE_Y, FORCE_Z };
+
+	FELoadCurve* GetLoadCurve(int n);
+
+public:
+	FENonConstBodyForce(FEModel* ps, int nstep = 0);
+};
+
+//-----------------------------------------------------------------------------
+// Heat Source
+class FEHeatSource : public FEBodyLoad
+{
+public:
+	enum { LOAD };
+
+public:
+	FEHeatSource(FEModel* ps, int nstep = 0);
+
+	FELoadCurve* GetLoadCurve() { return GetParamLC(LOAD); }
+
+	double GetLoad() { return GetFloatValue(LOAD); }
+	void SetLoad(double v) { SetFloatValue(LOAD, v); }
+};
+
+//-----------------------------------------------------------------------------
+// SBM source (experimental feature)
+class FESBMPointSource : public FEBodyLoad
+{
+public:
+	enum { SBM, VALUE, POS_X, POS_Y, POS_Z };
+
+public:
+	FESBMPointSource(FEModel* ps, int nstep = 0);
+};
+
+//-----------------------------------------------------------------------------
+// Centrifugal body force
+class FECentrifugalBodyForce : public FEBodyLoad
+{
+public:
+    enum { ANGSPD, ROT_AXIS, ROT_CNTR };
+    
+public:
+    FECentrifugalBodyForce(FEModel* ps, int nstep = 0);
+    
+    FELoadCurve* GetLoadCurve() { return GetParamLC(ANGSPD); }
+    
+    double GetLoad() { return GetFloatValue(ANGSPD); }
+    void SetLoad(double v) { SetFloatValue(ANGSPD, v); }
+};
+
+//-----------------------------------------------------------------------------
+// mass damping "load"
+class FEMassDamping : public FEBodyLoad
+{
+public:
+	enum { C };
+
+public:
+	FEMassDamping(FEModel* ps, int nstep = 0);
+
+	FELoadCurve* GetLoadCurve() { return GetParamLC(C); }
+
+	double GetLoad() { return GetFloatValue(C); }
+	void SetLoad(double v) { SetFloatValue(C, v); }
+};
+//-------------------------------------------------------------------------------
+class FEBioBodyLoad : public FEBodyLoad
+{
+public:
+	FEBioBodyLoad(FEModel* ps, int nstep = 0);
+	void Save(OArchive& ar);
+	void Load(IArchive& ar);
+};