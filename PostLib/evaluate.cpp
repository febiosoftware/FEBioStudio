/*This file is part of the FEBio Studio source code and is licensed under the MIT license
listed below.

See Copyright-FEBio-Studio.txt for details.

Copyright (c) 2021 University of Utah, The Trustees of Columbia University in
the City of New York, and others.

Permission is hereby granted, free of charge, to any person obtaining a copy
of this software and associated documentation files (the "Software"), to deal
in the Software without restriction, including without limitation the rights
to use, copy, modify, merge, publish, distribute, sublicense, and/or sell
copies of the Software, and to permit persons to whom the Software is
furnished to do so, subject to the following conditions:

The above copyright notice and this permission notice shall be included in all
copies or substantial portions of the Software.

THE SOFTWARE IS PROVIDED "AS IS", WITHOUT WARRANTY OF ANY KIND, EXPRESS OR
IMPLIED, INCLUDING BUT NOT LIMITED TO THE WARRANTIES OF MERCHANTABILITY,
FITNESS FOR A PARTICULAR PURPOSE AND NONINFRINGEMENT. IN NO EVENT SHALL THE
AUTHORS OR COPYRIGHT HOLDERS BE LIABLE FOR ANY CLAIM, DAMAGES OR OTHER
LIABILITY, WHETHER IN AN ACTION OF CONTRACT, TORT OR OTHERWISE, ARISING FROM,
OUT OF OR IN CONNECTION WITH THE SOFTWARE OR THE USE OR OTHER DEALINGS IN THE
SOFTWARE.*/

#include "FEPostModel.h"
#include "constants.h"
#include "FEMeshData_T.h"
#include <MeshLib/MeshMetrics.h>
#include <MeshLib/MeshTools.h>
using namespace Post;
using namespace std;

//-----------------------------------------------------------------------------
// extract a component from a vector
float component(const vec3f& v, int n)
{
	float g = 0.f;
	switch(n)
	{
	case 0: g = v.x; break;
	case 1: g = v.y; break;
	case 2: g = v.z; break;
	case 3: g = sqrt(v.x*v.x + v.y*v.y); break;
	case 4: g = sqrt(v.y*v.y + v.z*v.z); break;
	case 5: g = sqrt(v.x*v.x + v.z*v.z); break;
	case 6: g = sqrt(v.x*v.x + v.y*v.y + v.z*v.z); break;
	}
	return g;
}

float component2(const vec3f& v, int n)
{
	float g = 0.f;
	switch (n)
	{
	case 0: g = v.x; break;
	case 1: g = v.y; break;
	case 2: g = v.z; break;
	case 3: g = sqrt(v.x*v.x + v.y*v.y + v.z*v.z); break;
	}
	return g;
}


//-----------------------------------------------------------------------------
// extract a component from a Mat3d
float component(const mat3d& m, int n)
{
	float g = 0.f;
	switch (n)
	{
	case 0: g = (float) m(0,0); break;
	case 1: g = (float) m(0,1); break;
	case 2: g = (float) m(0,2); break;
	case 3: g = (float) m(1,0); break;
	case 4: g = (float) m(1,1); break;
	case 5: g = (float) m(1,2); break;
	case 6: g = (float) m(2,0); break;
	case 7: g = (float) m(2,1); break;
	case 8: g = (float) m(2,2); break;
	case 9:
	{
		g += m(0, 0) * m(0, 0) + m(0, 1) * m(0, 1) + m(0, 2) * m(0, 2);
		g += m(1, 0) * m(1, 0) + m(1, 1) * m(1, 1) + m(1, 2) * m(1, 2);
		g += m(2, 0) * m(2, 0) + m(2, 1) * m(2, 1) + m(2, 2) * m(2, 2);
		g = sqrt(g);
	}
	break;
	default:
		assert(false);
	}
	return g;
}

//-----------------------------------------------------------------------------
// extract a component from a Mat3d
float component(const mat3f& m, int n)
{
	float g = 0.f;
	switch (n)
	{
	case 0: g = m(0,0); break;
	case 1: g = m(0,1); break;
	case 2: g = m(0,2); break;
	case 3: g = m(1,0); break;
	case 4: g = m(1,1); break;
	case 5: g = m(1,2); break;
	case 6: g = m(2,0); break;
	case 7: g = m(2,1); break;
	case 8: g = m(2,2); break;
	case 9:
	{
		g += m(0, 0) * m(0, 0) + m(0, 1) * m(0, 1) + m(0, 2) * m(0, 2);
		g += m(1, 0) * m(1, 0) + m(1, 1) * m(1, 1) + m(1, 2) * m(1, 2);
		g += m(2, 0) * m(2, 0) + m(2, 1) * m(2, 1) + m(2, 2) * m(2, 2);
		g = sqrt(g);
	}
	break;
	default:
		assert(false);
	}
	return g;
}

//-----------------------------------------------------------------------------
// extract a component from a tensor
float component(const mat3fs& m, int n)
{
	float g = 0.f;
	switch (n)
	{
	case 0: g = m.x; break;
	case 1: g = m.y; break;
	case 2: g = m.z; break;
	case 3: g = m.xy; break;
	case 4: g = m.yz; break;
	case 5: g = m.xz; break;
	case 6: g = m.von_mises(); break;
	case 7: { float p[3]; m.Principals(p); g = p[0]; } break;
	case 8: { float p[3]; m.Principals(p); g = p[1]; } break;
	case 9: { float p[3]; m.Principals(p); g = p[2]; } break;
	case 10: { float p[3]; m.DeviatoricPrincipals(p); g = p[0]; } break;
	case 11: { float p[3]; m.DeviatoricPrincipals(p); g = p[1]; } break;
	case 12: { float p[3]; m.DeviatoricPrincipals(p); g = p[2]; } break;
	case 13: g = m.MaxShear(); break;
	case 14: g = m.norm(); break;
	case 15: g = m.tr(); break;
	case 16: g = m.x*m.y + m.x*m.z + m.y*m.z - pow(m.xy,2) - pow(m.xz,2) - pow(m.yz,2); break;
	case 17: g = m.det(); break;
	default:
		assert(false);
	}
	return g;
}

//-----------------------------------------------------------------------------
// extract a component from a tensor
float component(const mat3fd& m, int n)
{
	float g = 0.f;
	switch (n)
	{
	case 0: g = m.x; break;
	case 1: g = m.y; break;
	case 2: g = m.z; break;
	default:
		assert(false);
	}
	return g;
}

//-----------------------------------------------------------------------------
// extract a component from a fourth-order tensor
float component(const tens4fs& m, int n)
{
	float g = 0.f;
	assert((n >= 0) && (n < 21));
	g = m.d[n];
	return g;
}

//-----------------------------------------------------------------------------
bool FEPostModel::IsValidFieldCode(int nfield, int nstate)
{
	// check the state number first
	if ((nstate < 0) || (nstate >= GetStates())) return false;

	// get the state info
	FEState& state = *m_State[nstate];

	// get the data field
	int ndata = FIELD_CODE(nfield);

	// check the field sizes
	if (ndata < 0) return false;
	if (ndata >= state.m_Data.size()) return false;

	// if we get here, everything looks good
	return true;
}

//-----------------------------------------------------------------------------
// Evaluate a data field at a particular time
bool FEPostModel::Evaluate(int nfield, int ntime, bool breset)
{
	// get the state data 
	FEState& state = *m_State[ntime];
	FSMesh* mesh = state.GetFEMesh();
	if (mesh->Nodes() == 0) return false;

	// make sure that we have to reevaluate
	if ((state.m_nField != nfield) || breset)
	{
		// store the field variable
		state.m_nField = nfield;

		if      (IS_NODE_FIELD(nfield)) EvalNodeField(ntime, nfield);
		else if (IS_ELEM_FIELD(nfield)) EvalElemField(ntime, nfield);
		else if (IS_FACE_FIELD(nfield)) EvalFaceField(ntime, nfield);
		else if (IS_EDGE_FIELD(nfield)) EvalEdgeField(ntime, nfield);
	}

	return true;
}

//-----------------------------------------------------------------------------
// Evaluate a nodal field
void FEPostModel::EvalNodeField(int ntime, int nfield)
{
	assert(IS_NODE_FIELD(nfield));

	// get the state data 
	FEState& state = *m_State[ntime];
	FSMesh* mesh = state.GetFEMesh();
	ValArray& faceData = state.m_FaceData;
	ValArray& elemData = state.m_ElemData;

	// first, we evaluate all the nodes
#pragma omp parallel
	{
		int NN = mesh->Nodes();
#pragma omp for
		for (int i = 0; i < NN; ++i)
		{
			FSNode& node = mesh->Node(i);
			NODEDATA& d = state.m_NODE[i];
			d.m_val = 0;
			d.m_ntag = 0;
			if (node.IsEnabled()) EvaluateNode(i, ntime, nfield, d);
		}

		// Next, we project the nodal data onto the faces
		int NF = mesh->Faces();
#pragma omp for nowait
		for (int i = 0; i < NF; ++i)
		{
			FSFace& f = mesh->Face(i);
			FACEDATA& d = state.m_FACE[i];
			d.m_val = 0.f;
			d.m_ntag = 0;
			if (f.IsEnabled())
			{
				d.m_ntag = 1;
				for (int j = 0; j < f.Nodes(); ++j) { float val = state.m_NODE[f.n[j]].m_val; faceData.value(i, j) = val; d.m_val += val; }
				d.m_val /= (float)f.Nodes();
			}
		}

		// Finally, we project the nodal data onto the elements
		int NE = mesh->Elements();
#pragma omp for
		for (int i = 0; i < NE; ++i)
		{
			FSElement_& e = mesh->ElementRef(i);
			ELEMDATA& d = state.m_ELEM[i];
			d.m_val = 0.f;
			d.m_state &= ~StatusFlags::ACTIVE;
			e.Deactivate();
			if (e.IsEnabled())
			{
				d.m_state |= StatusFlags::ACTIVE;
				e.Activate();
				for (int j = 0; j < e.Nodes(); ++j) { float val = state.m_NODE[e.m_node[j]].m_val; elemData.value(i, j) = val; d.m_val += val; }
				d.m_val /= (float)e.Nodes();
			}
		}
	}
}

//-----------------------------------------------------------------------------
// Evaluate a face field variable
void FEPostModel::EvalFaceField(int ntime, int nfield)
{
	assert(IS_FACE_FIELD(nfield));

	// get the state data 
	FEState& state = *m_State[ntime];
	FSMesh* mesh = state.GetFEMesh();

	// get the data ID
	int ndata = FIELD_CODE(nfield);
	assert((ndata >= 0) && (ndata < state.m_Data.size()));

	// get the component
	int ncomp = FIELD_COMP(nfield);

	FEMeshData& rd = state.m_Data[ndata];
	DATA_FORMAT fmt = rd.GetFormat();

	FSNodeFaceList& NFL = mesh->NodeFaceList();

	// for float/node face data we evaluate the nodal values directly.
	if ((rd.GetType() == DATA_SCALAR) && (fmt == DATA_NODE))
	{
		// clear node data
		for (int i=0; i<mesh->Nodes(); ++i)
		{
			state.m_NODE[i].m_val = 0.f;
			state.m_NODE[i].m_ntag = 0;
		}

		// get the data field
		FEFaceData_T<float, DATA_NODE>& df = dynamic_cast<FEFaceData_T<float, DATA_NODE>&>(rd);

		// evaluate nodes and faces
		ValArray& faceData = state.m_FaceData;
		float tmp[FSElement::MAX_NODES] = { 0.f };
		for (int i = 0; i < mesh->Faces(); ++i)
		{
			FSFace& face = mesh->Face(i);
			state.m_FACE[i].m_val = 0.f;
			state.m_FACE[i].m_ntag = 0;
			if (df.active(i))
			{
				df.eval(i, tmp);

				float avg = 0.f;
				for (int j = 0; j < face.Nodes(); ++j)
				{
					avg += tmp[j];
					state.m_NODE[face.n[j]].m_val = tmp[j];
					state.m_NODE[face.n[j]].m_ntag = 1;

					faceData.value(i,j) = tmp[j];
				}

				state.m_FACE[i].m_val = avg / face.Nodes();
				state.m_FACE[i].m_ntag = 1;
			}
		}
	}
	else
	{
		// first evaluate all faces
		ValArray& faceData = state.m_FaceData;
		float data[FSFace::MAX_NODES], val;
		for (int i = 0; i < mesh->Faces(); ++i)
		{
			FSFace& f = mesh->Face(i);
			state.m_FACE[i].m_val = 0.f;
			state.m_FACE[i].m_ntag = 0;
			if (f.IsEnabled())
			{
				if (EvaluateFace(i, ntime, nfield, data, val))
				{
					state.m_FACE[i].m_ntag = 1;
					state.m_FACE[i].m_val = val;
					for (int j=0; j<f.Nodes(); ++j)
						faceData.value(i, j) = data[j];
				}
			}
		}

		// now evaluate the nodes
		for (int i = 0; i < mesh->Nodes(); ++i)
		{
			NODEDATA& node = state.m_NODE[i];
			node.m_val = 0.f;
			node.m_ntag = 0;
			int n = 0;
			int NF = NFL.Valence(i);
			for (int j = 0; j < NF; ++j)
			{
				int fid = NFL.FaceIndex(i, j);
				int nid = NFL.FaceNodeIndex(i, j);
				FACEDATA& f = state.m_FACE[fid];
				if (f.m_ntag > 0)
				{
					node.m_val += faceData.value(fid, nid);
					++n;
				}
			}
			if (n > 0)
			{
				node.m_val /= (float)n;
				node.m_ntag = 1;
			}
		}
	}

	// evaluate the elements (to zero)
	// Face data is not projected onto the elements
	for (int i=0; i<mesh->Elements(); ++i)
	{
		FSElement_& el = mesh->ElementRef(i);
		el.Deactivate();
		state.m_ELEM[i].m_val = 0.f;
		state.m_ELEM[i].m_state &= ~StatusFlags::ACTIVE;
	}
}

void FEPostModel::EvalEdgeField(int ntime, int nfield)
{
	assert(IS_EDGE_FIELD(nfield));

	// get the state data 
	FEState& state = *m_State[ntime];
	FSMesh* mesh = state.GetFEMesh();

	// get the data ID
	int ndata = FIELD_CODE(nfield);
	assert((ndata >= 0) && (ndata < state.m_Data.size()));

	// get the component
	int ncomp = FIELD_COMP(nfield);

	FEMeshData& rd = state.m_Data[ndata];
	DATA_FORMAT fmt = rd.GetFormat();

	// for float/node face data we evaluate the nodal values directly.
	if ((rd.GetType() == DATA_SCALAR) && (fmt == DATA_NODE))
	{
		// clear node data
		for (int i = 0; i < mesh->Nodes(); ++i)
		{
			state.m_NODE[i].m_val = 0.f;
			state.m_NODE[i].m_ntag = 0;
		}

		// get the data field
		FEEdgeData_T<float, DATA_NODE>& df = dynamic_cast<FEEdgeData_T<float, DATA_NODE>&>(rd);

		// evaluate nodes and edges
		float tmp[FSElement::MAX_NODES] = { 0.f };
		for (int i = 0; i < mesh->Edges(); ++i)
		{
			FSEdge& edge = mesh->Edge(i);
			state.m_EDGE[i].m_val = 0.f;
			state.m_EDGE[i].m_ntag = 0;
			if (df.active(i))
			{
				df.eval(i, tmp);

				float avg = 0.f;
				for (int j = 0; j < edge.Nodes(); ++j)
				{
					avg += tmp[j];
					state.m_NODE[edge.n[j]].m_val = tmp[j];
					state.m_NODE[edge.n[j]].m_ntag = 1;

					state.m_EdgeData.value(i, j) = tmp[j];
				}

				state.m_EDGE[i].m_val = avg / edge.Nodes();
				state.m_EDGE[i].m_ntag = 1;
			}
		}
	}
	else
	{
		// first evaluate all edges
		for (int i = 0; i < mesh->Edges(); ++i)
		{
			FSEdge& e = mesh->Edge(i);
			state.m_EDGE[i].m_val = 0.f;
			state.m_EDGE[i].m_ntag = 0;
			if (e.IsEnabled())
			{
				EvaluateEdge(i, ntime, nfield, state.m_EDGE[i]);
			}
		}

		// now evaluate the nodes
		for (int i = 0; i < mesh->Nodes(); ++i)
		{
			NODEDATA& node = state.m_NODE[i];
			const vector<NodeEdgeRef>& nll = mesh->NodeEdgeList(i);
			node.m_val = 0.f;
			node.m_ntag = 0;
			int n = 0;
			for (int j = 0; j < (int)nll.size(); ++j)
			{
				EDGEDATA& ed = state.m_EDGE[nll[j].eid];
				if (ed.m_ntag > 0)
				{
					node.m_val += ed.m_nv[nll[j].nid];
					++n;
				}
			}
			if (n > 0)
			{
				node.m_val /= (float)n;
				node.m_ntag = 1;
			}
		}
	}

	// evaluate the elements (to zero)
	// Edge data is not projected onto the elements
	for (int i = 0; i < mesh->Elements(); ++i)
	{
		FSElement_& el = mesh->ElementRef(i);
		el.Deactivate();
		state.m_ELEM[i].m_val = 0.f;
		state.m_ELEM[i].m_state &= ~StatusFlags::ACTIVE;
	}
}

//-----------------------------------------------------------------------------
// Evaluate an Element field
void FEPostModel::EvalElemField(int ntime, int nfield)
{
	assert(IS_ELEM_FIELD(nfield));

	// get the state data 
	FEState& state = *m_State[ntime];
	FSMesh* mesh = state.GetFEMesh();

	// first evaluate all elements
	float data[FSElement::MAX_NODES] = {0.f};
	float val;
	for (int i=0; i<mesh->Elements(); ++i)
	{
		FSElement_& el = mesh->ElementRef(i);
		state.m_ELEM[i].m_val = 0.f;
		state.m_ELEM[i].m_state &= ~StatusFlags::ACTIVE;
		el.Deactivate();
		if (el.IsEnabled())
		{
			if (EvaluateElement(i, ntime, nfield, data, val))
			{
				state.m_ELEM[i].m_state |= StatusFlags::ACTIVE;
				state.m_ELEM[i].m_val = val;
				el.Activate();
				int ne = el.Nodes();
				for (int j=0; j<ne; ++j) state.m_ElemData.value(i, j) = data[j];
			}
		}
	}

	// now evaluate the nodes
	ValArray& elemData = state.m_ElemData;
	FSNodeElementList& NEL = mesh->NodeElementList();
	for (int i=0; i<mesh->Nodes(); ++i)
	{
		FSNode& node = mesh->Node(i);
		state.m_NODE[i].m_val = 0.f;
		state.m_NODE[i].m_ntag = 0;
		if (node.IsEnabled())
		{
			int m = NEL.Valence(i), n=0;
			float val = 0.f;
			for (int j=0; j<m; ++j)
			{
				int eid = NEL.ElementIndex(i, j);
				int nid = NEL.ElementNodeIndex(i, j);
				ELEMDATA& e = state.m_ELEM[eid];
				if (e.m_state & StatusFlags::ACTIVE)
				{
					val += elemData.value(eid, nid);
					++n;
				}
			}
			if (n != 0)
			{
				state.m_NODE[i].m_val = val / (float) n;
				state.m_NODE[i].m_ntag = 1;
			}
		}
	}

	// evaluate faces
	for (int i=0; i<mesh->Faces(); ++i)
	{
		FSFace& f = mesh->Face(i);
		FACEDATA& d = state.m_FACE[i];
		d.m_ntag = 0;

		int eid = f.m_elem[0].eid;
		int lid = f.m_elem[0].lid;
		if ((state.m_ELEM[eid].m_state & StatusFlags::ACTIVE) == 0)
		{
			if (f.m_elem[1].eid >= 0)
			{
				eid = f.m_elem[1].eid;
				lid = f.m_elem[1].lid;
			}
		}

		ELEMDATA& e = state.m_ELEM[eid];
		if (e.m_state & StatusFlags::ACTIVE)
		{
			d.m_ntag = 1;

			const int* fn = nullptr;
			int nf = f.Nodes();
			switch (mesh->ElementRef(eid).Type())
			{
			case FE_TET4   :
			case FE_TET5   : fn = FTTET[lid]; break;
			case FE_PYRA5  : fn = FTPYRA5[lid]; break;
			case FE_PENTA6 : fn = FTPENTA[lid]; break;
			case FE_PYRA13 : fn = FTPYRA13[lid]; break;
			case FE_PENTA15: fn = FTPENTA[lid]; break;
			case FE_HEX8   : fn = FTHEX8[lid]; break;
			case FE_TET10  : fn = FTTET10[lid]; break;
			case FE_TET15  : fn = FTTET15[lid]; break;
			case FE_TET20  : fn = FTTET20[lid]; break;
			case FE_HEX20  : fn = FTHEX20[lid]; break;
			case FE_HEX27  : fn = FTHEX27[lid]; break;
			case FE_TRI3   : fn = FTTRI3[0]; break;
			case FE_TRI6   : fn = FTTRI6[0]; break;
			case FE_TRI7   : fn = FTTRI7[0]; break;
			case FE_QUAD4  : fn = FTQUAD4[0]; break;
			case FE_QUAD8  : fn = FTQUAD8[0]; break;
			case FE_QUAD9  : fn = FTQUAD9[0]; break;
			break;
			default:
				assert(false);
			}

			if (fn && (nf > 0))
			{
				Post::FACEDATA& fd = state.m_FACE[i];
				ValArray& faceData = state.m_FaceData;
				d.m_val = 0.f;
				for (int j = 0; j < nf; ++j)
				{
					float vj = elemData.value(eid, fn[j]);
					faceData.value(i, j) = vj;
					d.m_val += vj;
				}
				d.m_val /= (float)nf;
			}
		}
	}
}

//-----------------------------------------------------------------------------
// Get the field value of node n at time ntime
void FEPostModel::EvaluateNode(int n, int ntime, int nfield, NODEDATA& d)
{
	FEState& state = *GetState(ntime);
	FSMesh* mesh = state.GetFEMesh();

	// the return value
	d.m_val = 0.f;
	d.m_ntag = 1;

	if (state.m_Data.size() == 0)
	{
		d.m_val = 0.0f;
		return;
	}

	if (IS_NODE_FIELD(nfield))
	{
		// get the data ID
		int ndata = FIELD_CODE(nfield);
		assert((ndata >= 0) && (ndata < state.m_Data.size()));

		// get the component
		int ncomp = FIELD_COMP(nfield);

		FEMeshData& rd = state.m_Data[ndata];
		DATA_FORMAT fmt = rd.GetFormat();
		assert(fmt == DATA_ITEM);

		switch (rd.GetType())
		{
		case DATA_SCALAR:
		{
			FENodeData_T<float>& df = dynamic_cast<FENodeData_T<float>&>(rd);
			df.eval(n, &d.m_val);
		}
		break;
		case DATA_VEC3:
		{
			FENodeData_T<vec3f>& dv = dynamic_cast<FENodeData_T<vec3f>&>(rd);
			vec3f v;
			dv.eval(n,&v);
			d.m_val = component(v, ncomp);
		}
		break;
		case DATA_MAT3:
		{
			FENodeData_T<mat3f>& dm = dynamic_cast<FENodeData_T<mat3f>&>(rd);
			mat3f m;
			dm.eval(n, &m);
			d.m_val = component(m, ncomp);
		}
		break;
		case DATA_MAT3S:
		{
			FENodeData_T<mat3fs>& dm = dynamic_cast<FENodeData_T<mat3fs>&>(rd);
			mat3fs m;
			dm.eval(n, &m);
			d.m_val = component(m, ncomp);
		}
		break;
		case DATA_MAT3SD:
		{
			FENodeData_T<mat3fd>& dm = dynamic_cast<FENodeData_T<mat3fd>&>(rd);
			mat3fd m;
			dm.eval(n, &m);
			d.m_val = component(m, ncomp);
		}
		break;
		case DATA_TENS4S:
		{
			FENodeData_T<tens4fs>& dm = dynamic_cast<FENodeData_T<tens4fs>&>(rd);
			tens4fs m;
			dm.eval(n, &m);
			d.m_val = component(m, ncomp);
		}
		break;
		case DATA_ARRAY:
		{
			FENodeArrayData& dm = dynamic_cast<FENodeArrayData&>(rd);
			d.m_val = dm.eval(n, ncomp);
		}
		break;
		}
	}
	else if (IS_FACE_FIELD(nfield))
	{
		// we take the average of the adjacent face values
		FSNodeFaceList& NFL = mesh->NodeFaceList();
		int NF = NFL.Valence(n);
		if (NF != 0)
		{
			int n = 0;
			float data[FSFace::MAX_NODES], val;
			for (int i=0; i<NF; ++i)
			{
				if (EvaluateFace(NFL.FaceIndex(n, i), ntime, nfield, data, val))
				{
					d.m_val += data[NFL.FaceNodeIndex(n, i)];
					++n;
				}
			}
			if (n>0) d.m_val /= (float) n;
		}
	}
	else if (IS_ELEM_FIELD(nfield))
	{
		// we take the average of the elements that contain this element
		FSNodeElementList& NEL = mesh->NodeElementList();
		float data[FSElement::MAX_NODES] = {0.f}, val;
		int ne = NEL.Valence(n), m = 0;
		if (ne > 0)
		{
			for (int i=0; i<ne; ++i)
			{
				int eid = NEL.ElementIndex(n, i);
				int nid = NEL.ElementNodeIndex(n, i);
				if (EvaluateElement(eid, ntime, nfield, data, val))
				{
					d.m_val += data[nid];
					++m;
				}
			}
			if (m != 0) d.m_val /= (float) m;
		}
	}
	else assert(false);
}

//-----------------------------------------------------------------------------
void FEPostModel::EvaluateNode(const vec3f& p, int ntime, int nfield, NODEDATA& d)
{
	// find the element in which this point lies
	FSMesh& mesh = *GetState(ntime)->GetFEMesh();
	int elid = -1;
	double r[3];
	if (FindElementRef(mesh, p, elid, r) == false)
	{
		d.m_ntag = 0;
		return;
	}
	FSElement_& el = mesh.ElementRef(elid);

	// evaluate the nodal values
	float v[FSElement::MAX_NODES] = { 0.f }, val = 0.f;
	EvaluateElement(elid, ntime, nfield, v, val);

	d.m_ntag = 1;
	d.m_val = el.eval(v, r[0], r[1], r[2]);
}

//-----------------------------------------------------------------------------
// Calculate field value of edge n at time ntime
bool FEPostModel::EvaluateEdge(int n, int ntime, int nfield, EDGEDATA& d)
{
	d.m_val = 0.f;
	d.m_ntag = 0;
	d.m_nv[0] = d.m_nv[1] = d.m_nv[2] = 0.f;

	// get the face
	FEState& state = *GetState(ntime);
	FSMesh* mesh = state.GetFEMesh();

	FSEdge& e = mesh->Edge(n);
	int ne = e.Nodes();

	// get the state
	FEState& s = *m_State[ntime];

	if (IS_EDGE_FIELD(nfield))
	{
		// get the data ID
		int ndata = FIELD_CODE(nfield);
		assert((ndata >= 0) && (ndata < s.m_Data.size()));

		// get the component
		int ncomp = FIELD_COMP(nfield);

		FEMeshData& rd = s.m_Data[ndata];
		DATA_FORMAT fmt = rd.GetFormat();

		switch (rd.GetType())
		{
		case DATA_SCALAR:
		{
			if (fmt == DATA_NODE)
			{
				FEEdgeData_T<float, DATA_NODE>& df = dynamic_cast<FEEdgeData_T<float, DATA_NODE>&>(rd);
				if (df.active(n))
				{
					df.eval(n, d.m_nv);
					d.m_val = 0.f;
					for (int i = 0; i < ne; ++i) d.m_val += d.m_nv[i];
					d.m_val /= (float)ne;
					d.m_ntag = 1;
				}
			}
			else if (fmt == DATA_ITEM)
			{
				FEEdgeData_T<float, DATA_ITEM>& df = dynamic_cast<FEEdgeData_T<float, DATA_ITEM>&>(rd);
				if (df.active(n))
				{
					df.eval(n, &d.m_val);
					for (int i = 0; i < ne; ++i) d.m_nv[i] = d.m_val;
					d.m_ntag = 1;
				}
			}
			else if (fmt == DATA_MULT)
			{
				FEEdgeData_T<float, DATA_MULT>& df = dynamic_cast<FEEdgeData_T<float, DATA_MULT>&>(rd);
				if (df.active(n))
				{
					df.eval(n, d.m_nv);
					d.m_val = 0.f;
					for (int i = 0; i < ne; ++i) d.m_val += d.m_nv[i];
					d.m_val /= (float)ne;
					d.m_ntag = 1;
				}
			}
			else if (fmt == DATA_REGION)
			{
				FEEdgeData_T<float, DATA_REGION>& df = dynamic_cast<FEEdgeData_T<float, DATA_REGION>&>(rd);
				if (df.active(n))
				{
					df.eval(n, &d.m_val);
					for (int i = 0; i < ne; ++i) d.m_nv[i] = d.m_val;
					d.m_ntag = 1;
				}
			}
		}
		break;
		case DATA_VEC3:
		{
			if (fmt == DATA_NODE)
			{
				FEEdgeData_T<vec3f, DATA_NODE>& df = dynamic_cast<FEEdgeData_T<vec3f, DATA_NODE>&>(rd);
				if (df.active(n))
				{
					vec3f v[FSFace::MAX_NODES];
					df.eval(n, v);
					d.m_val = 0.f;
					for (int i = 0; i < ne; ++i)
					{
						d.m_nv[i] = component(v[i], ncomp);
						d.m_val += d.m_nv[i];
					}
					d.m_val /= (float)ne;
					d.m_ntag = 1;
				}
			}
			else if (fmt == DATA_ITEM)
			{
				FEEdgeData_T<vec3f, DATA_ITEM>& dv = dynamic_cast<FEEdgeData_T<vec3f, DATA_ITEM>&>(rd);
				if (dv.active(n))
				{
					vec3f v;
					dv.eval(n, &v);
					d.m_val = component(v, ncomp);
					for (int i = 0; i < ne; ++i) d.m_nv[i] = d.m_val;
					d.m_ntag = 1;
				}
			}
			else if (fmt == DATA_MULT)
			{
				FEEdgeData_T<vec3f, DATA_MULT>& df = dynamic_cast<FEEdgeData_T<vec3f, DATA_MULT>&>(rd);
				if (df.active(n))
				{
					vec3f v[FSFace::MAX_NODES];
					df.eval(n, v);
					d.m_val = 0.f;
					for (int i = 0; i < ne; ++i)
					{
						d.m_nv[i] = component(v[i], ncomp);
						d.m_val += d.m_nv[i];
					}
					d.m_val /= (float)ne;
					d.m_ntag = 1;
				}
			}
			else if (fmt == DATA_REGION)
			{
				FEEdgeData_T<vec3f, DATA_REGION>& dv = dynamic_cast<FEEdgeData_T<vec3f, DATA_REGION>&>(rd);
				if (dv.active(n))
				{
					vec3f v;
					dv.eval(n, &v);
					d.m_val = component(v, ncomp);
					for (int i = 0; i < ne; ++i) d.m_nv[i] = d.m_val;
					d.m_ntag = 1;
				}
			}
		}
		break;
		case DATA_MAT3:
		{
			if (fmt == DATA_NODE)
			{
				FEEdgeData_T<mat3f, DATA_NODE>& df = dynamic_cast<FEEdgeData_T<mat3f, DATA_NODE>&>(rd);
				if (df.active(n))
				{
					mat3f m[FSFace::MAX_NODES];
					df.eval(n, m);

					d.m_val = 0.f;
					for (int i = 0; i < ne; ++i)
					{
						d.m_nv[i] = component(m[i], ncomp);
						d.m_val += d.m_nv[i];
					}
					d.m_val /= (float)ne;
					d.m_ntag = 1;
				}
			}
			else if (fmt == DATA_ITEM)
			{
				FEEdgeData_T<mat3f, DATA_ITEM>& dv = dynamic_cast<FEEdgeData_T<mat3f, DATA_ITEM>&>(rd);
				if (dv.active(n))
				{
					mat3f m;
					dv.eval(n, &m);
					d.m_val = component(m, ncomp);
					for (int i = 0; i < ne; ++i) d.m_nv[i] = d.m_val;
					d.m_ntag = 1;
				}
			}
			else if (fmt == DATA_MULT)
			{
				FEEdgeData_T<mat3f, DATA_MULT>& df = dynamic_cast<FEEdgeData_T<mat3f, DATA_MULT>&>(rd);
				if (df.active(n))
				{
					mat3f m[FSFace::MAX_NODES];
					df.eval(n, m);
					d.m_val = 0.f;
					for (int i = 0; i < ne; ++i)
					{
						d.m_nv[i] = component(m[i], ncomp);
						d.m_val += d.m_nv[i];
					}
					d.m_val /= (float)ne;
					d.m_ntag = 1;
				}
			}
			else if (fmt == DATA_REGION)
			{
				FEEdgeData_T<mat3f, DATA_REGION>& dv = dynamic_cast<FEEdgeData_T<mat3f, DATA_REGION>&>(rd);
				if (dv.active(n))
				{
					mat3f m;
					dv.eval(n, &m);
					d.m_val = component(m, ncomp);
					for (int i = 0; i < ne; ++i) d.m_nv[i] = d.m_val;
					d.m_ntag = 1;
				}
			}
		}
		break;
		case DATA_MAT3S:
		{
			if (fmt == DATA_NODE)
			{
				FEEdgeData_T<mat3fs, DATA_NODE>& df = dynamic_cast<FEEdgeData_T<mat3fs, DATA_NODE>&>(rd);
				if (df.active(n))
				{
					mat3fs m[FSFace::MAX_NODES];
					df.eval(n, m);
					d.m_val = 0.f;
					for (int i = 0; i < ne; ++i)
					{
						d.m_nv[i] = component(m[i], ncomp);
						d.m_val += d.m_nv[i];
					}
					d.m_val /= (float)ne;
					d.m_ntag = 1;
				}
			}
			else if (fmt == DATA_ITEM)
			{
				FEEdgeData_T<mat3fs, DATA_ITEM>& dv = dynamic_cast<FEEdgeData_T<mat3fs, DATA_ITEM>&>(rd);
				if (dv.active(n))
				{
					mat3fs m;
					dv.eval(n, &m);
					d.m_val = component(m, ncomp);
					for (int i = 0; i < ne; ++i) d.m_nv[i] = d.m_val;
					d.m_ntag = 1;
				}
			}
			else if (fmt == DATA_MULT)
			{
				FEEdgeData_T<mat3fs, DATA_MULT>& df = dynamic_cast<FEEdgeData_T<mat3fs, DATA_MULT>&>(rd);
				if (df.active(n))
				{
					mat3fs m[FSFace::MAX_NODES];
					df.eval(n, m);
					d.m_val = 0.f;
					for (int i = 0; i < ne; ++i)
					{
						d.m_nv[i] = component(m[i], ncomp);
						d.m_val += d.m_nv[i];
					}
					d.m_val /= (float)ne;
					d.m_ntag = 1;
				}
			}
			else if (fmt == DATA_REGION)
			{
				FEEdgeData_T<mat3fs, DATA_REGION>& dv = dynamic_cast<FEEdgeData_T<mat3fs, DATA_REGION>&>(rd);
				if (dv.active(n))
				{
					mat3fs m;
					dv.eval(n, &m);
					d.m_val = component(m, ncomp);
					for (int i = 0; i < ne; ++i) d.m_nv[i] = d.m_val;
					d.m_ntag = 1;
				}
			}
		}
		break;
		case DATA_MAT3SD:
		{
			if (fmt == DATA_NODE)
			{
				FEEdgeData_T<mat3fd, DATA_NODE>& df = dynamic_cast<FEEdgeData_T<mat3fd, DATA_NODE>&>(rd);
				if (df.active(n))
				{
					mat3fd m[FSFace::MAX_NODES];
					df.eval(n, m);
					d.m_val = 0.f;
					for (int i = 0; i < ne; ++i)
					{
						d.m_nv[i] = component(m[i], ncomp);
						d.m_val += d.m_nv[i];
					}
					d.m_val /= (float)ne;
					d.m_ntag = 1;
				}
			}
			else if (fmt == DATA_ITEM)
			{
				FEEdgeData_T<mat3fd, DATA_ITEM>& dv = dynamic_cast<FEEdgeData_T<mat3fd, DATA_ITEM>&>(rd);
				if (dv.active(n))
				{
					mat3fd m;
					dv.eval(n, &m);
					d.m_val = component(m, ncomp);
					for (int i = 0; i < ne; ++i) d.m_nv[i] = d.m_val;
					d.m_ntag = 1;
				}
			}
			else if (fmt == DATA_MULT)
			{
				FEEdgeData_T<mat3fd, DATA_MULT>& df = dynamic_cast<FEEdgeData_T<mat3fd, DATA_MULT>&>(rd);
				if (df.active(n))
				{
					mat3fd m[FSFace::MAX_NODES];
					df.eval(n, m);
					d.m_val = 0.f;
					for (int i = 0; i < ne; ++i)
					{
						d.m_nv[i] = component(m[i], ncomp);
						d.m_val += d.m_nv[i];
					}
					d.m_val /= (float)ne;
					d.m_ntag = 1;
				}
			}
			else if (fmt == DATA_REGION)
			{
				FEEdgeData_T<mat3fd, DATA_REGION>& dv = dynamic_cast<FEEdgeData_T<mat3fd, DATA_REGION>&>(rd);
				if (dv.active(n))
				{
					mat3fd m;
					dv.eval(n, &m);
					d.m_val = component(m, ncomp);
					for (int i = 0; i < ne; ++i) d.m_nv[i] = d.m_val;
					d.m_ntag = 1;
				}
			}
		}
		break;
		case DATA_TENS4S:
		{
			if (fmt == DATA_NODE)
			{
				FEEdgeData_T<tens4fs, DATA_NODE>& df = dynamic_cast<FEEdgeData_T<tens4fs, DATA_NODE>&>(rd);
				if (df.active(n))
				{
					tens4fs m[FSFace::MAX_NODES];
					df.eval(n, m);
					d.m_val = 0.f;
					for (int i = 0; i < ne; ++i)
					{
						d.m_nv[i] = component(m[i], ncomp);
						d.m_val += d.m_nv[i];
					}
					d.m_val /= (float)ne;
					d.m_ntag = 1;
				}
			}
			else if (fmt == DATA_ITEM)
			{
				FEEdgeData_T<tens4fs, DATA_ITEM>& dv = dynamic_cast<FEEdgeData_T<tens4fs, DATA_ITEM>&>(rd);
				if (dv.active(n))
				{
					tens4fs m;
					dv.eval(n, &m);
					d.m_val = component(m, ncomp);
					for (int i = 0; i < ne; ++i) d.m_nv[0] = d.m_val;
					d.m_ntag = 1;
				}
			}
			else if (fmt == DATA_MULT)
			{
				FEEdgeData_T<tens4fs, DATA_MULT>& df = dynamic_cast<FEEdgeData_T<tens4fs, DATA_MULT>&>(rd);
				if (df.active(n))
				{
					tens4fs m[FSFace::MAX_NODES];
					df.eval(n, m);
					d.m_val = 0.f;
					for (int i = 0; i < ne; ++i)
					{
						d.m_nv[i] = component(m[i], ncomp);
						d.m_val += d.m_nv[i];
					}
					d.m_val /= (float)ne;
					d.m_ntag = 1;
				}
			}
			else if (fmt == DATA_REGION)
			{
				FEEdgeData_T<tens4fs, DATA_REGION>& dv = dynamic_cast<FEEdgeData_T<tens4fs, DATA_REGION>&>(rd);
				if (dv.active(n))
				{
					tens4fs m;
					dv.eval(n, &m);
					d.m_val = component(m, ncomp);
					for (int i = 0; i < ne; ++i) d.m_nv[i] = d.m_val;
					d.m_ntag = 1;
				}
			}
		}
		break;
		}
	}
	else if (IS_NODE_FIELD(nfield))
	{
		NODEDATA n;
		for (int i = 0; i < ne; ++i)
		{
			EvaluateNode(e.n[i], ntime, nfield, n);
			d.m_nv[i] = n.m_val;
			d.m_val += d.m_nv[i];
		}
		d.m_val /= (float)ne;
		d.m_ntag = 1;
	}
	else if (IS_ELEM_FIELD(nfield))
	{
		// TODO: ?
	}
	else
	{
		assert(false);
	}

	return (d.m_ntag == 1);
}

//-----------------------------------------------------------------------------
// Calculate field value of face n at time ntime
bool FEPostModel::EvaluateFace(int n, int ntime, int nfield, float* data, float& val)
{
	// get the face
	FEState& state = *GetState(ntime);
	FSMesh* mesh = state.GetFEMesh();

	FSFace& f = mesh->Face(n);
	int nf = f.Nodes();

	// the return value
	for (int i = 0; i < nf; ++i) data[i] = 0.f;
	val = 0;
	int ntag = 0;

	// get the state
	FEState& s = *m_State[ntime];


	if (IS_FACE_FIELD(nfield))
	{
		// get the data ID
		int ndata = FIELD_CODE(nfield);
		assert((ndata >= 0) && (ndata < s.m_Data.size()));

		// get the component
		int ncomp = FIELD_COMP(nfield);

		FEMeshData& rd = s.m_Data[ndata];
		DATA_FORMAT fmt = rd.GetFormat();

		switch (rd.GetType())
		{
		case DATA_SCALAR:
		{
			if (fmt == DATA_NODE)
			{
				FEFaceData_T<float, DATA_NODE>& df = dynamic_cast<FEFaceData_T<float, DATA_NODE>&>(rd);
				if (df.active(n))
				{
					df.eval(n, data);
					val = 0.f;
					for (int i = 0; i < nf; ++i) val += data[i];
					val /= (float)nf;
					ntag = 1;
				}
			}
			else if (fmt == DATA_ITEM)
			{
				FEFaceData_T<float, DATA_ITEM>& df = dynamic_cast<FEFaceData_T<float, DATA_ITEM>&>(rd);
				if (df.active(n))
				{
					df.eval(n, &val);
					for (int i = 0; i < nf; ++i) data[i] = val;
					ntag = 1;
				}
			}
			else if (fmt == DATA_MULT)
			{
				FEFaceData_T<float, DATA_MULT>& df = dynamic_cast<FEFaceData_T<float, DATA_MULT>&>(rd);
				if (df.active(n))
				{
					df.eval(n, data);
					val = 0.f;
					for (int i = 0; i < nf; ++i) val += data[i];
					val /= (float)nf;
					ntag = 1;
				}
			}
			else if (fmt == DATA_REGION)
			{
				FEFaceData_T<float, DATA_REGION>& df = dynamic_cast<FEFaceData_T<float, DATA_REGION>&>(rd);
				if (df.active(n))
				{
					df.eval(n, &val);
					for (int i = 0; i < nf; ++i) data[i] = val;
					ntag = 1;
				}
			}
		}
		break;
		case DATA_VEC3:
		{
			if (fmt == DATA_NODE)
			{
				FEFaceData_T<vec3f, DATA_NODE>& df = dynamic_cast<FEFaceData_T<vec3f, DATA_NODE>&>(rd);
				if (df.active(n))
				{
					vec3f v[FSFace::MAX_NODES];
					df.eval(n, v);
					int nf = f.Nodes();
					val = 0.f;
					for (int i = 0; i < nf; ++i)
					{
						data[i] = component(v[i], ncomp);
						val += data[i];
					}
					val /= (float)nf;
					ntag = 1;
				}
			}
			else if (fmt == DATA_ITEM)
			{
				FEFaceData_T<vec3f, DATA_ITEM>& dv = dynamic_cast<FEFaceData_T<vec3f, DATA_ITEM>&>(rd);
				if (dv.active(n))
				{
					vec3f v;
					dv.eval(n, &v);
					val = component(v, ncomp);
					for (int i = 0; i < nf; ++i) data[i] = val;
					ntag = 1;
				}
			}
			else if (fmt == DATA_MULT)
			{
				FEFaceData_T<vec3f, DATA_MULT>& df = dynamic_cast<FEFaceData_T<vec3f, DATA_MULT>&>(rd);
				if (df.active(n))
				{
					vec3f v[FSFace::MAX_NODES];
					df.eval(n, v);
					int nf = f.Nodes();
					val = 0.f;
					for (int i = 0; i < nf; ++i)
					{
						data[i] = component(v[i], ncomp);
						val += data[i];
					}
					val /= (float)nf;
					ntag = 1;
				}
			}
			else if (fmt == DATA_REGION)
			{
				FEFaceData_T<vec3f, DATA_REGION>& dv = dynamic_cast<FEFaceData_T<vec3f, DATA_REGION>&>(rd);
				if (dv.active(n))
				{
					vec3f v;
					dv.eval(n, &v);
					val = component(v, ncomp);
					int nf = f.Nodes();
					for (int i = 0; i < nf; ++i) data[i] = val;
					ntag = 1;
				}
			}
		}
		break;
		case DATA_MAT3:
		{
			if (fmt == DATA_NODE)
			{
				FEFaceData_T<mat3f, DATA_NODE>& df = dynamic_cast<FEFaceData_T<mat3f, DATA_NODE>&>(rd);
				if (df.active(n))
				{
					mat3f m[FSFace::MAX_NODES];
					df.eval(n, m);

					val = 0.f;
					for (int i = 0; i < nf; ++i)
					{
						data[i] = component(m[i], ncomp);
						val += data[i];
					}
					val /= (float)nf;

					ntag = 1;
				}
			}
			else if (fmt == DATA_ITEM)
			{
				FEFaceData_T<mat3f, DATA_ITEM>& dv = dynamic_cast<FEFaceData_T<mat3f, DATA_ITEM>&>(rd);
				if (dv.active(n))
				{
					mat3f m;
					dv.eval(n, &m);
					val = component(m, ncomp);
					for (int i = 0; i < nf; ++i) data[i] = val;
					ntag = 1;
				}
			}
			else if (fmt == DATA_MULT)
			{
				FEFaceData_T<mat3f, DATA_MULT>& df = dynamic_cast<FEFaceData_T<mat3f, DATA_MULT>&>(rd);
				if (df.active(n))
				{
					mat3f m[FSFace::MAX_NODES];
					df.eval(n, m);
					val = 0.f;
					for (int i = 0; i < nf; ++i)
					{
						data[i] = component(m[i], ncomp);
						val += data[i];
					}
					val /= (float)nf;
					ntag = 1;
				}
			}
			else if (fmt == DATA_REGION)
			{
				FEFaceData_T<mat3f, DATA_REGION>& dv = dynamic_cast<FEFaceData_T<mat3f, DATA_REGION>&>(rd);
				if (dv.active(n))
				{
					mat3f m;
					dv.eval(n, &m);
					val = component(m, ncomp);
					for (int i = 0; i < nf; ++i) data[i] = val;
					ntag = 1;
				}
			}
		}
		break;
		case DATA_MAT3S:
		{
			if (fmt == DATA_NODE)
			{
				FEFaceData_T<mat3fs, DATA_NODE>& df = dynamic_cast<FEFaceData_T<mat3fs, DATA_NODE>&>(rd);
				if (df.active(n))
				{
					mat3fs m[FSFace::MAX_NODES];
					df.eval(n, m);
					val = 0.f;
					for (int i = 0; i < nf; ++i)
					{
						data[i] = component(m[i], ncomp);
						val += data[i];
					}
					val /= (float)nf;
					ntag = 1;
				}
			}
			else if (fmt == DATA_ITEM)
			{
				FEFaceData_T<mat3fs, DATA_ITEM>& dv = dynamic_cast<FEFaceData_T<mat3fs, DATA_ITEM>&>(rd);
				if (dv.active(n))
				{
					mat3fs m;
					dv.eval(n, &m);
					val = component(m, ncomp);
					for (int i = 0; i < nf; ++i) data[i] = val;
					ntag = 1;
				}
			}
			else if (fmt == DATA_MULT)
			{
				FEFaceData_T<mat3fs, DATA_MULT>& df = dynamic_cast<FEFaceData_T<mat3fs, DATA_MULT>&>(rd);
				if (df.active(n))
				{
					mat3fs m[FSFace::MAX_NODES];
					df.eval(n, m);
					val = 0.f;
					for (int i = 0; i < nf; ++i)
					{
						data[i] = component(m[i], ncomp);
						val += data[i];
					}
					val /= (float)nf;
					ntag = 1;
				}
			}
			else if (fmt == DATA_REGION)
			{
				FEFaceData_T<mat3fs, DATA_REGION>& dv = dynamic_cast<FEFaceData_T<mat3fs, DATA_REGION>&>(rd);
				if (dv.active(n))
				{
					mat3fs m;
					dv.eval(n, &m);
					val = component(m, ncomp);
					for (int i = 0; i < nf; ++i) data[i] = val;
					ntag = 1;
				}
			}
		}
		break;
		case DATA_MAT3SD:
		{
			if (fmt == DATA_NODE)
			{
				FEFaceData_T<mat3fd, DATA_NODE>& df = dynamic_cast<FEFaceData_T<mat3fd, DATA_NODE>&>(rd);
				if (df.active(n))
				{
					mat3fd m[FSFace::MAX_NODES];
					df.eval(n, m);
					val = 0.f;
					for (int i = 0; i < nf; ++i)
					{
						data[i] = component(m[i], ncomp);
						val += data[i];
					}
					val /= (float)nf;
					ntag = 1;
				}
			}
			else if (fmt == DATA_ITEM)
			{
				FEFaceData_T<mat3fd, DATA_ITEM>& dv = dynamic_cast<FEFaceData_T<mat3fd, DATA_ITEM>&>(rd);
				if (dv.active(n))
				{
					mat3fd m;
					dv.eval(n, &m);
					val = component(m, ncomp);
					for (int i = 0; i < nf; ++i) data[i] = val;
					ntag = 1;
				}
			}
			else if (fmt == DATA_MULT)
			{
				FEFaceData_T<mat3fd, DATA_MULT>& df = dynamic_cast<FEFaceData_T<mat3fd, DATA_MULT>&>(rd);
				if (df.active(n))
				{
					mat3fd m[FSFace::MAX_NODES];
					df.eval(n, m);
					val = 0.f;
					for (int i = 0; i < nf; ++i)
					{
						data[i] = component(m[i], ncomp);
						val += data[i];
					}
					val /= (float)nf;
					ntag = 1;
				}
			}
			else if (fmt == DATA_REGION)
			{
				FEFaceData_T<mat3fd, DATA_REGION>& dv = dynamic_cast<FEFaceData_T<mat3fd, DATA_REGION>&>(rd);
				if (dv.active(n))
				{
					mat3fd m;
					dv.eval(n, &m);
					val = component(m, ncomp);
					for (int i = 0; i < nf; ++i) data[i] = val;
					ntag = 1;
				}
			}
		}
		break;
		case DATA_TENS4S:
		{
			if (fmt == DATA_NODE)
			{
				FEFaceData_T<tens4fs, DATA_NODE>& df = dynamic_cast<FEFaceData_T<tens4fs, DATA_NODE>&>(rd);
				if (df.active(n))
				{
					tens4fs m[FSFace::MAX_NODES];
					df.eval(n, m);
					int nf = f.Nodes();
					val = 0.f;
					for (int i = 0; i < nf; ++i)
					{
						data[i] = component(m[i], ncomp);
						val += data[i];
					}
					val /= (float)nf;
					ntag = 1;
				}
			}
			else if (fmt == DATA_ITEM)
			{
				FEFaceData_T<tens4fs, DATA_ITEM>& dv = dynamic_cast<FEFaceData_T<tens4fs, DATA_ITEM>&>(rd);
				if (dv.active(n))
				{
					tens4fs m;
					dv.eval(n, &m);
					val = component(m, ncomp);
					for (int i = 0; i < nf; ++i) data[0] = val;
					ntag = 1;
				}
			}
			else if (fmt == DATA_MULT)
			{
				FEFaceData_T<tens4fs, DATA_MULT>& df = dynamic_cast<FEFaceData_T<tens4fs, DATA_MULT>&>(rd);
				if (df.active(n))
				{
					tens4fs m[FSFace::MAX_NODES];
					df.eval(n, m);
					val = 0.f;
					for (int i = 0; i < nf; ++i)
					{
						data[i] = component(m[i], ncomp);
						val += data[i];
					}
					val /= (float)nf;
					ntag = 1;
				}
			}
			else if (fmt == DATA_REGION)
			{
				FEFaceData_T<tens4fs, DATA_REGION>& dv = dynamic_cast<FEFaceData_T<tens4fs, DATA_REGION>&>(rd);
				if (dv.active(n))
				{
					tens4fs m;
					dv.eval(n, &m);
					val = component(m, ncomp);
					for (int i = 0; i < nf; ++i) data[i] = val;
					ntag = 1;
				}
			}
<<<<<<< HEAD
		}
		break;
=======
            break;
		case DATA_ARRAY:
			if (fmt == DATA_ITEM)
			{
				FEFaceArrayDataItem& dm = dynamic_cast<FEFaceArrayDataItem&>(rd);
				if (dm.active(n))
				{
					val = dm.eval(n, ncomp);
					for (int i = 0; i < nf; ++i) data[i] = val;
					ntag = 1;
				}
			}
			break;
>>>>>>> 7c7f171e
		}
	}
	else if (IS_NODE_FIELD(nfield))
	{
		int N = f.Nodes();
		NODEDATA n;
		for (int i = 0; i < N; ++i)
		{
			EvaluateNode(f.n[i], ntime, nfield, n);
			data[i] = n.m_val;
			val += data[i];
		}
		val /= (float)N;
		ntag = 1;
	}
	else if (IS_ELEM_FIELD(nfield))
	{
		assert((f.m_elem[0].eid >= 0) && (f.m_elem[0].eid < mesh->Elements()));
		float edata[FSElement::MAX_NODES] = { 0.f };
		int eid = f.m_elem[0].eid;
		int lid = f.m_elem[0].lid;
		if (EvaluateElement(eid, ntime, nfield, edata, val) == false)
		{
			if (f.m_elem[1].eid >= 0)
			{
				eid = f.m_elem[1].eid;
				lid = f.m_elem[1].lid;
				if (EvaluateElement(eid, ntime, nfield, edata, val) == false)
				{
					return false;
				}
			}
		}

		ntag = 1;
		switch (mesh->ElementRef(eid).Type())
		{
		case FE_TET4:
		case FE_TET5:
		{
			const int* fn = FTTET[lid];
			data[0] = edata[fn[0]];
			data[1] = edata[fn[1]];
			data[2] = edata[fn[2]];
			val = (data[0] + data[1] + data[2]) / 3.f;
		}
		break;
		case FE_PENTA6:
		{
			const int* fn = FTPENTA[lid];
			switch (f.m_type) {
			case FE_FACE_TRI3:
				data[0] = edata[fn[0]];
				data[1] = edata[fn[1]];
				data[2] = edata[fn[2]];
				val = (data[0] + data[1] + data[2]) / 3.f;
				break;
			case FE_FACE_QUAD4:
				data[0] = edata[fn[0]];
				data[1] = edata[fn[1]];
				data[2] = edata[fn[2]];
				data[3] = edata[fn[3]];
				val = 0.25f * (data[0] + data[1] + data[2] + data[3]);
				break;
			default:
				break;
			}
		}
		break;
		case FE_PENTA15:
		{
			const int* fn = FTPENTA[lid];
			switch (f.m_type) {
			case FE_FACE_TRI6:
				data[0] = edata[fn[0]];
				data[1] = edata[fn[1]];
				data[2] = edata[fn[2]];
				data[3] = edata[fn[3]];
				data[4] = edata[fn[4]];
				data[5] = edata[fn[5]];
				val = (data[0] + data[1] + data[2] + data[3] + data[4] + data[5]) / 6.f;
				break;
			case FE_FACE_QUAD8:
				data[0] = edata[fn[0]];
				data[1] = edata[fn[1]];
				data[2] = edata[fn[2]];
				data[3] = edata[fn[3]];
				data[4] = edata[fn[4]];
				data[5] = edata[fn[5]];
				data[6] = edata[fn[6]];
				data[7] = edata[fn[7]];
				val = (data[0] + data[1] + data[2] + data[3] + data[4] + data[5] + data[6] + data[7]) / 8.f;
				break;
			default:
				break;
			}
		}
		break;
		case FE_PYRA5:
		{
			const int* fn = FTPYRA5[lid];
			switch (f.m_type) {
			case FE_FACE_TRI3:
				data[0] = edata[fn[0]];
				data[1] = edata[fn[1]];
				data[2] = edata[fn[2]];
				val = (data[0] + data[1] + data[2]) / 3.f;
				break;
			case FE_FACE_QUAD4:
				data[0] = edata[fn[0]];
				data[1] = edata[fn[1]];
				data[2] = edata[fn[2]];
				data[3] = edata[fn[3]];
				val = 0.25f * (data[0] + data[1] + data[2] + data[3]);
				break;
			default:
				break;
			}
		}
		break;
		case FE_PYRA13:
		{
			const int* fn = FTPYRA13[lid];
			switch (f.m_type) {
			case FE_FACE_TRI6:
				data[0] = edata[fn[0]];
				data[1] = edata[fn[1]];
				data[2] = edata[fn[2]];
				data[3] = edata[fn[3]];
				data[4] = edata[fn[4]];
				data[5] = edata[fn[5]];
				val = (data[0] + data[1] + data[2] + data[3] + data[4] + data[5]) / 6.f;
				break;
			case FE_FACE_QUAD8:
				data[0] = edata[fn[0]];
				data[1] = edata[fn[1]];
				data[2] = edata[fn[2]];
				data[3] = edata[fn[3]];
				data[4] = edata[fn[4]];
				data[5] = edata[fn[5]];
				data[6] = edata[fn[6]];
				data[7] = edata[fn[7]];
				val = (data[0] + data[1] + data[2] + data[3] + data[4] + data[5] + data[6] + data[7]) / 8.f;
				break;
			default:
				break;
			}
		}
		break;
		case FE_HEX8:
		{
			const int* fn = FTHEX8[lid];
			data[0] = edata[fn[0]];
			data[1] = edata[fn[1]];
			data[2] = edata[fn[2]];
			data[3] = edata[fn[3]];
			val = 0.25f * (data[0] + data[1] + data[2] + data[3]);
		}
		break;
		case FE_TET10:
		{
			const int* fn = FTTET10[lid];
			data[0] = edata[fn[0]];
			data[1] = edata[fn[1]];
			data[2] = edata[fn[2]];
			data[3] = edata[fn[3]];
			data[4] = edata[fn[4]];
			data[5] = edata[fn[5]];
			val = (data[0] + data[1] + data[2] + data[3] + data[4] + data[5]) / 6.f;
		}
		break;
		case FE_TET15:
		{
			const int* fn = FTTET15[lid];
			data[0] = edata[fn[0]];
			data[1] = edata[fn[1]];
			data[2] = edata[fn[2]];
			data[3] = edata[fn[3]];
			data[4] = edata[fn[4]];
			data[5] = edata[fn[5]];
			data[6] = edata[fn[6]];
			val = (data[0] + data[1] + data[2] + data[3] + data[4] + data[5] + data[6]) / 7.f;
		}
		break;
		case FE_TET20:
		{
			const int* fn = FTTET20[lid];
			data[0] = edata[fn[0]];
			data[1] = edata[fn[1]];
			data[2] = edata[fn[2]];
			data[3] = edata[fn[3]];
			data[4] = edata[fn[4]];
			data[5] = edata[fn[5]];
			data[6] = edata[fn[6]];
			data[7] = edata[fn[8]];
			data[8] = edata[fn[9]];
			data[9] = edata[fn[0]];
			val = (data[0] + data[1] + data[2] + data[3] + data[4] + data[5] + data[6] + data[7] + data[8] + data[9]) / 10.f;
		}
		break;
		case FE_HEX20:
		{
			const int* fn = FTHEX20[lid];
			data[0] = edata[fn[0]];
			data[1] = edata[fn[1]];
			data[2] = edata[fn[2]];
			data[3] = edata[fn[3]];
			data[4] = edata[fn[4]];
			data[5] = edata[fn[5]];
			data[6] = edata[fn[6]];
			data[7] = edata[fn[7]];
			val = (data[0] + data[1] + data[2] + data[3] + data[4] + data[5] + data[6] + data[7]) * 0.125f;
		}
		break;
		case FE_HEX27:
		{
			const int* fn = FTHEX27[lid];
			data[0] = edata[fn[0]];
			data[1] = edata[fn[1]];
			data[2] = edata[fn[2]];
			data[3] = edata[fn[3]];
			data[4] = edata[fn[4]];
			data[5] = edata[fn[5]];
			data[6] = edata[fn[6]];
			data[7] = edata[fn[7]];
			data[8] = edata[fn[8]];
			val = (data[0] + data[1] + data[2] + data[3] + data[4] + data[5] + data[6] + data[7] + data[8]) / 9.f;
		}
		break;
		case FE_QUAD4:
		case FE_QUAD8:
		case FE_TRI3:
		case FE_TRI6:
		{
			int nn = f.Nodes();
			val = 0.0;
			for (int i = 0; i < nn; ++i)
			{
				data[i] = edata[i];
				val += data[i];
			}
			val /= (nn);
		}
		break;
		default:
			assert(false);
		}
	}
	else
	{
		assert(false);
	}
	return (ntag == 1);
}

//-----------------------------------------------------------------------------
bool FEPostModel::EvaluateElement(int n, int ntime, int nfield, float* data, float& val)
{
	FEState& state = *GetState(ntime);
	FSMesh* mesh = state.GetFEMesh();

	// get the element
	FSElement_& el = mesh->ElementRef(n);
	int ne = el.Nodes();

	// make sure the element is not eroded
	if (el.IsEroded()) return false;

	// make sure the material is enabled
	if (el.IsDisabled()) return false;

	// the return value
	val = 0.f;
	for (int i = 0; i < ne; ++i) data[i] = 0.f;
	int ntag = 0;

	if (IS_ELEM_FIELD(nfield))
	{
		// get the data ID
		int ndata = FIELD_CODE(nfield);
		assert((ndata >= 0) && (ndata < state.m_Data.size()));

		// get the component
		int ncomp = FIELD_COMP(nfield);

		FEMeshData& rd = state.m_Data[ndata];
		DATA_FORMAT fmt = rd.GetFormat();

		switch (rd.GetType())
		{
		case DATA_SCALAR:
		{
			if (fmt == DATA_NODE)
			{
				FEElemData_T<float, DATA_NODE>& df = dynamic_cast<FEElemData_T<float, DATA_NODE>&>(rd);
				if (df.active(n))
				{
					df.eval(n, data);
					val = 0.f;
					for (int j = 0; j < ne; ++j) val += data[j];
					val /= (float)ne;
					ntag = 1;
				}
			}
			else if (fmt == DATA_ITEM)
			{
				FEElemData_T<float, DATA_ITEM>& df = dynamic_cast<FEElemData_T<float, DATA_ITEM>&>(rd);
				if (df.active(n))
				{
					df.eval(n, &val);
					for (int j = 0; j < ne; ++j) data[j] = val;
					ntag = 1;
				}
			}
			else if (fmt == DATA_MULT)
			{
				FEElemData_T<float, DATA_MULT>& df = dynamic_cast<FEElemData_T<float, DATA_MULT>&>(rd);
				if (df.active(n))
				{
					df.eval(n, data);
					val = 0;
					for (int j = 0; j < ne; ++j) val += data[j];
					val /= (float)ne;
					ntag = 1;
				}
			}
			else if (fmt == DATA_REGION)
			{
				FEElemData_T<float, DATA_REGION>& df = dynamic_cast<FEElemData_T<float, DATA_REGION>&>(rd);
				if (df.active(n))
				{
					df.eval(n, &val);
					for (int j = 0; j < ne; ++j) data[j] = val;
					ntag = 1;
				}
			}
		}
		break;
		case DATA_VEC3:
		{
			if (fmt == DATA_ITEM)
			{
				FEElemData_T<vec3f, DATA_ITEM>& dv = dynamic_cast<FEElemData_T<vec3f, DATA_ITEM>&>(rd);
				if (dv.active(n))
				{
					vec3f v;
					dv.eval(n, &v);
					val = component(v, ncomp);
					for (int i = 0; i < ne; ++i) data[i] = val;
					ntag = 1;
				}
			}
			else if (fmt == DATA_MULT)
			{
				FEElemData_T<vec3f, DATA_MULT>& df = dynamic_cast<FEElemData_T<vec3f, DATA_MULT>&>(rd);
				if (df.active(n))
				{
					vec3f v[FSElement::MAX_NODES];
					df.eval(n, v);
					val = 0;
					for (int j = 0; j < ne; ++j)
					{
						data[j] = component(v[j], ncomp);
						val += data[j];
					}
					val /= (float)ne;
					ntag = 1;
				}
			}
			else if (fmt == DATA_NODE)
			{
				FEElemData_T<vec3f, DATA_NODE>& dm = dynamic_cast<FEElemData_T<vec3f, DATA_NODE>&>(rd);
				if (dm.active(n))
				{
					vec3f v[FSElement::MAX_NODES];
					dm.eval(n, v);
					val = 0;
					for (int j = 0; j < ne; ++j)
					{
						data[j] = component(v[j], ncomp);
						val += data[j];
					}
					val /= (float)ne;
					ntag = 1;
				}
			}
			else if (fmt == DATA_REGION)
			{
				FEElemData_T<vec3f, DATA_REGION>& dv = dynamic_cast<FEElemData_T<vec3f, DATA_REGION>&>(rd);
				if (dv.active(n))
				{
					vec3f v;
					dv.eval(n, &v);
					val = component(v, ncomp);
					for (int i = 0; i < ne; ++i) data[i] = val;
					ntag = 1;
				}
			}
			else
			{
				assert(false);
			}
		}
		break;
		case DATA_MAT3:
		{
			if (fmt == DATA_ITEM)
			{
				FEElemData_T<mat3f, DATA_ITEM>& dm = dynamic_cast<FEElemData_T<mat3f, DATA_ITEM>&>(rd);
				if (dm.active(n))
				{
					mat3f m;
					dm.eval(n, &m);
					val = component(m, ncomp);
					for (int i = 0; i < ne; ++i) data[i] = val;
					ntag = 1;
				}
			}
			else if (fmt == DATA_NODE)
			{
				FEElemData_T<mat3f, DATA_NODE>& dm = dynamic_cast<FEElemData_T<mat3f, DATA_NODE>&>(rd);
				if (dm.active(n))
				{
					mat3f m[FSElement::MAX_NODES];
					dm.eval(n, m);
					val = 0;
					for (int j = 0; j < ne; ++j)
					{
						data[j] = component(m[j], ncomp);
						val += data[j];
					}
					val /= (float)ne;
					ntag = 1;
				}
			}
			else if (fmt == DATA_MULT)
			{
				FEElemData_T<mat3f, DATA_MULT>& df = dynamic_cast<FEElemData_T<mat3f, DATA_MULT>&>(rd);
				if (df.active(n))
				{
					mat3f v[FSElement::MAX_NODES];
					df.eval(n, v);
					val = 0;
					for (int j = 0; j < ne; ++j)
					{
						data[j] = component(v[j], ncomp);
						val += data[j];
					}
					val /= (float)ne;
					ntag = 1;
				}
			}
			else if (fmt == DATA_REGION)
			{
				FEElemData_T<mat3f, DATA_REGION>& dm = dynamic_cast<FEElemData_T<mat3f, DATA_REGION>&>(rd);
				if (dm.active(n))
				{
					mat3f m;
					dm.eval(n, &m);
					val = component(m, ncomp);
					for (int i = 0; i < ne; ++i) data[i] = val;
					ntag = 1;
				}
			}
			else
			{
				assert(false);
			}
		}
		break;
		case DATA_MAT3S:
		{
			if (fmt == DATA_ITEM)
			{
				FEElemData_T<mat3fs, DATA_ITEM>& dm = dynamic_cast<FEElemData_T<mat3fs, DATA_ITEM>&>(rd);
				if (dm.active(n))
				{
					mat3fs m;
					dm.eval(n, &m);
					val = component(m, ncomp);
					for (int i = 0; i < ne; ++i) data[i] = val;
					ntag = 1;
				}
			}
			else if (fmt == DATA_NODE)
			{
				FEElemData_T<mat3fs, DATA_NODE>& dm = dynamic_cast<FEElemData_T<mat3fs, DATA_NODE>&>(rd);
				if (dm.active(n))
				{
					mat3fs m[FSElement::MAX_NODES];
					dm.eval(n, m);
					val = 0;
					for (int j = 0; j < ne; ++j)
					{
						data[j] = component(m[j], ncomp);
						val += data[j];
					}
					val /= (float)ne;
					ntag = 1;
				}
			}
			else if (fmt == DATA_MULT)
			{
				FEElemData_T<mat3fs, DATA_MULT>& df = dynamic_cast<FEElemData_T<mat3fs, DATA_MULT>&>(rd);
				if (df.active(n))
				{
					mat3fs v[FSElement::MAX_NODES];
					df.eval(n, v);
					val = 0;
					for (int j = 0; j < ne; ++j)
					{
						data[j] = component(v[j], ncomp);
						val += data[j];
					}
					val /= (float)ne;
					ntag = 1;
				}
			}
			else if (fmt == DATA_REGION)
			{
				FEElemData_T<mat3fs, DATA_REGION>& dm = dynamic_cast<FEElemData_T<mat3fs, DATA_REGION>&>(rd);
				if (dm.active(n))
				{
					mat3fs m;
					dm.eval(n, &m);
					val = component(m, ncomp);
					for (int i = 0; i < ne; ++i) data[i] = val;
					ntag = 1;
				}
			}
			else
			{
				assert(false);
			}
		}
		break;
		case DATA_MAT3SD:
		{
			if (fmt == DATA_ITEM)
			{
				FEElemData_T<mat3fd, DATA_ITEM>& dm = dynamic_cast<FEElemData_T<mat3fd, DATA_ITEM>&>(rd);
				if (dm.active(n))
				{
					mat3fd m;
					dm.eval(n, &m);
					val = component(m, ncomp);
					for (int i = 0; i < ne; ++i) data[i] = val;
					ntag = 1;
				}
			}
			else if (fmt == DATA_NODE)
			{
				FEElemData_T<mat3fd, DATA_NODE>& dm = dynamic_cast<FEElemData_T<mat3fd, DATA_NODE>&>(rd);
				if (dm.active(n))
				{
					mat3fd m[FSElement::MAX_NODES];
					dm.eval(n, m);
					val = 0;
					for (int j = 0; j < ne; ++j)
					{
						data[j] = component(m[j], ncomp);
						val += data[j];
					}
					val /= (float)ne;
					ntag = 1;
				}
			}
			else if (fmt == DATA_MULT)
			{
				FEElemData_T<mat3fd, DATA_MULT>& df = dynamic_cast<FEElemData_T<mat3fd, DATA_MULT>&>(rd);
				if (df.active(n))
				{
					mat3fd v[FSElement::MAX_NODES];
					df.eval(n, v);
					val = 0;
					for (int j = 0; j < ne; ++j)
					{
						data[j] = component(v[j], ncomp);
						val += data[j];
					}
					val /= (float)ne;
					ntag = 1;
				}
			}
			else if (fmt == DATA_REGION)
			{
				FEElemData_T<mat3fd, DATA_REGION>& dm = dynamic_cast<FEElemData_T<mat3fd, DATA_REGION>&>(rd);
				if (dm.active(n))
				{
					mat3fd m;
					dm.eval(n, &m);
					val = component(m, ncomp);
					for (int i = 0; i < ne; ++i) data[i] = val;
					ntag = 1;
				}
			}
			else
			{
				assert(false);
			}
		}
		break;
		case DATA_TENS4S:
		{
			if (fmt == DATA_ITEM)
			{
				FEElemData_T<tens4fs, DATA_ITEM>& dm = dynamic_cast<FEElemData_T<tens4fs, DATA_ITEM>&>(rd);
				if (dm.active(n))
				{
					tens4fs m;
					dm.eval(n, &m);
					val = component(m, ncomp);
					for (int i = 0; i < ne; ++i) data[i] = val;
					ntag = 1;
				}
			}
			else if (fmt == DATA_NODE)
			{
				FEElemData_T<tens4fs, DATA_NODE>& dm = dynamic_cast<FEElemData_T<tens4fs, DATA_NODE>&>(rd);
				if (dm.active(n))
				{
					tens4fs m[FSElement::MAX_NODES];
					dm.eval(n, m);
					val = 0;
					for (int j = 0; j < ne; ++j)
					{
						data[j] = component(m[j], ncomp);
						val += data[j];
					}
					val /= (float)ne;
					ntag = 1;
				}
			}
			else if (fmt == DATA_MULT)
			{
				FEElemData_T<tens4fs, DATA_MULT>& df = dynamic_cast<FEElemData_T<tens4fs, DATA_MULT>&>(rd);
				if (df.active(n))
				{
					tens4fs v[FSElement::MAX_NODES];
					df.eval(n, v);
					val = 0;
					for (int j = 0; j < ne; ++j)
					{
						data[j] = component(v[j], ncomp);
						val += data[j];
					}
					val /= (float)ne;
					ntag = 1;
				}
			}
			else if (fmt == DATA_REGION)
			{
				FEElemData_T<tens4fs, DATA_REGION>& dm = dynamic_cast<FEElemData_T<tens4fs, DATA_REGION>&>(rd);
				if (dm.active(n))
				{
					tens4fs m;
					dm.eval(n, &m);
					val = component(m, ncomp);
					for (int i = 0; i < ne; ++i) data[i] = val;
					ntag = 1;
				}
			}
			else
			{
				assert(false);
			}
		}
		break;
		case DATA_ARRAY:
		{
			if (fmt == DATA_ITEM)
			{
				FEElemArrayDataItem& dm = dynamic_cast<FEElemArrayDataItem&>(rd);
				if (dm.active(n))
				{
					val = dm.eval(n, ncomp);
					for (int i = 0; i < ne; ++i) data[i] = val;
					ntag = 1;
				}
			}
			else if (fmt == DATA_NODE)
			{
				FEElemArrayDataNode& df = dynamic_cast<FEElemArrayDataNode&>(rd);
				if (df.active(n))
				{
					df.eval(n, ncomp, data);
					val = 0.f;
					for (int j = 0; j < ne; ++j) val += data[j];
					val /= (float)ne;
					ntag = 1;
				}
			}
		}
		break;
		case DATA_ARRAY_VEC3:
		{
			if (fmt == DATA_ITEM)
			{
				FEElemArrayVec3Data& dm = dynamic_cast<FEElemArrayVec3Data&>(rd);
				if (dm.active(n))
				{
					vec3f v = dm.eval(n, ncomp / 4);
					val = component2(v, ncomp % 4);
					for (int i = 0; i < ne; ++i) data[i] = val;
					ntag = 1;
				}
			}
		}
		break;
		default:
			assert(false);
		}
	}
	else if (IS_NODE_FIELD(nfield))
	{
		// take the average of the nodal values
		NODEDATA n;
		for (int i = 0; i < ne; ++i)
		{
			EvaluateNode(el.m_node[i], ntime, nfield, n);
			data[i] = n.m_val;
			val += data[i];
		}
		val /= (float)ne;
	}
	else if (IS_FACE_FIELD(nfield))
	{
		// don't do anything; face data is not copied to the elements
	}
	else
	{
		assert(false);
	}

	return (ntag == 1);
}

//-----------------------------------------------------------------------------
// Evaluate vector field at node n at time ntime
vec3f FEPostModel::EvaluateNodeVector(int n, int ntime, int nvec)
{
	FEState& state = *GetState(ntime);
	FSMesh* mesh = state.GetFEMesh();

	vec3f r;

	if (IS_NODE_FIELD(nvec))
	{
		// get the data ID
		int ndata = FIELD_CODE(nvec);
		if ((ndata < 0) || (ndata >= state.m_Data.size())) return vec3f(0.f, 0.f, 0.f);

		// get the component
		int ncomp = FIELD_COMP(nvec);

		FEMeshData& rd = state.m_Data[ndata];
		assert(rd.GetFormat() == DATA_ITEM);

		switch (rd.GetType())
		{
		case DATA_VEC3:
		{
			FENodeData_T<vec3f>& dv = dynamic_cast<FENodeData_T<vec3f>&>(rd);
			dv.eval(n, &r);
		}
		break;
		case DATA_MAT3S:
		{
			FENodeData_T<mat3fs>& dm = dynamic_cast<FENodeData_T<mat3fs>&>(rd);
			mat3fs m;
			dm.eval(n, &m);
			r = m.PrincDirection(ncomp);
		}
		break;
		default:
			assert(false);
		}
	}
	else if (IS_ELEM_FIELD(nvec))
	{
		// we take the average of the elements that contain this element
		FSNodeElementList& NEL = mesh->NodeElementList();
		int ne = NEL.Valence(n);
		if (ne > 0)
		{
			int m = 0;
			for (int i = 0; i < ne; ++i)
			{
				int iel = NEL.ElementIndex(n, i);
				FSElement_& el = mesh->ElementRef(iel);
				Material* mat = GetMaterial(el.m_MatID);
				if (mat->benable)
				{
					r += EvaluateElemVector(iel, ntime, nvec);
					m++;
				}
			}
			if (m != 0) r /= (float)m;
		}
	}
	else if (IS_FACE_FIELD(nvec))
	{
		// we take the average of the elements that contain this element
		FSNodeFaceList& NFL = mesh->NodeFaceList();
		int NF = NFL.Valence(n);
		if (NF > 0)
		{
			int n = 0;
			vec3f fv;
			for (int i = 0; i < NF; ++i)
			{
				if (EvaluateFaceVector(NFL.FaceIndex(n, i), ntime, nvec, fv)) { r += fv; n++; }
			}
			r /= (float)n;
		}
	}
	else
	{
		//		assert(false);
		r = vec3f(0, 0, 0);
	}

	return r;
}


//-----------------------------------------------------------------------------
// Evaluate face vector data
bool FEPostModel::EvaluateFaceVector(int n, int ntime, int nvec, vec3f& r)
{
	FEState& state = *GetState(ntime);
	FSMesh* mesh = state.GetFEMesh();

	FSFace& f = mesh->Face(n);

	if (IS_FACE_FIELD(nvec))
	{
		// get the data ID
		int ndata = FIELD_CODE(nvec);
		if ((ndata < 0) || (ndata >= state.m_Data.size())) { r = vec3f(0.f, 0.f, 0.f); return false; }

		// get the component
		int ncomp = FIELD_COMP(nvec);

		FEMeshData& rd = state.m_Data[ndata];
		DATA_FORMAT fmt = rd.GetFormat();

		switch (rd.GetType())
		{
		case DATA_VEC3:
		{
			switch (fmt)
			{
			case DATA_REGION:
			{
				FEFaceData_T<vec3f, DATA_REGION>& dv = dynamic_cast<FEFaceData_T<vec3f, DATA_REGION>&>(rd);
				if (dv.active(n))
				{
					dv.eval(n, &r);
					return true;
				}
			}
			break;
			case DATA_ITEM:
			{
				FEFaceData_T<vec3f, DATA_ITEM>& dv = dynamic_cast<FEFaceData_T<vec3f, DATA_ITEM>&>(rd);
				if (dv.active(n))
				{
					dv.eval(n, &r);
					return true;
				}
			}
			break;
			case DATA_NODE:
			{
				FEFaceData_T<vec3f, DATA_NODE>& dv = dynamic_cast<FEFaceData_T<vec3f, DATA_NODE>&>(rd);
				r = vec3f(0, 0, 0);
				if (dv.active(n))
				{
					vec3f v[FSFace::MAX_NODES];
					int fn = f.Nodes();
					dv.eval(n, v);
					for (int i = 0; i < fn; ++i) r += v[i];
					r /= (float)fn;
				}
				return true;
			}
			break;
			case DATA_MULT:
			{
				vec3f rn[8];
				FEFaceData_T<vec3f, DATA_MULT>& dv = dynamic_cast<FEFaceData_T<vec3f, DATA_MULT>&>(rd);
				r = vec3f(0, 0, 0);
				if (dv.active(n))
				{
					dv.eval(n, rn);
					int ne = mesh->Face(n).Nodes();
					for (int i = 0; i < ne; ++i) r += rn[i];
					r /= (float)ne;
					return true;
				}
			}
			break;
			}
		}
		break;
		case DATA_MAT3S:
		{
			FEFaceData_T<mat3fs, DATA_ITEM>& dm = dynamic_cast<FEFaceData_T<mat3fs, DATA_ITEM>&>(rd);
			mat3fs m;
			dm.eval(n, &m);
			r = m.PrincDirection(ncomp);
			return true;
		}
		break;
		default:
			assert(false);
			return false;
		}
	}
	else if (IS_NODE_FIELD(nvec))
	{
		FSFace& f = mesh->Face(n);
		// take the average of the nodal values
		for (int i = 0; i < f.Nodes(); ++i) r += EvaluateNodeVector(f.n[i], ntime, nvec);
		r /= f.Nodes();
		return true;
	}
	else if (IS_ELEM_FIELD(nvec))
	{
		return false;
	}
	else
	{
		assert(false);
		r = vec3f(0, 0, 0);
	}

	return false;
}

//-----------------------------------------------------------------------------
// Evaluate element vector data
vec3f FEPostModel::EvaluateElemVector(int n, int ntime, int nvec)
{
	FEState& state = *GetState(ntime);
	FSMesh* mesh = state.GetFEMesh();

	vec3f r;

	if (IS_ELEM_FIELD(nvec))
	{
		// get the data ID
		int ndata = FIELD_CODE(nvec);
		if ((ndata < 0) || (ndata >= state.m_Data.size())) return vec3f(0.f, 0.f, 0.f);

		// get the component
		int ncomp = FIELD_COMP(nvec);

		FEMeshData& rd = state.m_Data[ndata];

		int nfmt = rd.GetFormat();

		switch (rd.GetType())
		{
		case DATA_VEC3:
		{
			if (nfmt == DATA_ITEM)
			{
				FEElemData_T<vec3f, DATA_ITEM>& dv = dynamic_cast<FEElemData_T<vec3f, DATA_ITEM>&>(rd);
				if (dv.active(n)) dv.eval(n, &r);
			}
			else if (nfmt == DATA_MULT)
			{
				FEElemData_T<vec3f, DATA_MULT>& dv = dynamic_cast<FEElemData_T<vec3f, DATA_MULT>&>(rd);
				vec3f v[8];
				if (dv.active(n))
				{
					dv.eval(n, v);
					int ne = mesh->ElementRef(n).Nodes();
					for (int i = 0; i < ne; ++i) r += v[i];
					r /= (float)ne;
				}
			}
			else if (nfmt == DATA_REGION)
			{
				FEElemData_T<vec3f, DATA_REGION>& dv = dynamic_cast<FEElemData_T<vec3f, DATA_REGION>&>(rd);
				if (dv.active(n)) dv.eval(n, &r);
			}
		}
		break;
		case DATA_MAT3S:
		{
			if (nfmt == DATA_ITEM)
			{
				FEElemData_T<mat3fs, DATA_ITEM>& dm = dynamic_cast<FEElemData_T<mat3fs, DATA_ITEM>&>(rd);
				if (dm.active(n))
				{
					mat3fs m;
					dm.eval(n, &m);
					r = m.PrincDirection(ncomp);
				}
			}
			else if (nfmt == DATA_MULT)
			{
				FEElemData_T<mat3fs, DATA_MULT>& dm = dynamic_cast<FEElemData_T<mat3fs, DATA_MULT>&>(rd);
				mat3fs m[8];
				r = vec3f(0, 0, 0);
				if (dm.active(n))
				{
					dm.eval(n, m);
					int ne = mesh->ElementRef(n).Nodes();
					for (int i = 0; i < ne; ++i) r += m[i].PrincDirection(ncomp);
					r /= (float)ne;
				}
			}
		}
		break;
		case DATA_MAT3:
		{
			if (nfmt == DATA_ITEM)
			{
				FEElemData_T<mat3f, DATA_ITEM>& dm = dynamic_cast<FEElemData_T<mat3f, DATA_ITEM>&>(rd);
				if (dm.active(n))
				{
					mat3f m;
					dm.eval(n, &m);
					r = m.col(ncomp);
				}
			}
		}
		break;
		case DATA_ARRAY_VEC3:
		{
			if (nfmt == DATA_ITEM)
			{
				FEElemArrayVec3Data& dm = dynamic_cast<FEElemArrayVec3Data&>(rd);
				if (dm.active(n))
				{
					r = dm.eval(n, ncomp);
				}
			}
		}
		break;
		default:
			assert(false);
		}
	}
	else if (IS_NODE_FIELD(nvec))
	{
		FSElement_& el = mesh->ElementRef(n);
		// take the average of the nodal values
		for (int i = 0; i < el.Nodes(); ++i) r += EvaluateNodeVector(el.m_node[i], ntime, nvec);
		r /= el.Nodes();
	}
	else if (IS_FACE_FIELD(nvec))
	{
	}
	else
	{
		assert(false);
		r = vec3f(0, 0, 0);
	}

	return r;
}

//-----------------------------------------------------------------------------
// Evaluate tensor field at node n
mat3f FEPostModel::EvaluateNodeTensor(int n, int ntime, int nten, int ntype)
{
	FEState& state = *GetState(ntime);
	FSMesh* mesh = state.GetFEMesh();

	mat3f m;

	if (IS_NODE_FIELD(nten))
	{
		// get the data ID
		int ndata = FIELD_CODE(nten);
		if ((ndata < 0) || (ndata >= state.m_Data.size())) return mat3f();

		FEMeshData& rd = state.m_Data[ndata];
		if ((ntype != -1) && (rd.GetType() != ntype)) return m;

		switch (rd.GetType())
		{
		case DATA_MAT3S:
		{
			FENodeData_T<mat3fs>& dm = dynamic_cast<FENodeData_T<mat3fs>&>(rd);
			mat3fs a;
			dm.eval(n, &a);
			m = a;
		}
		break;
		case DATA_MAT3:
		{
			FENodeData_T<mat3f>& dm = dynamic_cast<FENodeData_T<mat3f>&>(rd);
			dm.eval(n, &m);
		}
		break;
		}
	}
	else
	{
		// we take the average of the elements that contain this element
		FSNodeElementList& NEL = mesh->NodeElementList();
		int ne = NEL.Valence(n);
		if (ne > 0)
		{
			for (int i = 0; i < ne; ++i) m += EvaluateElemTensor(NEL.ElementIndex(n, i), ntime, nten, ntype);
			m /= (float)ne;
		}
	}

	return m;
}

//-----------------------------------------------------------------------------
// Evaluate tensor field at face n
mat3f FEPostModel::EvaluateFaceTensor(int n, int ntime, int nten, int ntype)
{
	FEState& state = *GetState(ntime);
	FSMeshBase* mesh = state.GetFEMesh();

	mat3f m;

	if (IS_FACE_FIELD(nten))
	{
		// get the data ID
		int ndata = FIELD_CODE(nten);
		if ((ndata < 0) || (ndata >= state.m_Data.size())) return mat3f();
		FEMeshData& rd = state.m_Data[ndata];
		if ((ntype != -1) && (rd.GetType() != ntype)) return m;

		switch (rd.GetType())
		{
		case DATA_MAT3S:
		{
			mat3fs a;
			FEFaceData_T<mat3fs, DATA_ITEM>& dm = dynamic_cast<FEFaceData_T<mat3fs, DATA_ITEM>&>(rd);
			dm.eval(n, &a);
			m = a;
		}
		break;
		case DATA_MAT3:
		{
			FEFaceData_T<mat3f, DATA_ITEM>& dm = dynamic_cast<FEFaceData_T<mat3f, DATA_ITEM>&>(rd);
			dm.eval(n, &m);
		}
		break;
		}
	}
	else if (IS_NODE_FIELD(nten))
	{
		FSFace& f = mesh->Face(n);
		// take the average of the nodal values
		for (int i = 0; i < f.Nodes(); ++i) m += EvaluateNodeTensor(f.n[i], ntime, nten, ntype);
		m /= (float)f.Nodes();
	}
	else if (IS_ELEM_FIELD(nten))
	{

	}
	else
	{
		assert(false);
	}

	return m;
}

//-----------------------------------------------------------------------------
// Evaluate tensor field at element n
mat3f FEPostModel::EvaluateElemTensor(int n, int ntime, int nten, int ntype)
{
	FEState& state = *GetState(ntime);
	FSMesh* mesh = state.GetFEMesh();

	mat3f m;

	if (IS_ELEM_FIELD(nten))
	{
		// get the data ID
		int ndata = FIELD_CODE(nten);
		if ((ndata < 0) || (ndata >= state.m_Data.size())) return mat3f();
		FEMeshData& rd = state.m_Data[ndata];
		int nfmt = rd.GetFormat();

		if ((ntype != -1) && (rd.GetType() != ntype)) return m;

		switch (nfmt)
		{
		case DATA_ITEM:
		{
			switch (rd.GetType())
			{
			case DATA_MAT3S:
			{
				FEElemData_T<mat3fs, DATA_ITEM>& dm = dynamic_cast<FEElemData_T<mat3fs, DATA_ITEM>&>(rd);
				if (dm.active(n))
				{
					mat3fs a;
					dm.eval(n, &a);
					m = a;
				}
			}
			break;
			case DATA_MAT3:
			{
				FEElemData_T<mat3f, DATA_ITEM>& dm = dynamic_cast<FEElemData_T<mat3f, DATA_ITEM>&>(rd);
				if (dm.active(n)) dm.eval(n, &m);
			}
			break;
			}
		}
		break;
		case DATA_MULT:
		{
			switch (rd.GetType())
			{
			case DATA_MAT3S:
			{
				FEElemData_T<mat3fs, DATA_MULT>& dm = dynamic_cast<FEElemData_T<mat3fs, DATA_MULT>&>(rd);
				mat3fs mi[FSElement::MAX_NODES];
				if (dm.active(n))
				{
					dm.eval(n, mi);
					int ne = mesh->ElementRef(n).Nodes();
					mat3fs a = mi[0];
					for (int i=1; i<ne; ++i) a += mi[i];
					a /= (float) ne;

					m = a;
				}
			}
			break;
			case DATA_MAT3:
			{
				FEElemData_T<mat3f, DATA_MULT>& dm = dynamic_cast<FEElemData_T<mat3f, DATA_MULT>&>(rd);
				mat3f mi[FSElement::MAX_NODES];
				if (dm.active(n))
				{
					dm.eval(n, mi);
					int ne = mesh->ElementRef(n).Nodes();
					m = mi[0];
					for (int i = 1; i<ne; ++i) m += mi[i];
					m /= (float)ne;
				}
			}
			break;
			}
		};
		break;
		}
	}
	else if (IS_NODE_FIELD(nten))
	{
		FSElement_& el = mesh->ElementRef(n);
		// take the average of the nodal values
		for (int i = 0; i<el.Nodes(); ++i) m += EvaluateNodeTensor(el.m_node[i], ntime, nten, ntype);
		m /= (float) el.Nodes();
	}
	else if (IS_FACE_FIELD(nten))
	{

	}
	else
	{
	}

	return m;
}<|MERGE_RESOLUTION|>--- conflicted
+++ resolved
@@ -1553,71 +1553,68 @@
 		}
 		break;
 		case DATA_TENS4S:
-		{
-			if (fmt == DATA_NODE)
-			{
-				FEFaceData_T<tens4fs, DATA_NODE>& df = dynamic_cast<FEFaceData_T<tens4fs, DATA_NODE>&>(rd);
-				if (df.active(n))
-				{
-					tens4fs m[FSFace::MAX_NODES];
-					df.eval(n, m);
-					int nf = f.Nodes();
-					val = 0.f;
-					for (int i = 0; i < nf; ++i)
-					{
-						data[i] = component(m[i], ncomp);
-						val += data[i];
-					}
-					val /= (float)nf;
-					ntag = 1;
-				}
-			}
-			else if (fmt == DATA_ITEM)
-			{
-				FEFaceData_T<tens4fs, DATA_ITEM>& dv = dynamic_cast<FEFaceData_T<tens4fs, DATA_ITEM>&>(rd);
-				if (dv.active(n))
-				{
-					tens4fs m;
-					dv.eval(n, &m);
-					val = component(m, ncomp);
-					for (int i = 0; i < nf; ++i) data[0] = val;
-					ntag = 1;
-				}
-			}
-			else if (fmt == DATA_MULT)
-			{
-				FEFaceData_T<tens4fs, DATA_MULT>& df = dynamic_cast<FEFaceData_T<tens4fs, DATA_MULT>&>(rd);
-				if (df.active(n))
-				{
-					tens4fs m[FSFace::MAX_NODES];
-					df.eval(n, m);
-					val = 0.f;
-					for (int i = 0; i < nf; ++i)
-					{
-						data[i] = component(m[i], ncomp);
-						val += data[i];
-					}
-					val /= (float)nf;
-					ntag = 1;
-				}
-			}
-			else if (fmt == DATA_REGION)
-			{
-				FEFaceData_T<tens4fs, DATA_REGION>& dv = dynamic_cast<FEFaceData_T<tens4fs, DATA_REGION>&>(rd);
-				if (dv.active(n))
-				{
-					tens4fs m;
-					dv.eval(n, &m);
-					val = component(m, ncomp);
-					for (int i = 0; i < nf; ++i) data[i] = val;
-					ntag = 1;
-				}
-			}
-<<<<<<< HEAD
-		}
-		break;
-=======
-            break;
+			{
+				if (fmt == DATA_NODE)
+				{
+					FEFaceData_T<tens4fs,DATA_NODE>& df = dynamic_cast<FEFaceData_T<tens4fs,DATA_NODE>&>(rd);
+					if (df.active(n))
+					{
+						tens4fs m[FSFace::MAX_NODES];
+						df.eval(n, m);
+						int nf = f.Nodes();
+						val = 0.f;
+						for (int i=0; i<nf; ++i)
+						{
+							data[i] = component(m[i], ncomp);
+							val += data[i];
+						}
+						val /= (float) nf;
+						ntag = 1;
+					}
+				}
+				else if (fmt == DATA_ITEM)
+				{
+					FEFaceData_T<tens4fs,DATA_ITEM>& dv = dynamic_cast<FEFaceData_T<tens4fs,DATA_ITEM>&>(rd);
+					if (dv.active(n))
+					{
+						tens4fs m;
+						dv.eval(n, &m);
+						val = component(m, ncomp);
+						for (int i=0; i<nf; ++i) data[0] = val;
+						ntag = 1;
+					}
+				}
+				else if (fmt == DATA_MULT)
+				{
+					FEFaceData_T<tens4fs,DATA_MULT>& df = dynamic_cast<FEFaceData_T<tens4fs,DATA_MULT>&>(rd);
+					if (df.active(n))
+					{
+						tens4fs m[FSFace::MAX_NODES];
+						df.eval(n, m);
+						val = 0.f;
+						for (int i=0; i<nf; ++i) 
+						{
+							data[i] = component(m[i], ncomp);
+							val += data[i];
+						}
+						val /= (float) nf;
+						ntag = 1;
+					}
+				}
+				else if (fmt == DATA_REGION)
+				{
+					FEFaceData_T<tens4fs,DATA_REGION>& dv = dynamic_cast<FEFaceData_T<tens4fs,DATA_REGION>&>(rd);
+					if (dv.active(n))
+					{
+						tens4fs m;
+						dv.eval(n, &m);
+						val = component(m, ncomp);
+						for (int i=0; i<nf; ++i) data[i] = val;
+						ntag = 1;
+					}
+				}
+			}
+			break;
 		case DATA_ARRAY:
 			if (fmt == DATA_ITEM)
 			{
@@ -1630,7 +1627,6 @@
 				}
 			}
 			break;
->>>>>>> 7c7f171e
 		}
 	}
 	else if (IS_NODE_FIELD(nfield))
