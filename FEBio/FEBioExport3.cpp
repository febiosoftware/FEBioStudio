--- conflicted
+++ resolved
@@ -41,10 +41,7 @@
 #include <MeshTools/FEProject.h>
 #include <memory>
 #include <sstream>
-//using namespace std;
-
-using std::stringstream;
-using std::unique_ptr;
+using namespace std;
 
 //-----------------------------------------------------------------------------
 // defined in FEFEBioExport25.cpp
@@ -2247,7 +2244,7 @@
 	m_ntotelem = 0;
 
 	// write all parts
-	auto nparts = m_Part.size();
+	int nparts = m_Part.size();
 	for (int i = 0; i<nparts; ++i)
 	{
 		Part* p = m_Part[i];
@@ -2542,7 +2539,7 @@
 		if (m_pNSet[i].m_duplicate == false)
 		{
 			FEItemListBuilder* pil = m_pNSet[i].m_list;
-			unique_ptr<FENodeList> pl(pil->BuildNodeList());
+			auto_ptr<FENodeList> pl(pil->BuildNodeList());
 			if (WriteNodeSet(m_pNSet[i].m_name.c_str(), pl.get()) == false)
 			{
 				throw InvalidItemListBuilder(pil);
@@ -2558,7 +2555,7 @@
 	for (int i = 0; i<model.NodeLists(); ++i)
 	{
 		GNodeList* pg = model.NodeList(i);
-		unique_ptr<FENodeList> pn(pg->BuildNodeList());
+		auto_ptr<FENodeList> pn(pg->BuildNodeList());
 		if (WriteNodeSet(pg->GetName(), pn.get()) == false)
 		{
 			throw InvalidItemListBuilder(pg);
@@ -2577,7 +2574,7 @@
 			for (int j = 0; j<nset; ++j)
 			{
 				FENodeSet* pns = po->GetFENodeSet(j);
-				unique_ptr<FENodeList> pl(pns->BuildNodeList());
+				auto_ptr<FENodeList> pl(pns->BuildNodeList());
 				if (WriteNodeSet(pns->GetName(), pl.get()) == false)
 				{
 					throw InvalidItemListBuilder(po);
@@ -2597,18 +2594,7 @@
 		el.add_attribute("name", m_pSurf[i].m_name.c_str());
 		m_xml.add_branch(el);
 		{
-<<<<<<< HEAD
-			unique_ptr<FEFaceList> ps(pfl);
-			XMLElement el("Surface");
-			el.add_attribute("name", m_pSurf[i].m_name.c_str());
-			m_xml.add_branch(el);
-			{
-				WriteSurfaceSection(*ps);
-			}
-			m_xml.close_branch();
-=======
 			WriteSurfaceSection(m_pSurf[i]);
->>>>>>> 08be04b4
 		}
 		m_xml.close_branch();
 	}
@@ -2621,7 +2607,7 @@
 	for (int i = 0; i<NS; ++i)
 	{
 		FEItemListBuilder* pl = m_pESet[i].m_list;
-		unique_ptr<FEElemList> ps(pl->BuildElemList());
+		auto_ptr<FEElemList> ps(pl->BuildElemList());
 		XMLElement el("ElementSet");
 		el.add_attribute("name", m_pESet[i].m_name.c_str());
 		m_xml.add_branch(el);
@@ -3139,7 +3125,7 @@
 				el.add_attribute("name", pst->GetName().c_str());
 				m_xml.add_branch(el);
 				{
-					auto N = L.size();
+					int N = L.size();
 					for (int n = 0; n<N; ++n)
 					{
 						pair<int, int>& de = L[n];
@@ -3272,7 +3258,7 @@
 	FEModel& fem = *m_pfem;
 
 	// loop over all element sets
-	auto NSET = m_ElSet.size();
+	int NSET = m_ElSet.size();
 	for (int i = 0; i<NSET; ++i)
 	{
 		ElementSet& elSet = m_ElSet[i];
@@ -3312,7 +3298,7 @@
 void FEBioExport3::WriteMeshDataMaterialAxes()
 {
 	// loop over all element sets
-	auto NSET = m_ElSet.size();
+	int NSET = m_ElSet.size();
 	for (int i = 0; i<NSET; ++i)
 	{
 		ElementSet& elSet = m_ElSet[i];
