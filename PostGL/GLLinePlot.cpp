--- conflicted
+++ resolved
@@ -403,19 +403,11 @@
 				vec3d e2 = l.m_t1; e2.Normalize();
 
 				// render cylinder
-<<<<<<< HEAD
-				glxCylinder(to_vec3d(l.m_r0), to_vec3d(l.m_r1), m_line, e1, e2);
+				glx::drawSmoothPath(to_vec3d(l.m_r0), to_vec3d(l.m_r1), m_line, e1, e2);
 
 				// render caps
-				if (l.m_end[0] == 1) glxSphere(to_vec3d(l.m_r0), m_line, e1); 
-				if (l.m_end[1] == 1) glxSphere(to_vec3d(l.m_r1), m_line, e2);
-=======
-				glx::drawSmoothPath(l.m_r0, l.m_r1, m_line, e1, e2);
-
-				// render caps
-				if (l.m_end[0] == 1) glx::drawHalfSphere(l.m_r0, m_line, e1);
-				if (l.m_end[1] == 1) glx::drawHalfSphere(l.m_r1, m_line, e2);
->>>>>>> a46f5b72
+				if (l.m_end[0] == 1) glx::drawHalfSphere(to_vec3d(l.m_r0), m_line, e1);
+				if (l.m_end[1] == 1) glx::drawHalfSphere(to_vec3d(l.m_r1), m_line, e2);
 			}
 		}
 	}
@@ -449,19 +441,11 @@
 				glColor3ub(c.r, c.g, c.b);
 
 				// render cylinder
-<<<<<<< HEAD
-				glxCylinder(to_vec3d(l.m_r0), to_vec3d(l.m_r1), m_line, e1, e2);
+				glx::drawSmoothPath(to_vec3d(l.m_r0), to_vec3d(l.m_r1), m_line, e1, e2);
 
 				// render caps
-				if (l.m_end[0] == 1) glxSphere(to_vec3d(l.m_r0), m_line, e1);
-				if (l.m_end[1] == 1) glxSphere(to_vec3d(l.m_r1), m_line, e2);
-=======
-				glx::drawSmoothPath(l.m_r0, l.m_r1, m_line, e1, e2);
-
-				// render caps
-				if (l.m_end[0] == 1) glx::drawHalfSphere(l.m_r0, m_line, e1);
-				if (l.m_end[1] == 1) glx::drawHalfSphere(l.m_r1, m_line, e2);
->>>>>>> a46f5b72
+				if (l.m_end[0] == 1) glx::drawHalfSphere(to_vec3d(l.m_r0), m_line, e1);
+				if (l.m_end[1] == 1) glx::drawHalfSphere(to_vec3d(l.m_r1), m_line, e2);
 			}
 		}
 	}
@@ -494,19 +478,11 @@
 				float f1 = (l.m_val[1] - vmin) / (vmax - vmin);
 
 				// render cylinder
-<<<<<<< HEAD
-				glxCylinder(to_vec3d(l.m_r0), to_vec3d(l.m_r1), m_line, e1, e2, f0, f1);
+				glx::drawSmoothPath(to_vec3d(l.m_r0), to_vec3d(l.m_r1), m_line, e1, e2, f0, f1);
 
 				// render caps
-				if (l.m_end[0] == 1) glxSphere(to_vec3d(l.m_r0), m_line, e1, f0);
-				if (l.m_end[1] == 1) glxSphere(to_vec3d(l.m_r1), m_line, e2, f1);
-=======
-				glx::drawSmoothPath(l.m_r0, l.m_r1, m_line, e1, e2, f0, f1);
-
-				// render caps
-				if (l.m_end[0] == 1) glx::drawHalfSphere(l.m_r0, m_line, e1, f0);
-				if (l.m_end[1] == 1) glx::drawHalfSphere(l.m_r1, m_line, e2, f1);
->>>>>>> a46f5b72
+				if (l.m_end[0] == 1) glx::drawHalfSphere(to_vec3d(l.m_r0), m_line, e1, f0);
+				if (l.m_end[1] == 1) glx::drawHalfSphere(to_vec3d(l.m_r1), m_line, e2, f1);
 			}
 		}
 		glPopAttrib();
