--- conflicted
+++ resolved
@@ -1487,11 +1487,8 @@
 	{
 		ui->m_activeField->SetName(t.toStdString());
 		Update(true);
-<<<<<<< HEAD
-=======
-		CPostDocument& doc = *GetActiveDocument();
-		doc.GetFSModel()->UpdateDependants();
->>>>>>> 8caf7064
+		//CPostDocument& doc = *GetActiveDocument();
+		//doc.GetFSModel()->UpdateDependants();
 	}
 }
 
