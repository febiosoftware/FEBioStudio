--- conflicted
+++ resolved
@@ -37,11 +37,7 @@
 	FSTaskProgress()
 	{
 		valid = false;
-<<<<<<< HEAD
-		cancelled = false;
-=======
 		canceled = false;
->>>>>>> 36f8d154
 		percent = 0.0;
 		task = "";
 	}
@@ -74,16 +70,14 @@
 	// The thread is about to be terminated
 	virtual void Terminate();
 
-<<<<<<< HEAD
-	void SetTaskLogger(TaskLogger* logger);
-
-	void Log(const char* sz, ...);
-=======
 	// see if the task was canceled? 
 	virtual bool IsCanceled() const;
 
 	std::string getErrorString() const;
->>>>>>> 36f8d154
+
+	void SetTaskLogger(TaskLogger* logger);
+
+	void Log(const char* sz, ...);
 
 protected:
 	// reset progress 
@@ -95,13 +89,6 @@
 	// set task, and optionally, set progress in percent (value between 0 and 100)
 	void setCurrentTask(const char* sz, double progress = 0.0);
 
-<<<<<<< HEAD
-	bool IsCancelled() const;
-
-private:
-	FSTaskProgress m_progress;
-	TaskLogger* m_log;
-=======
 	void setErrorString(const std::string& s);
 
 	bool error(const std::string& s);
@@ -109,5 +96,5 @@
 private:
 	FSTaskProgress m_progress;
 	std::string	m_error;
->>>>>>> 36f8d154
+	TaskLogger* m_log;
 };