/*This file is part of the FEBio Studio source code and is licensed under the MIT license
listed below.

See Copyright-FEBio-Studio.txt for details.

Copyright (c) 2021 University of Utah, The Trustees of Columbia University in
the City of New York, and others.

Permission is hereby granted, free of charge, to any person obtaining a copy
of this software and associated documentation files (the "Software"), to deal
in the Software without restriction, including without limitation the rights
to use, copy, modify, merge, publish, distribute, sublicense, and/or sell
copies of the Software, and to permit persons to whom the Software is
furnished to do so, subject to the following conditions:

The above copyright notice and this permission notice shall be included in all
copies or substantial portions of the Software.

THE SOFTWARE IS PROVIDED "AS IS", WITHOUT WARRANTY OF ANY KIND, EXPRESS OR
IMPLIED, INCLUDING BUT NOT LIMITED TO THE WARRANTIES OF MERCHANTABILITY,
FITNESS FOR A PARTICULAR PURPOSE AND NONINFRINGEMENT. IN NO EVENT SHALL THE
AUTHORS OR COPYRIGHT HOLDERS BE LIABLE FOR ANY CLAIM, DAMAGES OR OTHER
LIABILITY, WHETHER IN AN ACTION OF CONTRACT, TORT OR OTHERWISE, ARISING FROM,
OUT OF OR IN CONNECTION WITH THE SOFTWARE OR THE USE OR OTHER DEALINGS IN THE
SOFTWARE.*/

#include "stdafx.h"
#include "FEQuartDogBone.h"
#include <GeomLib/GPrimitive.h>
#include <MeshLib/FEMesh.h>

//-----------------------------------------------------------------------------
FEQuartDogBone::FEQuartDogBone(GQuartDogBone* po)
{
	m_pobj = po;

	AddIntParam(10, "nx", "Nx");
	AddIntParam(30, "ny", "Ny");
	AddIntParam( 1, "nz", "Nz");

	AddDoubleParam(1, "R-bias");
	AddDoubleParam(1, "Z-bias");
	AddBoolParam(false, "bz", "Z-mirrored bias");

	AddIntParam(0, "elem", "Element Type")->SetEnumNames("Hex8\0Hex20\0Hex27\0");
}

//-----------------------------------------------------------------------------
<<<<<<< HEAD
FSMesh* FEQuartDogBone::BuildMesh()
=======
bool FEQuartDogBone::BuildMultiBlock()
>>>>>>> 4ebcc257
{
	// see if we should do 4-block or 6-block
	double cw = m_pobj->GetFloatValue(GQuartDogBone::CWIDTH);
	double ch = m_pobj->GetFloatValue(GQuartDogBone::CHEIGHT);
	double R = m_pobj->GetFloatValue(GQuartDogBone::RADIUS);
	double W = m_pobj->GetFloatValue(GQuartDogBone::WING);

	if (ch < cw - W - R) return BuildMultiBlockMesh4();
	else return BuildMultiBlockMesh6();
}

FEMesh* FEQuartDogBone::BuildMesh()
{
	BuildMultiBlock();

	// set element type
	int nelem = GetIntValue(ELEM_TYPE);
	switch (nelem)
	{
	case 0: SetElementType(FE_HEX8); break;
	case 1: SetElementType(FE_HEX20); break;
	case 2: SetElementType(FE_HEX27); break;
	}

	// create the MB
	FEMesh* pm = FEMultiBlockMesh::BuildMesh();

	return pm;
}

//-----------------------------------------------------------------------------
<<<<<<< HEAD
FSMesh* FEQuartDogBone::BuildMultiBlockMesh4()
=======
bool FEQuartDogBone::BuildMultiBlockMesh4()
>>>>>>> 4ebcc257
{
	// get parameters
	double cw = m_pobj->GetFloatValue(GQuartDogBone::CWIDTH);
	double ch = m_pobj->GetFloatValue(GQuartDogBone::CHEIGHT);
	double R = m_pobj->GetFloatValue(GQuartDogBone::RADIUS);
	double h = m_pobj->GetFloatValue(GQuartDogBone::DEPTH);
	double L = m_pobj->GetFloatValue(GQuartDogBone::LENGTH);
	double W = m_pobj->GetFloatValue(GQuartDogBone::WING);

	double a = sqrt(2.0)*0.5;
	double px = cw - W - R * a;
	double py = ch + R * (1.0 - a);

	int NX = GetIntValue(N_X);
	int NY = GetIntValue(N_Y);
	int NZ = GetIntValue(N_Z);

	double gr = GetFloatValue(R_BIAS);
	double gz = GetFloatValue(Z_BIAS);
	bool bz = GetBoolValue(BZ);

	if (NX < 1) NX = 1;
	if (NY < 2) NY = 2;

	int nx = NX;

	double fy = L / (ch + R + L);
	int ny2 = (int)(fy*NY); if (ny2 < 1) ny2 = 1;
	int ny1 = NY - ny2;

	int nx1 = ny1;
	double fx = W / (cw - W);
	int nx2 = (int)(fx*nx1); if (nx2 < 1) nx2 = 1;

	int nz = NZ;

	// create the MB nodes
	m_MBNode.clear();
	AddNode(vec3d(0, 0, 0));
	AddNode(vec3d(cw - W, 0, 0));
	AddNode(vec3d(cw, 0, 0));
	AddNode(vec3d(cw, ch, 0));
	AddNode(vec3d(cw - W, ch, 0));
	AddNode(vec3d(px, py, 0));
	AddNode(vec3d(cw - W - R, ch + R, 0));
	AddNode(vec3d(cw - W - R, ch + R + L, 0));
	AddNode(vec3d(0, ch + R + L, 0));
	AddNode(vec3d(0, ch + R, 0));

	AddNode(vec3d(cw-W, ch+R, 0), NODE_SHAPE);

	AddNode(vec3d(0, 0, h));
	AddNode(vec3d(cw - W, 0, h));
	AddNode(vec3d(cw, 0, h));
	AddNode(vec3d(cw, ch, h));
	AddNode(vec3d(cw - W, ch, h));
	AddNode(vec3d(px, py, h));
	AddNode(vec3d(cw - W - R, ch + R, h));
	AddNode(vec3d(cw - W - R, ch + R + L, h));
	AddNode(vec3d(0, ch + R + L, h));
	AddNode(vec3d(0, ch + R, h));

	AddNode(vec3d(cw - W, ch + R, h), NODE_SHAPE);

	// create the MB blocks
	m_MBlock.resize(4);
	MBBlock& b1 = m_MBlock[0];
	b1.SetID(0);
	b1.SetNodes(0, 1, 4, 5, 11, 12, 15, 16);
	b1.SetSizes(nx1, nx, nz);
	b1.SetZoning(1, gr, gz, false, false, bz);

	MBBlock& b2 = m_MBlock[1];
	b2.SetID(0);
	b2.SetNodes(0, 5, 6, 9, 11, 16, 17, 20);
	b2.SetSizes(nx, ny1, nz);
	b2.SetZoning(gr, 1, gz, false, false, bz);

	MBBlock& b3 = m_MBlock[2];
	b3.SetID(0);
	b3.SetNodes(1, 2, 3, 4, 12, 13, 14, 15);
	b3.SetSizes(nx2, nx, nz);
	b3.SetZoning(1, gr, gz, false, false, bz);

	MBBlock& b4 = m_MBlock[3];
	b4.SetID(0);
	b4.SetNodes(9, 6, 7, 8, 20, 17, 18, 19);
	b4.SetSizes(nx, ny2, nz);
	b4.SetZoning(gr, 1, gz, false, false, bz);

	BuildMB();

	SetBlockFaceID(b1,  1, -1,  4, -1, 0, 8);
	SetBlockFaceID(b2, -1,  4, -1,  7, 0, 8);
	SetBlockFaceID(b3,  1,  2,  3, -1, 0, 8);
	SetBlockFaceID(b4, -1,  5,  6,  7, 0, 8);

	MBFace& F1 = GetBlockFace(0, 0); SetFaceEdgeID(F1, 0, -1, 7, 14);
	MBFace& F2 = GetBlockFace(2, 0); SetFaceEdgeID(F2, 0, 15, 7, -1);
	MBFace& F3 = GetBlockFace(2, 1); SetFaceEdgeID(F3, 1, 16, 8, 15);
	MBFace& F4 = GetBlockFace(2, 2); SetFaceEdgeID(F4, 2, 17, 9, 16);
	MBFace& F5 = GetBlockFace(0, 2); SetFaceEdgeID(F5, 3, -1, 10, 17);
	MBEdge& E1 = GetEdge(F5.m_edge[0]);	E1.m_ntype = EDGE_3P_CIRC_ARC; E1.m_cnode = 10; E1.m_orient = -1;
	MBEdge& E2 = GetEdge(F5.m_edge[2]); E2.m_ntype = EDGE_3P_CIRC_ARC; E2.m_cnode = 21;

	MBFace& F6 = GetBlockFace(1, 1); SetFaceEdgeID(F6, 3, 18, 10, -1);
	MBEdge& E3 = GetEdge(F6.m_edge[0]); E3.m_ntype = EDGE_3P_CIRC_ARC; E3.m_cnode = 10; E3.m_orient = -1;
	MBEdge& E4 = GetEdge(F6.m_edge[2]); E4.m_ntype = EDGE_3P_CIRC_ARC; E4.m_cnode = 21;

	MBFace& F7 = GetBlockFace(3, 1); SetFaceEdgeID(F7, 4, 19, 11, 18);
	MBFace& F8 = GetBlockFace(3, 2); SetFaceEdgeID(F8, 5, 20, 12, 19);
	MBFace& F9 = GetBlockFace(3, 3); SetFaceEdgeID(F9, 6, -1, 13, 20);
	MBFace& F10 = GetBlockFace(1, 3); SetFaceEdgeID(F10, 6, 14, 13, -1);

	m_MBNode[0].SetID(0);
	m_MBNode[2].SetID(1);
	m_MBNode[3].SetID(2);
	m_MBNode[4].SetID(3);
	m_MBNode[6].SetID(4);
	m_MBNode[7].SetID(5);
	m_MBNode[8].SetID(6);

	m_MBNode[11].SetID(8);
	m_MBNode[13].SetID(9);
	m_MBNode[14].SetID(10);
	m_MBNode[15].SetID(11);
	m_MBNode[17].SetID(12);
	m_MBNode[18].SetID(13);
	m_MBNode[19].SetID(14);

<<<<<<< HEAD
	// set element type
	int nelem = GetIntValue(ELEM_TYPE);
	switch (nelem)
	{
	case 0: SetElementType(FE_HEX8); break;
	case 1: SetElementType(FE_HEX20); break;
	case 2: SetElementType(FE_HEX27); break;
	}

	// create the MB
	FSMesh* pm = FEMultiBlockMesh::BuildMesh();
=======
	UpdateMB();
>>>>>>> 4ebcc257

	return true;
}

//-----------------------------------------------------------------------------
<<<<<<< HEAD
FSMesh* FEQuartDogBone::BuildMultiBlockMesh6()
=======
bool FEQuartDogBone::BuildMultiBlockMesh6()
>>>>>>> 4ebcc257
{
	// get parameters
	double cw = m_pobj->GetFloatValue(GQuartDogBone::CWIDTH);
	double ch = m_pobj->GetFloatValue(GQuartDogBone::CHEIGHT);
	double R = m_pobj->GetFloatValue(GQuartDogBone::RADIUS);
	double h = m_pobj->GetFloatValue(GQuartDogBone::DEPTH);
	double L = m_pobj->GetFloatValue(GQuartDogBone::LENGTH);
	double W = m_pobj->GetFloatValue(GQuartDogBone::WING);

	double a = sqrt(2.0)*0.5;
	double px = cw - W - R * a;
	double py = ch + R * (1.0 - a);

	double x1 = cw - W;
	double x2 = cw;
	double x3 = cw - W - R;
	double y2 = ch;
	double y1 = y2 - x3;
	double y3 = ch + R;
	double y4 = ch + R + L;

	int NX = GetIntValue(N_X);
	int NY = GetIntValue(N_Y);
	int NZ = GetIntValue(N_Z);

	double gr = GetFloatValue(R_BIAS);
	double gz = GetFloatValue(Z_BIAS);
	bool bz = GetBoolValue(BZ);

	if (NX < 1) NX = 1;
	if (NY < 3) NY = 3;

	double f1 = y1 / y4;
	double f2 = (y3 - y1) / y4;
	int ny1 = (int)(f1*NY); if (ny1 < 1) ny1 = 1;
	int ny2 = (int)(f2*NY); if (ny2 < 1) ny2 = 1;
	int ny3 = NY - ny1 - ny2;

	double fx = W / (cw - W);
	int nx1 = ny2;
	int nx2 = (int)(fx*nx1); if (nx2 < 1) nx2 = 1;

	int nz = NZ;

	// create the MB nodes
	m_MBNode.clear();
	AddNode(vec3d( 0,  0, 0));
	AddNode(vec3d(x1,  0, 0));
	AddNode(vec3d(x2,  0, 0));
	AddNode(vec3d( 0, y1, 0));
	AddNode(vec3d(x1, y1, 0));
	AddNode(vec3d(x2, y1, 0));
	AddNode(vec3d(px, py, 0));
	AddNode(vec3d(x1, y2, 0));
	AddNode(vec3d(x2, y2, 0));
	AddNode(vec3d( 0, y3, 0));
	AddNode(vec3d(x3, y3, 0));
	AddNode(vec3d( 0, y4, 0));
	AddNode(vec3d(x3, y4, 0));

	AddNode(vec3d(x1, y3, 0), NODE_SHAPE);

	AddNode(vec3d( 0,  0, h));
	AddNode(vec3d(x1,  0, h));
	AddNode(vec3d(x2,  0, h));
	AddNode(vec3d( 0, y1, h));
	AddNode(vec3d(x1, y1, h));
	AddNode(vec3d(x2, y1, h));
	AddNode(vec3d(px, py, h));
	AddNode(vec3d(x1, y2, h));
	AddNode(vec3d(x2, y2, h));
	AddNode(vec3d( 0, y3, h));
	AddNode(vec3d(x3, y3, h));
	AddNode(vec3d( 0, y4, h));
	AddNode(vec3d(x3, y4, h));

	AddNode(vec3d(x1, y3, h), NODE_SHAPE);

	// create the MB blocks
	m_MBlock.resize(6);
	MBBlock& b1 = m_MBlock[0];
	b1.SetID(0);
	b1.SetNodes(0, 1, 4, 3, 14, 15, 18, 17);
	b1.SetSizes(nx1, ny1, nz);
	b1.SetZoning(1, 1, gz, false, false, bz);

	MBBlock& b2 = m_MBlock[1];
	b2.SetID(0);
	b2.SetNodes(1, 2, 5, 4, 15, 16, 19, 18);
	b2.SetSizes(nx2, ny1, nz);
	b2.SetZoning(1, 1, gz, false, false, bz);

	MBBlock& b3 = m_MBlock[2];
	b3.SetID(0);
	b3.SetNodes(3, 4, 7, 6, 17, 18, 21, 20);
	b3.SetSizes(nx1, NX, nz);
	b3.SetZoning(1, gr, gz, false, false, bz);

	MBBlock& b4 = m_MBlock[3];
	b4.SetID(0);
	b4.SetNodes(4, 5, 8, 7, 18, 19, 22, 21);
	b4.SetSizes(nx2, NX, nz);
	b4.SetZoning(1, gr, gz, false, false, bz);

	MBBlock& b5 = m_MBlock[4];
	b5.SetID(0);
	b5.SetNodes(3, 6, 10, 9, 17, 20, 24, 23);
	b5.SetSizes(NX, ny2, nz);
	b5.SetZoning(gr, 1, gz, false, false, bz);

	MBBlock& b6 = m_MBlock[5];
	b6.SetID(0);
	b6.SetNodes(9, 10, 12, 11, 23, 24, 26, 25);
	b6.SetSizes(NX, ny3, nz);
	b6.SetZoning(gr, 1, gz, false, false, bz);

	BuildMB();

	SetBlockFaceID(b1,  1, -1, -1,  7, 0, 8);
	SetBlockFaceID(b2,  1,  2, -1, -1, 0, 8);
	SetBlockFaceID(b3, -1, -1,  4, -1, 0, 8);
	SetBlockFaceID(b4, -1,  2,  3, -1, 0, 8);
	SetBlockFaceID(b5, -1,  4, -1,  7, 0, 8);
	SetBlockFaceID(b6, -1,  5,  6,  7, 0, 8);

	MBFace& F1  = GetBlockFace(0, 0); SetFaceEdgeID(F1 , 0, -1, 7, 14);
	MBFace& F2  = GetBlockFace(1, 0); SetFaceEdgeID(F2 , 0, 15, 7, -1);
	MBFace& F3  = GetBlockFace(1, 1); SetFaceEdgeID(F3 , 1, -1, 8, 15);
	MBFace& F4  = GetBlockFace(3, 1); SetFaceEdgeID(F4 , 1, 16, 8, -1);
	MBFace& F5  = GetBlockFace(3, 2); SetFaceEdgeID(F5 , 2, 17, 9, 16);
	MBFace& F6  = GetBlockFace(2, 2); SetFaceEdgeID(F6 , 3, -1, 10, 17);
	MBFace& F7  = GetBlockFace(4, 1); SetFaceEdgeID(F7 , 3, 18, 10, -1);
	MBFace& F8  = GetBlockFace(5, 1); SetFaceEdgeID(F8 , 4, 19, 11, 18);
	MBFace& F9  = GetBlockFace(5, 2); SetFaceEdgeID(F9 , 5, 20, 12, 19);
	MBFace& F10 = GetBlockFace(5, 3); SetFaceEdgeID(F10, 6, -1, 13, 20);
	MBFace& F11 = GetBlockFace(4, 3); SetFaceEdgeID(F11, 6, -1, 13, -1);
	MBFace& F12 = GetBlockFace(0, 3); SetFaceEdgeID(F12, 6, 14, 13, -1);

	MBEdge& E1 = GetEdge(F6.m_edge[0]);	E1.m_ntype = EDGE_3P_CIRC_ARC; E1.m_cnode = 13; E1.m_orient = -1;
	MBEdge& E2 = GetEdge(F6.m_edge[2]); E2.m_ntype = EDGE_3P_CIRC_ARC; E2.m_cnode = 27;
	MBEdge& E3 = GetEdge(F7.m_edge[0]); E3.m_ntype = EDGE_3P_CIRC_ARC; E3.m_cnode = 13; E3.m_orient = -1;
	MBEdge& E4 = GetEdge(F7.m_edge[2]); E4.m_ntype = EDGE_3P_CIRC_ARC; E4.m_cnode = 27;

	m_MBNode[ 0].SetID(0);
	m_MBNode[ 2].SetID(1);
	m_MBNode[ 8].SetID(2);
	m_MBNode[ 7].SetID(3);
	m_MBNode[10].SetID(4);
	m_MBNode[12].SetID(5);
	m_MBNode[11].SetID(6);

	m_MBNode[14].SetID(8);
	m_MBNode[16].SetID(9);
	m_MBNode[22].SetID(10);
	m_MBNode[21].SetID(11);
	m_MBNode[24].SetID(12);
	m_MBNode[26].SetID(13);
	m_MBNode[25].SetID(14);

<<<<<<< HEAD
	// set element type
	int nelem = GetIntValue(ELEM_TYPE);
	switch (nelem)
	{
	case 0: SetElementType(FE_HEX8); break;
	case 1: SetElementType(FE_HEX20); break;
	case 2: SetElementType(FE_HEX27); break;
	}

	// create the MB
	FSMesh* pm = FEMultiBlockMesh::BuildMesh();
=======
	UpdateMB();
>>>>>>> 4ebcc257

	return true;
}


//-----------------------------------------------------------------------------
FSMesh* FEQuartDogBone::BuildMeshLegacy()
{
	assert(m_pobj);

	ParamBlock& param = m_pobj->GetParamBlock();
	double cw = param.GetFloatValue(GQuartDogBone::CWIDTH );
	double ch = param.GetFloatValue(GQuartDogBone::CHEIGHT);
	double R  = param.GetFloatValue(GQuartDogBone::RADIUS );
	double h  = param.GetFloatValue(GQuartDogBone::DEPTH  );
	double L  = param.GetFloatValue(GQuartDogBone::LENGTH );
	double W  = param.GetFloatValue(GQuartDogBone::WING   );

	double a = sqrt(2.0)*0.5;
	double px = cw - W - R*a;
	double py = ch + R*(1.0-a);

	int NX = GetIntValue(N_X);
	int NY = GetIntValue(N_Y);
	int NZ = GetIntValue(N_Z);

	if (NX < 3) NX = 3;
	if (NY < 3) NY = 3;

	double fx1 = px/cw;
	double fx2 = (cw - W - px)/(cw - px);
	double fy1 = py / (ch+R+L);
	double fy2 = (ch+R-py)/(ch+R+L-py);


	int nx = (int) (NX*fx1); if (nx < 1) nx = 1;
	int lx = (int) (fx2*(NX - nx)); if (lx < 1) lx = 1;
	int mx = NX - nx - lx;

	int ny = (int) (NY*fy1); if (ny < 1) ny = 1;
	int ly = (int) (fy2*(NY - ny)); if (ly < 1) ly = 1;
	int my = NY - ny - ly;

	int nz = NZ;

	// create the MB nodes
	m_MBNode.resize(24);
	m_MBNode[ 0].m_r = vec3d(0     ,0     ,0);
	m_MBNode[ 1].m_r = vec3d(px    ,0     ,0);
	m_MBNode[ 2].m_r = vec3d(cw-W  ,0     ,0);
	m_MBNode[ 3].m_r = vec3d(cw    ,0     ,0);
	m_MBNode[ 4].m_r = vec3d(cw    ,ch    ,0);
	m_MBNode[ 5].m_r = vec3d(cw-W  ,ch    ,0);
	m_MBNode[ 6].m_r = vec3d(px    ,py    ,0);
	m_MBNode[ 7].m_r = vec3d(cw-W-R,ch+R  ,0);
	m_MBNode[ 8].m_r = vec3d(cw-W-R,ch+R+L,0);
	m_MBNode[ 9].m_r = vec3d(0     ,ch+R+L,0);
	m_MBNode[10].m_r = vec3d(0     ,ch+R  ,0);
	m_MBNode[11].m_r = vec3d(0     ,py    ,0);

	m_MBNode[12].m_r = vec3d(0     ,0     ,h);
	m_MBNode[13].m_r = vec3d(px    ,0     ,h);
	m_MBNode[14].m_r = vec3d(cw-W  ,0     ,h);
	m_MBNode[15].m_r = vec3d(cw    ,0     ,h);
	m_MBNode[16].m_r = vec3d(cw    ,ch    ,h);
	m_MBNode[17].m_r = vec3d(cw-W  ,ch    ,h);
	m_MBNode[18].m_r = vec3d(px    ,py    ,h);
	m_MBNode[19].m_r = vec3d(cw-W-R,ch+R  ,h);
	m_MBNode[20].m_r = vec3d(cw-W-R,ch+R+L,h);
	m_MBNode[21].m_r = vec3d(0     ,ch+R+L,h);
	m_MBNode[22].m_r = vec3d(0     ,ch+R  ,h);
	m_MBNode[23].m_r = vec3d(0     ,py    ,h);

	// create the MB blocks
	m_MBlock.resize(5);
	MBBlock& b1 = m_MBlock[0];
	b1.SetID(0);
	b1.SetNodes(0,1,6,11,12,13,18,23);
	b1.SetSizes(nx,ny,nz);

	MBBlock& b2 = m_MBlock[1];
	b2.SetID(1);
	b2.SetNodes(1,2,5,6,13,14,17,18);
	b2.SetSizes(lx,ny,nz);

	MBBlock& b3 = m_MBlock[2];
	b3.SetID(2);
	b3.SetNodes(2,3,4,5,14,15,16,17);
	b3.SetSizes(mx,ny,nz);

	MBBlock& b4 = m_MBlock[3];
	b4.SetID(3);
	b4.SetNodes(11,6,7,10,23,18,19,22);
	b4.SetSizes(nx,ly,nz);

	MBBlock& b5 = m_MBlock[4];
	b5.SetID(4);
	b5.SetNodes(10,7,8,9,22,19,20,21);
	b5.SetSizes(nx,my,nz);


	BuildMB();

	SetBlockFaceID(b1, 1, -1, -1,  7, 0, 8);
	SetBlockFaceID(b2, 1, -1,  4, -1, 0, 8);
	SetBlockFaceID(b3, 1,  2,  3, -1, 0, 8);
	SetBlockFaceID(b4,-1,  4, -1,  7, 0, 8);
	SetBlockFaceID(b5,-1,  5,  6,  7, 0, 8);

	MBFace& F1  = GetBlockFace( 0, 0); SetFaceEdgeID(F1, 0, -1,  7, 14);
	MBFace& F2  = GetBlockFace( 1, 0); SetFaceEdgeID(F2, 0, -1,  7, -1);
	MBFace& F3  = GetBlockFace( 2, 0); SetFaceEdgeID(F3, 0, 15,  7, -1);
	MBFace& F4  = GetBlockFace( 2, 1); SetFaceEdgeID(F4, 1, 16,  8, 15);
	MBFace& F5  = GetBlockFace( 2, 2); SetFaceEdgeID(F5, 2, 17,  9, 16);
	MBFace& F6  = GetBlockFace( 1, 2); SetFaceEdgeID(F6, 3, -1, 10, 17);
	MBFace& F7  = GetBlockFace( 3, 1); SetFaceEdgeID(F7, 3, 18, 10, -1);
	MBFace& F8  = GetBlockFace( 4, 1); SetFaceEdgeID(F8, 4, 19, 11, 18);
	MBFace& F9  = GetBlockFace( 4, 2); SetFaceEdgeID(F9, 5, 20, 12, 19);
	MBFace& F10 = GetBlockFace( 4, 3); SetFaceEdgeID(F10, 6,-1, 13, 20);
	MBFace& F11 = GetBlockFace( 3, 3); SetFaceEdgeID(F11, 6,-1, 13, -1);
	MBFace& F12 = GetBlockFace( 0, 3); SetFaceEdgeID(F12, 6, 14, 13,-1);

	m_MBNode[0].SetID(0);
	m_MBNode[3].SetID(1);
	m_MBNode[4].SetID(2);
	m_MBNode[5].SetID(3);
	m_MBNode[7].SetID(4);
	m_MBNode[8].SetID(5);
	m_MBNode[9].SetID(6);

	m_MBNode[12].SetID(8);
	m_MBNode[15].SetID(9);
	m_MBNode[16].SetID(10);
	m_MBNode[17].SetID(11);
	m_MBNode[19].SetID(12);
	m_MBNode[20].SetID(13);
	m_MBNode[21].SetID(14);

	// create the MB
	FSMesh* pm = FEMultiBlockMesh::BuildMesh();

	// get all the nodes from block 1
	std::vector<int> node;
	pm->FindNodesFromPart(1, node);
	
	// project these nodes onto the cylinder
	double x0 = cw-W, y0 = ch + R;
	for (int i=0; i<(int)node.size(); ++i)
	{
		vec3d& q = pm->Node(node[i]).r;

		double r = (q.x - px)/(cw - W - px);
		double h = py*(1.0 - r) + r*ch;
		double s = q.y / h;
		double y = y0 - sqrt(R*R - (q.x - x0)*(q.x - x0));
		q.y = s*y;
	}

	// get all the nodes from block 3
	pm->FindNodesFromPart(3, node);
	
	// project these nodes onto the cylinder
	for (int i=0; i<(int)node.size(); ++i)
	{
		vec3d& q = pm->Node(node[i]).r;

		double s = (q.y - py)/(ch + R - py);
		double w = px*(1.0 - s) + s*(cw-W-R);
		double r = q.x / w;
		double x = x0 - sqrt(R*R - (q.y - y0)*(q.y - y0));
		q.x = r*x;
	}

	// reset the element group ID's
	for (int i=0; i<pm->Elements(); ++i) pm->Element(i).m_gid = 0;

	// update the mesh
	pm->BuildMesh();

	// the Multi-block mesher will assign a different smoothing ID
	// to each face, but we don't want that here. 
	// For now, we autosmooth the mesh although we should think of a 
	// better way
	pm->AutoSmooth(60);

	// finally, we update the normals and we are good to go
	pm->UpdateNormals();

	return pm;
}<|MERGE_RESOLUTION|>--- conflicted
+++ resolved
@@ -46,11 +46,7 @@
 }
 
 //-----------------------------------------------------------------------------
-<<<<<<< HEAD
-FSMesh* FEQuartDogBone::BuildMesh()
-=======
 bool FEQuartDogBone::BuildMultiBlock()
->>>>>>> 4ebcc257
 {
 	// see if we should do 4-block or 6-block
 	double cw = m_pobj->GetFloatValue(GQuartDogBone::CWIDTH);
@@ -62,7 +58,7 @@
 	else return BuildMultiBlockMesh6();
 }
 
-FEMesh* FEQuartDogBone::BuildMesh()
+FSMesh* FEQuartDogBone::BuildMesh()
 {
 	BuildMultiBlock();
 
@@ -76,17 +72,13 @@
 	}
 
 	// create the MB
-	FEMesh* pm = FEMultiBlockMesh::BuildMesh();
+	FSMesh* pm = FEMultiBlockMesh::BuildMesh();
 
 	return pm;
 }
 
 //-----------------------------------------------------------------------------
-<<<<<<< HEAD
-FSMesh* FEQuartDogBone::BuildMultiBlockMesh4()
-=======
 bool FEQuartDogBone::BuildMultiBlockMesh4()
->>>>>>> 4ebcc257
 {
 	// get parameters
 	double cw = m_pobj->GetFloatValue(GQuartDogBone::CWIDTH);
@@ -217,31 +209,13 @@
 	m_MBNode[18].SetID(13);
 	m_MBNode[19].SetID(14);
 
-<<<<<<< HEAD
-	// set element type
-	int nelem = GetIntValue(ELEM_TYPE);
-	switch (nelem)
-	{
-	case 0: SetElementType(FE_HEX8); break;
-	case 1: SetElementType(FE_HEX20); break;
-	case 2: SetElementType(FE_HEX27); break;
-	}
-
-	// create the MB
-	FSMesh* pm = FEMultiBlockMesh::BuildMesh();
-=======
 	UpdateMB();
->>>>>>> 4ebcc257
 
 	return true;
 }
 
 //-----------------------------------------------------------------------------
-<<<<<<< HEAD
-FSMesh* FEQuartDogBone::BuildMultiBlockMesh6()
-=======
 bool FEQuartDogBone::BuildMultiBlockMesh6()
->>>>>>> 4ebcc257
 {
 	// get parameters
 	double cw = m_pobj->GetFloatValue(GQuartDogBone::CWIDTH);
@@ -401,21 +375,7 @@
 	m_MBNode[26].SetID(13);
 	m_MBNode[25].SetID(14);
 
-<<<<<<< HEAD
-	// set element type
-	int nelem = GetIntValue(ELEM_TYPE);
-	switch (nelem)
-	{
-	case 0: SetElementType(FE_HEX8); break;
-	case 1: SetElementType(FE_HEX20); break;
-	case 2: SetElementType(FE_HEX27); break;
-	}
-
-	// create the MB
-	FSMesh* pm = FEMultiBlockMesh::BuildMesh();
-=======
 	UpdateMB();
->>>>>>> 4ebcc257
 
 	return true;
 }
