/*This file is part of the FEBio Studio source code and is licensed under the MIT license
listed below.

See Copyright-FEBio-Studio.txt for details.

Copyright (c) 2021 University of Utah, The Trustees of Columbia University in
the City of New York, and others.

Permission is hereby granted, free of charge, to any person obtaining a copy
of this software and associated documentation files (the "Software"), to deal
in the Software without restriction, including without limitation the rights
to use, copy, modify, merge, publish, distribute, sublicense, and/or sell
copies of the Software, and to permit persons to whom the Software is
furnished to do so, subject to the following conditions:

The above copyright notice and this permission notice shall be included in all
copies or substantial portions of the Software.

THE SOFTWARE IS PROVIDED "AS IS", WITHOUT WARRANTY OF ANY KIND, EXPRESS OR
IMPLIED, INCLUDING BUT NOT LIMITED TO THE WARRANTIES OF MERCHANTABILITY,
FITNESS FOR A PARTICULAR PURPOSE AND NONINFRINGEMENT. IN NO EVENT SHALL THE
AUTHORS OR COPYRIGHT HOLDERS BE LIABLE FOR ANY CLAIM, DAMAGES OR OTHER
LIABILITY, WHETHER IN AN ACTION OF CONTRACT, TORT OR OTHERWISE, ARISING FROM,
OUT OF OR IN CONNECTION WITH THE SOFTWARE OR THE USE OR OTHER DEALINGS IN THE
SOFTWARE.*/
#include "stdafx.h"
#include "GLProbe.h"
#include "GLModel.h"
#include <MeshLib/MeshTools.h>
#include <PostLib/constants.h>
#include <MeshTools/FETetGenMesher.h>
#include <MeshLib/FENodeNodeList.h>
#include <GLLib/glx.h>
#include <sstream>
using namespace Post;

REGISTER_CLASS(GLProbe, CLASS_PLOT, "probe", 0);

GLProbe::GLProbe()
{
	SetTypeString("probe");

	static int n = 1;
	char sz[256] = { 0 };
	sprintf(sz, "Probe%d", n++);
	SetName(sz);

	m_initPos = vec3d(0, 0, 0);
	m_size = 1.0;
	m_col = GLColor::White();
	m_bfollow = true;
	m_bshowPath = true;

	AddVecParam(m_initPos, "position", "Initial position");
	AddDoubleParam(m_size, "size", "Size scale factor");
	AddColorParam(m_col, "color", "Color");
	AddBoolParam(m_bfollow, "follow", "Follow");
	AddBoolParam(m_bshowPath, "show_path", "Show Path");
	AddColorParam(GLColor(255, 0, 0), "path_color", "Path Color");

	m_lastTime = 0;
	m_lastdt = 1.0;
	m_R = 1.0;
	m_elem = -1;
}

bool GLProbe::UpdateData(bool bsave)
{
	if (bsave)
	{
		vec3d r = m_initPos;

		m_initPos = GetVecValue(INIT_POS);
		m_size = GetFloatValue(SIZE);
		m_col = GetColorValue(COLOR);
		m_bfollow = GetBoolValue(FOLLOW);
		m_bshowPath = GetBoolValue(SHOW_PATH);

		if (!(r == m_initPos)) Update();
	}
	else
	{
		SetVecValue(INIT_POS, m_initPos);
		SetFloatValue(SIZE, m_size);
		SetColorValue(COLOR, m_col);
		SetBoolValue(FOLLOW, m_bfollow);
		SetBoolValue(SHOW_PATH, m_bshowPath);
	}

	return false;
}

void GLProbe::Render(CGLContext& rc)
{
	double R = m_R * m_size;
	GLUquadricObj* pobj = gluNewQuadric();
	glColor3ub(m_col.r, m_col.g, m_col.b);
	glPushMatrix();
	{
		glTranslated(m_pos.x, m_pos.y, m_pos.z);
		gluSphere(pobj, R, 32, 32);
	}
	glPopMatrix();

	gluDeleteQuadric(pobj);

	int ntime = GetModel()->CurrentTimeIndex();
	if (m_bshowPath && (m_path.size() > ntime) && (ntime >= 1))
	{
		GLColor c = GetColorValue(PATH_COLOR);
		glColor3ub(c.r, c.g, c.b);
		glPushAttrib(GL_ENABLE_BIT);
		glDisable(GL_DEPTH_TEST);
		glDisable(GL_LIGHTING);
		glBegin(GL_LINE_STRIP);
		for (int i = 0; i <= ntime; ++i)
		{
			vec3d& r = m_path[i];
			glx::vertex3d(r);
		}
		glEnd();
		glPopAttrib();
	}
}

void GLProbe::Update()
{
	Update(m_lastTime, m_lastdt, true);
}

bool ProjectToElement(FEElement& el, const vec3f& p, vec3f* x0, vec3f* xt, vec3f& q)
{
	int ne = el.Nodes();
	BOX box;
	for (int i = 0; i < ne; ++i) box += to_vec3d(x0[i]);
	if (box.IsInside(to_vec3d(p)) == false) return false;

	double r[3] = { 0,0,0 };
	project_inside_element(el, p, r, x0);
	if (IsInsideElement(el, r, 0.001))
	{
		q = el.eval(xt, r[0], r[1], r[2]);
		return true;
	}
	return false;
}

void GLProbe::Update(int ntime, float dt, bool breset)
{
	if ((breset == false) && (ntime == m_lastTime) && (dt == m_lastdt)) return;

	m_lastTime = ntime;
	m_lastdt = dt;

	m_pos = m_initPos;
	m_elem = -1;

	CGLModel* mdl = GetModel();
	if (mdl == nullptr) return;

	FEPostMesh* mesh = mdl->GetActiveMesh();
	if (mesh == nullptr) return;

	if (breset)
	{
		m_path.clear();
		FEPostModel* fem = mdl->GetFEModel();
		int nstates = fem->GetStates();
		m_path.resize(nstates);
	}

	// update the size of the probe
	BOX box = mdl->GetFEModel()->GetBoundingBox();
	m_R = 0.05*box.GetMaxExtent();

	// see if we need to revaluate the FEFindElement object
	// We evaluate it when the plot needs to be reset, or when the model has a displacement map
	bool bdisp = mdl->HasDisplacementMap();
	if (bdisp == false) return;

	vec3f p0 = to_vec3f(m_initPos);
	m_elem = ProjectToMesh(ntime, p0, m_pos);

	m_path[ntime] = m_pos;
}

int GLProbe::ProjectToMesh(int nstate, const vec3f& r0, vec3d& rt)
{
	CGLModel* mdl = GetModel();
	if (mdl == nullptr) return -1;

	Post::FEState* state = mdl->GetFEModel()->GetState(nstate);
	Post::FERefState* ps = state->m_ref;
	Post::FEPostMesh& mesh = *state->GetFEMesh();
	Post::FEPostModel& fem = *mdl->GetFEModel();

	rt = r0;

	int nelem = -1;
	vec3f x0[FEElement::MAX_NODES];
	vec3f xt[FEElement::MAX_NODES];
	int nmin = -1;
	double L2min = 0.0;
	vec3f rmin;
	int NE = mesh.Elements();
	for (int i = 0; i < NE; ++i)
	{
		FEElement& el = mesh.Element(i);
		if (el.IsSolid())
		{
			int ne = el.Nodes();
			for (int j = 0; j < el.Nodes(); ++j)
			{
				x0[j] = ps->m_Node[el.m_node[j]].m_rt;
				xt[j] = to_vec3f(mesh.Node(el.m_node[j]).r);
			}

			if (m_bfollow)
			{
<<<<<<< HEAD
				rt = to_vec3d(q);
				nelem = i;
				break;
=======
				vec3f q;
				if (ProjectToElement(el, r0, x0, xt, q))
				{
					rt = q;
					nelem = i;
					break;
				}
			}
			else
			{
				vec3f q;
				if (ProjectToElement(el, r0, x0, x0, q))
				{
					rt = q;
					nelem = i;
					break;
				}
>>>>>>> b2e3cfbe
			}
		}
		else if (el.IsShell() && m_bfollow)
		{
			int ne = el.Nodes();
			vec3f ri(0, 0, 0);
			for (int j = 0; j < ne; ++j)
			{
<<<<<<< HEAD
				rt = to_vec3d(q);
				nelem = i;
				break;
=======
				vec3f rj = fem.NodePosition(el.m_node[j], 0);
				ri += rj;
			}
			ri /= ne;

			// get the distance
			double L2 = (ri - r0).SqrLength();

			if ((nmin == -1) || (L2 < L2min))
			{
				nmin = i;
				L2min = L2;
				rmin = ri;
>>>>>>> b2e3cfbe
			}
		}
	}

	if ((nelem == -1) && (nmin != -1))
	{
		vec3d dr = r0 - rmin;

		FEElement& e = mesh.Element(nmin);
		vec3d a0 = fem.NodePosition(e.m_node[0], 0);
		vec3d a1 = fem.NodePosition(e.m_node[1], 0);
		vec3d a2 = fem.NodePosition(e.m_node[2], 0);

		vec3d e1 = a1 - a0; e1.Normalize();
		vec3d e2 = a2 - a0; e2.Normalize();
		vec3d e3 = e1 ^ e2; e3.Normalize();
		e2 = e3 ^ e1; e2.Normalize();

		mat3d QT(\
			e1.x, e1.y, e1.z, \
			e2.x, e2.y, e2.z, \
			e3.x, e3.y, e3.z	\
		);

		vec3d qr = QT * dr;

		// calculate current position of origin
		vec3d ri(0, 0, 0);
		for (int j = 0; j < e.Nodes(); ++j)
		{
			FENode& nj = mesh.Node(e.m_node[j]);
			vec3d rj = fem.NodePosition(e.m_node[j], nstate);
			ri += rj;
		}
		ri /= e.Nodes();

		a0 = fem.NodePosition(e.m_node[0], nstate);
		a1 = fem.NodePosition(e.m_node[1], nstate);
		a2 = fem.NodePosition(e.m_node[2], nstate);

		e1 = a1 - a0; e1.Normalize();
		e2 = a2 - a0; e2.Normalize();
		e3 = e1 ^ e2; e3.Normalize();
		e2 = e3 ^ e1; e2.Normalize();

		mat3d Q(\
			e1.x, e2.x, e3.x, \
			e1.y, e2.y, e3.y, \
			e1.z, e2.z, e3.z	\
		);

		dr = Q * qr;

		rt = ri + dr;
	}

	return nelem;
}

GLColor GLProbe::GetColor() const
{
	return m_col;
}

void GLProbe::SetColor(const GLColor& c)
{
	m_col = c;
}

double GLProbe::DataValue(int nfield, int nstep)
{
	FEPostModel& fem = *GetModel()->GetFEModel();
	float val = 0.f;
	vec3f p0 = to_vec3f(m_initPos);
	int nelem = ProjectToMesh(nstep, p0, m_pos);
	if (nelem >= 0)
	{
		float data[FEElement::MAX_NODES];
		fem.EvaluateElement(nelem, nstep, nfield, data, val);
	}
	return val;
}<|MERGE_RESOLUTION|>--- conflicted
+++ resolved
@@ -194,7 +194,7 @@
 	Post::FEPostMesh& mesh = *state->GetFEMesh();
 	Post::FEPostModel& fem = *mdl->GetFEModel();
 
-	rt = r0;
+	rt = to_vec3d(r0);
 
 	int nelem = -1;
 	vec3f x0[FEElement::MAX_NODES];
@@ -217,15 +217,10 @@
 
 			if (m_bfollow)
 			{
-<<<<<<< HEAD
-				rt = to_vec3d(q);
-				nelem = i;
-				break;
-=======
 				vec3f q;
 				if (ProjectToElement(el, r0, x0, xt, q))
 				{
-					rt = q;
+					rt = to_vec3d(q);
 					nelem = i;
 					break;
 				}
@@ -235,11 +230,10 @@
 				vec3f q;
 				if (ProjectToElement(el, r0, x0, x0, q))
 				{
-					rt = q;
+					rt = to_vec3d(q);
 					nelem = i;
 					break;
 				}
->>>>>>> b2e3cfbe
 			}
 		}
 		else if (el.IsShell() && m_bfollow)
@@ -248,11 +242,6 @@
 			vec3f ri(0, 0, 0);
 			for (int j = 0; j < ne; ++j)
 			{
-<<<<<<< HEAD
-				rt = to_vec3d(q);
-				nelem = i;
-				break;
-=======
 				vec3f rj = fem.NodePosition(el.m_node[j], 0);
 				ri += rj;
 			}
@@ -266,19 +255,18 @@
 				nmin = i;
 				L2min = L2;
 				rmin = ri;
->>>>>>> b2e3cfbe
 			}
 		}
 	}
 
 	if ((nelem == -1) && (nmin != -1))
 	{
-		vec3d dr = r0 - rmin;
+		vec3d dr = to_vec3d(r0 - rmin);
 
 		FEElement& e = mesh.Element(nmin);
-		vec3d a0 = fem.NodePosition(e.m_node[0], 0);
-		vec3d a1 = fem.NodePosition(e.m_node[1], 0);
-		vec3d a2 = fem.NodePosition(e.m_node[2], 0);
+		vec3d a0 = to_vec3d(fem.NodePosition(e.m_node[0], 0));
+		vec3d a1 = to_vec3d(fem.NodePosition(e.m_node[1], 0));
+		vec3d a2 = to_vec3d(fem.NodePosition(e.m_node[2], 0));
 
 		vec3d e1 = a1 - a0; e1.Normalize();
 		vec3d e2 = a2 - a0; e2.Normalize();
@@ -298,14 +286,14 @@
 		for (int j = 0; j < e.Nodes(); ++j)
 		{
 			FENode& nj = mesh.Node(e.m_node[j]);
-			vec3d rj = fem.NodePosition(e.m_node[j], nstate);
+			vec3d rj = to_vec3d(fem.NodePosition(e.m_node[j], nstate));
 			ri += rj;
 		}
 		ri /= e.Nodes();
 
-		a0 = fem.NodePosition(e.m_node[0], nstate);
-		a1 = fem.NodePosition(e.m_node[1], nstate);
-		a2 = fem.NodePosition(e.m_node[2], nstate);
+		a0 = to_vec3d(fem.NodePosition(e.m_node[0], nstate));
+		a1 = to_vec3d(fem.NodePosition(e.m_node[1], nstate));
+		a2 = to_vec3d(fem.NodePosition(e.m_node[2], nstate));
 
 		e1 = a1 - a0; e1.Normalize();
 		e2 = a2 - a0; e2.Normalize();
