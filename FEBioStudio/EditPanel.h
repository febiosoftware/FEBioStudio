/*This file is part of the FEBio Studio source code and is licensed under the MIT license
listed below.

See Copyright-FEBio-Studio.txt for details.

Copyright (c) 2021 University of Utah, The Trustees of Columbia University in
the City of New York, and others.

Permission is hereby granted, free of charge, to any person obtaining a copy
of this software and associated documentation files (the "Software"), to deal
in the Software without restriction, including without limitation the rights
to use, copy, modify, merge, publish, distribute, sublicense, and/or sell
copies of the Software, and to permit persons to whom the Software is
furnished to do so, subject to the following conditions:

The above copyright notice and this permission notice shall be included in all
copies or substantial portions of the Software.

THE SOFTWARE IS PROVIDED "AS IS", WITHOUT WARRANTY OF ANY KIND, EXPRESS OR
IMPLIED, INCLUDING BUT NOT LIMITED TO THE WARRANTIES OF MERCHANTABILITY,
FITNESS FOR A PARTICULAR PURPOSE AND NONINFRINGEMENT. IN NO EVENT SHALL THE
AUTHORS OR COPYRIGHT HOLDERS BE LIABLE FOR ANY CLAIM, DAMAGES OR OTHER
LIABILITY, WHETHER IN AN ACTION OF CONTRACT, TORT OR OTHERWISE, ARISING FROM,
OUT OF OR IN CONNECTION WITH THE SOFTWARE OR THE USE OR OTHER DEALINGS IN THE
SOFTWARE.*/

#pragma once
#include "WindowPanel.h"
#include "DlgStartThread.h"

class CMainWindow;

namespace Ui {
	class CEditPanel;
}

class CMainWindow;
class CModelDocument;
class FESurfaceModifier;
class FSMesh;
class GSurfaceMeshObject;
class FEMesher;
class FSGroup;
class FSSurfaceMesh;

class SurfaceModifierThread : public CustomThread
{
public:
	SurfaceModifierThread(FESurfaceModifier* mod, GSurfaceMeshObject* po, FSGroup* pg);

	void run() Q_DECL_OVERRIDE;

public:
	bool hasProgress() override;

	double progress() override;

	const char* currentTask() override;

	void stop() override;

	FSSurfaceMesh* newMesh() { return m_newMesh; }

private:
	CModelDocument*		m_doc;
	GSurfaceMeshObject*	m_po;
	FESurfaceModifier*	m_mod;
	FSGroup*			m_pg;
	FSSurfaceMesh*		m_newMesh;
};


class CEditPanel : public CWindowPanel
{
	Q_OBJECT

public:
	CEditPanel(CMainWindow* wnd, QWidget* parent = 0);

	// update mesh panel
	void Update(bool breset = true) override;

	void Apply() override;

private slots:
	void on_apply_clicked(bool b);
	void on_menu_triggered(QAction* pa);
	void on_buttons_idClicked(int id);
	void on_posX_editingFinished();
	void on_posY_editingFinished();
	void on_posZ_editingFinished();
<<<<<<< HEAD
	void on_form_dataChanged(bool itemModified, int index);
=======
	void on_modParams_apply();
>>>>>>> fde46dd2

private:
	void updateObjectPosition();

private:
	Ui::CEditPanel*	ui;
};<|MERGE_RESOLUTION|>--- conflicted
+++ resolved
@@ -89,11 +89,8 @@
 	void on_posX_editingFinished();
 	void on_posY_editingFinished();
 	void on_posZ_editingFinished();
-<<<<<<< HEAD
+	void on_modParams_apply();
 	void on_form_dataChanged(bool itemModified, int index);
-=======
-	void on_modParams_apply();
->>>>>>> fde46dd2
 
 private:
 	void updateObjectPosition();
