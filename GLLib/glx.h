/*This file is part of the FEBio Studio source code and is licensed under the MIT license
listed below.

See Copyright-FEBio-Studio.txt for details.

Copyright (c) 2021 University of Utah, The Trustees of Columbia University in
the City of New York, and others.

Permission is hereby granted, free of charge, to any person obtaining a copy
of this software and associated documentation files (the "Software"), to deal
in the Software without restriction, including without limitation the rights
to use, copy, modify, merge, publish, distribute, sublicense, and/or sell
copies of the Software, and to permit persons to whom the Software is
furnished to do so, subject to the following conditions:

The above copyright notice and this permission notice shall be included in all
copies or substantial portions of the Software.

THE SOFTWARE IS PROVIDED "AS IS", WITHOUT WARRANTY OF ANY KIND, EXPRESS OR
IMPLIED, INCLUDING BUT NOT LIMITED TO THE WARRANTIES OF MERCHANTABILITY,
FITNESS FOR A PARTICULAR PURPOSE AND NONINFRINGEMENT. IN NO EVENT SHALL THE
AUTHORS OR COPYRIGHT HOLDERS BE LIABLE FOR ANY CLAIM, DAMAGES OR OTHER
LIABILITY, WHETHER IN AN ACTION OF CONTRACT, TORT OR OTHERWISE, ARISING FROM,
OUT OF OR IN CONNECTION WITH THE SOFTWARE OR THE USE OR OTHER DEALINGS IN THE
SOFTWARE.*/

#pragma once
#include <FSCore/color.h>
#include <FSCore/math3d.h>
#include <vector>
#include <FSCore/box.h>

class GLRenderEngine;

namespace glx {

	enum GlyphType {
		RIGID_BODY,
		RIGID_WALL,
		RIGID_JOINT,
		REVOLUTE_JOINT,
		PRISMATIC_JOINT,
		CYLINDRICAL_JOINT,
		PLANAR_JOINT,
		RIGID_LOCK
	};


void drawLine(GLRenderEngine& re, double x0, double y0, double x1, double y1, double a0, double a1, GLColor c, int n);

void drawCircle(GLRenderEngine& re, double R, int N);
void drawCircle(GLRenderEngine& re, const vec3d& c, double R, int N);
void drawCircle(GLRenderEngine& re, const vec3d& c, const vec3d& normal, double R, int N);

void drawArc(GLRenderEngine& re, const vec3d& c, double R, double w0, double w1, int N);
void drawHelix(GLRenderEngine& re, const vec3d& a, const vec3d& b, double R, double p, int N);

void drawSphere(GLRenderEngine& re, const vec3d& center, float radius);
void drawSphere(GLRenderEngine& re, float radius);
void drawHalfSphere(GLRenderEngine& re, float R);
void drawSmoothPath(GLRenderEngine& re, const vec3d& r0, const vec3d& r1, float R, const vec3d& n0, const vec3d& n1, float t0 = 0.f, float t1 = 1.f, int nsegs = 16);
void drawSmoothPath(GLRenderEngine& re, const std::vector<vec3d>& path, float R, float t0 = 0.f, float t1 = 1.f, int leftCap = 0, int rightCap = 0);
void drawCappedCylinder(GLRenderEngine& re, float radius, float height, float t0, float t1, int N = 16, int leftCap = 0, int rightCap = 0);
void drawCappedCylinder(GLRenderEngine& re, float radius, float height, int N = 16);

void drawDisk(GLRenderEngine& re, float baseRadius, int N = 16);
void drawCone(GLRenderEngine& re, float baseRadius, float height, int N = 16);
void drawCylinder(GLRenderEngine& re, float radius, float height, float t0, float t1, int N = 16);
void drawCylinder(GLRenderEngine& re, float radius, float height, int N = 16);

vec3d interpolate(const vec3d& r0, const vec3d& r1, const vec3d& n0, const vec3d& n1, double t);

<<<<<<< HEAD
void drawBox(GLRenderEngine& re, double wx, double wy, double wz);

void renderGlyph(GLRenderEngine& re, GlyphType glyph, float scale, GLColor c);
void renderRigidBody(GLRenderEngine& re, double R);
void renderJoint(GLRenderEngine& re, double R);
void renderRevoluteJoint(GLRenderEngine& re, double R);
void renderCylindricalJoint(GLRenderEngine& re, double R);
void renderPlanarJoint(GLRenderEngine& re, double R);
void renderPrismaticJoint(GLRenderEngine& re, double R);
void renderRigidLock(GLRenderEngine& re, double R);
void renderAxis(GLRenderEngine& re, double R);
void renderAxes(GLRenderEngine& re, double R, const vec3d& pos, const quatd& q);
void renderSpring(GLRenderEngine& re, const vec3d& a, const vec3d& b, double R, int N = 25);
void renderDamper(GLRenderEngine& re, const vec3d& a, const vec3d& b, double R);
void renderContractileForce(GLRenderEngine& re, const vec3d& a, const vec3d& b, double R);
void renderRigidWall(GLRenderEngine& re, double R);

void renderBox(GLRenderEngine& re, const BOX& bbox, GLColor col = GLColor::White(), bool partial = true, double scale = 1.0);
=======
void quad4(const vec3d* r, const vec3f* n);
void quad4(const vec3d* r, const vec3f* n, const GLColor* c);
void quad4(const vec3d* r, const vec3f* n, const float* t);
void quad8(const vec3d* r, const vec3f* n, const float* t);
void quad9(const vec3d* r, const vec3f* n, const float* t);

void tri3(const vec3d* r, const vec3f* n);
void tri3(const vec3d* r, const vec3f* n);
void tri3(const vec3d* r, const vec3f* n, const GLColor* c);
void tri3(const vec3d* r, const vec3f* n, const float* t);

void tri6(vec3d r[6], vec3f n[6], float t[6]);
void tri7(vec3d r[7], vec3f n[7], float t[7]);
void tri10(vec3d r[10], vec3f n[10], float t[10]);

// use inside GL_LINES
void lineLoop(const vec3d& r1, const vec3d& r2, const vec3d& r3);
void lineLoop(const vec3d& r1, const vec3d& r2, const vec3d& r3, const vec3d& r4);
void lineLoop(const vec3d& r1, const vec3d& r2, const vec3d& r3, const vec3d& r4, const vec3d& r5, const vec3d& r6);
void lineLoop(const vec3d& r1, const vec3d& r2, const vec3d& r3, const vec3d& r4, const vec3d& r5, const vec3d& r6, const vec3d& r7, const vec3d& r8);
void lineLoop(const vec3d r[9]);

void drawLine(double x0, double y0, double x1, double y1);
void drawLine(double x0, double y0, double z0, double x1, double y1, double z1);
void drawLine(double x0, double y0, double z0, double x1, double y1, double z1, double x2, double y2, double z2);

void drawBox(double wx, double wy, double wz);

inline void vertex3d(const vec3d& r) { glVertex3d(r.x, r.y, r.z); }
inline void vertex3d(const vec3d& r, double t) { glTexCoord1d(t); glVertex3d(r.x, r.y, r.z); }
inline void vertex3d(const vec3d& r, const vec3d& n) { glNormal3d(n.x, n.y, n.z); glVertex3d(r.x, r.y, r.z); }
inline void vertex3d(const vec3d& r, const vec3f& n) { glNormal3f(n.x, n.y, n.z); glVertex3d(r.x, r.y, r.z); }
inline void vertex3d(const vec3d& r, const vec3d& n, double t) { glNormal3d(n.x, n.y, n.z); glTexCoord1d(t); glVertex3d(r.x, r.y, r.z); }
inline void vertex3d(const vec3d& r, const vec3f& n, double t) { glNormal3f(n.x, n.y, n.z); glTexCoord1d(t); glVertex3d(r.x, r.y, r.z); }
inline void vertex3d(const vec3d& r, const vec3d& n, const GLColor& c) { glNormal3d(n.x, n.y, n.z); glColor3ub(c.r, c.g, c.b); glVertex3d(r.x, r.y, r.z); }
inline void vertex3d(const vec3d& r, const vec3f& n, const GLColor& c) { glNormal3f(n.x, n.y, n.z); glColor3ub(c.r, c.g, c.b); glVertex3d(r.x, r.y, r.z); }

inline void glcolor(const GLColor& c) { glColor3ub(c.r, c.g, c.b); }

inline void line(const vec3f& a, const vec3f& b) { glVertex3fv(&a.x); glVertex3fv(&b.x); }

void smoothQUAD4(vec3d r[ 4], vec3f n[ 4], float t[ 4], int ndivs);
void smoothQUAD8(vec3d r[ 8], vec3f n[ 8], float t[ 8], int ndivs);
void smoothQUAD9(vec3d r[ 9], vec3f n[ 9], float t[ 9], int ndivs);
void smoothTRI6 (vec3d r[ 6], vec3f n[ 6], float t[ 6], int ndivs);
void smoothTRI7 (vec3d r[ 7], vec3f n[ 7], float t[ 7], int ndivs);
void smoothTRI10(vec3d r[10], vec3f n[10], float t[10], int ndivs);

void renderRigidBody(double R);
void renderJoint(double R);
void renderRevoluteJoint(double R);
void renderCylindricalJoint(double R);
void renderPlanarJoint(double R);
void renderPrismaticJoint(double R);
void renderRigidLock(double R);
void renderAxis(double R);
void renderAxes(double R, const vec3d& pos, const quatd& q, GLColor c);
void renderSpring(const vec3d& a, const vec3d& b, double R, int N = 25);
void renderDamper(const vec3d& a, const vec3d& b, double R);
void renderContractileForce(const vec3d& a, const vec3d& b, double R);
void renderHelicalAxis(double R);

void renderBox(const BOX& bbox, bool partial = true, double scale = 1.0);
>>>>>>> bc1bb8c6
}<|MERGE_RESOLUTION|>--- conflicted
+++ resolved
@@ -42,7 +42,8 @@
 		PRISMATIC_JOINT,
 		CYLINDRICAL_JOINT,
 		PLANAR_JOINT,
-		RIGID_LOCK
+		RIGID_LOCK,
+		HELICAL_AXIS,
 	};
 
 
@@ -70,7 +71,6 @@
 
 vec3d interpolate(const vec3d& r0, const vec3d& r1, const vec3d& n0, const vec3d& n1, double t);
 
-<<<<<<< HEAD
 void drawBox(GLRenderEngine& re, double wx, double wy, double wz);
 
 void renderGlyph(GLRenderEngine& re, GlyphType glyph, float scale, GLColor c);
@@ -87,71 +87,7 @@
 void renderDamper(GLRenderEngine& re, const vec3d& a, const vec3d& b, double R);
 void renderContractileForce(GLRenderEngine& re, const vec3d& a, const vec3d& b, double R);
 void renderRigidWall(GLRenderEngine& re, double R);
+void renderHelicalAxis(GLRenderEngine& re, double R);
 
 void renderBox(GLRenderEngine& re, const BOX& bbox, GLColor col = GLColor::White(), bool partial = true, double scale = 1.0);
-=======
-void quad4(const vec3d* r, const vec3f* n);
-void quad4(const vec3d* r, const vec3f* n, const GLColor* c);
-void quad4(const vec3d* r, const vec3f* n, const float* t);
-void quad8(const vec3d* r, const vec3f* n, const float* t);
-void quad9(const vec3d* r, const vec3f* n, const float* t);
-
-void tri3(const vec3d* r, const vec3f* n);
-void tri3(const vec3d* r, const vec3f* n);
-void tri3(const vec3d* r, const vec3f* n, const GLColor* c);
-void tri3(const vec3d* r, const vec3f* n, const float* t);
-
-void tri6(vec3d r[6], vec3f n[6], float t[6]);
-void tri7(vec3d r[7], vec3f n[7], float t[7]);
-void tri10(vec3d r[10], vec3f n[10], float t[10]);
-
-// use inside GL_LINES
-void lineLoop(const vec3d& r1, const vec3d& r2, const vec3d& r3);
-void lineLoop(const vec3d& r1, const vec3d& r2, const vec3d& r3, const vec3d& r4);
-void lineLoop(const vec3d& r1, const vec3d& r2, const vec3d& r3, const vec3d& r4, const vec3d& r5, const vec3d& r6);
-void lineLoop(const vec3d& r1, const vec3d& r2, const vec3d& r3, const vec3d& r4, const vec3d& r5, const vec3d& r6, const vec3d& r7, const vec3d& r8);
-void lineLoop(const vec3d r[9]);
-
-void drawLine(double x0, double y0, double x1, double y1);
-void drawLine(double x0, double y0, double z0, double x1, double y1, double z1);
-void drawLine(double x0, double y0, double z0, double x1, double y1, double z1, double x2, double y2, double z2);
-
-void drawBox(double wx, double wy, double wz);
-
-inline void vertex3d(const vec3d& r) { glVertex3d(r.x, r.y, r.z); }
-inline void vertex3d(const vec3d& r, double t) { glTexCoord1d(t); glVertex3d(r.x, r.y, r.z); }
-inline void vertex3d(const vec3d& r, const vec3d& n) { glNormal3d(n.x, n.y, n.z); glVertex3d(r.x, r.y, r.z); }
-inline void vertex3d(const vec3d& r, const vec3f& n) { glNormal3f(n.x, n.y, n.z); glVertex3d(r.x, r.y, r.z); }
-inline void vertex3d(const vec3d& r, const vec3d& n, double t) { glNormal3d(n.x, n.y, n.z); glTexCoord1d(t); glVertex3d(r.x, r.y, r.z); }
-inline void vertex3d(const vec3d& r, const vec3f& n, double t) { glNormal3f(n.x, n.y, n.z); glTexCoord1d(t); glVertex3d(r.x, r.y, r.z); }
-inline void vertex3d(const vec3d& r, const vec3d& n, const GLColor& c) { glNormal3d(n.x, n.y, n.z); glColor3ub(c.r, c.g, c.b); glVertex3d(r.x, r.y, r.z); }
-inline void vertex3d(const vec3d& r, const vec3f& n, const GLColor& c) { glNormal3f(n.x, n.y, n.z); glColor3ub(c.r, c.g, c.b); glVertex3d(r.x, r.y, r.z); }
-
-inline void glcolor(const GLColor& c) { glColor3ub(c.r, c.g, c.b); }
-
-inline void line(const vec3f& a, const vec3f& b) { glVertex3fv(&a.x); glVertex3fv(&b.x); }
-
-void smoothQUAD4(vec3d r[ 4], vec3f n[ 4], float t[ 4], int ndivs);
-void smoothQUAD8(vec3d r[ 8], vec3f n[ 8], float t[ 8], int ndivs);
-void smoothQUAD9(vec3d r[ 9], vec3f n[ 9], float t[ 9], int ndivs);
-void smoothTRI6 (vec3d r[ 6], vec3f n[ 6], float t[ 6], int ndivs);
-void smoothTRI7 (vec3d r[ 7], vec3f n[ 7], float t[ 7], int ndivs);
-void smoothTRI10(vec3d r[10], vec3f n[10], float t[10], int ndivs);
-
-void renderRigidBody(double R);
-void renderJoint(double R);
-void renderRevoluteJoint(double R);
-void renderCylindricalJoint(double R);
-void renderPlanarJoint(double R);
-void renderPrismaticJoint(double R);
-void renderRigidLock(double R);
-void renderAxis(double R);
-void renderAxes(double R, const vec3d& pos, const quatd& q, GLColor c);
-void renderSpring(const vec3d& a, const vec3d& b, double R, int N = 25);
-void renderDamper(const vec3d& a, const vec3d& b, double R);
-void renderContractileForce(const vec3d& a, const vec3d& b, double R);
-void renderHelicalAxis(double R);
-
-void renderBox(const BOX& bbox, bool partial = true, double scale = 1.0);
->>>>>>> bc1bb8c6
 }