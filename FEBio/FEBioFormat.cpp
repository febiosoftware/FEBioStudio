/*This file is part of the FEBio Studio source code and is licensed under the MIT license
listed below.

See Copyright-FEBio-Studio.txt for details.

Copyright (c) 2021 University of Utah, The Trustees of Columbia University in
the City of New York, and others.

Permission is hereby granted, free of charge, to any person obtaining a copy
of this software and associated documentation files (the "Software"), to deal
in the Software without restriction, including without limitation the rights
to use, copy, modify, merge, publish, distribute, sublicense, and/or sell
copies of the Software, and to permit persons to whom the Software is
furnished to do so, subject to the following conditions:

The above copyright notice and this permission notice shall be included in all
copies or substantial portions of the Software.

THE SOFTWARE IS PROVIDED "AS IS", WITHOUT WARRANTY OF ANY KIND, EXPRESS OR
IMPLIED, INCLUDING BUT NOT LIMITED TO THE WARRANTIES OF MERCHANTABILITY,
FITNESS FOR A PARTICULAR PURPOSE AND NONINFRINGEMENT. IN NO EVENT SHALL THE
AUTHORS OR COPYRIGHT HOLDERS BE LIABLE FOR ANY CLAIM, DAMAGES OR OTHER
LIABILITY, WHETHER IN AN ACTION OF CONTRACT, TORT OR OTHERWISE, ARISING FROM,
OUT OF OR IN CONNECTION WITH THE SOFTWARE OR THE USE OR OTHER DEALINGS IN THE
SOFTWARE.*/

#include <cstring>
#include "stdafx.h"
#include "FEBioFormat.h"
#include "FEBioImport.h"
#include <GeomLib/GMeshObject.h>
#include <FEMLib/FEDiscreteMaterial.h>
#include <MeshTools/FEProject.h>
#include <FEBioLink/FEBioInterface.h>
#include <FEBioLink/FEBioModule.h>

#ifndef WIN32
#define stricmp strcmp
#endif

//=============================================================================
template <> void string_to_type<vec2i>(const std::string& s, vec2i& v)
{
	sscanf(s.c_str(), "%d,%d", &v.x, &v.y);
}

template <> void string_to_type<vec3f>(const std::string& s, vec3f& v)
{
	sscanf(s.c_str(), "%g,%g,%g", &v.x, &v.y, &v.z);
}

template <> void string_to_type<vec3d>(const std::string& s, vec3d& v)
{
	sscanf(s.c_str(), "%lg,%lg,%lg", &v.x, &v.y, &v.z);
}

template <> void string_to_type<mat3d>(const std::string& s, mat3d& v)
{
	double a[9] = { 0 };
	sscanf(s.c_str(), "%lg,%lg,%lg,%lg,%lg,%lg,%lg,%lg,%lg", a, a + 1, a + 2, a + 3, a + 4, a + 5, a + 6, a + 7, a + 8);
	v = mat3d(a);
}

template <> void string_to_type<mat3ds>(const std::string& s, mat3ds& v)
{
	double a[9] = { 0 };
	sscanf(s.c_str(), "%lg,%lg,%lg,%lg,%lg,%lg", a, a + 1, a + 2, a + 3, a + 4, a + 5);
	v = mat3ds(a[0], a[1], a[2], a[3], a[4], a[5]);
}

template <> void string_to_type<GLColor>(const std::string& s, GLColor& v)
{
	int c[3];
	sscanf(s.c_str(), "%d,%d,%d", &c[0], &c[1], &c[2]);
	v.r = (Byte)c[0];
	v.g = (Byte)c[1];
	v.b = (Byte)c[2];
}

//=============================================================================

//-----------------------------------------------------------------------------
int GetDOFCode(const char* sz)
{
	int dof = 0;
	const char* ch = sz;
	char szdof[8] = { 0 }, *c = szdof;
	do
	{
		if ((*ch == ',') || (*ch == 0))
		{
			*c = 0;
			if      (strcmp(szdof, "x" ) == 0) dof |= 1;			// = 1
			else if (strcmp(szdof, "y" ) == 0) dof |= (1 << 1);		// = 2
			else if (strcmp(szdof, "z" ) == 0) dof |= (1 << 2);		// = 4
			else if (strcmp(szdof, "u" ) == 0) dof |= (1 << 3);		// = 8
			else if (strcmp(szdof, "v" ) == 0) dof |= (1 << 4);		// = 16
			else if (strcmp(szdof, "w" ) == 0) dof |= (1 << 5);		// = 32
			else if (strcmp(szdof, "T" ) == 0) dof |= (1 << 6);		// = 64
			else if (strcmp(szdof, "p" ) == 0) dof |= (1 << 7);		// = 128
			else if (strcmp(szdof, "wx") == 0) dof |= (1 << 8);		// = 256
			else if (strcmp(szdof, "wy") == 0) dof |= (1 << 9);		// = 512
			else if (strcmp(szdof, "wz") == 0) dof |= (1 << 10);	// = 1024
			else if (strcmp(szdof, "ef") == 0) dof |= (1 << 11);	// = 2048
			else if (strcmp(szdof, "sx") == 0) dof |= (1 << 12);	// = 4096
			else if (strcmp(szdof, "sy") == 0) dof |= (1 << 13);	// = 8192
			else if (strcmp(szdof, "sz") == 0) dof |= (1 << 14);	// = 16384
			else if (strcmp(szdof, "c" ) == 0) dof |= (1 << 15);
			else if (strcmp(szdof, "c1") == 0) dof |= (1 << 15);
			else if (strcmp(szdof, "c2") == 0) dof |= (1 << 16);
			else if (strcmp(szdof, "c3") == 0) dof |= (1 << 17);
			else if (strcmp(szdof, "c4") == 0) dof |= (1 << 18);
			else if (strcmp(szdof, "c5") == 0) dof |= (1 << 29);
			else if (strcmp(szdof, "c6") == 0) dof |= (1 << 20);
			else
			{
				assert(false);
			}

			c = szdof;
			if (*ch != 0) ch++; else ch = 0;
		}
		else *c++ = *ch++;
	} while (ch);

	return dof;
}

//-----------------------------------------------------------------------------
FEBioFormat::FEBioFormat(FEBioFileImport* fileReader, FEBioInputModel& febio) : m_febio(febio)
{
	m_fileReader = fileReader;
	m_nAnalysis = -1;

	m_pstep = 0;
	m_pBCStep = febio.GetFSModel().GetStep(0);

	m_geomOnly = false;
}

FEBioFormat::~FEBioFormat()
{
}

void FEBioFormat::SetGeometryOnlyFlag(bool b)
{
	m_geomOnly = b;
}

void FEBioFormat::SetSkipGeometryFlag(bool b)
{
    m_skipGeom = b;
}

void FEBioFormat::ParseUnknownTag(XMLTag& tag)
{
	m_fileReader->ParseUnknownTag(tag);
}

void FEBioFormat::ParseUnknownAttribute(XMLTag& tag, const char* szatt)
{
	m_fileReader->ParseUnknownAttribute(tag, szatt);
}

//-----------------------------------------------------------------------------
//! Create a new step
FSAnalysisStep* FEBioFormat::NewStep(FSModel& fem, int nanalysis, const char* szname)
{
	FSAnalysisStep* pstep = 0;
	switch (nanalysis)
	{
	case FE_STEP_MECHANICS         : pstep = new FSNonLinearMechanics (&fem); break;
	case FE_STEP_HEAT_TRANSFER     : pstep = new FSHeatTransfer       (&fem); break;
	case FE_STEP_BIPHASIC          : pstep = new FSNonLinearBiphasic  (&fem); break;
	case FE_STEP_BIPHASIC_SOLUTE   : pstep = new FSBiphasicSolutes    (&fem); break;
	case FE_STEP_MULTIPHASIC       : pstep = new FSMultiphasicAnalysis(&fem); break;
	case FE_STEP_FLUID             : pstep = new FSFluidAnalysis      (&fem); break;
    case FE_STEP_FLUID_FSI         : pstep = new FSFluidFSIAnalysis   (&fem); break;
	case FE_STEP_REACTION_DIFFUSION: pstep = new FSReactionDiffusionAnalysis(&fem); break;
	default:
		pstep = new FSNonLinearMechanics(&fem);
		FileReader()->AddLogEntry("Unknown step type. Creating Structural Mechanics step");
	}
	assert(pstep);
	if (pstep)
	{
		if ((szname == 0) || (strlen(szname) == 0))
		{
			char sz[256] = { 0 };
			sprintf(sz, "Step%02d", fem.Steps() + 1);
			pstep->SetName(sz);
		}
		else pstep->SetName(szname);
		fem.AddStep(pstep);
	}
	return pstep;
}

//-----------------------------------------------------------------------------
// helper function to see if a string is a number (i.e. int)
bool is_int(const char* szval)
{
	if (szval == nullptr) return false;
	const char* c = szval;
	while (isspace(*c)) c++;
	if (*c == 0) return false;

	// first digit must be in {+,-,0..9}
	if ((*c != '+') && (*c != '-') && (isdigit(*c) == 0)) return false;

	// the rest must be digits
	c++;
	while (*c) {
		if (isdigit(*c) == 0)
		{
			// the rest can be white-space
			while (*c)
			{
				if (isspace(*c) == 0) return false;
				else c++;
			}
		}
		else c++;
	}
	return true;
}


//-----------------------------------------------------------------------------
// helper function to see if a string is a floating number
bool is_float(const char* szval)
{
	if (szval == nullptr) return false;
	const char* c = szval;
	while (isspace(*c)) c++;

	// first digit must be in {+,-,.,0..9}
	if ((*c != '+') && (*c != '-') && (*c != '.') && (isdigit(*c) == 0)) return false;
	bool bexp = false; // inside exponent
	bool bsgn = true; // sign (+,-) can follow
	while (*c) {
		switch (*c)
		{
		case 'e':
		case 'E':
			if (bexp) return false;
			if (*(c + 1) == 0) return false;
			bexp = true; bsgn = true; c++;
			break;
		case '.': if (bexp) return false; bsgn = false; c++; break;
		case '+':
		case '-':
			if (bsgn == false) return false; bsgn = false;
			if (*(c + 1) == 0) return false;
			c++;
			break;
		default:
			if (isdigit(*c) == 0)
			{
				// the rest can be white-space
				while (*c) {
					if (isspace(*c) == 0) return false;
					else c++;
				}
			}
			else {
				bsgn = false;
				c++;
			}
			break;
		}
	}
	return true;
}


//-----------------------------------------------------------------------------
bool FEBioFormat::ReadChoiceParam(Param& p, const char* szval)
{
	if (p.GetEnumNames())
	{
		if (is_int(szval))
		{
			int n = atoi(szval);
			GetFSModel().SetEnumValue(p, n);
		}
		else
			GetFSModel().SetEnumKey(p, szval);
	}
	else
	{
		int n = atoi(szval);
		p.SetIntValue(n - p.GetOffset());
	}

	return true;
}

//-----------------------------------------------------------------------------
vector<string> split_string(string sz)
{
	vector<string> items;
	int nc = 0;
	while (nc != -1) {
		nc = (int)sz.find(",");
		items.push_back(sz.substr(0, nc));
		sz = sz.substr(nc + 1);
	}
	return items;
}

//-----------------------------------------------------------------------------
// read a parameter from file
bool FEBioFormat::ReadParam(ParamContainer& PC, XMLTag& tag)
{
    // check if parameter is indexed by looking for tag attributes other than "lc"
    const char* szi = 0;
    int idx = 0;
    for (int i=0; i<tag.m_natt; ++i) {
        if (strcmp(tag.m_att[i].name(), "lc") != 0) {
            szi = tag.m_att[i].name();
            idx = atoi(tag.m_att[i].cvalue());
            break;
        }
    }

	// try to find the parameter
    Param* pp = 0;
    if (szi) pp = PC.GetParam(tag.Name(), szi, idx);
    if (pp == 0) pp = PC.GetParam(tag.Name());

	if (pp == 0) return false;

	assert(pp->IsReadWrite());

	FEBioInputModel& febio = GetFEBioModel();

	// read (optional) load curve
	XMLAtt* pa = tag.AttributePtr("lc");
	if (pa)
	{
		int lc = pa->value<int>();
		febio.AddParamCurve(pp, lc - 1);
	}

	// check for type attribute
	XMLAtt* atype = tag.AttributePtr("type");
	if (atype == nullptr)
	{
		// if the type is not specified, we'll try to determine if 
		// it's a math expression or a const
		if (pp->IsVariable())
		{
			const char* szval = tag.szvalue();
			if (is_float(szval) == false)
			{
				// assume this is a math string
				pp->SetParamType(Param_MATH);
			}
		}

		// read parameter value
		switch (pp->GetParamType())
		{
		case Param_INT: 
		case Param_CHOICE: 
		{ 
			if (pp->GetEnumNames())
			{
				ReadChoiceParam(*pp, tag.szvalue());
			}
			else
			{
				int n;
				tag.value(n);
				pp->SetIntValue(n);
			}
		} break; 
		case Param_BOOL: { int n; tag.value(n); pp->SetBoolValue(n == 1); } break;
		case Param_VEC3D: { vec3d v; tag.value(v); pp->SetVec3dValue(v); } break;
		case Param_VEC2I: { vec2i v; tag.value(v); pp->SetVec2iValue(v); } break;
		case Param_MAT3D: { mat3d v; tag.value(v); pp->SetMat3dValue(v); } break;
		case Param_MAT3DS: { mat3ds v; tag.value(v); pp->SetMat3dsValue(v); } break;
		case Param_FLOAT: { double d; tag.value(d); pp->SetFloatValue(d); } break;
		case Param_MATH: { string s; tag.value(s); pp->SetMathString(s); } break;
		case Param_STRING: { string s; tag.value(s); pp->SetStringValue(s); } break;
		case Param_STD_VECTOR_INT: 
		{ 
			if (pp->GetEnumNames())
			{
				// figure out the bc value
				std::vector<string> ops = split_string(tag.szvalue());
				std::vector<int> v;
				for (int i = 0; i < ops.size(); ++i)
				{
					int n = pp->FindEnum(ops[i].c_str());
					if (n == -1) throw XMLReader::InvalidValue(tag);
					v.push_back(n);
				}
				pp->SetVectorIntValue(v);
			}
			else
			{
				std::vector<int> v; tag.value(v); pp->SetVectorIntValue(v);
			}
		} 
		break;
		case Param_STD_VECTOR_DOUBLE: { std::vector<double> v; tag.value(v); pp->SetVectorDoubleValue(v); } break;
		case Param_ARRAY_INT        : { std::vector<int> v; tag.value(v); pp->SetArrayIntValue(v); } break;
		case Param_ARRAY_DOUBLE     : { std::vector<double> v; tag.value(v); pp->SetArrayDoubleValue(v); } break;
		case Param_STD_VECTOR_VEC2D : 
		{ 
			std::vector<vec2d> v;
			++tag;
			do
			{
				double d[2];
				tag.value(d, 2);
				v.push_back(vec2d(d[0], d[1]));
				++tag;
			} while (tag.isend() == false);
			pp->SetVectorVec2dValue(v);
		} 
		break;
		default:
			assert(false);
			return false;
		}
	}
	else if (*atype == "math")
	{
		if (pp->IsVariable())
		{
			pp->SetParamType(Param_MATH);
			pp->SetMathString(tag.szvalue());
		}
	}
	else if (*atype == "map")
	{
		if (pp->IsVariable())
		{
			pp->SetParamType(Param_STRING);
			pp->SetStringValue(tag.szvalue());
		}
	}

	// NOTE: Is this still used? I think this was an initial attempt
	//       for creating watched variables.
	// if parameter is checkable, mark it as checked
	if (pp->IsCheckable()) pp->SetChecked(true);

	// If the parameter is watched, set the watch variable to true to indicate the
	// parameter was set in the input file. 
	if (pp->IsWatched())
	{
		pp->SetWatchFlag(true);
	}

	return true;
}

//-----------------------------------------------------------------------------
void FEBioFormat::ReadParameters(ParamContainer& PC, XMLTag& tag)
{
	if (tag.isleaf()) return;

	// read parameters
	++tag;
	do
	{
		// try to read the parameters
		if (ReadParam(PC, tag) == false) ParseUnknownTag(tag);
		++tag;
	}
	while (!tag.isend());
}

//=============================================================================
//
//                                C O N T R O L
//
//=============================================================================

//-----------------------------------------------------------------------------
//  This function parses the control section from the xml file
//
bool FEBioFormat::ParseControlSection(XMLTag& tag)
{
	// make sure the section is not empty
	if (tag.isleaf()) return true;

	// initialize default settings
	STEP_SETTINGS ops; ops.Defaults();
	ops.bauto = false;
	int nmplc = -1;
	ops.nanalysis = -1;

	FEBioInputModel& febio = GetFEBioModel();
	FSModel& fem = GetFSModel();

	// create a new analysis step from these control settings
	if (m_pstep == 0) m_pstep = NewStep(fem, m_nAnalysis);
	FSAnalysisStep* pstep = dynamic_cast<FSAnalysisStep*>(m_pstep);
	assert(pstep);

	// The default in FEBio3 for rhoi is -2, for solid mechanics models
	if (pstep->GetType() == FE_STEP_MECHANICS)
	{
		Param* p = pstep->GetParam("rhoi"); assert(p);
		if (p) p->SetFloatValue(-2.0);
	}

	// parse the settings
	++tag;
	do
	{
		// This flag needs to be read into the FEBioInputModel.
		// The problem is that this flag is defined in the multi-phasic analysis step
		// so we need to read this flag before the usual parameter processing
		if (tag == "shell_normal_nodal")
		{
			tag.value(febio.m_shellNodalNormals);
		}

		if (ReadParam(*pstep, tag) == false)
		{
			if (tag == "title") tag.value(ops.sztitle);
			else if (tag == "time_steps") tag.value(ops.ntime);
			else if (tag == "final_time") tag.value(ops.tfinal);
			else if (tag == "step_size") tag.value(ops.dt);
			else if (tag == "max_refs") tag.value(ops.maxref);
			else if (tag == "max_ups")
			{
				tag.value(ops.ilimit);
//				if (ops.ilimit == 0)
//				{
//					ops.mthsol = 1;
//					ops.ilimit = 10;
//				}
			}
			else if (tag == "time_stepper")
			{
				ops.bauto = true;
				++tag;
				do
				{
					if (tag == "dtmin") tag.value(ops.dtmin);
					else if (tag == "dtmax")
					{
						tag.value(ops.dtmax);
						XMLAtt* pa = tag.AttributePtr("lc");
						if (pa)
						{
							pa->value(nmplc);
						}
					}
					else if (tag == "max_retries") tag.value(ops.mxback);
					else if (tag == "opt_iter") tag.value(ops.iteopt);
					else if (tag == "aggressiveness") tag.value(ops.ncut);
					else ParseUnknownTag(tag);

					++tag;
				} while (!tag.isend());
			}
			else if (tag == "plot_level")
			{
				char sz[256]; tag.value(sz);
				ops.plot_level = FE_PLOT_MAJOR_ITRS;
				if      (strcmp(sz, "PLOT_NEVER"        ) == 0) ops.plot_level = FE_PLOT_NEVER;
				else if (strcmp(sz, "PLOT_MAJOR_ITRS"   ) == 0) ops.plot_level = FE_PLOT_MAJOR_ITRS;
				else if (strcmp(sz, "PLOT_MINOR_ITRS"   ) == 0) ops.plot_level = FE_PLOT_MINOR_ITRS;
				else if (strcmp(sz, "PLOT_MUST_POINTS"  ) == 0) ops.plot_level = FE_PLOT_MUST_POINTS;
				else if (strcmp(sz, "PLOT_FINAL"        ) == 0) ops.plot_level = FE_PLOT_FINAL;
				else if (strcmp(sz, "PLOT_AUGMENTATIONS") == 0) ops.plot_level = FE_PLOT_AUGMENTATIONS;
				else if (strcmp(sz, "PLOT_STEP_FINAL"   ) == 0) ops.plot_level = FE_PLOT_STEP_FINAL;
				else
				{
					FileReader()->AddLogEntry("unknown plot_level (line %d)", tag.currentLine());
				}
			}
			else if (tag == "analysis")
			{
				XMLAtt& att = tag.Attribute("type");
				if (att == "static") ops.nanalysis = FE_STATIC;
				else if (att == "steady-state") ops.nanalysis = FE_STATIC;
				else if (att == "dynamic") ops.nanalysis = FE_DYNAMIC;
				else if (att == "transient") ops.nanalysis = FE_DYNAMIC;
				else FileReader()->AddLogEntry("unknown type in analysis. Assuming static analysis (line %d)", tag.currentLine());
			}
			else if (tag == "alpha") {
				tag.value(ops.alpha); ops.override_rhoi = true;
			}
			else if (tag == "beta") tag.value(ops.beta);
			else if (tag == "gamma") tag.value(ops.gamma);
			else if (tag == "optimize_bw") tag.value(ops.bminbw);
			else if (tag == "symmetric_biphasic")
			{
				int nval; tag.value(nval);
				if (nval == 1) ops.nmatfmt = 1; else ops.nmatfmt = 2;
			}
			else if (tag == "symmetric_stiffness")
			{
				int nval; tag.value(nval);
				if (nval == 1) ops.nmatfmt = 1; else ops.nmatfmt = 2;
			}
			else if (tag == "diverge_reform") tag.value(ops.bdivref);
			else if (tag == "reform_each_time_step") tag.value(ops.brefstep);
			else if (tag == "plot_stride") tag.value(ops.plot_stride);
			else ParseUnknownTag(tag);
		}

		// In older files qnmethod=2 was Broyden, but this was later changed to qnmethod=1
		// so we need to do this hack to make sure qnmethod is set correctly. 
		Param* qnm = pstep->GetParam("qnmethod");
		if (qnm && (qnm->GetIntValue() == 2))
		{
			qnm->SetIntValue(1);
		}

		++tag;
	}
	while (!tag.isend());

	// check the analysis flag
	if (ops.nanalysis == -1)
	{
		// default analysis depends on step type
		int ntype = m_pstep->GetType();
		if ((ntype == FE_STEP_BIPHASIC) || (ntype == FE_STEP_BIPHASIC_SOLUTE) || (ntype == FE_STEP_MULTIPHASIC) || (ntype == FE_STEP_FLUID) || (ntype == FE_STEP_FLUID_FSI)) ops.nanalysis = FE_DYNAMIC;
		else ops.nanalysis = FE_STATIC;
	}

	// check if final_time was set on import
	if ((ops.tfinal > 0) && (ops.dt > 0)) ops.ntime = (int)(ops.tfinal / ops.dt);

	// copy settings
	pstep->GetSettings() = ops;
	if (nmplc >= 0)
	{
		STEP_SETTINGS& ops = pstep->GetSettings();
		ops.bmust = true;
		LoadCurve* plc = pstep->GetMustPointLoadCurve();
		febio.AddParamCurve(plc, nmplc - 1);
	}
	else ops.bmust = false;

	return true;
}

//=============================================================================
//
//                                G L O B A L
//
//=============================================================================

//-----------------------------------------------------------------------------
//  This function reads the global variables from the xml file
//
bool FEBioFormat::ParseGlobalsSection(XMLTag& tag)
{
	// make sure the section is not empty
	if (tag.isleaf()) return true;

	FSModel& fem = GetFSModel();

	++tag;
	do
	{
		if (tag == "Constants")
		{
			double v;
			++tag;
			do
			{
				tag.value(v);
				const char* sz = tag.Name();
				Param* p = fem.GetParam(sz);
				if (p) p->SetFloatValue(v);
				else fem.AddDoubleParam(v, strdup(sz));  // TODO: memory leak!!
				++tag;
			} while (!tag.isend());
		}
		else if (tag == "Solutes")
		{
			// clear solutes (TODO: I don't think this is necessary)
			fem.ClearSolutes();

			++tag;
			do
			{
				if (tag == "solute")
				{
					int id = tag.AttributeValue<int>("id", 0) - 1;
					const char* sz = tag.Attribute("name").cvalue();
					int z = 0;
					double M = 1;
					double d = 1;
					if (tag.isempty() == false)
					{
						++tag;
						do
						{
							if (tag == "charge_number") tag.value(z);
							else if (tag == "molar_mass") tag.value(M);
							else if (tag == "density") tag.value(d);
							else ParseUnknownTag(tag);
							++tag;
						} while (!tag.isend());
					}
					fem.AddSolute(sz, z, M, d);
				}
				else ParseUnknownTag(tag);
				++tag;
			} while (!tag.isend());
		}
		else if (tag == "SolidBoundMolecules")
		{
			// clear solid-bound molecules (TODO: I don't think this is necessary)
			fem.ClearSBMs();

			++tag;
			do
			{
				if (tag == "solid_bound")
				{
					int id = tag.AttributeValue<int>("id", 0) - 1;
					const char* sz = tag.Attribute("name").cvalue();
					int z = 0;
					double M = 1;
					double d = 1;
					if (tag.isempty() == false)
					{
						++tag;
						do
						{
							if (tag == "charge_number") tag.value(z);
							else if (tag == "molar_mass") tag.value(M);
							else if (tag == "density") tag.value(d);
							else ParseUnknownTag(tag);
							++tag;
						} while (!tag.isend());
						fem.AddSBM(sz, z, M, d);
					}
				}
				else ParseUnknownTag(tag);
				++tag;
			} while (!tag.isend());
		}
		else ParseUnknownTag(tag);
		++tag;
	} while (!tag.isend());

	return true;
}

//=============================================================================
//
//                                M A T E R I A L
//
//=============================================================================

//-----------------------------------------------------------------------------
//  This function parses the material section from the xml file
//
bool FEBioFormat::ParseMaterialSection(XMLTag& tag)
{
	char szname[256] = { 0 };

	// make sure the section is not empty
	if (tag.isleaf()) return true;

	FEBioInputModel& febio = GetFEBioModel();
	FSModel& fem = GetFSModel();

	++tag;
	do
	{
		// get the material type
		XMLAtt& mtype = tag.Attribute("type");
		const char* sztype = mtype.cvalue();

		// get the material name
		XMLAtt* pan = tag.AttributePtr("name");
		if (pan) strcpy(szname, pan->cvalue());
		else sprintf(szname, "Material%02d", febio.Materials() + 1);

		// get the comment
		std::string comment = tag.comment();

		// allocate a new material
		FSMaterial* pmat = 0;

		// see if a material already exists with this name
		GMaterial* gmat = fem.FindMaterial(szname);
		if (gmat)
		{
			FileReader()->AddLogEntry("Material with name \"%s\" already exists.", szname);

			string oldName = szname;
			int n = 2;
			while (gmat)
			{
				sprintf(szname, "%s(%d)", oldName.c_str(), n++);
				gmat = fem.FindMaterial(szname);
			}
		}

		// first check special cases
		if (mtype == "rigid body") pmat = ParseRigidBody(tag);
		else
		{
			// deal with the general case
			pmat = ParseMaterial(tag, sztype);
		}

		// if pmat is set we need to add the material to the list
		gmat = new GMaterial(pmat);
		gmat->SetName(szname);
		gmat->SetInfo(comment);
		febio.AddMaterial(gmat);
		fem.AddMaterial(gmat);

		++tag;
	}
	while (!tag.isend());

	return true;
}

//-----------------------------------------------------------------------------
void FEBioFormat::ParseMatAxis(XMLTag& tag, FSMaterial* pm)
{
	FSModel* fem = &GetFSModel();

	FSAxisMaterial* axes = new FSAxisMaterial(fem);

	// allow all materials to define mat_axis, even if not required for that material
	XMLAtt& atype = tag.Attribute("type");
	if (atype == "local")
	{
		axes->m_naopt = FE_AXES_LOCAL;
		tag.value(axes->m_n, 3);
	}
	else if (atype == "vector")
	{
		axes->m_naopt = FE_AXES_VECTOR;
		vec3d a(1, 0, 0), d(0, 1, 0);
		++tag;
		do
		{
			if      (tag == "a") tag.value(axes->m_a);
			else if (tag == "d") tag.value(axes->m_d);
			else ParseUnknownTag(tag);

			++tag;
		}
		while (!tag.isend());
	}
    else if (atype == "angles")
    {
        axes->m_naopt = FE_AXES_ANGLES;
        ++tag;
        do
        {
            if      (tag == "theta") tag.value(axes->m_theta);
            else if (tag == "phi") tag.value(axes->m_phi);
            else ParseUnknownTag(tag);

            ++tag;
        }
        while (!tag.isend());
    }
	else if (atype == "cylindrical")
	{
		FSAxisMaterial* axes = new FSAxisMaterial(fem);
		axes->m_naopt = FE_AXES_CYLINDRICAL;
		++tag;
		do {
			if      (tag == "center") tag.value(axes->m_center);
			else if (tag == "axis") tag.value(axes->m_axis);
			else if (tag == "vector") tag.value(axes->m_vec);
			else ParseUnknownTag(tag);
			++tag;
		} while (!tag.isend());
		pm->SetAxisMaterial(axes);
	}
	else if (atype == "spherical")
	{
		FSAxisMaterial* axes = new FSAxisMaterial(fem);
		axes->m_naopt = FE_AXES_SPHERICAL;
		++tag;
		do {
			if      (tag == "center") tag.value(axes->m_center);
			else if (tag == "vector") tag.value(axes->m_vec);
			else ParseUnknownTag(tag);
			++tag;
		} while (!tag.isend());
		pm->SetAxisMaterial(axes);
	}
	else ParseUnknownAttribute(tag, "type");
	++tag;

	pm->SetAxisMaterial(axes);
}

//-----------------------------------------------------------------------------
void FEBioFormat::ParseFiber(XMLTag& tag, FSMaterial* pm)
{
	FSModel* fem = &GetFSModel();

	// allow all materials to define mat_axis, even if not required for that material
	XMLAtt& atype = tag.Attribute("type");
	if (atype == "local")
	{
		FSAxisMaterial* axes = new FSAxisMaterial(fem);
		axes->m_naopt = FE_AXES_LOCAL;
		tag.value(axes->m_n, 3);
		pm->SetAxisMaterial(axes);
	}
	else if (atype == "vector")
	{
		FSAxisMaterial* axes = new FSAxisMaterial(fem);
		axes->m_naopt = FE_AXES_VECTOR;
		tag.value(axes->m_a);
		pm->SetAxisMaterial(axes);
	}
	else if (atype == "angles")
	{
		FSAxisMaterial* axes = new FSAxisMaterial(fem);
		axes->m_naopt = FE_AXES_ANGLES;

		++tag;
		do
		{
			if      (tag == "theta") tag.value(axes->m_theta);
			else if (tag == "phi"  ) tag.value(axes->m_phi);
			else ParseUnknownAttribute(tag, "type");
			++tag;
		} 
		while (!tag.isend());
		
		pm->SetAxisMaterial(axes);
	}
	else if (atype == "cylindrical")
	{
		FSAxisMaterial* axes = new FSAxisMaterial(fem);
		axes->m_naopt = FE_AXES_CYLINDRICAL;
		++tag;
		do {
			if (tag == "center") tag.value(axes->m_center);
			else if (tag == "axis") tag.value(axes->m_axis);
			else if (tag == "vector") tag.value(axes->m_vec);
			else ParseUnknownTag(tag);
			++tag;
		} while (!tag.isend());
		pm->SetAxisMaterial(axes);
	}
	else if (atype == "spherical")
	{
		FSAxisMaterial* axes = new FSAxisMaterial(fem);
		axes->m_naopt = FE_AXES_SPHERICAL;
		++tag;
		do {
			if      (tag == "center") tag.value(axes->m_center);
			else if (tag == "vector") tag.value(axes->m_vec);
			else ParseUnknownTag(tag);
			++tag;
		} while (!tag.isend());
		pm->SetAxisMaterial(axes);
	}
	else ParseUnknownAttribute(tag, "type");
	++tag;
}

//-----------------------------------------------------------------------------
void FEBioFormat::ParseFiberProperty(XMLTag& tag, FSFiberMaterial* pm)
{
	FSModel* fem = &GetFSModel();

	// allow all materials to define mat_axis, even if not required for that material
	XMLAtt& atype = tag.Attribute("type");
	if (atype == "local")
	{
		int n[2] = { 0, 0 };
		tag.value(n, 2);
		pm->SetFiberGenerator(new FSFiberGeneratorLocal(fem, n[0], n[1]));
	}
	else if (atype == "vector")
	{
		vec3d a;
		tag.value(a);
		pm->SetFiberGenerator(new FSFiberGeneratorVector(fem, a));
	}
	else if (atype == "angles")
	{
<<<<<<< HEAD
		double theta = 0, phi = 90;
		++tag;
		do
		{
			if (tag == "theta") tag.value(theta);
			else if (tag == "phi") tag.value(phi);
			else ParseUnknownAttribute(tag, "type");
			++tag;
		} while (!tag.isend());

		pm->SetFiberGenerator(new FSAnglesVectorGenerator(fem, theta, phi));
=======
		FEFiberGenerator* fiber = dynamic_cast<FEFiberGenerator*>(ParseMaterial(tag, "angles")); assert(fiber);
		pm->SetFiberGenerator(fiber);
>>>>>>> 552235a8
	}
	else if (atype == "cylindrical")
	{
		vec3d center, axis, vec;
		++tag;
		do {
			if (tag == "center") tag.value(center);
			else if (tag == "axis") tag.value(axis);
			else if (tag == "vector") tag.value(vec);
			else ParseUnknownTag(tag);
			++tag;
		} while (!tag.isend());
		pm->SetFiberGenerator(new FSCylindricalVectorGenerator(fem, center, axis, vec));
	}
	else if (atype == "spherical")
	{
		vec3d center, vec;
		++tag;
		do {
			if (tag == "center") tag.value(center);
			else if (tag == "vector") tag.value(vec);
			else ParseUnknownTag(tag);
			++tag;
		} while (!tag.isend());
		pm->SetFiberGenerator(new FSSphericalVectorGenerator(fem, center, vec));
	}
	else ParseUnknownAttribute(tag, "type");
	++tag;
}

//-----------------------------------------------------------------------------
// helper function for updating uncoupled materials to ensure that the bulk modulus
// is only defined for the top-level uncoupled material
void FixUncoupledMaterial(FSMaterial* mat)
{
	if (mat->ClassID() != FE_MAT_ELASTIC_UNCOUPLED) return;

	// find the bulk-modulus parameter
	Param* pk = mat->GetParam("k");
	if (pk == nullptr) return;

	// loop over all child materials
	double k = pk->GetFloatValue();
	for (int i = 0; i < mat->Properties(); ++i)
	{
		FSProperty& prop = mat->GetProperty(i);
		int n = prop.Size();
		for (int j = 0; j < n; ++j)
		{
			FSMaterial* mat_j = mat->GetMaterialProperty(i, j);
			if (mat_j && (mat_j->ClassID() == FE_MAT_ELASTIC_UNCOUPLED))
			{
				Param* pk_j = mat_j->GetParam("k");
				if (pk_j)
				{
					FixUncoupledMaterial(mat_j);
					k += pk_j->GetFloatValue();
					pk_j->SetFloatValue(0.0);
				}
			}
		}
	}

	// assign the sum to the top-level material
	pk->SetFloatValue(k);
}

//-----------------------------------------------------------------------------
FSMaterial* FEBioFormat::ParseMaterial(XMLTag& tag, const char* szmat, int propType)
{
	FSModel* fem = &GetFSModel();

	// create a material
	FSMaterial* pm = FEMaterialFactory::Create(fem, szmat, propType);
	if (pm == 0) 
	{
		// HACK: a little hack to read in the "EFD neo-Hookean2" materials of the old datamap plugin. 
		if (strcmp(szmat, "EFD neo-Hookean2") == 0) pm = FEMaterialFactory::Create(fem, "EFD neo-Hookean");

		if (pm == 0)
		{
			ParseUnknownAttribute(tag, "type");
			return 0;
		}
	}

	// some materials still require special handling
	int ntype = pm->Type();
	switch (ntype)
	{
	case FE_TRANS_MOONEY_RIVLIN_OLD    : return ParseTransIsoMR       (pm, tag); break;
	case FE_TRANS_VERONDA_WESTMANN_OLD : return ParseTransIsoVW       (pm, tag); break;
	case FE_BIPHASIC_SOLUTE            : return ParseBiphasicSolute   (pm, tag); break;
	case FE_TRIPHASIC_MATERIAL         : return ParseTriphasic        (pm, tag); break;
	case FE_MULTIPHASIC_MATERIAL       : return ParseMultiphasic      (pm, tag); break;
	case FE_REACTION_DIFFUSION_MATERIAL: return ParseReactionDiffusion(pm, tag); break;
	case FE_FNC1D_POINT                : return Parse1DFunction       (pm, tag); break;
    case FE_OSMO_WM                    : return ParseOsmoManning      (pm, tag); break;
	}

	// parse the material parameters
	if (pm->m_axes) pm->m_axes->m_naopt = -1;
	if (!tag.isleaf())
	{
		++tag;
		do
		{
			if (ReadParam(*pm, tag) == false)
			{
				if (tag == "mat_axis")
				{
					ParseMatAxis(tag, pm);
				}
				else if ((tag == "lambda") && (pm->Type() == FE_COUPLED_TRANS_ISO_MR))
				{
					// hack for mapping old lambda parameter to new lam_max parameter
					FSCoupledTransIsoMooneyRivlin* mat = dynamic_cast<FSCoupledTransIsoMooneyRivlin*>(pm);
					if (mat)
					{
						float v = 0.f;
						tag.value(v);
						mat->SetFloatValue(FSCoupledTransIsoMooneyRivlin::MP_LAMBDA, v);
					}
					++tag;
				}
				else if (tag == "fiber")
				{
					FSTransverselyIsotropic* ptiso = dynamic_cast<FSTransverselyIsotropic*>(pm);
					if (ptiso)
					{
						ParseFiberMaterial(*ptiso->GetFiberMaterial(), tag);
						++tag;
					}
					else if (dynamic_cast<FSFiberMaterial*>(pm))
					{
						FSFiberMaterial* fiberMat = dynamic_cast<FSFiberMaterial*>(pm);
						ParseFiberProperty(tag, fiberMat);
					}
					else
					{
						// treat it as mat_axis for now
						ParseFiber(tag, pm);
					}
				}
				else if(dynamic_cast<FSFiberMaterial*>(pm))
				{
					// Some fiber materials used to define the theta and phi 
					// parameters, but these are now defined via the "fiber" property. 
					// This "hack" converts from the old format to the new one. 

					FSFiberMaterial* fiberMat = dynamic_cast<FSFiberMaterial*>(pm);
					FSAnglesVectorGenerator* fiber = dynamic_cast<FSAnglesVectorGenerator*>(fiberMat->GetFiberGenerator());
					if (fiber == nullptr)
					{
						fiberMat->SetFiberGenerator(fiber = new FSAnglesVectorGenerator(fem, 0.0, 90.0));
					}

					double theta, phi;
					fiber->GetAngles(theta, phi);
					if (tag == "theta")
					{
						tag.value(theta);
					}
					else if (tag == "phi")
					{ 
						tag.value(phi);
					}
					else ParseUnknownTag(tag);
					++tag;

					fiber->SetAngles(theta, phi);
				}
				else 
				{
					if (pm->Properties() > 0)
					{
						// if this is a multi-material, this may be a component
						const char* szname = tag.AttributeValue("name", true);
						char szbuf[256] = { 0 };
						if (szname) strcpy(szbuf, szname);

						const char* sztype = tag.AttributeValue("type", true);
						if (sztype == 0) sztype = tag.Name();

						const char* sztag = tag.Name();
						FSProperty* pmc = pm->FindProperty(sztag);

						int propType = -1;
						if (pmc) propType = pmc->GetPropertyType();

						FSMaterial* pms = ParseMaterial(tag, sztype, propType);
						if (pms)
						{
							if (szname) pms->SetName(szbuf);

							szname = tag.Name();
							if (pmc) pmc->AddComponent(pms);
						}
					}
					else ParseUnknownTag(tag);

					++tag;
				}
			}
			else ++tag;
		}
		while (!tag.isend());
	}

	// NOTE: As of FEBio3, the bulk-modulus of uncoupled materials must be defined at the top-level
	//       uncoupled material. However, to preserve backward compatibility, we add this little hack
	//       that sums up all the k values of the child uncoupled materials, and assigns it to the 
	//       top-level material.
	if (pm->ClassID() == FE_MAT_ELASTIC_UNCOUPLED) FixUncoupledMaterial(pm);

	return pm;
}

//-----------------------------------------------------------------------------
// This function reads the rigid body material
//
FSMaterial* FEBioFormat::ParseRigidBody(XMLTag &tag)
{
	FSRigidMaterial* pm = new FSRigidMaterial(&GetFSModel());
	if (tag.isleaf()) return pm;

	pm->GetParam(FSRigidMaterial::MP_COM).SetBoolValue(true);

	++tag;
	do
	{
		if (tag == "center_of_mass")
		{
			vec3d r;
			tag.value(r);
			pm->SetAutoCOM(false);
			pm->SetCenterOfMass(r);
		}
		else if (ReadParam(*pm, tag) == false)
		{
			if (tag == "parent_id") tag.value(pm->m_pid);
			else ParseUnknownTag(tag);
		}
		++tag;
	}
	while (!tag.isend());

	return pm;
}

//-----------------------------------------------------------------------------
void FEBioFormat::ParseFiberMaterial(FSOldFiberMaterial& fibermat, XMLTag& tag)
{
	FSOldFiberMaterial& fiber = fibermat;
	XMLAtt& atype = tag.Attribute("type");
	if (atype == "local")
	{
		fiber.m_naopt = FE_FIBER_LOCAL;
		tag.value(fiber.m_n, 2);
	}
	else if (atype == "cylindrical")
	{
		fiber.m_naopt = FE_FIBER_CYLINDRICAL;
		++tag;
		do
		{
			if (tag == "center") tag.value(fiber.m_r);
			if (tag == "axis"  ) tag.value(fiber.m_a);
			if (tag == "vector") tag.value(fiber.m_d);
			++tag;
		} 
		while (!tag.isend());
	}
	else if (atype == "spherical")
	{
		fiber.m_naopt = FE_FIBER_SPHERICAL;
		if (tag.isleaf())
		{
			tag.value(fiber.m_r);
			fiber.m_d = vec3d(1, 0, 0);
		}
		else
		{
			++tag;
			do
			{
				if (tag == "center") tag.value(fiber.m_r);
				if (tag == "vector") tag.value(fiber.m_d);
				++tag;
			} 
			while (!tag.isend());
		}
	}
	else if (atype == "vector")
	{
		fiber.m_naopt = FE_FIBER_VECTOR;
		tag.value(fiber.m_a);
	}
	else if (atype == "user")
	{
		fiber.m_naopt = FE_FIBER_USER;
	}
	else if (atype == "angles")
	{
		fiber.m_naopt = FE_FIBER_ANGLES;
		++tag;
		do
		{
			if      (tag == "theta") tag.value(fiber.m_theta);
			else if (tag == "phi"  ) tag.value(fiber.m_phi);
			else ParseUnknownTag(tag);
			++tag;
		} 
		while (!tag.isend());
	}
	else if (atype == "polar")
	{
		fiber.m_naopt = FE_FIBER_POLAR;
		++tag;
		do
		{
			if (tag == "center" ) tag.value(fiber.m_r);
			if (tag == "axis"   ) tag.value(fiber.m_a);
			if (tag == "vector1") tag.value(fiber.m_d0);
			if (tag == "vector2") tag.value(fiber.m_d1);
			if (tag == "radius1") tag.value(fiber.m_R0);
			if (tag == "radius2") tag.value(fiber.m_R1);
			++tag;
		} while (!tag.isend());
	}
	else
	{
		ParseUnknownAttribute(tag, "type");
	}

	// NOTE: we need to do this so the correct parameters are made visible
	fiber.UpdateData(false);
	fiber.UpdateData(true);
}


//-----------------------------------------------------------------------------
FSMaterial* FEBioFormat::ParseTransIsoMR(FSMaterial* pmat, XMLTag& tag)
{
	FSTransMooneyRivlinOld* pm = dynamic_cast<FSTransMooneyRivlinOld*>(pmat);
	if (pm == 0) return 0;

	FSTransMooneyRivlinOld::Fiber& f = dynamic_cast<FSTransMooneyRivlinOld::Fiber&>(*pm->GetFiberMaterial());

	f.m_naopt = -1;

	Param& ac = f.GetParam(FSTransMooneyRivlinOld::Fiber::MP_AC);

	FEBioInputModel& feb = GetFEBioModel();

	if (!tag.isleaf())
	{
		++tag;
		do
		{
			// read the (parent) material's parameters
			if (ReadParam(*pm, tag) == false)
			{
				// read the fiber material's parameters
				if (ReadParam(f, tag) == false)
				{
					if (tag == "fiber")
					{
						ParseFiberMaterial(f, tag);
					}
					else if (tag == "active_contraction")
					{
						int lc = tag.AttributeValue<int>("lc", -1);
						if (lc > 0) feb.AddParamCurve(&ac, lc - 1);

						double ca0 = 0, beta = 0, l0 = 0, refl = 0, ascl = 0;
						++tag;
						do
						{
							if (tag == "ca0") tag.value(ca0);
							else if (tag == "beta") tag.value(beta);
							else if (tag == "l0") tag.value(l0);
							else if (tag == "refl") tag.value(refl);
							else ParseUnknownTag(tag);
							++tag;
						} while (!tag.isend());
						f.GetParam(FSTransMooneyRivlinOld::Fiber::MP_CA0).SetFloatValue(ca0);
						f.GetParam(FSTransMooneyRivlinOld::Fiber::MP_BETA).SetFloatValue(beta);
						f.GetParam(FSTransMooneyRivlinOld::Fiber::MP_L0).SetFloatValue(l0);
						f.GetParam(FSTransMooneyRivlinOld::Fiber::MP_LREF).SetFloatValue(refl);
					}
					else ParseUnknownTag(tag);
				}
			}
			++tag;
		} 
		while (!tag.isend());
	}

	return pm;
}

//-----------------------------------------------------------------------------
FSMaterial* FEBioFormat::ParseTransIsoVW(FSMaterial* pmat, XMLTag& tag)
{
	FSTransVerondaWestmannOld* pm = dynamic_cast<FSTransVerondaWestmannOld*>(pmat);
	if (pm == 0) return 0;

	FSTransVerondaWestmannOld::Fiber& f = dynamic_cast<FSTransVerondaWestmannOld::Fiber&>(*pm->GetFiberMaterial());

	f.m_naopt = -1;

	FEBioInputModel& feb = GetFEBioModel();
	Param& ac = f.GetParam(FSTransVerondaWestmannOld::Fiber::MP_AC);

	if (!tag.isleaf())
	{
		++tag;
		do
		{
			if (ReadParam(*pm, tag) == false)
			{
				if (ReadParam(f, tag) == false)
				{
					if (tag == "fiber") ParseFiberMaterial(f, tag);
					else if (tag == "active_contraction")
					{
						int lc = tag.AttributeValue<int>("lc", 0);
						if (lc > 0) feb.AddParamCurve(&ac, lc - 1);

						double ca0 = 0, beta = 0, l0 = 0, refl = 0;
						++tag;
						do
						{
							if (tag == "ca0") tag.value(ca0);
							else if (tag == "beta") tag.value(beta);
							else if (tag == "l0") tag.value(l0);
							else if (tag == "refl") tag.value(refl);
							++tag;
						} while (!tag.isend());
						f.GetParam(FSTransVerondaWestmannOld::Fiber::MP_CA0).SetFloatValue(ca0);
						f.GetParam(FSTransVerondaWestmannOld::Fiber::MP_BETA).SetFloatValue(beta);
						f.GetParam(FSTransVerondaWestmannOld::Fiber::MP_L0).SetFloatValue(l0);
						f.GetParam(FSTransVerondaWestmannOld::Fiber::MP_LREF).SetFloatValue(refl);
					}
					else ParseUnknownTag(tag);
				}
			}
			++tag;
		} 
		while (!tag.isend());
	}

	return pm;
}

//-----------------------------------------------------------------------------
FSMaterial* FEBioFormat::ParseBiphasicSolute(FSMaterial* pmat, XMLTag &tag)
{
	FSBiphasicSolute* pm = dynamic_cast<FSBiphasicSolute*>(pmat);
	if (pm == 0) return 0;

	++tag;
	do
	{
		if (ReadParam(*pm, tag) == false)
		{
			if (tag == "solid")
			{
				XMLAtt& atype = tag.Attribute("type");
				FSMaterial* pme = ParseMaterial(tag, atype.cvalue());
				assert(pme);
				pm->SetSolidMaterial(pme);
				++tag;
			}
			else if (tag == "permeability")
			{
				XMLAtt& atype = tag.Attribute("type");
				FSMaterial* pmp = ParseMaterial(tag, atype.cvalue());
				assert(pmp);
				pm->SetPermeability(pmp);
				++tag;
			}
			else if (tag == "osmotic_coefficient")
			{
				XMLAtt& atype = tag.Attribute("type");
				FSMaterial* pmc = ParseMaterial(tag, atype.cvalue());
				assert(pmc);
				pm->SetOsmoticCoefficient(pmc);
				++tag;
			}
			else if (tag == "solute")
			{
				XMLAtt& asol = tag.Attribute("sol");
				int nsol; asol.value(nsol); nsol -= 1;
				FSSoluteMaterial* psm = dynamic_cast<FSSoluteMaterial*>(ParseMaterial(tag, "solute"));
				psm->SetSoluteIndex(nsol);
				pm->SetSoluteMaterial(psm);
				++tag;
			}
			else ParseUnknownTag(tag);
		}
		else ++tag;
	}
	while (!tag.isend());

	return pm;
}

//-----------------------------------------------------------------------------
FSMaterial* FEBioFormat::ParseTriphasic(FSMaterial* pmat, XMLTag &tag)
{
	FSTriphasicMaterial* pm = dynamic_cast<FSTriphasicMaterial*>(pmat);
	if (pm == 0) return 0;

	// counter for number of solutes read
	int nsol = 0;

	++tag;
	do
	{
		if (ReadParam(*pm, tag) == false)
		{
			if (tag == "solid")
			{
				XMLAtt& atype = tag.Attribute("type");
				FSMaterial* pme = ParseMaterial(tag, atype.cvalue());
				assert(pme);
				pm->SetSolidMaterial(pme);
				++tag;
			}
			else if (tag == "permeability")
			{
				XMLAtt& atype = tag.Attribute("type");
				FSMaterial* pmp = ParseMaterial(tag, atype.cvalue());
				assert(pmp);
				pm->SetPermeability(pmp);
				++tag;
			}
			else if (tag == "osmotic_coefficient")
			{
				XMLAtt& atype = tag.Attribute("type");
				FSMaterial* pmc = ParseMaterial(tag, atype.cvalue());
				assert(pmc);
				pm->SetOsmoticCoefficient(pmc);
				++tag;
			}
			else if (tag == "solute")
			{
				if (nsol >= 2) throw XMLReader::InvalidTag(tag);

				XMLAtt& asol = tag.Attribute("sol");
				int sid; asol.value(sid); sid -= 1;
				FSSoluteMaterial* psm = dynamic_cast<FSSoluteMaterial*>(ParseMaterial(tag, "solute"));
				assert(psm);
				psm->SetSoluteIndex(sid);
				pm->SetSoluteMaterial(psm, nsol);
				nsol++;
				++tag;
			}
			else ParseUnknownTag(tag);
		}
		else ++tag;
	}
	while (!tag.isend());

	return pm;
}

//-----------------------------------------------------------------------------
FSMaterial* FEBioFormat::ParseMultiphasic(FSMaterial* pmat, XMLTag &tag)
{
	FSMultiphasicMaterial* pm = dynamic_cast<FSMultiphasicMaterial*>(pmat);
	if (pm == 0) return 0;

	++tag;
	do
	{
		if (ReadParam(*pm, tag) == false)
		{
			if (tag == "solid")
			{
				XMLAtt& atype = tag.Attribute("type");
				FSMaterial* pme = ParseMaterial(tag, atype.cvalue());
				if (pme) pm->SetSolidMaterial(pme);
				++tag;
			}
			else if (tag == "permeability")
			{
				XMLAtt& atype = tag.Attribute("type");
				FSMaterial* pmp = ParseMaterial(tag, atype.cvalue());
				if (pmp) pm->SetPermeability(pmp);
				++tag;
			}
			else if (tag == "osmotic_coefficient")
			{
				XMLAtt& atype = tag.Attribute("type");
				FSMaterial* pmc = ParseMaterial(tag, atype.cvalue());
				if (pmc) pm->SetOsmoticCoefficient(pmc);
				++tag;
			}
			else if (tag == "solute")
			{
				XMLAtt& asol = tag.Attribute("sol");
				int sid; asol.value(sid); sid -= 1;
				FSSoluteMaterial* psm = dynamic_cast<FSSoluteMaterial*>(ParseMaterial(tag, "solute"));
				if (psm)
				{
					psm->SetSoluteIndex(sid);
					pm->AddSoluteMaterial(psm);
				}
				++tag;
			}
			else if (tag == "solid_bound")
			{
				XMLAtt& asbm = tag.Attribute("sbm");
				int sid; asbm.value(sid); sid -= 1;
				FSSBMMaterial* psb = dynamic_cast<FSSBMMaterial*>(ParseMaterial(tag, "solid_bound"));
				if (psb)
				{
					psb->SetSBMIndex(sid);
					pm->AddSBMMaterial(psb);
				}
				++tag;
			}
			else if (tag == "reaction")
			{
				XMLAtt& atype = tag.Attribute("type");
				FSReactionMaterial* psr = ParseReaction(tag);
				if (psr) pm->AddReactionMaterial(psr);
				++tag;
			}
            else if (tag == "membrane_reaction")
            {
                XMLAtt& atype = tag.Attribute("type");
                FSMembraneReactionMaterial* psr = ParseMembraneReaction(tag);
                if (psr) pm->AddMembraneReactionMaterial(psr);
                ++tag;
            }
			else
			{
				ParseUnknownTag(tag);
				++tag;
			}
		}
		else ++tag;
	}
	while (!tag.isend());

	return pm;
}

//-----------------------------------------------------------------------------
FSMaterial* FEBioFormat::ParseReactionDiffusion(FSMaterial* mat, XMLTag& tag)
{
	FSReactionDiffusionMaterial* pm = dynamic_cast<FSReactionDiffusionMaterial*>(mat);
	if (pm == 0) return 0;

	FSModel& fem = GetFSModel();

	++tag;
	do
	{
		if (ReadParam(*pm, tag) == false)
		{
			if (tag == "species")
			{
				XMLAtt& att = tag.Attribute("name");
				int nsol = fem.FindSolute(att.cvalue());
				FSSpeciesMaterial* spec = dynamic_cast<FSSpeciesMaterial*>(ParseMaterial(tag, "species"));
				assert(spec);
				spec->SetSpeciesIndex(nsol);
				pm->AddSpeciesMaterial(spec);
				++tag;
			}
			else if (tag == "solid_bound_species")
			{
				XMLAtt& att = tag.Attribute("name");
				int nsbm = fem.FindSBM(att.cvalue());
				FSSolidSpeciesMaterial* spec = dynamic_cast<FSSolidSpeciesMaterial*>(ParseMaterial(tag, "solid_bound_species"));
				assert(spec);
				spec->SetSBMIndex(nsbm);
				pm->AddSolidSpeciesMaterial(spec);
				++tag;
			}
			else if (tag == "reaction")
			{
				FSReactionMaterial* rm = ParseReaction2(tag);
				pm->AddReactionMaterial(rm);
				++tag;
			}
			else ParseUnknownTag(tag);
		}
		else ++tag;

	}
	while (!tag.isend());

	return pm;
}

//-----------------------------------------------------------------------------
bool ProcessReactionEquation(FSModel& fem, FSReactionMaterial* pm, const char* szeq)
{
	if (szeq == 0) return true;

	// copy the equation, removing all white space
	char szbuf[512] = {0};
	const char* cs = szeq;
	char* cd = szbuf;
	while (*cs)
	{
		if (isspace(*cs)==0) *cd++ = *cs++;
		else cs++;
	}
	*cd = 0;

	int m = 0; // m = 0, reactants; m = 1, products

	int nu = 1;

	char* ch = szbuf;
	char* l = ch;
	while (*l)
	{
		if ((*ch=='+')||(*ch==0)||(*ch=='-'))
		{
			if (*ch!=0) *ch++ = 0;

			int nsol = fem.FindSolute(l), nsbm = -1;
			if (nsol == -1) { nsbm = fem.FindSBM(l); if (nsbm == -1) return false; }

			if (m == 0)
			{
				FSReactantMaterial* vR = new FSReactantMaterial(&fem);
				if (nsol != -1) { vR->SetReactantType(FSReactionSpecies::SOLUTE_SPECIES); vR->SetIndex(nsol); }
				else { vR->SetReactantType(FSReactionSpecies::SBM_SPECIES); vR->SetIndex(nsbm); }
				vR->SetCoeff(nu);
				pm->AddReactantMaterial(vR);
			}
			else
			{
				FSProductMaterial* vP = new FSProductMaterial(&fem);
				if (nsol != -1) { vP->SetProductType(FSReactionSpecies::SOLUTE_SPECIES); vP->SetIndex(nsol); }
				else { vP->SetProductType(FSReactionSpecies::SBM_SPECIES); vP->SetIndex(nsbm); }
				vP->SetCoeff(nu);
				pm->AddProductMaterial(vP);
			}

			if (*ch=='-') ch++;
			if (*ch=='>') { ch++; m = 1; }

			l = ch;
			nu = 1;
		}
		else if (*ch=='*')
		{
			*ch++ = 0;
			nu = atoi(l);
			l = ch;
		}
		else ++ch;
	}

	return true;
}

//-----------------------------------------------------------------------------
FSReactionMaterial* FEBioFormat::ParseReaction2(XMLTag &tag)
{
	FSModel* fem = &GetFSModel();

	XMLAtt* att = tag.AttributePtr("name");

	// get the material type
	XMLAtt& mtype = tag.Attribute("type");
	const char* sztype = mtype.cvalue();

	FSReactionMaterial* pm = 0;
	if (strcmp(sztype, "mass action") == 0) 
	{
		pm = new FSMassActionForward(fem);

		++tag;
		do
		{
			if (tag == "equation")
			{
				ProcessReactionEquation(GetFSModel(), pm, tag.m_szval.c_str());
			}
			else if (tag == "rate_constant")
			{
				double k;
				tag.value(k);

				FSReactionRateConst* rc = new FSReactionRateConst(fem);
				rc->SetRateConstant(k);
				pm->SetForwardRate(rc);
			}
			++tag;
		}
		while (!tag.isend());
	}
	else throw XMLReader::InvalidAttributeValue(tag, "type", sztype);
	
	return pm;
}

//-----------------------------------------------------------------------------
FSReactionMaterial* FEBioFormat::ParseReaction(XMLTag &tag)
{
	FSModel* fem = &GetFSModel();

	char szname[256] = { 0 };

	// get the material type
	XMLAtt& mtype = tag.Attribute("type");

	// get the material name
	XMLAtt* pan = tag.AttributePtr("name");
	if (pan) strcpy(szname, pan->cvalue());

	FSReactionMaterial* pm = nullptr;
	const char* sztype = mtype.cvalue();
	if (strcmp(sztype, "mass-action-forward") == 0)
		pm = new FSMassActionForward(fem);
	else if (strcmp(sztype, "mass-action-reversible") == 0)
		pm = new FSMassActionReversible(fem);
	else if (strcmp(sztype, "Michaelis-Menten") == 0)
		pm = new FSMichaelisMenten(fem);
	else
	{
		assert(false);
		return nullptr;
	}

	FSReactantMaterial* psr = 0;
	FSProductMaterial* psp = 0;
	FSMaterial* pfr = 0;
	FSMaterial* prr = 0;

	pm->SetName(szname);

	++tag;
	do
	{
		if (tag == "Vbar") pm->SetOvrd(true);    // this parameter is optional

		if (ReadParam(*pm, tag) == false)
		{
			if (tag == "vR")
			{
				XMLAtt* asol = tag.AttributePtr("sol");
				XMLAtt* asbm = tag.AttributePtr("sbm");
				if (asol) {
					int sid; asol->value(sid); sid -= 1;
					psr = dynamic_cast<FSReactantMaterial*>(ParseMaterial(tag, "vR"));
					assert(psr);
					psr->SetIndex(sid);
					psr->SetReactantType(FSReactionSpecies::SOLUTE_SPECIES);
					ReadParam(*psr, tag);
					pm->AddReactantMaterial(psr);
				}
				else if (asbm) {
					int sid; asbm->value(sid); sid -= 1;
					psr = dynamic_cast<FSReactantMaterial*>(ParseMaterial(tag, "vR"));
					assert(psr);
					psr->SetIndex(sid);
					psr->SetReactantType(FSReactionSpecies::SBM_SPECIES);
					ReadParam(*psr, tag);
					pm->AddReactantMaterial(psr);
				}
				else
					assert(false);
				++tag;
			}
			else if (tag == "vP")
			{
				XMLAtt* asol = tag.AttributePtr("sol");
				XMLAtt* asbm = tag.AttributePtr("sbm");
				if (asol) {
					int sid; asol->value(sid); sid -= 1;
					psp = dynamic_cast<FSProductMaterial*>(ParseMaterial(tag, "vP"));
					assert(psp);
					psp->SetIndex(sid);
					psp->SetProductType(FSReactionSpecies::SOLUTE_SPECIES);
					ReadParam(*psp, tag);
					pm->AddProductMaterial(psp);
				}
				else if (asbm) {
					int sid; asbm->value(sid); sid -= 1;
					psp = dynamic_cast<FSProductMaterial*>(ParseMaterial(tag, "vP"));
					assert(psp);
					psp->SetIndex(sid);
					psp->SetProductType(FSReactionSpecies::SBM_SPECIES);
					ReadParam(*psp, tag);
					pm->AddProductMaterial(psp);
				}
				else
					assert(false);
				++tag;
			}
			else if (tag == "forward_rate")
			{
				XMLAtt& atype = tag.Attribute("type");
				pfr = ParseMaterial(tag, atype.cvalue());
				assert(pfr);
				pm->SetForwardRate(pfr);
				++tag;
			}
			else if (tag == "reverse_rate")
			{
				XMLAtt& atype = tag.Attribute("type");
				prr = ParseMaterial(tag, atype.cvalue());
				assert(prr);
				pm->SetReverseRate(prr);
				++tag;
			}
			else ParseUnknownTag(tag);
		}
		else ++tag;
	}
	while (!tag.isend());

	return pm;
}

//-----------------------------------------------------------------------------
FSMembraneReactionMaterial* FEBioFormat::ParseMembraneReaction(XMLTag &tag)
{
    char szname[256] = { 0 };
    
	FSModel* fem = &GetFSModel();

    // get the material type
    XMLAtt& mtype = tag.Attribute("type");
    
    // get the material name
    XMLAtt* pan = tag.AttributePtr("name");
    if (pan) strcpy(szname, pan->cvalue());
    
    FSMembraneReactionMaterial* pm = nullptr;
    const char* sztype = mtype.cvalue();
    if (strcmp(sztype, "membrane-mass-action-forward") == 0)
        pm = new FSMembraneMassActionForward(fem);
    else if (strcmp(sztype, "membrane-mass-action-reversible") == 0)
        pm = new FSMembraneMassActionReversible(fem);
    
    FSReactantMaterial* psr = 0;
    FSProductMaterial* psp = 0;
    FSInternalReactantMaterial* psri = 0;
    FSInternalProductMaterial* pspi = 0;
    FSExternalReactantMaterial* psre = 0;
    FSExternalProductMaterial* pspe = 0;
    FSMaterial* pfr = 0;
    FSMaterial* prr = 0;
    
    pm->SetName(szname);
    
    ++tag;
    do
    {
        if (tag == "Vbar") pm->SetOvrd(true);    // this parameter is optional
        
        if (ReadParam(*pm, tag) == false)
        {
            if (tag == "vR")
            {
                XMLAtt* asol = tag.AttributePtr("sol");
                XMLAtt* asbm = tag.AttributePtr("sbm");
                if (asol) {
                    int sid; asol->value(sid); sid -= 1;
                    psr = dynamic_cast<FSReactantMaterial*>(ParseMaterial(tag, "vR"));
                    assert(psr);
                    psr->SetIndex(sid);
                    psr->SetReactantType(FSReactionSpecies::SOLUTE_SPECIES);
                    ReadParam(*psr, tag);
                    pm->AddReactantMaterial(psr);
                }
                else if (asbm) {
                    int sid; asbm->value(sid); sid -= 1;
                    psr = dynamic_cast<FSReactantMaterial*>(ParseMaterial(tag, "vR"));
                    assert(psr);
                    psr->SetIndex(sid);
                    psr->SetReactantType(FSReactionSpecies::SBM_SPECIES);
                    ReadParam(*psr, tag);
                    pm->AddReactantMaterial(psr);
                }
                else
                    assert(false);
                ++tag;
            }
            else if (tag == "vRi")
            {
                XMLAtt* asol = tag.AttributePtr("sol");
                if (asol) {
                    int sid; asol->value(sid); sid -= 1;
                    psri = dynamic_cast<FSInternalReactantMaterial*>(ParseMaterial(tag, "vRi"));
                    assert(psri);
                    psri->SetIndex(sid);
                    psri->SetReactantType(FSReactionSpecies::SOLUTE_SPECIES);
                    ReadParam(*psri, tag);
                    pm->AddInternalReactantMaterial(psri);
                }
                else
                    assert(false);
                ++tag;
            }
            else if (tag == "vRe")
            {
                XMLAtt* asol = tag.AttributePtr("sol");
                if (asol) {
                    int sid; asol->value(sid); sid -= 1;
                    psre = dynamic_cast<FSExternalReactantMaterial*>(ParseMaterial(tag, "vRe"));
                    assert(psre);
                    psre->SetIndex(sid);
                    psre->SetReactantType(FSReactionSpecies::SOLUTE_SPECIES);
                    ReadParam(*psre, tag);
                    pm->AddExternalReactantMaterial(psre);
                }
                else
                    assert(false);
                ++tag;
            }
            else if (tag == "vP")
            {
                XMLAtt* asol = tag.AttributePtr("sol");
                XMLAtt* asbm = tag.AttributePtr("sbm");
                if (asol) {
                    int sid; asol->value(sid); sid -= 1;
                    psp = dynamic_cast<FSProductMaterial*>(ParseMaterial(tag, "vP"));
                    assert(psp);
                    psp->SetIndex(sid);
                    psp->SetProductType(FSReactionSpecies::SOLUTE_SPECIES);
                    ReadParam(*psp, tag);
                    pm->AddProductMaterial(psp);
                }
                else if (asbm) {
                    int sid; asbm->value(sid); sid -= 1;
                    psp = dynamic_cast<FSProductMaterial*>(ParseMaterial(tag, "vP"));
                    assert(psp);
                    psp->SetIndex(sid);
                    psp->SetProductType(FSReactionSpecies::SBM_SPECIES);
                    ReadParam(*psp, tag);
                    pm->AddProductMaterial(psp);
                }
                else
                    assert(false);
                ++tag;
            }
            else if (tag == "vPi")
            {
                XMLAtt* asol = tag.AttributePtr("sol");
                if (asol) {
                    int sid; asol->value(sid); sid -= 1;
                    pspi = dynamic_cast<FSInternalProductMaterial*>(ParseMaterial(tag, "vPi"));
                    assert(pspi);
                    pspi->SetIndex(sid);
                    pspi->SetProductType(FSReactionSpecies::SOLUTE_SPECIES);
                    ReadParam(*pspi, tag);
                    pm->AddInternalProductMaterial(pspi);
                }
                else
                    assert(false);
                ++tag;
            }
            else if (tag == "vPe")
            {
                XMLAtt* asol = tag.AttributePtr("sol");
                if (asol) {
                    int sid; asol->value(sid); sid -= 1;
                    pspe = dynamic_cast<FSExternalProductMaterial*>(ParseMaterial(tag, "vPe"));
                    assert(pspe);
                    pspe->SetIndex(sid);
                    pspe->SetProductType(FSReactionSpecies::SOLUTE_SPECIES);
                    ReadParam(*pspe, tag);
                    pm->AddExternalProductMaterial(pspe);
                }
                else
                    assert(false);
                ++tag;
            }
            else if (tag == "forward_rate")
            {
                XMLAtt& atype = tag.Attribute("type");
                pfr = ParseMaterial(tag, atype.cvalue());
                assert(pfr);
                pm->SetForwardRate(pfr);
                ++tag;
            }
            else if (tag == "reverse_rate")
            {
                XMLAtt& atype = tag.Attribute("type");
                prr = ParseMaterial(tag, atype.cvalue());
                assert(prr);
                pm->SetReverseRate(prr);
                ++tag;
            }
            else ParseUnknownTag(tag);
        }
        else ++tag;
    }
    while (!tag.isend());
    
    return pm;
}

//-----------------------------------------------------------------------------
FSMaterial* FEBioFormat::ParseOsmoManning(FSMaterial* pmat, XMLTag& tag)
{
    FSOsmoWellsManning* pm = dynamic_cast<FSOsmoWellsManning*>(pmat);
    if (pm == 0) return 0;
    
    double ksi = 0;
    int coion = -1;
    
    ++tag;
    do
    {
        if (tag == "ksi") tag.value(ksi);
        else if (tag == "co_ion") tag.value(coion);
        else ParseUnknownTag(tag);
        ++tag;
    } while (!tag.isend());
    
    pm->GetParam(FSOsmoWellsManning::MP_KSI).SetFloatValue(ksi);
    pm->SetCoIonIndex(coion-1);

    return pm;
}

//-----------------------------------------------------------------------------
FSMaterial* FEBioFormat::Parse1DFunction(FSMaterial* pm, XMLTag& tag)
{
	FS1DPointFunction* fnc = dynamic_cast<FS1DPointFunction*>(pm);
	if (fnc == nullptr) return 0;

	LoadCurve* plc = fnc->GetPointCurve();
	plc->Clear();

	++tag;
	do
	{
		if (tag == "interpolate")
		{
			const char* szval = tag.szvalue();
			if (stricmp(szval, "smooth") == 0) plc->SetInterpolator(PointCurve::SMOOTH);
			if (stricmp(szval, "linear") == 0) plc->SetInterpolator(PointCurve::LINEAR);
			if (stricmp(szval, "step"  ) == 0) plc->SetInterpolator(PointCurve::STEP);
            if (stricmp(szval, "cubic spline" ) == 0) plc->SetInterpolator(PointCurve::CSPLINE);
            if (stricmp(szval, "control point") == 0) plc->SetInterpolator(PointCurve::CPOINTS);
            if (stricmp(szval, "approximation") == 0) plc->SetInterpolator(PointCurve::APPROX);
		}
		else if (tag == "extend")
		{
			const char* szval = tag.szvalue();
			if (stricmp(szval, "constant"     ) == 0) plc->SetExtendMode(PointCurve::CONSTANT);
			if (stricmp(szval, "extrapolate"  ) == 0) plc->SetExtendMode(PointCurve::EXTRAPOLATE);
			if (stricmp(szval, "repeat"       ) == 0) plc->SetExtendMode(PointCurve::REPEAT);
			if (stricmp(szval, "repeat offset") == 0) plc->SetExtendMode(PointCurve::REPEAT_OFFSET);
		}
		else if (tag == "points")
		{
			++tag;
			do
			{
				double d[2] = { 0.0, 0.0 };
				tag.value(d, 2);
				plc->Add(d[0], d[1]);
				++tag;
			}
			while (!tag.isend());
		}
		++tag;
	}
	while (!tag.isend());
    plc->Update();
	return pm;
}

//=============================================================================
//
//                                L O A D D A T A
//
//=============================================================================

//-----------------------------------------------------------------------------
//  This function reads the load data section from the xml file
//
bool FEBioFormat::ParseLoadDataSection(XMLTag& tag)
{
	// make sure the section is not empty
	if (tag.isleaf()) return true;

	FEBioInputModel &febio = GetFEBioModel();

	// read all loadcurves
	++tag;
	do
	{
		if (tag == "loadcurve")
		{
			// create the loadcurve
			LoadCurve lc;

			// remove default points
			lc.Clear();

			// get the load curve ID
			int nid = tag.Attribute("id").value<int>();

			// set the interpolation type
			XMLAtt* pat = tag.AttributePtr("type");
			if (pat)
			{
				if      (*pat == "step"          ) lc.SetInterpolator(PointCurve::STEP);
				else if (*pat == "linear"        ) lc.SetInterpolator(PointCurve::LINEAR);
				else if (*pat == "smooth"        ) lc.SetInterpolator(PointCurve::SMOOTH);
                else if (*pat == "cubic spline"  ) lc.SetInterpolator(PointCurve::CSPLINE);
                else if (*pat == "control points") lc.SetInterpolator(PointCurve::CPOINTS);
                else if (*pat == "approximation" ) lc.SetInterpolator(PointCurve::APPROX);
				else FileReader()->AddLogEntry("unknown type for loadcurve %d (line %d)", nid, tag.m_nstart_line);
			}
			else lc.SetInterpolator(PointCurve::LINEAR);

			// set the extend mode
			XMLAtt* pae = tag.AttributePtr("extend");
			if (pae)
			{
				if      (*pae == "constant"     ) lc.SetExtendMode(PointCurve::CONSTANT);
				else if (*pae == "extrapolate"  ) lc.SetExtendMode(PointCurve::EXTRAPOLATE);
				else if (*pae == "repeat"       ) lc.SetExtendMode(PointCurve::REPEAT);
				else if (*pae == "repeat offset") lc.SetExtendMode(PointCurve::REPEAT_OFFSET);
				else FileReader()->AddLogEntry("unknown extend mode for loadcurve %d (line %d)", nid, tag.m_nstart_line);
			}

			// read the points
			++tag;
			do
			{
				double d[2];
				tag.value(d, 2);
				lc.Add(d[0], d[1]);
				++tag;
			} 
			while (!tag.isend());

			febio.AddLoadCurve(lc);
		}
		else ParseUnknownTag(tag);

		++tag;
	} while (!tag.isend());

	return true;
}

//=============================================================================
//
//                                O U T P U T
//
//=============================================================================

//-----------------------------------------------------------------------------
//  This function parses the Output section
bool FEBioFormat::ParseOutputSection(XMLTag& tag)
{
	// make sure the section is not empty
	if (tag.isleaf()) return true;

	++tag;
	do
	{
		if (tag == "logfile") ParseLogfileSection(tag);
		else if (tag == "plotfile") ParsePlotfileSection(tag);
		else ParseUnknownTag(tag);

		++tag;
	} while (!tag.isend());

	return true;
}

//-----------------------------------------------------------------------------
bool FEBioFormat::ParsePlotfileSection(XMLTag &tag)
{
	FEBioInputModel &fem = GetFEBioModel();

	XMLAtt* pat = tag.AttributePtr("type");
	if ((pat == 0) || ((*pat != "febio") && (*pat != "febio2"))) { ParseUnknownAttribute(tag, "type"); return true; }
	if (tag.isleaf())
	{
		// add the default ones
		fem.AddPlotVariable(FEBioInputModel::PlotVariable("displacement"));
		fem.AddPlotVariable(FEBioInputModel::PlotVariable("stress"));
		return true;
	}

	++tag;
	do
	{
		if (tag == "var")
		{
			XMLAtt& avar = tag.Attribute("type");
			const char* sztype = avar.cvalue();

			// convert some obsolete variables
			if (strcmp(sztype, "shell relative volume") == 0) sztype = "relative volume";
			if (strcmp(sztype, "shell strain"         ) == 0) sztype = "Lagrange strain";

			const char* szsurf = tag.AttributeValue("surface", true);
			if (szsurf) 
			{
				fem.AddPlotVariable(FEBioInputModel::PlotVariable(sztype, szsurf, DOMAIN_SURFACE));
			}
			else
			{
				fem.AddPlotVariable(FEBioInputModel::PlotVariable(sztype));
			}
		}
		else if (tag == "compression")
		{
			// ignore this tag
		}
		else ParseUnknownTag(tag);
		++tag;
	}
	while (!tag.isend());

	return true;
}

//-----------------------------------------------------------------------------
bool FEBioFormat::ParseLogfileSection(XMLTag &tag)
{
	static int n = 1;

	FEBioInputModel &fem = GetFEBioModel();
	
	++tag;
	do
	{
		if (tag == "node_data")
		{
			const char* szdata = tag.AttributeValue("data", true);
			if (szdata == 0) szdata = "";

			FEBioInputModel::LogVariable logVar = FEBioInputModel::LogVariable(FSLogData::LD_NODE, szdata);

			const char* szfile = tag.AttributeValue("file", true);
			if (szfile) logVar.setFile(szfile);

			const char* szset = tag.AttributeValue("node_set", true);
			if (szset)
			{
				FSNodeSet* nset = fem.BuildFENodeSet(szset);
				if (nset)
				{
					GObject* po = nset->GetGObject();
					po->AddFENodeSet(nset);
					logVar.SetGroupID(nset->GetID());
				}
			}
			else
			{
				// read the node list
				vector<int> l;
				tag.value(l);

				if (l.empty() == false)
				{
					for (int i = 0; i < l.size(); ++i) l[i] -= 1;

					// create a new node set for this
                    if(fem.Instances() > 0)
                    {
                        FEBioInputModel::PartInstance* inst = fem.GetInstance(0);
                        GMeshObject* po = inst->GetGObject();
                        FSMesh* pm = po->GetFEMesh();

                        char sz[32] = { 0 };
                        sprintf(sz, "nodeset%02d", po->FENodeSets() + 1);
                        FSNodeSet* ps = new FSNodeSet(po, l);
                        ps->SetName(sz);
                        po->AddFENodeSet(ps);

                        logVar.SetGroupID(ps->GetID());
                    }
					
				}
			}
			fem.AddLogVariable(logVar);
		}
		else if (tag == "element_data")
		{
			const char* szdata = tag.AttributeValue("data", true);
			if (szdata == 0) szdata = "";

			FEBioInputModel::LogVariable logVar = FEBioInputModel::LogVariable(FSLogData::LD_ELEM, szdata);

			const char* szfile = tag.AttributeValue("file", true);
			if (szfile) logVar.setFile(szfile);

			const char* szset = tag.AttributeValue("elem_set", true);
			if (szset)
			{
				FSPart* pg = fem.BuildFEPart(szset);
				if (pg)
				{
					GObject* po = pg->GetGObject();
					po->AddFEPart(pg);
					logVar.SetGroupID(pg->GetID());
				}
			}
			else if (tag.isempty() == false)
			{
				// read the element list
				vector<int> l;
				tag.value(l);

				if (l.empty() == false)
				{
					for (int i = 0; i < l.size(); ++i) l[i] -= 1;

					// create a new element set for this
					FEBioInputModel::PartInstance* inst = fem.GetInstance(0);
					GMeshObject* po = inst->GetGObject();

					char sz[32] = { 0 };
					sprintf(sz, "elementset%02d", po->FEParts() + 1);
					FSPart* ps = new FSPart(po, l);
					ps->SetName(sz);
					po->AddFEPart(ps);

					logVar.SetGroupID(ps->GetID());
				}
			}

			fem.AddLogVariable(logVar);
		}
		else if (tag == "rigid_body_data")
		{
			const char* szdata = tag.AttributeValue("data", true);
			if (szdata == 0) szdata = "";
			fem.AddLogVariable(FEBioInputModel::LogVariable(FSLogData::LD_RIGID, szdata));
		}
        else if (tag == "rigid_connector_data")
        {
            const char* szdata = tag.AttributeValue("data", true);
            if (szdata == 0) szdata = "";
            fem.AddLogVariable(FEBioInputModel::LogVariable(FSLogData::LD_CNCTR, szdata));
        }
		else ParseUnknownTag(tag);
		++tag;
	}
	while (!tag.isend());


	return true;
}

//-----------------------------------------------------------------------------
void FEBioFormat::ParseMappedParameter(XMLTag& tag, Param* param)
{
	const char* sztype = tag.AttributeValue("type", true);
	if (sztype && (strcmp(sztype, "map") == 0))
	{
		param->SetParamType(Param_STRING);
		param->SetStringValue(tag.szvalue());
	}
	else if (sztype && (strcmp(sztype, "math") == 0))
	{
		param->SetParamType(Param_MATH);
		string smath;
		if (tag.isleaf()) smath = tag.szvalue();
		else
		{
			++tag;
			do
			{
				if (tag == "math") smath = tag.szvalue();
				++tag;
			} while (!tag.isend());
		}
		param->SetMathString(smath);
	}
	else
	{
		double scale;
		tag.value(scale);
		param->SetParamType(Param_FLOAT);
		param->SetFloatValue(scale);
	}
}<|MERGE_RESOLUTION|>--- conflicted
+++ resolved
@@ -993,22 +993,8 @@
 	}
 	else if (atype == "angles")
 	{
-<<<<<<< HEAD
-		double theta = 0, phi = 90;
-		++tag;
-		do
-		{
-			if (tag == "theta") tag.value(theta);
-			else if (tag == "phi") tag.value(phi);
-			else ParseUnknownAttribute(tag, "type");
-			++tag;
-		} while (!tag.isend());
-
-		pm->SetFiberGenerator(new FSAnglesVectorGenerator(fem, theta, phi));
-=======
-		FEFiberGenerator* fiber = dynamic_cast<FEFiberGenerator*>(ParseMaterial(tag, "angles")); assert(fiber);
+		FSFiberGenerator* fiber = dynamic_cast<FSFiberGenerator*>(ParseMaterial(tag, "angles")); assert(fiber);
 		pm->SetFiberGenerator(fiber);
->>>>>>> 552235a8
 	}
 	else if (atype == "cylindrical")
 	{
