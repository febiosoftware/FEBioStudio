--- conflicted
+++ resolved
@@ -135,7 +135,9 @@
 	// get the database panel
 	CRepositoryPanel* GetDatabasePanel();
 
-<<<<<<< HEAD
+	// get the python panel
+	CPythonToolsPanel* GetPythonToolsPanel();
+
 	// get the febio monitor panel
 	CFEBioMonitorPanel* GetFEBioMonitorPanel();
 
@@ -144,10 +146,6 @@
 
 	// get the model viewer
 	CModelViewer* GetModelViewer();
-=======
-	// get the python panel
-	CPythonToolsPanel* GetPythonToolsPanel();
->>>>>>> 39e89920
 
 	// sets the current folder
 	void SetCurrentFolder(const QString& folder);
