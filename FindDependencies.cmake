--- conflicted
+++ resolved
@@ -446,11 +446,8 @@
 if(ZLIB_INCLUDE_DIR AND ZLIB_LIBRARY_RELEASE)
     mark_as_advanced(ZLIB_INCLUDE_DIR ZLIB_LIBRARY_RELEASE)
 endif()
-<<<<<<< HEAD
-=======
 
 # OpenMP
 if(NOT WIN32)
     find_package(OpenMP QUIET)
-endif()
->>>>>>> 7e781485
+endif()