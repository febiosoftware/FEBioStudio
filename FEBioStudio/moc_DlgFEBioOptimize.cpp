<<<<<<< HEAD
/****************************************************************************
** Meta object code from reading C++ file 'DlgFEBioOptimize.h'
**
** Created by: The Qt Meta Object Compiler version 67 (Qt 5.14.1)
**
** WARNING! All changes made in this file will be lost!
*****************************************************************************/

#include <memory>
#include "DlgFEBioOptimize.h"
#include <QtCore/qbytearray.h>
#include <QtCore/qmetatype.h>
#if !defined(Q_MOC_OUTPUT_REVISION)
#error "The header file 'DlgFEBioOptimize.h' doesn't include <QObject>."
#elif Q_MOC_OUTPUT_REVISION != 67
#error "This file was generated using the moc from 5.14.1. It"
#error "cannot be used with the include files from this version of Qt."
#error "(The moc has changed too much.)"
#endif

QT_BEGIN_MOC_NAMESPACE
QT_WARNING_PUSH
QT_WARNING_DISABLE_DEPRECATED
struct qt_meta_stringdata_CDlgFEBioOptimize_t {
    QByteArrayData data[5];
    char stringdata0[83];
};
#define QT_MOC_LITERAL(idx, ofs, len) \
    Q_STATIC_BYTE_ARRAY_DATA_HEADER_INITIALIZER_WITH_OFFSET(len, \
    qptrdiff(offsetof(qt_meta_stringdata_CDlgFEBioOptimize_t, stringdata0) + ofs \
        - idx * sizeof(QByteArrayData)) \
    )
static const qt_meta_stringdata_CDlgFEBioOptimize_t qt_meta_stringdata_CDlgFEBioOptimize = {
    {
QT_MOC_LITERAL(0, 0, 17), // "CDlgFEBioOptimize"
QT_MOC_LITERAL(1, 18, 23), // "on_addParameter_clicked"
QT_MOC_LITERAL(2, 42, 0), // ""
QT_MOC_LITERAL(3, 43, 18), // "on_addData_clicked"
QT_MOC_LITERAL(4, 62, 20) // "on_pasteData_clicked"

    },
    "CDlgFEBioOptimize\0on_addParameter_clicked\0"
    "\0on_addData_clicked\0on_pasteData_clicked"
};
#undef QT_MOC_LITERAL

static const uint qt_meta_data_CDlgFEBioOptimize[] = {

 // content:
       8,       // revision
       0,       // classname
       0,    0, // classinfo
       3,   14, // methods
       0,    0, // properties
       0,    0, // enums/sets
       0,    0, // constructors
       0,       // flags
       0,       // signalCount

 // slots: name, argc, parameters, tag, flags
       1,    0,   29,    2, 0x09 /* Protected */,
       3,    0,   30,    2, 0x09 /* Protected */,
       4,    0,   31,    2, 0x09 /* Protected */,

 // slots: parameters
    QMetaType::Void,
    QMetaType::Void,
    QMetaType::Void,

       0        // eod
};

void CDlgFEBioOptimize::qt_static_metacall(QObject *_o, QMetaObject::Call _c, int _id, void **_a)
{
    if (_c == QMetaObject::InvokeMetaMethod) {
        auto *_t = static_cast<CDlgFEBioOptimize *>(_o);
        Q_UNUSED(_t)
        switch (_id) {
        case 0: _t->on_addParameter_clicked(); break;
        case 1: _t->on_addData_clicked(); break;
        case 2: _t->on_pasteData_clicked(); break;
        default: ;
        }
    }
    Q_UNUSED(_a);
}

QT_INIT_METAOBJECT const QMetaObject CDlgFEBioOptimize::staticMetaObject = { {
    QMetaObject::SuperData::link<QWizard::staticMetaObject>(),
    qt_meta_stringdata_CDlgFEBioOptimize.data,
    qt_meta_data_CDlgFEBioOptimize,
    qt_static_metacall,
    nullptr,
    nullptr
} };


const QMetaObject *CDlgFEBioOptimize::metaObject() const
{
    return QObject::d_ptr->metaObject ? QObject::d_ptr->dynamicMetaObject() : &staticMetaObject;
}

void *CDlgFEBioOptimize::qt_metacast(const char *_clname)
{
    if (!_clname) return nullptr;
    if (!strcmp(_clname, qt_meta_stringdata_CDlgFEBioOptimize.stringdata0))
        return static_cast<void*>(this);
    return QWizard::qt_metacast(_clname);
}

int CDlgFEBioOptimize::qt_metacall(QMetaObject::Call _c, int _id, void **_a)
{
    _id = QWizard::qt_metacall(_c, _id, _a);
    if (_id < 0)
        return _id;
    if (_c == QMetaObject::InvokeMetaMethod) {
        if (_id < 3)
            qt_static_metacall(this, _c, _id, _a);
        _id -= 3;
    } else if (_c == QMetaObject::RegisterMethodArgumentMetaType) {
        if (_id < 3)
            *reinterpret_cast<int*>(_a[0]) = -1;
        _id -= 3;
    }
    return _id;
}
struct qt_meta_stringdata_CSelectParam_t {
    QByteArrayData data[3];
    char stringdata0[30];
};
#define QT_MOC_LITERAL(idx, ofs, len) \
    Q_STATIC_BYTE_ARRAY_DATA_HEADER_INITIALIZER_WITH_OFFSET(len, \
    qptrdiff(offsetof(qt_meta_stringdata_CSelectParam_t, stringdata0) + ofs \
        - idx * sizeof(QByteArrayData)) \
    )
static const qt_meta_stringdata_CSelectParam_t qt_meta_stringdata_CSelectParam = {
    {
QT_MOC_LITERAL(0, 0, 12), // "CSelectParam"
QT_MOC_LITERAL(1, 13, 15), // "onSelectClicked"
QT_MOC_LITERAL(2, 29, 0) // ""

    },
    "CSelectParam\0onSelectClicked\0"
};
#undef QT_MOC_LITERAL

static const uint qt_meta_data_CSelectParam[] = {

 // content:
       8,       // revision
       0,       // classname
       0,    0, // classinfo
       1,   14, // methods
       0,    0, // properties
       0,    0, // enums/sets
       0,    0, // constructors
       0,       // flags
       0,       // signalCount

 // slots: name, argc, parameters, tag, flags
       1,    0,   19,    2, 0x08 /* Private */,

 // slots: parameters
    QMetaType::Void,

       0        // eod
};

void CSelectParam::qt_static_metacall(QObject *_o, QMetaObject::Call _c, int _id, void **_a)
{
    if (_c == QMetaObject::InvokeMetaMethod) {
        auto *_t = static_cast<CSelectParam *>(_o);
        Q_UNUSED(_t)
        switch (_id) {
        case 0: _t->onSelectClicked(); break;
        default: ;
        }
    }
    Q_UNUSED(_a);
}

QT_INIT_METAOBJECT const QMetaObject CSelectParam::staticMetaObject = { {
    QMetaObject::SuperData::link<QWidget::staticMetaObject>(),
    qt_meta_stringdata_CSelectParam.data,
    qt_meta_data_CSelectParam,
    qt_static_metacall,
    nullptr,
    nullptr
} };


const QMetaObject *CSelectParam::metaObject() const
{
    return QObject::d_ptr->metaObject ? QObject::d_ptr->dynamicMetaObject() : &staticMetaObject;
}

void *CSelectParam::qt_metacast(const char *_clname)
{
    if (!_clname) return nullptr;
    if (!strcmp(_clname, qt_meta_stringdata_CSelectParam.stringdata0))
        return static_cast<void*>(this);
    return QWidget::qt_metacast(_clname);
}

int CSelectParam::qt_metacall(QMetaObject::Call _c, int _id, void **_a)
{
    _id = QWidget::qt_metacall(_c, _id, _a);
    if (_id < 0)
        return _id;
    if (_c == QMetaObject::InvokeMetaMethod) {
        if (_id < 1)
            qt_static_metacall(this, _c, _id, _a);
        _id -= 1;
    } else if (_c == QMetaObject::RegisterMethodArgumentMetaType) {
        if (_id < 1)
            *reinterpret_cast<int*>(_a[0]) = -1;
        _id -= 1;
    }
    return _id;
}
struct qt_meta_stringdata_CDlgSelectParam_t {
    QByteArrayData data[1];
    char stringdata0[16];
};
#define QT_MOC_LITERAL(idx, ofs, len) \
    Q_STATIC_BYTE_ARRAY_DATA_HEADER_INITIALIZER_WITH_OFFSET(len, \
    qptrdiff(offsetof(qt_meta_stringdata_CDlgSelectParam_t, stringdata0) + ofs \
        - idx * sizeof(QByteArrayData)) \
    )
static const qt_meta_stringdata_CDlgSelectParam_t qt_meta_stringdata_CDlgSelectParam = {
    {
QT_MOC_LITERAL(0, 0, 15) // "CDlgSelectParam"

    },
    "CDlgSelectParam"
};
#undef QT_MOC_LITERAL

static const uint qt_meta_data_CDlgSelectParam[] = {

 // content:
       8,       // revision
       0,       // classname
       0,    0, // classinfo
       0,    0, // methods
       0,    0, // properties
       0,    0, // enums/sets
       0,    0, // constructors
       0,       // flags
       0,       // signalCount

       0        // eod
};

void CDlgSelectParam::qt_static_metacall(QObject *_o, QMetaObject::Call _c, int _id, void **_a)
{
    Q_UNUSED(_o);
    Q_UNUSED(_id);
    Q_UNUSED(_c);
    Q_UNUSED(_a);
}

QT_INIT_METAOBJECT const QMetaObject CDlgSelectParam::staticMetaObject = { {
    QMetaObject::SuperData::link<QDialog::staticMetaObject>(),
    qt_meta_stringdata_CDlgSelectParam.data,
    qt_meta_data_CDlgSelectParam,
    qt_static_metacall,
    nullptr,
    nullptr
} };


const QMetaObject *CDlgSelectParam::metaObject() const
{
    return QObject::d_ptr->metaObject ? QObject::d_ptr->dynamicMetaObject() : &staticMetaObject;
}

void *CDlgSelectParam::qt_metacast(const char *_clname)
{
    if (!_clname) return nullptr;
    if (!strcmp(_clname, qt_meta_stringdata_CDlgSelectParam.stringdata0))
        return static_cast<void*>(this);
    return QDialog::qt_metacast(_clname);
}

int CDlgSelectParam::qt_metacall(QMetaObject::Call _c, int _id, void **_a)
{
    _id = QDialog::qt_metacall(_c, _id, _a);
    return _id;
}
QT_WARNING_POP
QT_END_MOC_NAMESPACE
=======
/****************************************************************************
** Meta object code from reading C++ file 'DlgFEBioOptimize.h'
**
** Created by: The Qt Meta Object Compiler version 67 (Qt 5.14.2)
**
** WARNING! All changes made in this file will be lost!
*****************************************************************************/

#include <memory>
#include "DlgFEBioOptimize.h"
#include <QtCore/qbytearray.h>
#include <QtCore/qmetatype.h>
#if !defined(Q_MOC_OUTPUT_REVISION)
#error "The header file 'DlgFEBioOptimize.h' doesn't include <QObject>."
#elif Q_MOC_OUTPUT_REVISION != 67
#error "This file was generated using the moc from 5.14.2. It"
#error "cannot be used with the include files from this version of Qt."
#error "(The moc has changed too much.)"
#endif

QT_BEGIN_MOC_NAMESPACE
QT_WARNING_PUSH
QT_WARNING_DISABLE_DEPRECATED
struct qt_meta_stringdata_CDlgFEBioOptimize_t {
    QByteArrayData data[5];
    char stringdata0[83];
};
#define QT_MOC_LITERAL(idx, ofs, len) \
    Q_STATIC_BYTE_ARRAY_DATA_HEADER_INITIALIZER_WITH_OFFSET(len, \
    qptrdiff(offsetof(qt_meta_stringdata_CDlgFEBioOptimize_t, stringdata0) + ofs \
        - idx * sizeof(QByteArrayData)) \
    )
static const qt_meta_stringdata_CDlgFEBioOptimize_t qt_meta_stringdata_CDlgFEBioOptimize = {
    {
QT_MOC_LITERAL(0, 0, 17), // "CDlgFEBioOptimize"
QT_MOC_LITERAL(1, 18, 23), // "on_addParameter_clicked"
QT_MOC_LITERAL(2, 42, 0), // ""
QT_MOC_LITERAL(3, 43, 18), // "on_addData_clicked"
QT_MOC_LITERAL(4, 62, 20) // "on_pasteData_clicked"

    },
    "CDlgFEBioOptimize\0on_addParameter_clicked\0"
    "\0on_addData_clicked\0on_pasteData_clicked"
};
#undef QT_MOC_LITERAL

static const uint qt_meta_data_CDlgFEBioOptimize[] = {

 // content:
       8,       // revision
       0,       // classname
       0,    0, // classinfo
       3,   14, // methods
       0,    0, // properties
       0,    0, // enums/sets
       0,    0, // constructors
       0,       // flags
       0,       // signalCount

 // slots: name, argc, parameters, tag, flags
       1,    0,   29,    2, 0x09 /* Protected */,
       3,    0,   30,    2, 0x09 /* Protected */,
       4,    0,   31,    2, 0x09 /* Protected */,

 // slots: parameters
    QMetaType::Void,
    QMetaType::Void,
    QMetaType::Void,

       0        // eod
};

void CDlgFEBioOptimize::qt_static_metacall(QObject *_o, QMetaObject::Call _c, int _id, void **_a)
{
    if (_c == QMetaObject::InvokeMetaMethod) {
        auto *_t = static_cast<CDlgFEBioOptimize *>(_o);
        Q_UNUSED(_t)
        switch (_id) {
        case 0: _t->on_addParameter_clicked(); break;
        case 1: _t->on_addData_clicked(); break;
        case 2: _t->on_pasteData_clicked(); break;
        default: ;
        }
    }
    Q_UNUSED(_a);
}

QT_INIT_METAOBJECT const QMetaObject CDlgFEBioOptimize::staticMetaObject = { {
    QMetaObject::SuperData::link<QWizard::staticMetaObject>(),
    qt_meta_stringdata_CDlgFEBioOptimize.data,
    qt_meta_data_CDlgFEBioOptimize,
    qt_static_metacall,
    nullptr,
    nullptr
} };


const QMetaObject *CDlgFEBioOptimize::metaObject() const
{
    return QObject::d_ptr->metaObject ? QObject::d_ptr->dynamicMetaObject() : &staticMetaObject;
}

void *CDlgFEBioOptimize::qt_metacast(const char *_clname)
{
    if (!_clname) return nullptr;
    if (!strcmp(_clname, qt_meta_stringdata_CDlgFEBioOptimize.stringdata0))
        return static_cast<void*>(this);
    return QWizard::qt_metacast(_clname);
}

int CDlgFEBioOptimize::qt_metacall(QMetaObject::Call _c, int _id, void **_a)
{
    _id = QWizard::qt_metacall(_c, _id, _a);
    if (_id < 0)
        return _id;
    if (_c == QMetaObject::InvokeMetaMethod) {
        if (_id < 3)
            qt_static_metacall(this, _c, _id, _a);
        _id -= 3;
    } else if (_c == QMetaObject::RegisterMethodArgumentMetaType) {
        if (_id < 3)
            *reinterpret_cast<int*>(_a[0]) = -1;
        _id -= 3;
    }
    return _id;
}
struct qt_meta_stringdata_CSelectParam_t {
    QByteArrayData data[3];
    char stringdata0[30];
};
#define QT_MOC_LITERAL(idx, ofs, len) \
    Q_STATIC_BYTE_ARRAY_DATA_HEADER_INITIALIZER_WITH_OFFSET(len, \
    qptrdiff(offsetof(qt_meta_stringdata_CSelectParam_t, stringdata0) + ofs \
        - idx * sizeof(QByteArrayData)) \
    )
static const qt_meta_stringdata_CSelectParam_t qt_meta_stringdata_CSelectParam = {
    {
QT_MOC_LITERAL(0, 0, 12), // "CSelectParam"
QT_MOC_LITERAL(1, 13, 15), // "onSelectClicked"
QT_MOC_LITERAL(2, 29, 0) // ""

    },
    "CSelectParam\0onSelectClicked\0"
};
#undef QT_MOC_LITERAL

static const uint qt_meta_data_CSelectParam[] = {

 // content:
       8,       // revision
       0,       // classname
       0,    0, // classinfo
       1,   14, // methods
       0,    0, // properties
       0,    0, // enums/sets
       0,    0, // constructors
       0,       // flags
       0,       // signalCount

 // slots: name, argc, parameters, tag, flags
       1,    0,   19,    2, 0x08 /* Private */,

 // slots: parameters
    QMetaType::Void,

       0        // eod
};

void CSelectParam::qt_static_metacall(QObject *_o, QMetaObject::Call _c, int _id, void **_a)
{
    if (_c == QMetaObject::InvokeMetaMethod) {
        auto *_t = static_cast<CSelectParam *>(_o);
        Q_UNUSED(_t)
        switch (_id) {
        case 0: _t->onSelectClicked(); break;
        default: ;
        }
    }
    Q_UNUSED(_a);
}

QT_INIT_METAOBJECT const QMetaObject CSelectParam::staticMetaObject = { {
    QMetaObject::SuperData::link<QWidget::staticMetaObject>(),
    qt_meta_stringdata_CSelectParam.data,
    qt_meta_data_CSelectParam,
    qt_static_metacall,
    nullptr,
    nullptr
} };


const QMetaObject *CSelectParam::metaObject() const
{
    return QObject::d_ptr->metaObject ? QObject::d_ptr->dynamicMetaObject() : &staticMetaObject;
}

void *CSelectParam::qt_metacast(const char *_clname)
{
    if (!_clname) return nullptr;
    if (!strcmp(_clname, qt_meta_stringdata_CSelectParam.stringdata0))
        return static_cast<void*>(this);
    return QWidget::qt_metacast(_clname);
}

int CSelectParam::qt_metacall(QMetaObject::Call _c, int _id, void **_a)
{
    _id = QWidget::qt_metacall(_c, _id, _a);
    if (_id < 0)
        return _id;
    if (_c == QMetaObject::InvokeMetaMethod) {
        if (_id < 1)
            qt_static_metacall(this, _c, _id, _a);
        _id -= 1;
    } else if (_c == QMetaObject::RegisterMethodArgumentMetaType) {
        if (_id < 1)
            *reinterpret_cast<int*>(_a[0]) = -1;
        _id -= 1;
    }
    return _id;
}
struct qt_meta_stringdata_CDlgSelectParam_t {
    QByteArrayData data[1];
    char stringdata0[16];
};
#define QT_MOC_LITERAL(idx, ofs, len) \
    Q_STATIC_BYTE_ARRAY_DATA_HEADER_INITIALIZER_WITH_OFFSET(len, \
    qptrdiff(offsetof(qt_meta_stringdata_CDlgSelectParam_t, stringdata0) + ofs \
        - idx * sizeof(QByteArrayData)) \
    )
static const qt_meta_stringdata_CDlgSelectParam_t qt_meta_stringdata_CDlgSelectParam = {
    {
QT_MOC_LITERAL(0, 0, 15) // "CDlgSelectParam"

    },
    "CDlgSelectParam"
};
#undef QT_MOC_LITERAL

static const uint qt_meta_data_CDlgSelectParam[] = {

 // content:
       8,       // revision
       0,       // classname
       0,    0, // classinfo
       0,    0, // methods
       0,    0, // properties
       0,    0, // enums/sets
       0,    0, // constructors
       0,       // flags
       0,       // signalCount

       0        // eod
};

void CDlgSelectParam::qt_static_metacall(QObject *_o, QMetaObject::Call _c, int _id, void **_a)
{
    Q_UNUSED(_o);
    Q_UNUSED(_id);
    Q_UNUSED(_c);
    Q_UNUSED(_a);
}

QT_INIT_METAOBJECT const QMetaObject CDlgSelectParam::staticMetaObject = { {
    QMetaObject::SuperData::link<QDialog::staticMetaObject>(),
    qt_meta_stringdata_CDlgSelectParam.data,
    qt_meta_data_CDlgSelectParam,
    qt_static_metacall,
    nullptr,
    nullptr
} };


const QMetaObject *CDlgSelectParam::metaObject() const
{
    return QObject::d_ptr->metaObject ? QObject::d_ptr->dynamicMetaObject() : &staticMetaObject;
}

void *CDlgSelectParam::qt_metacast(const char *_clname)
{
    if (!_clname) return nullptr;
    if (!strcmp(_clname, qt_meta_stringdata_CDlgSelectParam.stringdata0))
        return static_cast<void*>(this);
    return QDialog::qt_metacast(_clname);
}

int CDlgSelectParam::qt_metacall(QMetaObject::Call _c, int _id, void **_a)
{
    _id = QDialog::qt_metacall(_c, _id, _a);
    return _id;
}
QT_WARNING_POP
QT_END_MOC_NAMESPACE
>>>>>>> 13b041e9
<|MERGE_RESOLUTION|>--- conflicted
+++ resolved
@@ -1,587 +1,292 @@
-<<<<<<< HEAD
-/****************************************************************************
-** Meta object code from reading C++ file 'DlgFEBioOptimize.h'
-**
-** Created by: The Qt Meta Object Compiler version 67 (Qt 5.14.1)
-**
-** WARNING! All changes made in this file will be lost!
-*****************************************************************************/
-
-#include <memory>
-#include "DlgFEBioOptimize.h"
-#include <QtCore/qbytearray.h>
-#include <QtCore/qmetatype.h>
-#if !defined(Q_MOC_OUTPUT_REVISION)
-#error "The header file 'DlgFEBioOptimize.h' doesn't include <QObject>."
-#elif Q_MOC_OUTPUT_REVISION != 67
-#error "This file was generated using the moc from 5.14.1. It"
-#error "cannot be used with the include files from this version of Qt."
-#error "(The moc has changed too much.)"
-#endif
-
-QT_BEGIN_MOC_NAMESPACE
-QT_WARNING_PUSH
-QT_WARNING_DISABLE_DEPRECATED
-struct qt_meta_stringdata_CDlgFEBioOptimize_t {
-    QByteArrayData data[5];
-    char stringdata0[83];
-};
-#define QT_MOC_LITERAL(idx, ofs, len) \
-    Q_STATIC_BYTE_ARRAY_DATA_HEADER_INITIALIZER_WITH_OFFSET(len, \
-    qptrdiff(offsetof(qt_meta_stringdata_CDlgFEBioOptimize_t, stringdata0) + ofs \
-        - idx * sizeof(QByteArrayData)) \
-    )
-static const qt_meta_stringdata_CDlgFEBioOptimize_t qt_meta_stringdata_CDlgFEBioOptimize = {
-    {
-QT_MOC_LITERAL(0, 0, 17), // "CDlgFEBioOptimize"
-QT_MOC_LITERAL(1, 18, 23), // "on_addParameter_clicked"
-QT_MOC_LITERAL(2, 42, 0), // ""
-QT_MOC_LITERAL(3, 43, 18), // "on_addData_clicked"
-QT_MOC_LITERAL(4, 62, 20) // "on_pasteData_clicked"
-
-    },
-    "CDlgFEBioOptimize\0on_addParameter_clicked\0"
-    "\0on_addData_clicked\0on_pasteData_clicked"
-};
-#undef QT_MOC_LITERAL
-
-static const uint qt_meta_data_CDlgFEBioOptimize[] = {
-
- // content:
-       8,       // revision
-       0,       // classname
-       0,    0, // classinfo
-       3,   14, // methods
-       0,    0, // properties
-       0,    0, // enums/sets
-       0,    0, // constructors
-       0,       // flags
-       0,       // signalCount
-
- // slots: name, argc, parameters, tag, flags
-       1,    0,   29,    2, 0x09 /* Protected */,
-       3,    0,   30,    2, 0x09 /* Protected */,
-       4,    0,   31,    2, 0x09 /* Protected */,
-
- // slots: parameters
-    QMetaType::Void,
-    QMetaType::Void,
-    QMetaType::Void,
-
-       0        // eod
-};
-
-void CDlgFEBioOptimize::qt_static_metacall(QObject *_o, QMetaObject::Call _c, int _id, void **_a)
-{
-    if (_c == QMetaObject::InvokeMetaMethod) {
-        auto *_t = static_cast<CDlgFEBioOptimize *>(_o);
-        Q_UNUSED(_t)
-        switch (_id) {
-        case 0: _t->on_addParameter_clicked(); break;
-        case 1: _t->on_addData_clicked(); break;
-        case 2: _t->on_pasteData_clicked(); break;
-        default: ;
-        }
-    }
-    Q_UNUSED(_a);
-}
-
-QT_INIT_METAOBJECT const QMetaObject CDlgFEBioOptimize::staticMetaObject = { {
-    QMetaObject::SuperData::link<QWizard::staticMetaObject>(),
-    qt_meta_stringdata_CDlgFEBioOptimize.data,
-    qt_meta_data_CDlgFEBioOptimize,
-    qt_static_metacall,
-    nullptr,
-    nullptr
-} };
-
-
-const QMetaObject *CDlgFEBioOptimize::metaObject() const
-{
-    return QObject::d_ptr->metaObject ? QObject::d_ptr->dynamicMetaObject() : &staticMetaObject;
-}
-
-void *CDlgFEBioOptimize::qt_metacast(const char *_clname)
-{
-    if (!_clname) return nullptr;
-    if (!strcmp(_clname, qt_meta_stringdata_CDlgFEBioOptimize.stringdata0))
-        return static_cast<void*>(this);
-    return QWizard::qt_metacast(_clname);
-}
-
-int CDlgFEBioOptimize::qt_metacall(QMetaObject::Call _c, int _id, void **_a)
-{
-    _id = QWizard::qt_metacall(_c, _id, _a);
-    if (_id < 0)
-        return _id;
-    if (_c == QMetaObject::InvokeMetaMethod) {
-        if (_id < 3)
-            qt_static_metacall(this, _c, _id, _a);
-        _id -= 3;
-    } else if (_c == QMetaObject::RegisterMethodArgumentMetaType) {
-        if (_id < 3)
-            *reinterpret_cast<int*>(_a[0]) = -1;
-        _id -= 3;
-    }
-    return _id;
-}
-struct qt_meta_stringdata_CSelectParam_t {
-    QByteArrayData data[3];
-    char stringdata0[30];
-};
-#define QT_MOC_LITERAL(idx, ofs, len) \
-    Q_STATIC_BYTE_ARRAY_DATA_HEADER_INITIALIZER_WITH_OFFSET(len, \
-    qptrdiff(offsetof(qt_meta_stringdata_CSelectParam_t, stringdata0) + ofs \
-        - idx * sizeof(QByteArrayData)) \
-    )
-static const qt_meta_stringdata_CSelectParam_t qt_meta_stringdata_CSelectParam = {
-    {
-QT_MOC_LITERAL(0, 0, 12), // "CSelectParam"
-QT_MOC_LITERAL(1, 13, 15), // "onSelectClicked"
-QT_MOC_LITERAL(2, 29, 0) // ""
-
-    },
-    "CSelectParam\0onSelectClicked\0"
-};
-#undef QT_MOC_LITERAL
-
-static const uint qt_meta_data_CSelectParam[] = {
-
- // content:
-       8,       // revision
-       0,       // classname
-       0,    0, // classinfo
-       1,   14, // methods
-       0,    0, // properties
-       0,    0, // enums/sets
-       0,    0, // constructors
-       0,       // flags
-       0,       // signalCount
-
- // slots: name, argc, parameters, tag, flags
-       1,    0,   19,    2, 0x08 /* Private */,
-
- // slots: parameters
-    QMetaType::Void,
-
-       0        // eod
-};
-
-void CSelectParam::qt_static_metacall(QObject *_o, QMetaObject::Call _c, int _id, void **_a)
-{
-    if (_c == QMetaObject::InvokeMetaMethod) {
-        auto *_t = static_cast<CSelectParam *>(_o);
-        Q_UNUSED(_t)
-        switch (_id) {
-        case 0: _t->onSelectClicked(); break;
-        default: ;
-        }
-    }
-    Q_UNUSED(_a);
-}
-
-QT_INIT_METAOBJECT const QMetaObject CSelectParam::staticMetaObject = { {
-    QMetaObject::SuperData::link<QWidget::staticMetaObject>(),
-    qt_meta_stringdata_CSelectParam.data,
-    qt_meta_data_CSelectParam,
-    qt_static_metacall,
-    nullptr,
-    nullptr
-} };
-
-
-const QMetaObject *CSelectParam::metaObject() const
-{
-    return QObject::d_ptr->metaObject ? QObject::d_ptr->dynamicMetaObject() : &staticMetaObject;
-}
-
-void *CSelectParam::qt_metacast(const char *_clname)
-{
-    if (!_clname) return nullptr;
-    if (!strcmp(_clname, qt_meta_stringdata_CSelectParam.stringdata0))
-        return static_cast<void*>(this);
-    return QWidget::qt_metacast(_clname);
-}
-
-int CSelectParam::qt_metacall(QMetaObject::Call _c, int _id, void **_a)
-{
-    _id = QWidget::qt_metacall(_c, _id, _a);
-    if (_id < 0)
-        return _id;
-    if (_c == QMetaObject::InvokeMetaMethod) {
-        if (_id < 1)
-            qt_static_metacall(this, _c, _id, _a);
-        _id -= 1;
-    } else if (_c == QMetaObject::RegisterMethodArgumentMetaType) {
-        if (_id < 1)
-            *reinterpret_cast<int*>(_a[0]) = -1;
-        _id -= 1;
-    }
-    return _id;
-}
-struct qt_meta_stringdata_CDlgSelectParam_t {
-    QByteArrayData data[1];
-    char stringdata0[16];
-};
-#define QT_MOC_LITERAL(idx, ofs, len) \
-    Q_STATIC_BYTE_ARRAY_DATA_HEADER_INITIALIZER_WITH_OFFSET(len, \
-    qptrdiff(offsetof(qt_meta_stringdata_CDlgSelectParam_t, stringdata0) + ofs \
-        - idx * sizeof(QByteArrayData)) \
-    )
-static const qt_meta_stringdata_CDlgSelectParam_t qt_meta_stringdata_CDlgSelectParam = {
-    {
-QT_MOC_LITERAL(0, 0, 15) // "CDlgSelectParam"
-
-    },
-    "CDlgSelectParam"
-};
-#undef QT_MOC_LITERAL
-
-static const uint qt_meta_data_CDlgSelectParam[] = {
-
- // content:
-       8,       // revision
-       0,       // classname
-       0,    0, // classinfo
-       0,    0, // methods
-       0,    0, // properties
-       0,    0, // enums/sets
-       0,    0, // constructors
-       0,       // flags
-       0,       // signalCount
-
-       0        // eod
-};
-
-void CDlgSelectParam::qt_static_metacall(QObject *_o, QMetaObject::Call _c, int _id, void **_a)
-{
-    Q_UNUSED(_o);
-    Q_UNUSED(_id);
-    Q_UNUSED(_c);
-    Q_UNUSED(_a);
-}
-
-QT_INIT_METAOBJECT const QMetaObject CDlgSelectParam::staticMetaObject = { {
-    QMetaObject::SuperData::link<QDialog::staticMetaObject>(),
-    qt_meta_stringdata_CDlgSelectParam.data,
-    qt_meta_data_CDlgSelectParam,
-    qt_static_metacall,
-    nullptr,
-    nullptr
-} };
-
-
-const QMetaObject *CDlgSelectParam::metaObject() const
-{
-    return QObject::d_ptr->metaObject ? QObject::d_ptr->dynamicMetaObject() : &staticMetaObject;
-}
-
-void *CDlgSelectParam::qt_metacast(const char *_clname)
-{
-    if (!_clname) return nullptr;
-    if (!strcmp(_clname, qt_meta_stringdata_CDlgSelectParam.stringdata0))
-        return static_cast<void*>(this);
-    return QDialog::qt_metacast(_clname);
-}
-
-int CDlgSelectParam::qt_metacall(QMetaObject::Call _c, int _id, void **_a)
-{
-    _id = QDialog::qt_metacall(_c, _id, _a);
-    return _id;
-}
-QT_WARNING_POP
-QT_END_MOC_NAMESPACE
-=======
-/****************************************************************************
-** Meta object code from reading C++ file 'DlgFEBioOptimize.h'
-**
-** Created by: The Qt Meta Object Compiler version 67 (Qt 5.14.2)
-**
-** WARNING! All changes made in this file will be lost!
-*****************************************************************************/
-
-#include <memory>
-#include "DlgFEBioOptimize.h"
-#include <QtCore/qbytearray.h>
-#include <QtCore/qmetatype.h>
-#if !defined(Q_MOC_OUTPUT_REVISION)
-#error "The header file 'DlgFEBioOptimize.h' doesn't include <QObject>."
-#elif Q_MOC_OUTPUT_REVISION != 67
-#error "This file was generated using the moc from 5.14.2. It"
-#error "cannot be used with the include files from this version of Qt."
-#error "(The moc has changed too much.)"
-#endif
-
-QT_BEGIN_MOC_NAMESPACE
-QT_WARNING_PUSH
-QT_WARNING_DISABLE_DEPRECATED
-struct qt_meta_stringdata_CDlgFEBioOptimize_t {
-    QByteArrayData data[5];
-    char stringdata0[83];
-};
-#define QT_MOC_LITERAL(idx, ofs, len) \
-    Q_STATIC_BYTE_ARRAY_DATA_HEADER_INITIALIZER_WITH_OFFSET(len, \
-    qptrdiff(offsetof(qt_meta_stringdata_CDlgFEBioOptimize_t, stringdata0) + ofs \
-        - idx * sizeof(QByteArrayData)) \
-    )
-static const qt_meta_stringdata_CDlgFEBioOptimize_t qt_meta_stringdata_CDlgFEBioOptimize = {
-    {
-QT_MOC_LITERAL(0, 0, 17), // "CDlgFEBioOptimize"
-QT_MOC_LITERAL(1, 18, 23), // "on_addParameter_clicked"
-QT_MOC_LITERAL(2, 42, 0), // ""
-QT_MOC_LITERAL(3, 43, 18), // "on_addData_clicked"
-QT_MOC_LITERAL(4, 62, 20) // "on_pasteData_clicked"
-
-    },
-    "CDlgFEBioOptimize\0on_addParameter_clicked\0"
-    "\0on_addData_clicked\0on_pasteData_clicked"
-};
-#undef QT_MOC_LITERAL
-
-static const uint qt_meta_data_CDlgFEBioOptimize[] = {
-
- // content:
-       8,       // revision
-       0,       // classname
-       0,    0, // classinfo
-       3,   14, // methods
-       0,    0, // properties
-       0,    0, // enums/sets
-       0,    0, // constructors
-       0,       // flags
-       0,       // signalCount
-
- // slots: name, argc, parameters, tag, flags
-       1,    0,   29,    2, 0x09 /* Protected */,
-       3,    0,   30,    2, 0x09 /* Protected */,
-       4,    0,   31,    2, 0x09 /* Protected */,
-
- // slots: parameters
-    QMetaType::Void,
-    QMetaType::Void,
-    QMetaType::Void,
-
-       0        // eod
-};
-
-void CDlgFEBioOptimize::qt_static_metacall(QObject *_o, QMetaObject::Call _c, int _id, void **_a)
-{
-    if (_c == QMetaObject::InvokeMetaMethod) {
-        auto *_t = static_cast<CDlgFEBioOptimize *>(_o);
-        Q_UNUSED(_t)
-        switch (_id) {
-        case 0: _t->on_addParameter_clicked(); break;
-        case 1: _t->on_addData_clicked(); break;
-        case 2: _t->on_pasteData_clicked(); break;
-        default: ;
-        }
-    }
-    Q_UNUSED(_a);
-}
-
-QT_INIT_METAOBJECT const QMetaObject CDlgFEBioOptimize::staticMetaObject = { {
-    QMetaObject::SuperData::link<QWizard::staticMetaObject>(),
-    qt_meta_stringdata_CDlgFEBioOptimize.data,
-    qt_meta_data_CDlgFEBioOptimize,
-    qt_static_metacall,
-    nullptr,
-    nullptr
-} };
-
-
-const QMetaObject *CDlgFEBioOptimize::metaObject() const
-{
-    return QObject::d_ptr->metaObject ? QObject::d_ptr->dynamicMetaObject() : &staticMetaObject;
-}
-
-void *CDlgFEBioOptimize::qt_metacast(const char *_clname)
-{
-    if (!_clname) return nullptr;
-    if (!strcmp(_clname, qt_meta_stringdata_CDlgFEBioOptimize.stringdata0))
-        return static_cast<void*>(this);
-    return QWizard::qt_metacast(_clname);
-}
-
-int CDlgFEBioOptimize::qt_metacall(QMetaObject::Call _c, int _id, void **_a)
-{
-    _id = QWizard::qt_metacall(_c, _id, _a);
-    if (_id < 0)
-        return _id;
-    if (_c == QMetaObject::InvokeMetaMethod) {
-        if (_id < 3)
-            qt_static_metacall(this, _c, _id, _a);
-        _id -= 3;
-    } else if (_c == QMetaObject::RegisterMethodArgumentMetaType) {
-        if (_id < 3)
-            *reinterpret_cast<int*>(_a[0]) = -1;
-        _id -= 3;
-    }
-    return _id;
-}
-struct qt_meta_stringdata_CSelectParam_t {
-    QByteArrayData data[3];
-    char stringdata0[30];
-};
-#define QT_MOC_LITERAL(idx, ofs, len) \
-    Q_STATIC_BYTE_ARRAY_DATA_HEADER_INITIALIZER_WITH_OFFSET(len, \
-    qptrdiff(offsetof(qt_meta_stringdata_CSelectParam_t, stringdata0) + ofs \
-        - idx * sizeof(QByteArrayData)) \
-    )
-static const qt_meta_stringdata_CSelectParam_t qt_meta_stringdata_CSelectParam = {
-    {
-QT_MOC_LITERAL(0, 0, 12), // "CSelectParam"
-QT_MOC_LITERAL(1, 13, 15), // "onSelectClicked"
-QT_MOC_LITERAL(2, 29, 0) // ""
-
-    },
-    "CSelectParam\0onSelectClicked\0"
-};
-#undef QT_MOC_LITERAL
-
-static const uint qt_meta_data_CSelectParam[] = {
-
- // content:
-       8,       // revision
-       0,       // classname
-       0,    0, // classinfo
-       1,   14, // methods
-       0,    0, // properties
-       0,    0, // enums/sets
-       0,    0, // constructors
-       0,       // flags
-       0,       // signalCount
-
- // slots: name, argc, parameters, tag, flags
-       1,    0,   19,    2, 0x08 /* Private */,
-
- // slots: parameters
-    QMetaType::Void,
-
-       0        // eod
-};
-
-void CSelectParam::qt_static_metacall(QObject *_o, QMetaObject::Call _c, int _id, void **_a)
-{
-    if (_c == QMetaObject::InvokeMetaMethod) {
-        auto *_t = static_cast<CSelectParam *>(_o);
-        Q_UNUSED(_t)
-        switch (_id) {
-        case 0: _t->onSelectClicked(); break;
-        default: ;
-        }
-    }
-    Q_UNUSED(_a);
-}
-
-QT_INIT_METAOBJECT const QMetaObject CSelectParam::staticMetaObject = { {
-    QMetaObject::SuperData::link<QWidget::staticMetaObject>(),
-    qt_meta_stringdata_CSelectParam.data,
-    qt_meta_data_CSelectParam,
-    qt_static_metacall,
-    nullptr,
-    nullptr
-} };
-
-
-const QMetaObject *CSelectParam::metaObject() const
-{
-    return QObject::d_ptr->metaObject ? QObject::d_ptr->dynamicMetaObject() : &staticMetaObject;
-}
-
-void *CSelectParam::qt_metacast(const char *_clname)
-{
-    if (!_clname) return nullptr;
-    if (!strcmp(_clname, qt_meta_stringdata_CSelectParam.stringdata0))
-        return static_cast<void*>(this);
-    return QWidget::qt_metacast(_clname);
-}
-
-int CSelectParam::qt_metacall(QMetaObject::Call _c, int _id, void **_a)
-{
-    _id = QWidget::qt_metacall(_c, _id, _a);
-    if (_id < 0)
-        return _id;
-    if (_c == QMetaObject::InvokeMetaMethod) {
-        if (_id < 1)
-            qt_static_metacall(this, _c, _id, _a);
-        _id -= 1;
-    } else if (_c == QMetaObject::RegisterMethodArgumentMetaType) {
-        if (_id < 1)
-            *reinterpret_cast<int*>(_a[0]) = -1;
-        _id -= 1;
-    }
-    return _id;
-}
-struct qt_meta_stringdata_CDlgSelectParam_t {
-    QByteArrayData data[1];
-    char stringdata0[16];
-};
-#define QT_MOC_LITERAL(idx, ofs, len) \
-    Q_STATIC_BYTE_ARRAY_DATA_HEADER_INITIALIZER_WITH_OFFSET(len, \
-    qptrdiff(offsetof(qt_meta_stringdata_CDlgSelectParam_t, stringdata0) + ofs \
-        - idx * sizeof(QByteArrayData)) \
-    )
-static const qt_meta_stringdata_CDlgSelectParam_t qt_meta_stringdata_CDlgSelectParam = {
-    {
-QT_MOC_LITERAL(0, 0, 15) // "CDlgSelectParam"
-
-    },
-    "CDlgSelectParam"
-};
-#undef QT_MOC_LITERAL
-
-static const uint qt_meta_data_CDlgSelectParam[] = {
-
- // content:
-       8,       // revision
-       0,       // classname
-       0,    0, // classinfo
-       0,    0, // methods
-       0,    0, // properties
-       0,    0, // enums/sets
-       0,    0, // constructors
-       0,       // flags
-       0,       // signalCount
-
-       0        // eod
-};
-
-void CDlgSelectParam::qt_static_metacall(QObject *_o, QMetaObject::Call _c, int _id, void **_a)
-{
-    Q_UNUSED(_o);
-    Q_UNUSED(_id);
-    Q_UNUSED(_c);
-    Q_UNUSED(_a);
-}
-
-QT_INIT_METAOBJECT const QMetaObject CDlgSelectParam::staticMetaObject = { {
-    QMetaObject::SuperData::link<QDialog::staticMetaObject>(),
-    qt_meta_stringdata_CDlgSelectParam.data,
-    qt_meta_data_CDlgSelectParam,
-    qt_static_metacall,
-    nullptr,
-    nullptr
-} };
-
-
-const QMetaObject *CDlgSelectParam::metaObject() const
-{
-    return QObject::d_ptr->metaObject ? QObject::d_ptr->dynamicMetaObject() : &staticMetaObject;
-}
-
-void *CDlgSelectParam::qt_metacast(const char *_clname)
-{
-    if (!_clname) return nullptr;
-    if (!strcmp(_clname, qt_meta_stringdata_CDlgSelectParam.stringdata0))
-        return static_cast<void*>(this);
-    return QDialog::qt_metacast(_clname);
-}
-
-int CDlgSelectParam::qt_metacall(QMetaObject::Call _c, int _id, void **_a)
-{
-    _id = QDialog::qt_metacall(_c, _id, _a);
-    return _id;
-}
-QT_WARNING_POP
-QT_END_MOC_NAMESPACE
->>>>>>> 13b041e9
+/****************************************************************************
+** Meta object code from reading C++ file 'DlgFEBioOptimize.h'
+**
+** Created by: The Qt Meta Object Compiler version 67 (Qt 5.14.2)
+**
+** WARNING! All changes made in this file will be lost!
+*****************************************************************************/
+
+#include <memory>
+#include "DlgFEBioOptimize.h"
+#include <QtCore/qbytearray.h>
+#include <QtCore/qmetatype.h>
+#if !defined(Q_MOC_OUTPUT_REVISION)
+#error "The header file 'DlgFEBioOptimize.h' doesn't include <QObject>."
+#elif Q_MOC_OUTPUT_REVISION != 67
+#error "This file was generated using the moc from 5.14.2. It"
+#error "cannot be used with the include files from this version of Qt."
+#error "(The moc has changed too much.)"
+#endif
+
+QT_BEGIN_MOC_NAMESPACE
+QT_WARNING_PUSH
+QT_WARNING_DISABLE_DEPRECATED
+struct qt_meta_stringdata_CDlgFEBioOptimize_t {
+    QByteArrayData data[5];
+    char stringdata0[83];
+};
+#define QT_MOC_LITERAL(idx, ofs, len) \
+    Q_STATIC_BYTE_ARRAY_DATA_HEADER_INITIALIZER_WITH_OFFSET(len, \
+    qptrdiff(offsetof(qt_meta_stringdata_CDlgFEBioOptimize_t, stringdata0) + ofs \
+        - idx * sizeof(QByteArrayData)) \
+    )
+static const qt_meta_stringdata_CDlgFEBioOptimize_t qt_meta_stringdata_CDlgFEBioOptimize = {
+    {
+QT_MOC_LITERAL(0, 0, 17), // "CDlgFEBioOptimize"
+QT_MOC_LITERAL(1, 18, 23), // "on_addParameter_clicked"
+QT_MOC_LITERAL(2, 42, 0), // ""
+QT_MOC_LITERAL(3, 43, 18), // "on_addData_clicked"
+QT_MOC_LITERAL(4, 62, 20) // "on_pasteData_clicked"
+
+    },
+    "CDlgFEBioOptimize\0on_addParameter_clicked\0"
+    "\0on_addData_clicked\0on_pasteData_clicked"
+};
+#undef QT_MOC_LITERAL
+
+static const uint qt_meta_data_CDlgFEBioOptimize[] = {
+
+ // content:
+       8,       // revision
+       0,       // classname
+       0,    0, // classinfo
+       3,   14, // methods
+       0,    0, // properties
+       0,    0, // enums/sets
+       0,    0, // constructors
+       0,       // flags
+       0,       // signalCount
+
+ // slots: name, argc, parameters, tag, flags
+       1,    0,   29,    2, 0x09 /* Protected */,
+       3,    0,   30,    2, 0x09 /* Protected */,
+       4,    0,   31,    2, 0x09 /* Protected */,
+
+ // slots: parameters
+    QMetaType::Void,
+    QMetaType::Void,
+    QMetaType::Void,
+
+       0        // eod
+};
+
+void CDlgFEBioOptimize::qt_static_metacall(QObject *_o, QMetaObject::Call _c, int _id, void **_a)
+{
+    if (_c == QMetaObject::InvokeMetaMethod) {
+        auto *_t = static_cast<CDlgFEBioOptimize *>(_o);
+        Q_UNUSED(_t)
+        switch (_id) {
+        case 0: _t->on_addParameter_clicked(); break;
+        case 1: _t->on_addData_clicked(); break;
+        case 2: _t->on_pasteData_clicked(); break;
+        default: ;
+        }
+    }
+    Q_UNUSED(_a);
+}
+
+QT_INIT_METAOBJECT const QMetaObject CDlgFEBioOptimize::staticMetaObject = { {
+    QMetaObject::SuperData::link<QWizard::staticMetaObject>(),
+    qt_meta_stringdata_CDlgFEBioOptimize.data,
+    qt_meta_data_CDlgFEBioOptimize,
+    qt_static_metacall,
+    nullptr,
+    nullptr
+} };
+
+
+const QMetaObject *CDlgFEBioOptimize::metaObject() const
+{
+    return QObject::d_ptr->metaObject ? QObject::d_ptr->dynamicMetaObject() : &staticMetaObject;
+}
+
+void *CDlgFEBioOptimize::qt_metacast(const char *_clname)
+{
+    if (!_clname) return nullptr;
+    if (!strcmp(_clname, qt_meta_stringdata_CDlgFEBioOptimize.stringdata0))
+        return static_cast<void*>(this);
+    return QWizard::qt_metacast(_clname);
+}
+
+int CDlgFEBioOptimize::qt_metacall(QMetaObject::Call _c, int _id, void **_a)
+{
+    _id = QWizard::qt_metacall(_c, _id, _a);
+    if (_id < 0)
+        return _id;
+    if (_c == QMetaObject::InvokeMetaMethod) {
+        if (_id < 3)
+            qt_static_metacall(this, _c, _id, _a);
+        _id -= 3;
+    } else if (_c == QMetaObject::RegisterMethodArgumentMetaType) {
+        if (_id < 3)
+            *reinterpret_cast<int*>(_a[0]) = -1;
+        _id -= 3;
+    }
+    return _id;
+}
+struct qt_meta_stringdata_CSelectParam_t {
+    QByteArrayData data[3];
+    char stringdata0[30];
+};
+#define QT_MOC_LITERAL(idx, ofs, len) \
+    Q_STATIC_BYTE_ARRAY_DATA_HEADER_INITIALIZER_WITH_OFFSET(len, \
+    qptrdiff(offsetof(qt_meta_stringdata_CSelectParam_t, stringdata0) + ofs \
+        - idx * sizeof(QByteArrayData)) \
+    )
+static const qt_meta_stringdata_CSelectParam_t qt_meta_stringdata_CSelectParam = {
+    {
+QT_MOC_LITERAL(0, 0, 12), // "CSelectParam"
+QT_MOC_LITERAL(1, 13, 15), // "onSelectClicked"
+QT_MOC_LITERAL(2, 29, 0) // ""
+
+    },
+    "CSelectParam\0onSelectClicked\0"
+};
+#undef QT_MOC_LITERAL
+
+static const uint qt_meta_data_CSelectParam[] = {
+
+ // content:
+       8,       // revision
+       0,       // classname
+       0,    0, // classinfo
+       1,   14, // methods
+       0,    0, // properties
+       0,    0, // enums/sets
+       0,    0, // constructors
+       0,       // flags
+       0,       // signalCount
+
+ // slots: name, argc, parameters, tag, flags
+       1,    0,   19,    2, 0x08 /* Private */,
+
+ // slots: parameters
+    QMetaType::Void,
+
+       0        // eod
+};
+
+void CSelectParam::qt_static_metacall(QObject *_o, QMetaObject::Call _c, int _id, void **_a)
+{
+    if (_c == QMetaObject::InvokeMetaMethod) {
+        auto *_t = static_cast<CSelectParam *>(_o);
+        Q_UNUSED(_t)
+        switch (_id) {
+        case 0: _t->onSelectClicked(); break;
+        default: ;
+        }
+    }
+    Q_UNUSED(_a);
+}
+
+QT_INIT_METAOBJECT const QMetaObject CSelectParam::staticMetaObject = { {
+    QMetaObject::SuperData::link<QWidget::staticMetaObject>(),
+    qt_meta_stringdata_CSelectParam.data,
+    qt_meta_data_CSelectParam,
+    qt_static_metacall,
+    nullptr,
+    nullptr
+} };
+
+
+const QMetaObject *CSelectParam::metaObject() const
+{
+    return QObject::d_ptr->metaObject ? QObject::d_ptr->dynamicMetaObject() : &staticMetaObject;
+}
+
+void *CSelectParam::qt_metacast(const char *_clname)
+{
+    if (!_clname) return nullptr;
+    if (!strcmp(_clname, qt_meta_stringdata_CSelectParam.stringdata0))
+        return static_cast<void*>(this);
+    return QWidget::qt_metacast(_clname);
+}
+
+int CSelectParam::qt_metacall(QMetaObject::Call _c, int _id, void **_a)
+{
+    _id = QWidget::qt_metacall(_c, _id, _a);
+    if (_id < 0)
+        return _id;
+    if (_c == QMetaObject::InvokeMetaMethod) {
+        if (_id < 1)
+            qt_static_metacall(this, _c, _id, _a);
+        _id -= 1;
+    } else if (_c == QMetaObject::RegisterMethodArgumentMetaType) {
+        if (_id < 1)
+            *reinterpret_cast<int*>(_a[0]) = -1;
+        _id -= 1;
+    }
+    return _id;
+}
+struct qt_meta_stringdata_CDlgSelectParam_t {
+    QByteArrayData data[1];
+    char stringdata0[16];
+};
+#define QT_MOC_LITERAL(idx, ofs, len) \
+    Q_STATIC_BYTE_ARRAY_DATA_HEADER_INITIALIZER_WITH_OFFSET(len, \
+    qptrdiff(offsetof(qt_meta_stringdata_CDlgSelectParam_t, stringdata0) + ofs \
+        - idx * sizeof(QByteArrayData)) \
+    )
+static const qt_meta_stringdata_CDlgSelectParam_t qt_meta_stringdata_CDlgSelectParam = {
+    {
+QT_MOC_LITERAL(0, 0, 15) // "CDlgSelectParam"
+
+    },
+    "CDlgSelectParam"
+};
+#undef QT_MOC_LITERAL
+
+static const uint qt_meta_data_CDlgSelectParam[] = {
+
+ // content:
+       8,       // revision
+       0,       // classname
+       0,    0, // classinfo
+       0,    0, // methods
+       0,    0, // properties
+       0,    0, // enums/sets
+       0,    0, // constructors
+       0,       // flags
+       0,       // signalCount
+
+       0        // eod
+};
+
+void CDlgSelectParam::qt_static_metacall(QObject *_o, QMetaObject::Call _c, int _id, void **_a)
+{
+    Q_UNUSED(_o);
+    Q_UNUSED(_id);
+    Q_UNUSED(_c);
+    Q_UNUSED(_a);
+}
+
+QT_INIT_METAOBJECT const QMetaObject CDlgSelectParam::staticMetaObject = { {
+    QMetaObject::SuperData::link<QDialog::staticMetaObject>(),
+    qt_meta_stringdata_CDlgSelectParam.data,
+    qt_meta_data_CDlgSelectParam,
+    qt_static_metacall,
+    nullptr,
+    nullptr
+} };
+
+
+const QMetaObject *CDlgSelectParam::metaObject() const
+{
+    return QObject::d_ptr->metaObject ? QObject::d_ptr->dynamicMetaObject() : &staticMetaObject;
+}
+
+void *CDlgSelectParam::qt_metacast(const char *_clname)
+{
+    if (!_clname) return nullptr;
+    if (!strcmp(_clname, qt_meta_stringdata_CDlgSelectParam.stringdata0))
+        return static_cast<void*>(this);
+    return QDialog::qt_metacast(_clname);
+}
+
+int CDlgSelectParam::qt_metacall(QMetaObject::Call _c, int _id, void **_a)
+{
+    _id = QDialog::qt_metacall(_c, _id, _a);
+    return _id;
+}
+QT_WARNING_POP
+QT_END_MOC_NAMESPACE