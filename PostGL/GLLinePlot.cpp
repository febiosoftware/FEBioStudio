/*This file is part of the FEBio Studio source code and is licensed under the MIT license
listed below.

See Copyright-FEBio-Studio.txt for details.

Copyright (c) 2021 University of Utah, The Trustees of Columbia University in
the City of New York, and others.

Permission is hereby granted, free of charge, to any person obtaining a copy
of this software and associated documentation files (the "Software"), to deal
in the Software without restriction, including without limitation the rights
to use, copy, modify, merge, publish, distribute, sublicense, and/or sell
copies of the Software, and to permit persons to whom the Software is
furnished to do so, subject to the following conditions:

The above copyright notice and this permission notice shall be included in all
copies or substantial portions of the Software.

THE SOFTWARE IS PROVIDED "AS IS", WITHOUT WARRANTY OF ANY KIND, EXPRESS OR
IMPLIED, INCLUDING BUT NOT LIMITED TO THE WARRANTIES OF MERCHANTABILITY,
FITNESS FOR A PARTICULAR PURPOSE AND NONINFRINGEMENT. IN NO EVENT SHALL THE
AUTHORS OR COPYRIGHT HOLDERS BE LIABLE FOR ANY CLAIM, DAMAGES OR OTHER
LIABILITY, WHETHER IN AN ACTION OF CONTRACT, TORT OR OTHERWISE, ARISING FROM,
OUT OF OR IN CONNECTION WITH THE SOFTWARE OR THE USE OR OTHER DEALINGS IN THE
SOFTWARE.*/

#include "stdafx.h"
#include "GLLinePlot.h"
#include <PostGL/GLModel.h>
#include <PostLib/FEPostModel.h>
#include <MeshLib/FECurveMesh.h>
#include <GLLib/glx.h>
using namespace Post;

REGISTER_CLASS(CGLLinePlot, CLASS_PLOT, "lines", 0);

//-----------------------------------------------------------------------------
CGLLinePlot::CGLLinePlot()
{
	SetTypeString("lines");

	static int n = 1;
	char szname[128] = { 0 };
	sprintf(szname, "Line.%02d", n++);
	SetName(szname);

	AddIntParam(0, "data_field")->SetEnumNames("@data_scalar");
	AddIntParam(0, "color_mode")->SetEnumNames("solid\0segments\0line data\0model data\0");
	AddColorParam(GLColor(255, 0, 0), "solid_color");
	AddIntParam(0, "color_map")->SetEnumNames("@color_map");
	AddIntParam(0, "render_mode")->SetEnumNames("lines\0lines 3D\0smooth lines 3D\0");
	AddDoubleParam(1.0, "line_width");
	AddIntParam(0, "max_range_type")->SetEnumNames("dynamic\0static\0user\0");
	AddDoubleParam(0, "user_max");
	AddIntParam(0, "min_range_type")->SetEnumNames("dynamic\0static\0user\0");
	AddDoubleParam(0, "user_min");
	AddBoolParam(true, "show_on_hidden_elements");
	AddBoolParam(true, "show_legend");

	m_line = 4.f;
	m_nmode = 0;
	m_ncolor = COLOR_SOLID;
	m_col = GLColor(255, 0, 0);
	m_nfield = -1;
	m_show = true;
	m_showLegend = true;

	m_range.min = 0.0; m_range.max = 1.0;
	m_range.mintype = m_range.maxtype = RANGE_DYNAMIC;

	m_lineData = nullptr;

	GLLegendBar* bar = new GLLegendBar(&m_Col, 0, 0, 120, 500);
	bar->align(GLW_ALIGN_LEFT | GLW_ALIGN_VCENTER);
	bar->copy_label(szname);
	bar->ShowTitle(true);
	bar->hide();
	SetLegendBar(bar);

	UpdateData(false);
}

//-----------------------------------------------------------------------------
CGLLinePlot::~CGLLinePlot()
{
	delete m_lineData;
	m_lineData = nullptr;
}

void CGLLinePlot::SetLineDataModel(LineDataModel* lineData)
{
	if (m_lineData) delete m_lineData;
	m_lineData = lineData;
}

LineDataModel* CGLLinePlot::GetLineDataModel()
{
	return m_lineData;
}

bool CGLLinePlot::UpdateData(bool bsave)
{
	if (bsave)
	{
		m_nfield = GetIntValue(DATA_FIELD);
		m_ncolor = GetIntValue(COLOR_MODE);
		m_col = GetColorValue(SOLID_COLOR);
		m_Col.SetColorMap(GetIntValue(COLOR_MAP));
		m_nmode = GetIntValue(RENDER_MODE);
		m_line = GetFloatValue(LINE_WIDTH);
		m_show = GetBoolValue(SHOW_ALWAYS);
		m_showLegend = GetBoolValue(SHOW_LEGEND);

		m_range.maxtype = GetIntValue(MAX_RANGE_TYPE);
		m_range.mintype = GetIntValue(MIN_RANGE_TYPE);
		if (m_range.maxtype == RANGE_USER) m_range.max = GetFloatValue(USER_MAX);
		if (m_range.mintype == RANGE_USER) m_range.min = GetFloatValue(USER_MIN);

		if (GetLegendBar())
		{
			bool b = (m_showLegend && (m_ncolor != 0));
			if (b) GetLegendBar()->show(); else GetLegendBar()->hide();
		}

		Update(GetModel()->CurrentTimeIndex(), 0.0, false);
	}
	else
	{
		SetIntValue(DATA_FIELD, m_nfield);
		SetIntValue(COLOR_MODE, m_ncolor);
		SetColorValue(SOLID_COLOR, m_col);
		SetIntValue(COLOR_MAP, m_Col.GetColorMap());
		SetIntValue(RENDER_MODE, m_nmode);
		SetFloatValue(LINE_WIDTH, m_line);
		SetBoolValue(SHOW_ALWAYS, m_show);
		SetBoolValue(SHOW_LEGEND, m_showLegend);
		SetIntValue(MAX_RANGE_TYPE, m_range.maxtype);
		SetIntValue(MIN_RANGE_TYPE, m_range.mintype);
		SetFloatValue(USER_MAX, m_range.max);
		SetFloatValue(USER_MIN, m_range.min);
	}

	return false;
}

void CGLLinePlot::SetColorMode(int m) 
{
	m_ncolor = m;
	Update(GetModel()->CurrentTimeIndex(), 0.0, false);
}

void CGLLinePlot::SetDataField(int n)
{ 
	m_nfield = n; 
	Update(GetModel()->CurrentTimeIndex(), 0.0, false);
}

void CGLLinePlot::Reload()
{
	if (m_lineData) m_lineData->Reload();
}

//-----------------------------------------------------------------------------
void CGLLinePlot::Render(CGLContext& rc)
{
	if (m_lineData == nullptr) return;

	CGLModel& glm = *GetModel();
	FEPostModel& fem = *glm.GetFSModel();
	int ns = glm.CurrentTimeIndex();

	GLfloat zero[4] = { 0.f };
	GLfloat one[4] = { 1.f, 1.f, 1.f, 1.f };
	GLfloat col[4] = { (GLfloat)m_col.r, (GLfloat)m_col.g, (GLfloat)m_col.b, 1.f};
	GLfloat amb[4] = { 0.1f, 0.1f, 0.1f, 1.f };
	glMaterialfv(GL_FRONT_AND_BACK, GL_DIFFUSE, col);
	glMaterialfv(GL_FRONT_AND_BACK, GL_AMBIENT, amb);
	glMaterialfv(GL_FRONT_AND_BACK, GL_SPECULAR, one);
	glMaterialfv(GL_FRONT_AND_BACK, GL_EMISSION, zero);
	glMateriali(GL_FRONT_AND_BACK, GL_SHININESS, 64);

	if ((ns >= 0) && (ns <fem.GetStates()))
	{
		FEState& s = *fem.GetState(ns);
		Post::LineData& lineData = m_lineData->GetLineData(ns);
		int NL = lineData.Lines();
		if (NL > 0)
		{
			glPushAttrib(GL_ENABLE_BIT);
			{
				switch (m_nmode)
				{
				case 0: RenderLines(); break;
				case 1: Render3DLines(); break;
				case 2: Render3DSmoothLines(); break;
				}
			}
			glPopAttrib();
		}
	}
}

//-----------------------------------------------------------------------------
int randomize(int n, int nmax)
{
	int a = nmax / 3; if (a == 0) a = 1;
	int b = nmax / 2;
	return (a * n + b) % nmax;
}

//-----------------------------------------------------------------------------
void CGLLinePlot::RenderLines()
{
	glDisable(GL_LIGHTING);
	GLfloat line_old;
	glGetFloatv(GL_LINE_WIDTH, &line_old);
	glLineWidth(m_line);
<<<<<<< HEAD

	m_lineMesh.Render();
=======

	m_lineMesh.Render();

	glLineWidth(line_old);
}
>>>>>>> 2165eb31

	glLineWidth(line_old);
}

//-----------------------------------------------------------------------------
bool CGLLinePlot::ShowLine(LINESEGMENT& l, FEState& s)
{
	if ((l.m_elem[0] == -1) || (l.m_elem[1] == -1)) return true;

	Post::FEPostMesh* m = s.GetFEMesh();
	FSElement& e0 = m->Element(l.m_elem[0]);
	FSElement& e1 = m->Element(l.m_elem[1]);

	return (e0.IsVisible() || e1.IsVisible());
}

//-----------------------------------------------------------------------------
void CGLLinePlot::Render3DLines()
{
	if (m_ncolor == COLOR_SOLID)
	{
		glDisable(GL_TEXTURE_1D);
		glColor3ub(m_col.r, m_col.g, m_col.b);
	}
	else
	{
		glEnable(GL_TEXTURE_1D);
		m_Col.GetTexture().MakeCurrent();
		glColor3ub(255, 255, 255);
	}

	// render the mesh
	m_quadMesh.Render();
}

//-----------------------------------------------------------------------------
void CGLLinePlot::Render3DSmoothLines()
{
	if (m_ncolor == COLOR_SOLID)
	{
		glDisable(GL_TEXTURE_1D);
		glColor3ub(m_col.r, m_col.g, m_col.b);
	}
	else if (m_ncolor == COLOR_SEGMENT)
	{
		glDisable(GL_TEXTURE_1D);
	}
	else
	{
		glColor3ub(255, 255, 255);
		glEnable(GL_TEXTURE_1D);
		m_Col.GetTexture().MakeCurrent();
	}

	m_triMesh.Render();
}

void CGLLinePlot::Update(int ntime, float dt, bool breset)
{
	if (m_lineData == nullptr) { m_lineMesh.Clear(); return; }

	CGLModel& glm = *GetModel();
	FEPostModel& fem = *glm.GetFSModel();
	FEState& s = *fem.GetState(ntime);

	float vmax = -1e20f;
	float vmin = 1e20f;
	if (m_ncolor == COLOR_LINE_DATA)
	{
		CGLModel& glm = *GetModel();
		FEPostModel& fem = *glm.GetFSModel();

		FEState& s = *fem.GetState(ntime);
		Post::LineData& lineData = m_lineData->GetLineData(ntime);
		int NL = lineData.Lines();

		for (int i = 0; i < NL; ++i)
		{
			LINESEGMENT& line = lineData.Line(i);

			line.m_val[0] = line.m_user_data[0];
			line.m_val[1] = line.m_user_data[1];

			if (line.m_val[0] > vmax) vmax = line.m_val[0];
			if (line.m_val[0] < vmin) vmin = line.m_val[0];

			if (line.m_val[1] > vmax) vmax = line.m_val[1];
			if (line.m_val[1] < vmin) vmin = line.m_val[1];
		}
	}
	else if ((m_ncolor == COLOR_MODEL_DATA) && (m_nfield != -1))
	{
		Post::LineData& lineData = m_lineData->GetLineData(ntime);
		int NL = lineData.Lines();

		NODEDATA nd1, nd2;
		for (int i = 0; i < NL; ++i)
		{
			LINESEGMENT& line = lineData.Line(i);

			fem.EvaluateNode(line.m_r0, ntime, m_nfield, nd1);
			fem.EvaluateNode(line.m_r1, ntime, m_nfield, nd2);
			line.m_val[0] = nd1.m_val;
			line.m_val[1] = nd2.m_val;

			if (line.m_val[0] > vmax) vmax = line.m_val[0];
			if (line.m_val[0] < vmin) vmin = line.m_val[0];

			if (line.m_val[1] > vmax) vmax = line.m_val[1];
			if (line.m_val[1] < vmin) vmin = line.m_val[1];
		}
	}
	else
	{
		vmin = vmax = 0.f;
	}
	if (vmin == vmax) vmax++;

	switch (m_range.mintype)
	{
	case 1:	if (vmin > m_range.min) vmin = m_range.min; break;
	case 2: vmin = m_range.min; break;
	}

	switch (m_range.maxtype)
	{
	case 1:	if (vmax < m_range.max) vmax = m_range.max; break;
	case 2: vmax = m_range.max; break;
	}

	m_range.min = vmin;
	m_range.max = vmax;

	if (GetLegendBar())
	{
		GetLegendBar()->SetRange(m_range.min, m_range.max);
	}

	// update the meshes
	switch (m_nmode)
	{
	case 0: UpdateLineMesh(s, ntime); break;
	case 1: Update3DLines(s, ntime); break;
	case 2: UpdateSmooth3DLines(s, ntime); break;
	}
}

void CGLLinePlot::UpdateLineMesh(FEState& s, int ntime)
{
	Post::LineData& lineData = m_lineData->GetLineData(ntime);

	int NL = lineData.Lines();
	if (NL == 0) { m_lineMesh.Clear(); return; }

	m_lineMesh.AllocVertexBuffers(2 * NL, GLVAMesh::FLAG_VERTEX | GLVAMesh::FLAG_COLOR);

	if (m_ncolor == COLOR_SOLID)
	{
		m_lineMesh.BeginMesh();
		for (int i = 0; i < NL; ++i)
		{
			LINESEGMENT& l = lineData.Line(i);
			if (m_show || ShowLine(l, s))
			{
				m_lineMesh.AddVertex(l.m_r0, m_col);
				m_lineMesh.AddVertex(l.m_r1, m_col);
			}
		}
		m_lineMesh.EndMesh();
	}
	else if (m_ncolor == COLOR_SEGMENT)
	{
		CColorMap& map = ColorMapManager::GetColorMap(m_Col.GetColorMap());

		int maxseg = 0;
		int NL = lineData.Lines();
		for (int i = 0; i < NL; ++i)
		{
			if (lineData.Line(i).m_segId > maxseg) maxseg = lineData.Line(i).m_segId;
		}
		if (maxseg == 0) maxseg = 1;

		m_lineMesh.BeginMesh();
		for (int i = 0; i < NL; ++i)
		{
			LINESEGMENT& l = lineData.Line(i);

			int n = l.m_segId;// randomize(l.m_segId, maxseg);
			float f = (float)n / (float)maxseg;
			GLColor c = map.map(f);
			glx::glcolor(c);

			if (m_show || ShowLine(l, s))
			{
				m_lineMesh.AddVertex(l.m_r0, c);
				m_lineMesh.AddVertex(l.m_r1, c);
			}
		}
		m_lineMesh.EndMesh();
	}
	else
	{
		CColorMap& map = ColorMapManager::GetColorMap(m_Col.GetColorMap());

		float vmin = m_range.min;
		float vmax = m_range.max;
		if (vmin == vmax) vmax++;

		m_lineMesh.BeginMesh();
		{
			int NL = lineData.Lines();
			for (int i = 0; i < NL; ++i)
			{
				LINESEGMENT& l = lineData.Line(i);
				if (m_show || ShowLine(l, s))
				{
					float f0 = (l.m_val[0] - vmin) / (vmax - vmin);
					float f1 = (l.m_val[1] - vmin) / (vmax - vmin);

					GLColor c0 = map.map(f0);
					GLColor c1 = map.map(f1);

					m_lineMesh.AddVertex(l.m_r0, c0);
					m_lineMesh.AddVertex(l.m_r1, c1);
				}
			}
		}
		m_lineMesh.EndMesh();
	}
}

void CGLLinePlot::Update3DLines(FEState& s, int ntime)
{
	Post::LineData& lineData = m_lineData->GetLineData(ntime);
	if (lineData.Lines() == 0) { m_quadMesh.Clear(); return; }

	const int NSEG = 8;
	int NL = lineData.Lines();

	int vertices = NL * NSEG * 4;
	m_quadMesh.AllocVertexBuffers(vertices, GLVAMesh::FLAG_VERTEX | GLVAMesh::FLAG_NORMAL | GLVAMesh::FLAG_TEXTURE);

	m_quadMesh.BeginMesh();
	for (int i = 0; i < NL; ++i)
	{
		LINESEGMENT& l = lineData.Line(i);
		if (m_show || ShowLine(l, s))
		{
			vec3d ra = to_vec3d(l.m_r0);
			vec3d rb = to_vec3d(l.m_r1);
			vec3d n = rb - ra;
			double L = n.Length();
			n.Normalize();

			float vmin = m_range.min;
			float vmax = m_range.max;
			if (vmin == vmax) vmax++;

			float f0 = (l.m_val[0] - vmin) / (vmax - vmin);
			float f1 = (l.m_val[1] - vmin) / (vmax - vmin);

			quatd q(vec3d(0, 0, 1), n);

			double R = m_line;

			// generate a cylinder
			for (int i = 0; i < NSEG; ++i)
			{
				double w0 = 2 * PI * i / (double)NSEG;
				double w1 = 2 * PI * (i + 1) / (double)NSEG;
				double x0 = cos(w0), x1 = cos(w1);
				double y0 = sin(w0), y1 = sin(w1);

				vec3d r[4] = {
					vec3d(R*x0, R*y0, 0),
					vec3d(R*x1, R*y1, 0),
					vec3d(R*x1, R*y1, L),
					vec3d(R*x0, R*y0, L)
				};
				double tex[4] = { f0, f1, f1, f0 };

				for (int j = 0; j < 4; ++j)
				{
					vec3d rj = r[j];
					q.RotateVector(rj);
					rj += ra;

					vec3d nj = r[j]; nj.z = 0; nj /= R;
					q.RotateVector(nj);

					m_quadMesh.AddVertex(rj, nj, tex[j]);
				}
			}
		}
	}
	m_quadMesh.EndMesh();
}


//-----------------------------------------------------------------------------
void tesselateSmoothPath(GLTriMesh& mesh, const vec3d& r0, const vec3d& r1, float R, const vec3d& n0, const vec3d& n1, float t0, float t1, GLColor c, int nsegs, int ndivs)
{
	quatd q0(vec3d(0, 0, 1), n0);
	quatd q1(vec3d(0, 0, 1), n1);

	double L = (r1 - r0).Length();
	vec3d m0 = n0 * L;
	vec3d m1 = n1 * L;

	int M = nsegs;
	if (M < 2) M = 2;

	const int MAX_DIVS = 16;
	if (ndivs > MAX_DIVS) ndivs = MAX_DIVS;
	double x[MAX_DIVS+1], y[MAX_DIVS+1];
	for (int i = 0; i <= ndivs; ++i)
<<<<<<< HEAD
	{
		double w = 2 * PI * i / (double)ndivs;
		x[i] = cos(w);
		y[i] = sin(w);
	}

	GLVAMesh::Vertex v;
	const int N = ndivs;
	for (int j = 0; j < M; ++j)
	{
		quatd qa = quatd::slerp(q0, q1, (double)j / M);
		quatd qb = quatd::slerp(q0, q1, (double)(j + 1) / M);

		vec3d ra = glx::interpolate(r0, r1, m0, m1, (double)j / M);
		vec3d rb = glx::interpolate(r0, r1, m0, m1, (double)(j + 1.0) / M);

=======
	{
		double w = 2 * PI * i / (double)ndivs;
		x[i] = cos(w);
		y[i] = sin(w);
	}

	GLVAMesh::Vertex v;
	const int N = ndivs;
	for (int j = 0; j < M; ++j)
	{
		quatd qa = quatd::slerp(q0, q1, (double)j / M);
		quatd qb = quatd::slerp(q0, q1, (double)(j + 1) / M);

		vec3d ra = glx::interpolate(r0, r1, m0, m1, (double)j / M);
		vec3d rb = glx::interpolate(r0, r1, m0, m1, (double)(j + 1.0) / M);

>>>>>>> 2165eb31
		float ta = t0 + j * (t1 - t0) / M;
		float tb = t0 + (j + 1) * (t1 - t0) / M;

		double tex[4] = { ta, tb, tb, ta };

		vec3d r[4], n[4];
		for (int i = 0; i <= N; ++i)
		{
			n[1] = vec3d(x[i], y[i], 0); qa.RotateVector(n[1]);
			n[2] = vec3d(x[i], y[i], 0); qb.RotateVector(n[2]);

			r[1] = ra + n[1]*R;
			r[2] = rb + n[2]*R;

			if (i > 0)
			{
				int L[2][3] = { {0,1,2}, {2,3,0} };
				for (int k = 0; k < 2; ++k)
				{
					v = { r[L[k][0]], n[L[k][0]], vec3d(tex[L[k][0]],0,0), c }; mesh.AddVertex(v);
					v = { r[L[k][1]], n[L[k][1]], vec3d(tex[L[k][1]],0,0), c }; mesh.AddVertex(v);
					v = { r[L[k][2]], n[L[k][2]], vec3d(tex[L[k][2]],0,0), c }; mesh.AddVertex(v);
				}
			}

			r[0] = r[1]; r[3] = r[2];
			n[0] = n[1]; n[3] = n[2];
		}
	}
}

void tesselateHalfSphere(GLTriMesh& mesh, const vec3d& r0, float R, const vec3d& n0, float tex, GLColor c, int ndivs, int nsecs)
{
	GLVAMesh::Vertex v;

	quatd q0(vec3d(0, 0, 1), n0);
	const int M = nsecs;
	const int N = ndivs;
	for (int j = 0; j < M; ++j)
	{
		double th0 = 0.5 * PI * j / (double)M;
		double th1 = 0.5 * PI * (j + 1) / (double)M;
		double z1 = sin(th0);
		double z2 = sin(th1);

		double ct0 = cos(th0);
		double ct1 = cos(th1);

		double r1 = R * ct0;
		double r2 = R * ct1;

		if (j < M - 1)
		{
			for (int i = 0; i < N; ++i)
			{
				double w0 = 2 * PI * i / (double)N;
				double w1 = 2 * PI * (i+1) / (double)N;
				double x0 = cos(w0), x1 = cos(w1);
				double y0 = sin(w0), y1 = sin(w1);

				vec3d r[4] = {
					vec3d(r1 * x0, r1 * y0, R * z1),
					vec3d(r1 * x1, r1 * y1, R * z1),
					vec3d(r2 * x1, r2 * y1, R * z2),
					vec3d(r2 * x0, r2 * y0, R * z2),
				};

				vec3d n[4] = {
					vec3d(ct0 * x0, ct0 * y0, z1),
					vec3d(ct0 * x1, ct0 * y1, z1),
					vec3d(ct1 * x1, ct1 * y1, z2),
					vec3d(ct1 * x0, ct1 * y0, z2),
				};

				for (int k = 0; k < 4; ++k)
				{
					q0.RotateVector(r[k]); r[k] += r0;
					q0.RotateVector(n[k]);
				}

				int L[2][3] = { {0,1,2}, {2,3,0} };
				for (int k = 0; k < 2; ++k)
				{
					v = { r[L[k][0]], n[L[k][0]], vec3d(tex,0,0), c }; mesh.AddVertex(v);
					v = { r[L[k][1]], n[L[k][1]], vec3d(tex,0,0), c }; mesh.AddVertex(v);
					v = { r[L[k][2]], n[L[k][2]], vec3d(tex,0,0), c }; mesh.AddVertex(v);
				}
			}
		}
		else
		{
			vec3d ri1(0, 0, R); q0.RotateVector(ri1);
			vec3d rb = r0 + ri1;
			vec3d nb(0, 0, 1); q0.RotateVector(nb);

			for (int i = 0; i < N; ++i)
			{
				double w0 = 2 * PI * i / (double)N;
				double w1 = 2 * PI * (i+1) / (double)N;
				double x0 = cos(w0), x1 = cos(w1);
				double y0 = sin(w0), y1 = sin(w1);

				vec3d r[2] = {
					vec3d(r1 * x0, r1 * y0, R * z1),
					vec3d(r1 * x1, r1 * y1, R * z1)
				};

				vec3d n[2] = {
					vec3d(ct0 * x0, ct0 * y0, z1),
					vec3d(ct0 * x1, ct0 * y1, z1)
				};

				q0.RotateVector(r[0]); r[0] += r0;
				q0.RotateVector(r[1]); r[1] += r0;
				q0.RotateVector(n[0]);
				q0.RotateVector(n[1]);

				v = {   rb,   nb, vec3d(tex, 0, 0), c }; mesh.AddVertex(v);
				v = { r[0], n[0], vec3d(tex, 0, 0), c }; mesh.AddVertex(v);
				v = { r[1], n[1], vec3d(tex, 0, 0), c }; mesh.AddVertex(v);
			}
		}
	}
}


void CGLLinePlot::UpdateSmooth3DLines(FEState& s, int ntime)
{
	Post::LineData& lineData = m_lineData->GetLineData(ntime);

	int NL = lineData.Lines();
	if (NL == 0) { m_triMesh.Clear(); return; }

	int maxseg = 0;
	for (int i = 0; i < NL; ++i)
	{
		if (lineData.Line(i).m_segId > maxseg) maxseg = lineData.Line(i).m_segId;
	}
	if (maxseg == 0) maxseg = 1;

	float vmin = m_range.min;
	float vmax = m_range.max;
	if (vmin == vmax) vmax++;

	CColorMap& map = ColorMapManager::GetColorMap(m_Col.GetColorMap());

	const int NSEG = 12; // length segments of smooth path
	const int NDIV = 8; // radial divisions
	const int NSEC = 4;  // spherical sections for half-sphere

	// allocate mesh
	unsigned int flags = GLVAMesh::FLAG_VERTEX | GLVAMesh::FLAG_NORMAL;
	if (m_ncolor == COLOR_SEGMENT) flags |= GLVAMesh::FLAG_COLOR;
	if (m_ncolor > COLOR_SEGMENT) flags |= GLVAMesh::FLAG_TEXTURE;
	int vertsPerLine = NSEG * NDIV * 6 + 2 * ((NSEC - 1) * NDIV * 6 + 3 * NDIV);
	int totalVerts = NL * vertsPerLine;
	m_triMesh.AllocVertexBuffers(totalVerts);

	m_triMesh.BeginMesh();
	for (int i = 0; i < NL; ++i)
	{
		LINESEGMENT& l = lineData.Line(i);
		if (m_show || ShowLine(l, s))
		{
			vec3f n = l.m_r1 - l.m_r0;
			float L = n.Length();
			n.Normalize();

			vec3d e1 = l.m_t0; e1.Normalize();
			vec3d e2 = l.m_t1; e2.Normalize();

			float f0 = (l.m_val[0] - vmin) / (vmax - vmin);
			float f1 = (l.m_val[1] - vmin) / (vmax - vmin);

			GLColor c(255, 255, 255);
			if (m_ncolor == COLOR_SOLID) c = m_col;
			else if (m_ncolor == COLOR_SEGMENT)
			{
				int nid = l.m_segId;// randomize(l.m_segId, maxseg);
				float f = (float)nid / (float)maxseg;
//				f = fmod(536.f * f + 0.38756, 1.f);
				c = map.map(f);
			}

			// render cylinder
			tesselateSmoothPath(m_triMesh, to_vec3d(l.m_r0), to_vec3d(l.m_r1), m_line, e1, e2, f0, f1, c, NSEG, NDIV);

			// render caps
			if (l.m_end[0] == 1) tesselateHalfSphere(m_triMesh, to_vec3d(l.m_r0), m_line, e1, f0, c, NDIV, NSEC);
			if (l.m_end[1] == 1) tesselateHalfSphere(m_triMesh, to_vec3d(l.m_r1), m_line, e2, f1, c, NDIV, NSEC);
		}
	}
	m_triMesh.EndMesh();
}<|MERGE_RESOLUTION|>--- conflicted
+++ resolved
@@ -215,16 +215,8 @@
 	GLfloat line_old;
 	glGetFloatv(GL_LINE_WIDTH, &line_old);
 	glLineWidth(m_line);
-<<<<<<< HEAD
 
 	m_lineMesh.Render();
-=======
-
-	m_lineMesh.Render();
-
-	glLineWidth(line_old);
-}
->>>>>>> 2165eb31
 
 	glLineWidth(line_old);
 }
@@ -379,6 +371,13 @@
 	int NL = lineData.Lines();
 	if (NL == 0) { m_lineMesh.Clear(); return; }
 
+	int maxseg = 0;
+	for (int i = 0; i < NL; ++i)
+	{
+		if (lineData.Line(i).m_segId > maxseg) maxseg = lineData.Line(i).m_segId;
+	}
+	if (maxseg == 0) maxseg = 1;
+
 	m_lineMesh.AllocVertexBuffers(2 * NL, GLVAMesh::FLAG_VERTEX | GLVAMesh::FLAG_COLOR);
 
 	if (m_ncolor == COLOR_SOLID)
@@ -399,13 +398,7 @@
 	{
 		CColorMap& map = ColorMapManager::GetColorMap(m_Col.GetColorMap());
 
-		int maxseg = 0;
-		int NL = lineData.Lines();
-		for (int i = 0; i < NL; ++i)
-		{
-			if (lineData.Line(i).m_segId > maxseg) maxseg = lineData.Line(i).m_segId;
-		}
-		if (maxseg == 0) maxseg = 1;
+	m_lineMesh.Render();
 
 		m_lineMesh.BeginMesh();
 		for (int i = 0; i < NL; ++i)
@@ -541,7 +534,6 @@
 	if (ndivs > MAX_DIVS) ndivs = MAX_DIVS;
 	double x[MAX_DIVS+1], y[MAX_DIVS+1];
 	for (int i = 0; i <= ndivs; ++i)
-<<<<<<< HEAD
 	{
 		double w = 2 * PI * i / (double)ndivs;
 		x[i] = cos(w);
@@ -558,24 +550,6 @@
 		vec3d ra = glx::interpolate(r0, r1, m0, m1, (double)j / M);
 		vec3d rb = glx::interpolate(r0, r1, m0, m1, (double)(j + 1.0) / M);
 
-=======
-	{
-		double w = 2 * PI * i / (double)ndivs;
-		x[i] = cos(w);
-		y[i] = sin(w);
-	}
-
-	GLVAMesh::Vertex v;
-	const int N = ndivs;
-	for (int j = 0; j < M; ++j)
-	{
-		quatd qa = quatd::slerp(q0, q1, (double)j / M);
-		quatd qb = quatd::slerp(q0, q1, (double)(j + 1) / M);
-
-		vec3d ra = glx::interpolate(r0, r1, m0, m1, (double)j / M);
-		vec3d rb = glx::interpolate(r0, r1, m0, m1, (double)(j + 1.0) / M);
-
->>>>>>> 2165eb31
 		float ta = t0 + j * (t1 - t0) / M;
 		float tb = t0 + (j + 1) * (t1 - t0) / M;
 
