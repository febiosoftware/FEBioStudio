--- conflicted
+++ resolved
@@ -1,10 +1,9 @@
-<<<<<<< HEAD
 /*This file is part of the FEBio Studio source code and is licensed under the MIT license
 listed below.
 
 See Copyright-FEBio-Studio.txt for details.
 
-Copyright (c) 2020 University of Utah, The Trustees of Columbia University in 
+Copyright (c) 2021 University of Utah, The Trustees of Columbia University in 
 the City of New York, and others.
 
 Permission is hereby granted, free of charge, to any person obtaining a copy
@@ -131,151 +130,4 @@
 
 	CImageSource*	m_img;
 };
-}
-=======
-/*This file is part of the FEBio Studio source code and is licensed under the MIT license
-listed below.
-
-See Copyright-FEBio-Studio.txt for details.
-
-Copyright (c) 2021 University of Utah, The Trustees of Columbia University in
-the City of New York, and others.
-
-Permission is hereby granted, free of charge, to any person obtaining a copy
-of this software and associated documentation files (the "Software"), to deal
-in the Software without restriction, including without limitation the rights
-to use, copy, modify, merge, publish, distribute, sublicense, and/or sell
-copies of the Software, and to permit persons to whom the Software is
-furnished to do so, subject to the following conditions:
-
-The above copyright notice and this permission notice shall be included in all
-copies or substantial portions of the Software.
-
-THE SOFTWARE IS PROVIDED "AS IS", WITHOUT WARRANTY OF ANY KIND, EXPRESS OR
-IMPLIED, INCLUDING BUT NOT LIMITED TO THE WARRANTIES OF MERCHANTABILITY,
-FITNESS FOR A PARTICULAR PURPOSE AND NONINFRINGEMENT. IN NO EVENT SHALL THE
-AUTHORS OR COPYRIGHT HOLDERS BE LIABLE FOR ANY CLAIM, DAMAGES OR OTHER
-LIABILITY, WHETHER IN AN ACTION OF CONTRACT, TORT OR OTHERWISE, ARISING FROM,
-OUT OF OR IN CONNECTION WITH THE SOFTWARE OR THE USE OR OTHER DEALINGS IN THE
-SOFTWARE.*/
-
-#pragma once
-#include <vector>
-#include <string>
-#include <memory>
-#include <FSCore/box.h>
-#include <FSCore/FSObjectList.h>
-#include "GLImageRenderer.h"
-#include "GLObject.h"
-
-#ifdef HAS_TEEM
-  #include <ImageLib/tif_reader.h>
-  #include <ImageLib/nrrd_reader.h>
-#endif
-
-class C3DImage;
-
-namespace Post {
-
-class CImageModel;
-class CGLImageRenderer;
-
-class CImageSource : public FSObject
-{
-public:
-	CImageSource(CImageModel* imgModel = nullptr);
-	~CImageSource();
-
-	void SetFileName(const std::string& fileName);
-	std::string GetFileName() const;
-
-#ifdef HAS_TEEM
-  bool LoadTiffData(std::wstring& filename);
-  bool LoadNrrdData(std::wstring& filename);
-#endif
-
-#ifdef HAS_DICOM
-  bool LoadDicomData(const std::string &filename);
-#endif
-	bool LoadImageData(const std::string& fileName, int nx, int ny, int nz);
-
-	C3DImage* Get3DImage() { return m_img; }
-
-	void Save(OArchive& ar);
-	void Load(IArchive& ar);
-
-	int Width() const;
-	int Height() const;
-	int Depth() const;
-
-public:
-	CImageModel* GetImageModel();
-	void SetImageModel(CImageModel* imgModel);
-
-private:
-#ifdef HAS_TEEM
-    //works for Tiff and Nrrd structs. Returns a nrrd*.
-    template<class Reader>
-	Nrrd* GetNrrd(std::unique_ptr<Reader>& reader, std::wstring &fileName)
-	{
-	  reader->SetFile(fileName);
-      reader->Preprocess();
-      return reader->Convert(0,0,0);
-	}
-#endif
-
-    void SetValues(const std::string &fileName, int x, int y, int z);
-    void AssignImage(C3DImage* im);
-
-	C3DImage*	m_img;
-	CImageModel*	m_imgModel;
-    unsigned char* data = nullptr;
-};
-
-class CImageModel : public CGLObject
-{
-public:
-	CImageModel(CGLModel* mdl);
-	~CImageModel();
-#ifdef HAS_TEEM
-  bool LoadTiffData(std::wstring& filename);
-  bool LoadNrrdData(std::wstring& filename);
-#endif
-
-#ifdef HAS_DICOM
-  bool LoadDicomData(const std::string &filename);
-#endif
-	bool LoadImageData(const std::string& fileName, int nx, int ny, int nz, const BOX& box);
-
-	int ImageRenderers() const { return (int)m_render.Size(); }
-	CGLImageRenderer* GetImageRenderer(int i) { return m_render[i]; }
-	size_t RemoveRenderer(CGLImageRenderer* render);
-
-	void AddImageRenderer(CGLImageRenderer* render);
-
-	const BOX& GetBoundingBox() const { return m_box; }
-
-	void SetBoundingBox(BOX b) { m_box = b; }
-
-	bool ShowBox() const;
-
-	void ShowBox(bool b);
-
-	void Render(CGLContext& rc);
-
-	bool UpdateData(bool bsave = true) override;
-
-	void Save(OArchive& ar) override;
-	void Load(IArchive& ar) override;
-
-	CImageSource* GetImageSource();
-
-private:
-	BOX				m_box;						//!< physical dimensions of image
-	bool			m_showBox;					//!< show box in Graphics View
-	FSObjectList<CGLImageRenderer>	m_render;	//!< image renderers
-
-	CImageSource*	m_img;
-};
-}
->>>>>>> 16e597ec
+}