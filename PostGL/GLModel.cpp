/*This file is part of the FEBio Studio source code and is licensed under the MIT license
listed below.

See Copyright-FEBio-Studio.txt for details.

Copyright (c) 2021 University of Utah, The Trustees of Columbia University in
the City of New York, and others.

Permission is hereby granted, free of charge, to any person obtaining a copy
of this software and associated documentation files (the "Software"), to deal
in the Software without restriction, including without limitation the rights
to use, copy, modify, merge, publish, distribute, sublicense, and/or sell
copies of the Software, and to permit persons to whom the Software is
furnished to do so, subject to the following conditions:

The above copyright notice and this permission notice shall be included in all
copies or substantial portions of the Software.

THE SOFTWARE IS PROVIDED "AS IS", WITHOUT WARRANTY OF ANY KIND, EXPRESS OR
IMPLIED, INCLUDING BUT NOT LIMITED TO THE WARRANTIES OF MERCHANTABILITY,
FITNESS FOR A PARTICULAR PURPOSE AND NONINFRINGEMENT. IN NO EVENT SHALL THE
AUTHORS OR COPYRIGHT HOLDERS BE LIABLE FOR ANY CLAIM, DAMAGES OR OTHER
LIABILITY, WHETHER IN AN ACTION OF CONTRACT, TORT OR OTHERWISE, ARISING FROM,
OUT OF OR IN CONNECTION WITH THE SOFTWARE OR THE USE OR OTHER DEALINGS IN THE
SOFTWARE.*/

#include "stdafx.h"
#include "GLModel.h"
#include "GLPlaneCutPlot.h"
#include "PostLib/FEDataManager.h"
#include <GLLib/GLContext.h>
#include "PostLib/constants.h"
#include <GLLib/GLCamera.h>
#include <MeshLib/FENodeEdgeList.h>
#include <GLWLib/GLWidgetManager.h>
#include <GLLib/GLMeshRender.h>
#include <GLLib/glx.h>
#include <stack>
//using namespace std;
using namespace Post;

//-----------------------------------------------------------------------------
extern int ET_HEX[12][2];
extern int ET_HEX20[12][3];
extern int ET_TET[6][2];
extern int ET_PENTA[9][2];
extern int ET_PENTA15[9][3];
extern int ET_TET10[6][3];
extern int ET_PYRA5[8][2];
extern int ET_PYRA13[8][3];

//-----------------------------------------------------------------------------
// constructor
CGLModel::CGLModel(FEPostModel* ps)
{
	m_ps = ps;
	SetName("Model");

	m_lastMesh = nullptr;

	static int layer = 1;
	m_layer = layer++;

	m_stol = 60.0;

	CGLWidgetManager::GetInstance()->SetActiveLayer(m_layer);

	m_bnorm = false;
	m_scaleNormals = 1.0;
	m_bghost = false;
	m_nDivs = 0; // this means "auto"
	m_brenderInteriorNodes = true;

	m_doZSorting = true;

	m_brenderPlotObjects = true;

	m_bshowMesh = true;

	m_line_col = GLColor(0, 0, 0);
	m_node_col = GLColor(0, 0, 255);
	m_sel_col = GLColor(255, 0, 0);

	m_nrender = RENDER_MODE_SOLID;

	m_nconv = CONV_FR_XZ;

	m_selectMode = SELECT_ELEMS;
	m_selectStyle = SELECT_RECT;

	m_pcol = nullptr;
	m_pdis = nullptr;

	m_ghost_color = GLColor(96, 96, 96);

	if (ps == nullptr) return;

	SetCurrentTimeIndex(0);

	// see if the mesh has any vector fields
	// which can be used for displacement maps
	FEDataManager* pdm = ps->GetDataManager();
	FEDataFieldPtr pd = pdm->FirstDataField();
	int ndisp = -1;
	for (int i=0; i<pdm->DataFields(); ++i, ++pd)
	{
		if ((*pd)->Type() == DATA_VEC3F)
		{
			std::string sname = (*pd)->GetName();
			if ((sname == "displacement") || (sname == "Displacement")) ndisp = i;
		}
	}

	if (ndisp != -1)
	{
		ps->SetDisplacementField(BUILD_FIELD(1, ndisp, 0));
		m_pdis = new CGLDisplacementMap(this);
	}

	// add a default color map
	m_pcol = new CGLColorMap(this);

	UpdateEdge();
	BuildInternalSurfaces();
	Update(false);
}

//-----------------------------------------------------------------------------
//! destructor
CGLModel::~CGLModel(void)
{
	delete m_pdis;
	delete m_pcol;
	ClearInternalSurfaces();
}

//-----------------------------------------------------------------------------
void CGLModel::SetFEModel(FEPostModel* ps)
{
	ClearSelectionLists();
	ClearInternalSurfaces();
	m_ps = ps;
	if (ps) BuildInternalSurfaces();
}

//-----------------------------------------------------------------------------
void CGLModel::ShowShell2Solid(bool b) { m_render.m_bShell2Solid = b; }
bool CGLModel::ShowShell2Solid() const { return m_render.m_bShell2Solid; }

//-----------------------------------------------------------------------------
int CGLModel::ShellReferenceSurface() const { return m_render.m_nshellref; }
void CGLModel::ShellReferenceSurface(int n) { m_render.m_nshellref = n; }

//-----------------------------------------------------------------------------
Post::FEPostMesh* CGLModel::GetActiveMesh()
{
	FEPostModel* pfem = GetFSModel();
	if (pfem)
	{
		if (pfem->GetStates() > 0) return m_ps->CurrentState()->GetFEMesh();
		return pfem->GetFEMesh(0);
	}
	return nullptr;
}

//-----------------------------------------------------------------------------
Post::FEState* CGLModel::GetActiveState()
{
	FEPostModel* pfem = GetFSModel();
	if (pfem && (pfem->GetStates() > 0)) return m_ps->CurrentState();
	return nullptr;
}

//-----------------------------------------------------------------------------
void CGLModel::ResetAllStates()
{
	FEPostModel* fem = GetFSModel();
	if ((fem == 0) || (fem->GetStates() == 0)) return;

	int N = fem->GetStates();
	for (int i=0; i<N; ++i)
	{
		FEState* ps = fem->GetState(i);
		ps->m_nField = -1;
	}
}

//-----------------------------------------------------------------------------
float CGLModel::CurrentTime() const { return (m_ps ? m_ps->CurrentTime() : 0.f); }

//-----------------------------------------------------------------------------
int CGLModel::CurrentTimeIndex() const { return (m_ps ? m_ps->CurrentTimeIndex() : -1); }

//-----------------------------------------------------------------------------
void CGLModel::SetCurrentTimeIndex(int ntime)
{
	if (m_ps && m_ps->GetStates()) m_ps->SetCurrentTimeIndex(ntime);
}

//-----------------------------------------------------------------------------
void CGLModel::SetTimeValue(float ftime)
{
	if (m_ps && m_ps->GetStates()) m_ps->SetTimeValue(ftime);
}

//-----------------------------------------------------------------------------
// Update the model data
bool CGLModel::Update(bool breset)
{
	if (m_ps == nullptr) return true;

	FEPostModel& fem = *m_ps;
	if (fem.GetStates() == 0) return true;

	// get the time inc value
	int ntime = fem.CurrentTimeIndex();
	float dt = fem.CurrentTime() - fem.GetTimeValue(ntime);

	// update the state of the mesh
	GetFSModel()->UpdateMeshState(ntime);

	// Calling this will rebuild the internal surfaces
	// This should only be done when the mesh has changed
	Post::FEPostMesh* currentMesh = fem.CurrentState()->GetFEMesh();
	if (breset || (currentMesh != m_lastMesh))
	{
		UpdateInternalSurfaces(false);
		m_lastMesh = currentMesh;
	}

	// update displacement map
	if (m_pdis && m_pdis->IsActive()) m_pdis->Update(ntime, dt, breset);

	// update the colormap
	if (m_pcol && m_pcol->IsActive()) m_pcol->Update(ntime, dt, breset);

	// NOTE: commenting this out since this would cause the FieldDataSelector's menu
	//       to be rebuild each time a user selected a new field
//	GetFSModel()->UpdateDependants();

	// update the plot list
	for (int i = 0; i < (int)m_pPlot.Size(); ++i)
	{
		CGLPlot* pi = m_pPlot[i];
		if (pi->IsActive()) pi->Update(ntime, dt, breset);
	}

	return true;
}

//-----------------------------------------------------------------------------
void CGLModel::UpdateDisplacements(int nstate, bool breset)
{
	if (m_pdis && m_pdis->IsActive()) m_pdis->Update(nstate, 0.f, breset);
}

//-----------------------------------------------------------------------------
void CGLModel::SetMaterialParams(Material* pm)
{
	GLfloat fv[4] = {0,0,0,1};
	const float f = 1.f / 255.f;

	GLubyte a = (GLubyte) (255.f*pm->transparency);

	glColor4ub(pm->diffuse.r, pm->diffuse.g, pm->diffuse.b, a);

/*	fv[0] = (float) pm->ambient.r*f;
	fv[1] = (float) pm->ambient.g*f;
	fv[2] = (float) pm->ambient.b*f;
	fv[3] = (float) a*f;
	glMaterialfv(GL_FRONT_AND_BACK, GL_AMBIENT, fv);
*/

	fv[0] = (float) pm->specular.r*f;
	fv[1] = (float) pm->specular.g*f;
	fv[2] = (float) pm->specular.b*f;
	fv[3] = 1.f;
	glMaterialfv(GL_FRONT_AND_BACK, GL_SPECULAR, fv);

	fv[0] = (float) pm->emission.r*f;
	fv[1] = (float) pm->emission.g*f;
	fv[2] = (float) pm->emission.b*f;
	fv[3] = 1.f;
	glMaterialfv(GL_FRONT_AND_BACK, GL_EMISSION, fv);

	glMaterialf(GL_FRONT_AND_BACK, GL_SHININESS, pm->shininess*64.f);
}

//-----------------------------------------------------------------------------
void CGLModel::SetSmoothingAngle(double w)
{ 
	m_stol = w;

	FEPostModel* ps = GetFSModel();
	if (ps == 0) return;

	FSMeshBase* pm = ps->GetFEMesh(0);
	pm->AutoSmooth(m_stol);
}

//-----------------------------------------------------------------------------
bool CGLModel::AddDisplacementMap(const char* szvectorField)
{
	if (szvectorField == nullptr) szvectorField = "displacement";

	FEPostModel* ps = GetFSModel();

	// see if the mesh has any vector fields
	// which can be used for displacement maps
	FEDataManager* pdm = ps->GetDataManager();
	FEDataFieldPtr pd = pdm->FirstDataField();
	int nv = 0;
	int ndisp = -1;
	for (int i=0; i<pdm->DataFields(); ++i, ++pd)
	{
		if ((*pd)->Type() == DATA_VEC3F) ++nv;
		if ((*pd)->GetName() == szvectorField) ndisp = i;
	}

	if (nv == 0) return false;

	if (m_pdis) delete m_pdis;
	m_pdis = new CGLDisplacementMap(this);
	if (ndisp != -1)
	{
		ps->SetDisplacementField(BUILD_FIELD(1, ndisp, 0));
	}
	else ps->SetDisplacementField(0);

	ResetAllStates();

	return true;
}

//-----------------------------------------------------------------------------
bool CGLModel::HasDisplacementMap()
{
	if (m_pdis == 0) return false;
	return (GetFSModel()->GetDisplacementField() != 0);
}

//-----------------------------------------------------------------------------
void CGLModel::ResetMesh()
{
	FEPostModel& fem = *GetFSModel();
	Post::FEPostMesh& mesh = *fem.GetFEMesh(0);

	Post::FERefState& ref = *fem.GetState(0)->m_ref;

	int NN = mesh.Nodes();
	for (int i = 0; i<NN; ++i)
	{
		FSNode& node = mesh.Node(i);
		node.r = to_vec3d(ref.m_Node[i].m_rt);
	}

	// reevaluate normals
	mesh.UpdateNormals();
}

//-----------------------------------------------------------------------------
//! Toggle element visibility
void CGLModel::ToggleVisibleElements()
{
	FEPostModel& fem = *GetFSModel();
	Post::FEPostMesh& mesh = *fem.GetFEMesh(0);

	for (int i = 0; i < mesh.Elements(); ++i)
	{
		FSElement& el = mesh.Element(i);
		if (el.IsVisible()) el.Hide(); else {
			el.Show();
			el.Unhide();
		}
	}

	// nodes will be hidden if all elements they attach to are hidden
	int NN = mesh.Nodes();
	for (int i = 0; i<NN; ++i) mesh.Node(i).m_ntag = 0;
	for (int i = 0; i<mesh.Elements(); ++i)
	{
		FEElement_& el = mesh.ElementRef(i);
		if (el.IsHidden() == false)
		{
			int ne = el.Nodes();
			for (int j = 0; j<ne; ++j) mesh.Node(el.m_node[j]).m_ntag = 1;
		}
	}

	for (int i = 0; i < NN; ++i)
	{
		FSNode& node = mesh.Node(i);
		if (node.m_ntag == 0) mesh.Node(i).Hide();
		else
		{
			node.Unhide();
			node.Show();
		}
	}

	// hide faces
	int NF = mesh.Faces();
	for (int i = 0; i<NF; ++i)
	{
		FSFace& f = mesh.Face(i);
		if (f.IsExternal())
		{
			if (mesh.ElementRef(f.m_elem[0].eid).IsHidden()) f.Hide();
			else { f.Show(); f.Unhide(); }
		}
		else
		{
			if (mesh.ElementRef(f.m_elem[0].eid).IsHidden() && 
				mesh.ElementRef(f.m_elem[1].eid).IsHidden()) f.Hide();
			else
			{
				f.Show();
				f.Unhide();
			}
		}
	}

	// hide edges
	int NL = mesh.Edges();
	for (int i = 0; i<NL; ++i)
	{
		FSEdge& edge = mesh.Edge(i);
		FSNode& node0 = mesh.Node(edge.n[0]);
		FSNode& node1 = mesh.Node(edge.n[1]);
		if (node0.IsHidden() || node1.IsHidden()) edge.Hide();
		else
		{
			edge.Show();
			edge.Unhide();
		}
	}
	UpdateSelectionLists();
}

//-----------------------------------------------------------------------------
void CGLModel::RemoveDisplacementMap()
{
	FEPostModel* ps = GetFSModel();
	ps->SetDisplacementField(0);
	delete m_pdis;
	m_pdis = 0;

	// reset the mesh
	ResetMesh();

	// just to be safe, let's reset all states to force them to reevaluate
	ResetAllStates();
}

//-----------------------------------------------------------------------------
void CGLModel::Render(CGLContext& rc)
{
	if (GetFSModel() == nullptr) return;

	// activate all clipping planes
	CGLPlaneCutPlot::EnableClipPlanes();

	// first we render all the plots
	RenderPlots(rc, 0);

	// activate all clipping planes
	CGLPlaneCutPlot::EnableClipPlanes();

	// set the render interior nodes flag
	RenderInteriorNodes(rc.m_bext == false);

	// get the FE model
	FEPostModel* fem = GetFSModel();

	m_bshowMesh = rc.m_showMesh;

	// Render discrete elements
	float lineWidth;
	glGetFloatv(GL_LINE_WIDTH, &lineWidth);
	glLineWidth(rc.m_springThick);
	RenderDiscrete(rc);
	glLineWidth(lineWidth);

	int mode = GetSelectionMode();

	// render the faces
	if (mode == SELECT_FACES)
	{
		RenderFaces(m_ps, rc);
	}
	else if (mode == SELECT_ELEMS)
	{
		RenderElems(m_ps, rc);
	}
	else
	{
		// for nodes, edges, draw the faces as well
		RenderSurface(m_ps, rc);
	}

	// render outline
	if (rc.m_showOutline)
	{
		rc.m_cam->LineDrawMode(true);
		RenderOutline(rc);
		rc.m_cam->LineDrawMode(false);
	}

	// render the selected elements and faces
	RenderSelection(rc);

	// render the normals
	if (m_bnorm) RenderNormals(rc);

	// render the ghost
	if (m_bghost) RenderGhost(rc);

	// render the edges
	if (mode == SELECT_EDGES)
	{
		rc.m_cam->LineDrawMode(true);
		RenderEdges(fem, rc);
		rc.m_cam->LineDrawMode(false);
	}

	// render the nodes
	if (mode == SELECT_NODES)
	{
		rc.m_cam->LineDrawMode(true);
		RenderNodes(fem, rc);
		rc.m_cam->LineDrawMode(false);
	}

	// first render all the plots that need to be rendered after the model
	// (i.e. planecuts)
	RenderPlots(rc, 1);

	// render min/max markers
	Post::CGLColorMap* pcm = GetColorMap();
	if (pcm && pcm->ShowMinMaxMarkers())
	{
		RenderMinMaxMarkers(rc);
	}

	// render decorations
	RenderDecorations();

	// render all the objects
	if (m_brenderPlotObjects) RenderObjects(rc);
}

//-----------------------------------------------------------------------------
void CGLModel::RenderPlots(CGLContext& rc, int renderOrder)
{
	GPlotList& PL = m_pPlot;
	// clear all clipping planes
	CGLPlaneCutPlot::ClearClipPlanes();
	for (int i = 0; i < (int)PL.Size(); ++i)
	{
		CGLPlaneCutPlot* p = dynamic_cast<CGLPlaneCutPlot*>(m_pPlot[i]);
		if (p && p->IsActive()) p->Activate(true);
	}
	
	for (int i = 0; i<(int)PL.Size(); ++i)
	{
		CGLPlot* pl = m_pPlot[i];

		if (pl->AllowClipping()) CGLPlaneCutPlot::EnableClipPlanes();
		else CGLPlaneCutPlot::DisableClipPlanes();

		if (pl->IsActive() && (pl->GetRenderOrder() == renderOrder)) pl->Render(rc);
	}
	CGLPlaneCutPlot::DisableClipPlanes();
}

//-----------------------------------------------------------------------------
void CGLModel::RenderDiscrete(CGLContext& rc)
{
	glPushAttrib(GL_ENABLE_BIT);
	glDisable(GL_LIGHTING);
	Post::FEPostMesh& mesh = *GetActiveMesh();
	int curMat = -1;
	bool bvisible = true;

	// render un-selected, active elements
	if (m_pcol->IsActive())
	{
		glEnable(GL_TEXTURE_1D);

		glColor3ub(255, 255, 255);
		glBegin(GL_LINES);
		for (int i = 0; i < m_edge.Edges(); ++i)
		{
			GLEdge::EDGE& edge = m_edge.Edge(i);
			FEElement_* pe = mesh.ElementPtr(edge.elem);
			if (pe && !pe->IsSelected() && pe->IsVisible())
			{
				int mat = edge.mat;
				if (mat != curMat)
				{
					Material* pmat = m_ps->GetMaterial(mat);
					curMat = mat;
					bvisible = pmat->bvisible;
					if (!pmat->benable) bvisible = false;
				}

				if (bvisible)
				{
					vec3d r0 = mesh.Node(edge.n0).r;
					vec3d r1 = mesh.Node(edge.n1).r;

					float t0 = edge.tex[0];
					float t1 = edge.tex[1];

					glTexCoord1d(t0); glVertex3d(r0.x, r0.y, r0.z);
					glTexCoord1d(t1); glVertex3d(r1.x, r1.y, r1.z);
				}
			}
		}
		glEnd();
	}

	// turn-off texturing for the rest
	glDisable(GL_TEXTURE_1D);

	// loop over un-selected, inactive elements
	curMat = -1;
	glBegin(GL_LINES);
	for (int i=0; i<m_edge.Edges(); ++i)
	{
		GLEdge::EDGE& edge = m_edge.Edge(i);
		FEElement_* pe = mesh.ElementPtr(edge.elem);
		if (pe && !pe->IsSelected() && pe->IsVisible())
		{
			int mat = edge.mat;
			if (mat != curMat)
			{
				Material* pmat = m_ps->GetMaterial(mat);
				GLColor c = pmat->diffuse;
				glColor3ub(c.r, c.g, c.b);
				curMat = mat;
				bvisible = pmat->bvisible;
				if (m_pcol->IsActive() && pmat->benable) bvisible = false;
			}

			if (bvisible)
			{
				vec3d r0 = mesh.Node(edge.n0).r;
				vec3d r1 = mesh.Node(edge.n1).r;
				glVertex3d(r0.x, r0.y, r0.z);
				glVertex3d(r1.x, r1.y, r1.z);
			}
		}
	}
	glEnd();

	// loop over selected elements
	glColor3ub(255, 0, 0);
	glBegin(GL_LINES);
	for (int i = 0; i < m_edge.Edges(); ++i)
	{
		GLEdge::EDGE& edge = m_edge.Edge(i);
		FEElement_* pe = mesh.ElementPtr(edge.elem);
		if (pe && pe->IsSelected() && pe->IsVisible())
		{
			vec3d r0 = mesh.Node(edge.n0).r;
			vec3d r1 = mesh.Node(edge.n1).r;

			glVertex3d(r0.x, r0.y, r0.z);
			glVertex3d(r1.x, r1.y, r1.z);
		}
	}
	glEnd();

	glPopAttrib();
}

//-----------------------------------------------------------------------------
void CGLModel::RenderFaces(FEPostModel* ps, CGLContext& rc)
{
	// get the mesh
	Post::FEPostMesh* pm = GetActiveMesh();

	// we render the mesh by looping over the materials
	// first we render the opaque meshes
	for (int m=0; m<ps->Materials(); ++m)
	{
		// get the material
		Material* pmat = ps->GetMaterial(m);

		// make sure the material is visible
		if (pmat->bvisible && (pmat->transparency>.99f)) 
		{
			RenderSolidPart(ps, rc, m);
		}
	}

	// next, we render the transparent meshes
	for (int m=0; m<ps->Materials(); ++m)
	{
		// get the material
		Material* pmat = ps->GetMaterial(m);

		// make sure the material is visible
		if (pmat->bvisible && (pmat->transparency<=.99f) && (pmat->transparency>0.001f)) 
		{
			RenderSolidPart(ps, rc, m);
		}
	}
}

//-----------------------------------------------------------------------------
void CGLModel::RenderElems(FEPostModel* ps, CGLContext& rc)
{
	// get the mesh
	Post::FEPostMesh* pm = GetActiveMesh();

	// we render the mesh by looping over the materials
	// first we render the opaque meshes
	for (int m = 0; m<ps->Materials(); ++m)
	{
		// get the material
		Material* pmat = ps->GetMaterial(m);

		// make sure the material is visible
		if (pmat->bvisible && (pmat->transparency>.99f))
		{
			RenderSolidPart(ps, rc, m);
		}
	}

	// next, we render the transparent meshes
	for (int m = 0; m<ps->Materials(); ++m)
	{
		// get the material
		Material* pmat = ps->GetMaterial(m);

		// make sure the material is visible
		if (pmat->bvisible && (pmat->transparency <= .99f) && (pmat->transparency>0.001f))
		{
			RenderSolidPart(ps, rc, m);
		}
	}
}

//-----------------------------------------------------------------------------
void CGLModel::RenderSurface(FEPostModel* ps, CGLContext& rc)
{
	// get the mesh
	Post::FEPostMesh* pm = GetActiveMesh();

	// we render the mesh by looping over the materials
	// first we render the opaque meshes
	for (int m = 0; m<ps->Materials(); ++m)
	{
		// get the material
		Material* pmat = ps->GetMaterial(m);

		// make sure the material is visible
		if (pmat->bvisible && (pmat->transparency>.99f))
		{
			RenderSolidPart(ps, rc, m);
		}
	}

	// next, we render the transparent meshes
	for (int m = 0; m<ps->Materials(); ++m)
	{
		// get the material
		Material* pmat = ps->GetMaterial(m);

		// make sure the material is visible
		if (pmat->bvisible && (pmat->transparency <= .99f) && (pmat->transparency>0.001f))
		{
			RenderSolidPart(ps, rc, m);
		}
	}
}

//-----------------------------------------------------------------------------

void CGLModel::RenderSelection(CGLContext &rc)
{
	int mode = GetSelectionMode();

	// get the mesh
	FEPostModel* ps = m_ps;
	Post::FEPostMesh* pm = GetActiveMesh();

	glPushAttrib(GL_ENABLE_BIT | GL_LINE_BIT);

	// now render the selected faces
	glDisable(GL_TEXTURE_1D);
	GLColor c = m_sel_col;
	glColor4ub(c.r,c.g,c.g,128);
	glDisable(GL_LIGHTING);

	int ndivs = GetSubDivisions();
	m_render.SetDivisions(ndivs);

	// render the selected faces
	if (mode == SELECT_FACES)
	{
		glBegin(GL_TRIANGLES);
		for (int i=0; i<pm->Faces(); ++i)
		{
			FSFace& face = pm->Face(i);
			if (face.IsSelected())
			{
				// okay, we got one, so let's render it
				m_render.RenderFace(face, pm);
			}
		}
		glEnd();
	}

	// render the selected elements
	if (mode == SELECT_ELEMS)
	{
		glBegin(GL_TRIANGLES);
		for (int i = 0; i<pm->Faces(); ++i)
		{
			FSFace& face = pm->Face(i);
			FEElement_& el = pm->ElementRef(face.m_elem[0].eid);
			if (el.IsSelected())
			{
				// okay, we got one, so let's render it
				m_render.RenderFace(face, pm);
			}
		}
		glEnd();
	}

	// render the outline of the selected elements
	glDisable(GL_DEPTH_TEST);
	glColor3ub(255,255,0);

	// do the selected elements first
	if (mode == SELECT_ELEMS)
	{
		const vector<FEElement_*> elemSelection = GetElementSelection();
		for (int i = 0; i<(int)elemSelection.size(); ++i)
		{
			FEElement_& el = *elemSelection[i]; assert(el.IsSelected());
			m_render.RenderElementOutline(el, pm, ndivs);
		}
	}

	// now do the selected faces
	if (mode == SELECT_FACES)
	{
		vec3f r[FSFace::MAX_NODES];
		const vector<FSFace*> faceSelection = GetFaceSelection();
		for (int i = 0; i<(int)faceSelection.size(); ++i)
		{
			FSFace& f = *faceSelection[i]; 
			if (f.IsSelected() == false) continue;

			int n = f.Nodes();
			for (int j=0; j<n; ++j) r[j] = to_vec3f(pm->Node(f.n[j]).r);
			switch (f.m_type)
			{
			case FE_FACE_TRI3:
				glBegin(GL_LINE_LOOP);
				{
					glVertex3f(r[0].x, r[0].y, r[0].z);
					glVertex3f(r[1].x, r[1].y, r[1].z);
					glVertex3f(r[2].x, r[2].y, r[2].z);
				}
				glEnd();
				break;
			case FE_FACE_QUAD4:
				glBegin(GL_LINE_LOOP);
				{
					glVertex3f(r[0].x, r[0].y, r[0].z);
					glVertex3f(r[1].x, r[1].y, r[1].z);
					glVertex3f(r[2].x, r[2].y, r[2].z);
					glVertex3f(r[3].x, r[3].y, r[3].z);
				}
				glEnd();
				break;
			case FE_FACE_TRI6:
				glBegin(GL_LINE_LOOP);
				{
					RenderFace2Outline(pm, f, ndivs);
				}
				glEnd();
				break;
			case FE_FACE_TRI7:
				glBegin(GL_LINE_LOOP);
				{
					glVertex3f(r[0].x, r[0].y, r[0].z);
					glVertex3f(r[3].x, r[3].y, r[3].z);
					glVertex3f(r[1].x, r[1].y, r[1].z);
					glVertex3f(r[4].x, r[4].y, r[4].z);
					glVertex3f(r[2].x, r[2].y, r[2].z);
					glVertex3f(r[5].x, r[5].y, r[5].z);
				}
				glEnd();
				break;
			case FE_FACE_TRI10:
				glBegin(GL_LINE_LOOP);
				{
					glVertex3f(r[0].x, r[0].y, r[0].z);
					glVertex3f(r[3].x, r[3].y, r[3].z);
					glVertex3f(r[4].x, r[4].y, r[4].z);
					glVertex3f(r[1].x, r[1].y, r[1].z);
					glVertex3f(r[5].x, r[5].y, r[5].z);
					glVertex3f(r[6].x, r[6].y, r[6].z);
					glVertex3f(r[2].x, r[2].y, r[2].z);
					glVertex3f(r[8].x, r[8].y, r[8].z);
					glVertex3f(r[7].x, r[7].y, r[7].z);
				}
				glEnd();
				break;
			case FE_FACE_QUAD8:
				glBegin(GL_LINE_LOOP);
				{
					glVertex3f(r[0].x, r[0].y, r[0].z);
					glVertex3f(r[4].x, r[4].y, r[4].z);
					glVertex3f(r[1].x, r[1].y, r[1].z);
					glVertex3f(r[5].x, r[5].y, r[5].z);
					glVertex3f(r[2].x, r[2].y, r[2].z);
					glVertex3f(r[6].x, r[6].y, r[6].z);
					glVertex3f(r[3].x, r[3].y, r[3].z);
					glVertex3f(r[7].x, r[7].y, r[7].z);
				}
				glEnd();
				break;
			case FE_FACE_QUAD9:
				glBegin(GL_LINE_LOOP);
				{
					glVertex3f(r[0].x, r[0].y, r[0].z);
					glVertex3f(r[4].x, r[4].y, r[4].z);
					glVertex3f(r[1].x, r[1].y, r[1].z);
					glVertex3f(r[5].x, r[5].y, r[5].z);
					glVertex3f(r[2].x, r[2].y, r[2].z);
					glVertex3f(r[6].x, r[6].y, r[6].z);
					glVertex3f(r[3].x, r[3].y, r[3].z);
					glVertex3f(r[7].x, r[7].y, r[7].z);
				}
				glEnd();
				break;
			default:
				assert(false);
			}
		}
	}

	glPopAttrib();
}

//-----------------------------------------------------------------------------

void CGLModel::RenderTransparentMaterial(CGLContext& rc, FEPostModel* ps, int m)
{
	Material* pmat = ps->GetMaterial(m);
	Post::FEPostMesh* pm = GetActiveMesh();

	int transMode = pmat->m_ntransmode;

	// get the camera's orientation
	quatd q = rc.m_cam->GetOrientation();

	// make sure a part with this material exists
	if (m >= pm->Parts()) return;

	glPushAttrib(GL_ENABLE_BIT);

	// set the material properties
	bool benable = false;
	if (pmat->benable && m_pcol->IsActive())
	{
		benable = true;
		glEnable(GL_TEXTURE_1D);
		glColorMaterial(GL_FRONT_AND_BACK, GL_AMBIENT_AND_DIFFUSE);
		GLubyte a = (GLubyte) (255.f*pmat->transparency);
		glColor4ub(255,255,255,a);
		m_pcol->GetColorMap()->GetTexture().MakeCurrent();
	}
	else
	{
		glDisable(GL_TEXTURE_1D);
		SetMaterialParams(pmat);
	}

	// see if we allow the model to be clipped
	if (pmat->bclip == false) CGLPlaneCutPlot::DisableClipPlanes();

	// render the unselected faces
	MeshDomain& dom = pm->Domain(m);
	int NF = dom.Faces();

	// for better transparency we first draw all the backfacing polygons.
	glPushAttrib(GL_ENABLE_BIT);
	glEnable(GL_CULL_FACE);

	GLColor d = pmat->diffuse;
	GLColor c[4];
	double tm = pmat->transparency;

	int ndivs = GetSubDivisions();

	int mode = GetSelectionMode();

	if (m_doZSorting)
	{
		glDisable(GL_CULL_FACE);

		vector< pair<int, double> > zlist; zlist.reserve(NF);
		// first, build a list of faces
		for (int i = 0; i < NF; ++i)
		{
			FSFace& face = dom.Face(i);
			FEElement_& el = pm->ElementRef(face.m_elem[0].eid);

			if (((mode != SELECT_ELEMS) || !el.IsSelected()) && face.IsVisible())
			{
				// get the face center
				vec3d r = pm->FaceCenter(face);

				// convert to eye coordinates
				vec3d q = rc.m_cam->WorldToCam(r);

				// add it to the z-list
				zlist.push_back(pair<int, double>(i, q.z));
			}
		}

		// sort the zlist
		std::sort(zlist.begin(), zlist.end(), [](pair<int, double>& a, pair<int, double>& b) {
			return a.second < b.second;
		});

		// render the list
		for (int i = 0; i < zlist.size(); ++i)
		{
			FSFace& face = dom.Face(zlist[i].first);

			GLubyte a[4] = { 255, 255, 255, 255 };
			if (transMode == RENDER_TRANS_NORMAL_WEIGHTED)
			{
				for (int j = 0; j < face.Nodes(); ++j)
				{
					vec3d r = face.m_nn[j];
					q.RotateVector(r);
					double z = 1 - fabs(r.z);
					a[j] = (GLubyte)(255 * (tm + 0.5 * (1 - tm) * (z * z)));
				}
			}
			else if (benable && (transMode == RENDER_TRANS_VALUE_WEIGHTED))
			{
<<<<<<< HEAD
				vec3d r = to_vec3d(face.m_nn[j]);
				q.RotateVector(r);
				double z = 1 - fabs(r.z);
				a[j] = (GLubyte)(255 * (tm + 0.5*(1 - tm)*(z*z)));
=======
				for (int j = 0; j < face.Nodes(); ++j)
				{
					float texj = face.m_tex[j];
					if (texj < 0.f) texj = 0.f;
					if (texj > 1.f) texj = 1.f;

					vec3d r = face.m_nn[j];
					q.RotateVector(r);
					double z = 1 - fabs(r.z);
					float f = tm*(z * z);

					float w = texj + (1.f - texj) * f;
					a[j] = (GLubyte)(255.f * w);
				}
>>>>>>> e05cd3db
			}

			if (benable)
			{
				c[0] = GLColor(255, 255, 255, a[0]);
				c[1] = GLColor(255, 255, 255, a[1]);
				c[2] = GLColor(255, 255, 255, a[2]);
				c[3] = GLColor(255, 255, 255, a[3]);
			}
			else
			{
				c[0] = GLColor(d.r, d.g, d.b, a[0]);
				c[1] = GLColor(d.r, d.g, d.b, a[1]);
				c[2] = GLColor(d.r, d.g, d.b, a[2]);
				c[3] = GLColor(d.r, d.g, d.b, a[3]);
			}

			// okay, we got one, so let's render it
			m_render.RenderFace(face, pm, c, ndivs);
		}
	}
	else
	{
		glCullFace(GL_FRONT);
		for (int i = 0; i < NF; ++i)
		{
			FSFace& face = dom.Face(i);
			FEElement_& el = pm->ElementRef(face.m_elem[0].eid);

			if (((mode != SELECT_ELEMS) || !el.IsSelected()) && face.IsVisible())
			{
				GLubyte a[4];
				for (int j = 0; j < face.Nodes(); ++j)
				{
					vec3d r = to_vec3d(face.m_nn[j]);
					q.RotateVector(r);
					double z = 1 - fabs(r.z);
					a[j] = (GLubyte)(255 * (tm + 0.5*(1 - tm)*(z*z)));
				}

				if (benable)
				{
					c[0] = GLColor(255, 255, 255, a[0]);
					c[1] = GLColor(255, 255, 255, a[1]);
					c[2] = GLColor(255, 255, 255, a[2]);
					c[3] = GLColor(255, 255, 255, a[3]);
				}
				else
				{
					c[0] = GLColor(d.r, d.g, d.b, a[0]);
					c[1] = GLColor(d.r, d.g, d.b, a[1]);
					c[2] = GLColor(d.r, d.g, d.b, a[2]);
					c[3] = GLColor(d.r, d.g, d.b, a[3]);
				}

				// okay, we got one, so let's render it
				m_render.RenderFace(face, pm, c, ndivs);
			}
		}

		// and then we draw the front-facing ones.
		glCullFace(GL_BACK);
		for (int i = 0; i < NF; ++i)
		{
			FSFace& face = dom.Face(i);
			FEElement_& el = pm->ElementRef(face.m_elem[0].eid);

			if (((mode != SELECT_ELEMS) || !el.IsSelected()) && face.IsVisible())
			{
				GLubyte a[4];
				for (int j = 0; j < face.Nodes(); ++j)
				{
					vec3d r = to_vec3d(face.m_nn[j]);
					q.RotateVector(r);
					double z = 1 - fabs(r.z);
					a[j] = (GLubyte)(255 * (tm + 0.5*(1 - tm)*(z*z)));
				}

				if (benable)
				{
					c[0] = GLColor(255, 255, 255, a[0]);
					c[1] = GLColor(255, 255, 255, a[1]);
					c[2] = GLColor(255, 255, 255, a[2]);
					c[3] = GLColor(255, 255, 255, a[3]);
				}
				else
				{
					c[0] = GLColor(d.r, d.g, d.b, a[0]);
					c[1] = GLColor(d.r, d.g, d.b, a[1]);
					c[2] = GLColor(d.r, d.g, d.b, a[2]);
					c[3] = GLColor(d.r, d.g, d.b, a[3]);
				}

				// okay, we got one, so let's render it
				m_render.RenderFace(face, pm, c, ndivs);
			}
		}
	}

	glPopAttrib();

	// reset the polygon mode
	glPolygonMode(GL_FRONT_AND_BACK, GL_FILL);

	// render the internal faces
	RenderInnerSurface(m);

	if (pmat->benable && m_pcol->IsActive())
	{
		glColorMaterial(GL_FRONT_AND_BACK, GL_AMBIENT_AND_DIFFUSE);
	}

	glPopAttrib();
}

//-----------------------------------------------------------------------------
void CGLModel::RenderInnerSurface(int m, bool btex)
{
//	m_render.SetDivisions(1);
	Post::FEPostMesh* pm = GetActiveMesh();
	GLSurface& surf = *m_innerSurface[m];

	// render active faces
	if (btex) glEnable(GL_TEXTURE_1D);
	glBegin(GL_TRIANGLES);
	for (int i = 0; i<surf.Faces(); ++i)
	{
		FSFace& face = surf.Face(i);
		if (face.IsActive())
		{
			m_render.RenderFace(face, pm);
		}
	}
	glEnd();

	// render inactive faces
	if (btex) glDisable(GL_TEXTURE_1D);
	glBegin(GL_TRIANGLES);
	for (int i = 0; i<surf.Faces(); ++i)
	{
		FSFace& face = surf.Face(i);
		if (face.IsActive() == false)
		{
			m_render.RenderFace(face, pm);
		}
	}
	glEnd();

	if (btex) glEnable(GL_TEXTURE_1D);
}

//-----------------------------------------------------------------------------
void CGLModel::RenderInnerSurfaceOutline(int m, int ndivs)
{
	m_render.SetDivisions(ndivs);
	Post::FEPostMesh* pm = GetActiveMesh();
	GLSurface& inSurf = *m_innerSurface[m];
	for (int i = 0; i<inSurf.Faces(); ++i)
	{
		FSFace& facet = inSurf.Face(i);
		m_render.RenderFaceOutline(facet, pm, ndivs);
	}
}

//-----------------------------------------------------------------------------
void CGLModel::RenderSolidDomain(CGLContext& rc, MeshDomain& dom, bool btex, bool benable, bool zsort, bool activeOnly)
{
	FEPostMesh* pm = GetActiveMesh();
	int ndivs = GetSubDivisions();
	m_render.SetDivisions(ndivs);

	if (btex) glEnable(GL_TEXTURE_1D);

	// render active faces
	if (zsort)
	{
		int NF = dom.Faces();
		vector< pair<int, double> > zlist; zlist.reserve(NF);
		for (int i = 0; i < NF; ++i)
		{
			FSFace& face = dom.Face(i);
			if (face.m_ntag == 1)
			{
				// get the face center
				vec3d r = pm->FaceCenter(face);

				// convert to eye coordinates
				vec3d q = rc.m_cam->WorldToCam(r);

				// add it to the z-list
				zlist.push_back(pair<int, double>(i, q.z));
			}
		}

		// sort the zlist
		std::sort(zlist.begin(), zlist.end(), [](pair<int, double>& a, pair<int, double>& b) {
			return a.second < b.second;
		});

		// render the list
		glBegin(GL_TRIANGLES);
		for (int i = 0; i < zlist.size(); ++i)
		{
			FSFace& face = dom.Face(zlist[i].first);
			m_render.RenderFace(face, pm);
		}
		glEnd();
	}
	else
	{
		glBegin(GL_TRIANGLES);
		int NF = dom.Faces();
		for (int i = 0; i < NF; ++i)
		{
			FSFace& face = dom.Face(i);
			if (face.m_ntag == 1)
			{
				// okay, we got one, so let's render it
				m_render.RenderFace(face, pm);
			}
		}
		glEnd();
	}

	// render inactive faces
	if (activeOnly == false)
	{
		if (btex) glDisable(GL_TEXTURE_1D);

		if (m_pcol->IsActive() && benable) glColor4ub(m_col_inactive.r, m_col_inactive.g, m_col_inactive.b, m_col_inactive.a);

		if (zsort)
		{
			int NF = dom.Faces();
			vector< pair<int, double> > zlist; zlist.reserve(NF);
			for (int i = 0; i < NF; ++i)
			{
				FSFace& face = dom.Face(i);
				if (face.m_ntag == 2)
				{
					// get the face center
					vec3d r = pm->FaceCenter(face);

					// convert to eye coordinates
					vec3d q = rc.m_cam->WorldToCam(r);

					// add it to the z-list
					zlist.push_back(pair<int, double>(i, q.z));
				}
			}

			// sort the zlist
			std::sort(zlist.begin(), zlist.end(), [](pair<int, double>& a, pair<int, double>& b) {
				return a.second < b.second;
				});

			// render the list
			glBegin(GL_TRIANGLES);
			for (int i = 0; i < zlist.size(); ++i)
			{
				FSFace& face = dom.Face(zlist[i].first);
				m_render.RenderFace(face, pm);
			}
			glEnd();
		}
		else
		{
			glBegin(GL_TRIANGLES);
			int NF = dom.Faces();
			for (int i = 0; i < NF; ++i)
			{
				FSFace& face = dom.Face(i);
				if (face.m_ntag == 2)
				{
					// okay, we got one, so let's render it
					m_render.RenderFace(face, pm);
				}
			}
			glEnd();
		}
		if (btex) glEnable(GL_TEXTURE_1D);
	}
}

//-----------------------------------------------------------------------------
void CGLModel::RenderSolidPart(FEPostModel* ps, CGLContext& rc, int mat)
{
	// get the material
	Material* pmat = ps->GetMaterial(mat);

	// set the rendering mode
	int nmode = m_nrender;
	if (pmat->m_nrender != RENDER_MODE_DEFAULT) nmode = pmat->m_nrender - 1;

	if (nmode == RENDER_MODE_SOLID)
	{
		if (pmat->m_ntransmode == RENDER_TRANS_VALUE_WEIGHTED) RenderTransparentMaterial(rc, ps, mat);
		else if ((pmat->transparency >= 0.99f) || (pmat->m_ntransmode == RENDER_TRANS_CONSTANT)) RenderSolidMaterial(rc, ps, mat, false);
		else RenderTransparentMaterial(rc, ps, mat);
	}
	else
	{
		if (pmat->benable && m_pcol->IsActive())
			RenderSolidMaterial(rc, ps, mat, true);
		RenderOutline(rc, mat);
	}

	// Render the mesh lines
	if (m_bshowMesh && (GetSelectionMode() != SELECT_EDGES))
	{
		// store attributes
		glPushAttrib(GL_ENABLE_BIT | GL_POLYGON_BIT);

		glDisable(GL_LIGHTING);
		glPolygonMode(GL_FRONT_AND_BACK, GL_LINE);

		if (pmat->bclip == false) CGLPlaneCutPlot::DisableClipPlanes();

		// make sure the material is visible
		if (pmat->bvisible && pmat->bmesh)
		{
			rc.m_cam->LineDrawMode(true);

			// set the material properties
			GLColor c = pmat->meshcol;
			glColor3ub(c.r, c.g, c.b);
			RenderMeshLines(ps, mat);

			rc.m_cam->LineDrawMode(false);
		}
		CGLPlaneCutPlot::EnableClipPlanes();

		// restore attributes
		glPopAttrib();
	}
}

//-----------------------------------------------------------------------------
void CGLModel::RenderSolidMaterial(CGLContext& rc, FEPostModel* ps, int m, bool activeOnly)
{
	// make sure a part with this material exists
	FEPostMesh* pm = GetActiveMesh();
	if (m >= pm->Domains()) return;

	// get the material
	Material* pmat = ps->GetMaterial(m);

	// get the transparency value
	GLubyte alpha = (GLubyte)(255.f*pmat->transparency);

	// set the color for inactive materials
	m_col_inactive = m_pcol->GetInactiveColor();
	m_col_inactive.a = alpha;

	// set the material properties
	SetMaterialParams(pmat);
	bool btex = false;
	if (pmat->benable && m_pcol->IsActive())
	{
		btex = true;
		glColor4ub(255,255,255, alpha);
		m_pcol->GetColorMap()->GetTexture().MakeCurrent();
	}
	else if (m_pcol->IsActive())
	{
		glColor4ub(m_col_inactive.r, m_col_inactive.g, m_col_inactive.b, alpha);
	}

	// see if we allow the model to be clipped
	glPushAttrib(GL_ENABLE_BIT);
	if (pmat->bclip == false) CGLPlaneCutPlot::DisableClipPlanes();

	// get selection mode
	int mode = GetSelectionMode();

	// determine which faces to draw 
	// tag == 0 : no-draw
	// tag == 1 : draw active
	// tag == 2 : draw inactive
	// TODO: It seems that this can be precomputed and stored somewhere in the domains
	int numActiveFaces = 0;
	MeshDomain& dom = pm->Domain(m);
	int NF = dom.Faces();
	for (int i = 0; i<NF; ++i)
	{
		FSFace& face = dom.Face(i);

		// assume no-draw
		face.m_ntag = 0;

		if (face.IsExternal())
		{
			FEElement_& el = pm->ElementRef(face.m_elem[0].eid);

			// check render state
			if (el.IsVisible())
			{
				if (((mode != SELECT_ELEMS) || !el.IsSelected()) && ((mode != SELECT_FACES) || !face.IsSelected()) && face.IsVisible())
				{
					if (face.IsActive())
					{
						face.m_ntag = 1;
						numActiveFaces++;
					}
					else face.m_ntag = 2;
				}
			}
		}
		else
		{
			// find out which element belongs to this domain
			FEElement_& el0 = pm->ElementRef(face.m_elem[0].eid);
			FEElement_& el1 = pm->ElementRef(face.m_elem[1].eid);
			if ((el0.m_MatID == m) && (el0.IsVisible() && !el1.IsVisible()))
			{
				if (((mode != SELECT_ELEMS) || !el0.IsSelected()) && ((mode != SELECT_FACES) || !face.IsSelected()))
				{
					if (face.IsActive())
					{
						face.m_ntag = 1;
						numActiveFaces++;
					}
					else face.m_ntag = 2;
				}
			}
			else if ((el1.m_MatID == m) && (el1.IsVisible() && !el0.IsVisible()))
			{
				if (((mode != SELECT_ELEMS) || !el1.IsSelected()) && ((mode != SELECT_FACES) || !face.IsSelected()))
				{
					if (face.IsActive())
					{
						face.m_ntag = 1;
						numActiveFaces++;
					}
					else face.m_ntag = 2;
				}
			}
			else if (el0.IsVisible() && el1.IsVisible())
			{
				if (el0.m_MatID == m)
				{
					Material* pm2 = m_ps->GetMaterial(el1.m_MatID);
					float f2 = pm2->transparency;
					if (alpha > f2)
					{
						if (face.IsActive())
						{
							face.m_ntag = 1;
							numActiveFaces++;
						}
						else face.m_ntag = 2;
					}
				}
				else if (el1.m_MatID == m)
				{
					Material* pm2 = m_ps->GetMaterial(el0.m_MatID);
					float f2 = pm2->transparency;
					if (alpha > f2)
					{
						if (face.IsActive())
						{
							face.m_ntag = 1;
							numActiveFaces++;
						}
						else face.m_ntag = 2;
					}
				}
			}
		}
	}

	if ((activeOnly == false) || (numActiveFaces > 0))
	{

		// do the rendering
		if (pmat->transparency > .999f)
		{
			RenderSolidDomain(rc, dom, btex, pmat->benable, false, activeOnly);
		}
		else
		{
			if (m_doZSorting)
			{
				RenderSolidDomain(rc, dom, btex, pmat->benable, true, activeOnly);
			}
			else
			{
				// for better transparency we first draw all the backfacing polygons.
				glPushAttrib(GL_ENABLE_BIT);
				glEnable(GL_CULL_FACE);

				glCullFace(GL_FRONT);
				RenderSolidDomain(rc, dom, btex, pmat->benable, false, activeOnly);

				// and then we draw the front-facing ones.
				glCullFace(GL_BACK);
				if (btex) glColor4ub(255, 255, 255, alpha);
				RenderSolidDomain(rc, dom, btex, pmat->benable, false, activeOnly);

				glPopAttrib();
			}
		}

		// render the internal surfaces
		if (mode != SELECT_FACES)
		{
			if (btex) glColor3ub(255, 255, 255);
			RenderInnerSurface(m, btex);
		}

		if (pmat->benable && m_pcol->IsActive())
		{
			glColorMaterial(GL_FRONT_AND_BACK, GL_AMBIENT_AND_DIFFUSE);
		}
	}

	glPopAttrib();
}

//-----------------------------------------------------------------------------
// This algorithm is identical to the RenderOutline, except that it uses the
// original coordinates instead of the current ones
void CGLModel::RenderGhost(CGLContext &rc)
{
	int i, j, n;
	int a, b;
	vec3d r1, r2;

	FEPostModel* ps = m_ps;
	FSMeshBase* pm = GetActiveMesh();
	Post::FERefState* ref = GetActiveState()->m_ref;

	glPushAttrib(GL_ENABLE_BIT | GL_COLOR_BUFFER_BIT);

	glDisable(GL_LIGHTING);
	glDisable(GL_DEPTH_TEST);

	GLColor c = m_ghost_color;
	glColor3ub(c.r,c.g,c.b);

	quatd q = rc.m_cam->GetOrientation();

	double eps = cos(GetSmoothingAngleRadians());

	for (i=0; i<pm->Faces(); ++i)
	{
		FSFace& f = pm->Face(i);
		if (f.IsVisible())
		{
			n = f.Edges();
			for (j=0; j<n; ++j)
			{
				bool bdraw = false;

				if (f.m_nbr[j] < 0)
				{
					bdraw = true;
				}
				else
				{
					FSFace& f2 = pm->Face(f.m_nbr[j]);
					if (f.m_gid != f2.m_gid)
					{
						bdraw = true;
					}
					else if (f.m_fn*f2.m_fn <= eps)
					{
						bdraw = true;
					}
					else
					{
						vec3d n1 = to_vec3d(f.m_fn);
						vec3d n2 = to_vec3d(f2.m_fn);
						q.RotateVector(n1);
						q.RotateVector(n2);
						if (n1.z*n2.z <= 0) 
						{
							bdraw = true;
						}
					}
				}

				if (bdraw)
				{
					a = f.n[j];
					b = f.n[(j+1)%n];

					if (a > b) { a ^= b; b ^= a; a ^= b; }

					r1 = to_vec3d(ref->m_Node[a].m_rt);
					r2 = to_vec3d(ref->m_Node[b].m_rt);

					glBegin(GL_LINES);
					{
						glVertex3f(r1.x, r1.y, r1.z);
						glVertex3f(r2.x, r2.y, r2.z);
					}
					glEnd();
				}
			}
		}
	}

	glPopAttrib();
}

//-----------------------------------------------------------------------------
// NOTE: This algorithm does not always give satisfactory results. 
// In the case of perspective projection, the normal product should 
// be less than some value depending on the location of the edge, 
// in stead of zero (which is the correct value for ortho projection).

void CGLModel::RenderOutline(CGLContext& rc, int nmat)
{
	FEPostModel* ps = m_ps;
	Post::FEPostMesh* pm = GetActiveMesh();

	glPushAttrib(GL_ENABLE_BIT);

	glDisable(GL_LIGHTING);

	GLColor c = m_line_col;
	glColor3ub(c.r,c.g,c.b);

	quatd q = rc.m_cam->GetOrientation();

	int ndivs = GetSubDivisions();

	for (int i=0; i<pm->Faces(); ++i)
	{
		FSFace& f = pm->Face(i);
		FEElement_& el = pm->ElementRef(f.m_elem[0].eid);
		if (f.IsVisible() && el.IsVisible() && ((nmat == -1) || (el.m_MatID == nmat)))
		{
			int n = f.Edges();
			for (int j=0; j<n; ++j)
			{
				bool bdraw = false;

				if (f.m_nbr[j] < 0)
				{
					bdraw = true;
				}
				else
				{
					FSFace& f2 = pm->Face(f.m_nbr[j]);
					if (f.m_gid != f2.m_gid)
					{
						bdraw = true;
					}
					else if (f.m_sid != f2.m_sid)
					{
						bdraw = true;
					}
/*					else
					{
						vec3f n1 = f.m_fn;
						vec3f n2 = f2.m_fn;
						q.RotateVector(n1);
						q.RotateVector(n2);
						if (n1.z*n2.z <= 0) 
						{
							bdraw = true;
						}
					}
*/				}

				if (bdraw) m_render.RenderFaceEdge(f, j, pm, ndivs);
			}
		}
	}

	glPopAttrib();
}


///////////////////////////////////////////////////////////////////////////////

void CGLModel::RenderNormals(CGLContext& rc)
{
	// get the mesh
	FEPostModel* ps = m_ps;
	Post::FEPostMesh* pm = GetActiveMesh();

	BOX box = ps->GetBoundingBox();

	float scale = 0.05f*box.Radius()*m_scaleNormals;

	// store the attributes
	glPushAttrib(GL_ENABLE_BIT);

	// disable lighting
	glDisable(GL_LIGHTING);

	glBegin(GL_LINES);
	{
		// render the normals
		for (int i=0; i<pm->Faces(); ++i)
		{	
			FSFace& face = pm->Face(i);

			// see if it is visible
			if (face.IsVisible())
			{
				vec3f r1(0,0,0);

				int n = face.Nodes();
				for (int j = 0; j<n; ++j) r1 += to_vec3f(pm->Node(face.n[j]).r);
				r1 /= (float) n;

				GLfloat r = (GLfloat)fabs(face.m_fn.x);
				GLfloat g = (GLfloat)fabs(face.m_fn.y);
				GLfloat b = (GLfloat)fabs(face.m_fn.z);

				vec3f r2 = r1 + face.m_fn*scale;

				glColor3ub(255,255,255); glVertex3f(r1.x, r1.y, r1.z);
				glColor3f(r, g, b); glVertex3f(r2.x, r2.y, r2.z);
			}
		}
	}
	glEnd();

	// restore attributes
	glPopAttrib();
}

//-----------------------------------------------------------------------------
// Render the mesh lines for a specific material
//
void CGLModel::RenderMeshLines(FEPostModel* ps, int nmat)
{
	// get the mesh
	Post::FEPostMesh* pm = GetActiveMesh();

	int ndivs = GetSubDivisions();

	// now loop over all faces and see which face belongs to this material
	if (nmat < pm->Domains())
	{
		MeshDomain& dom = pm->Domain(nmat);
		for (int i=0; i<dom.Faces(); ++i)
		{
			FSFace& face = dom.Face(i);
			FEElement_& el = pm->ElementRef(face.m_elem[0].eid);
			if (face.IsVisible() && el.IsVisible())
			{
				// okay, we got one, so let's render it
				m_render.RenderFaceOutline(face, pm, ndivs);
			}
		}
	}

	int mode = GetSelectionMode();
	if (mode != SELECT_FACES)
	{
		// draw elements
		RenderInnerSurfaceOutline(nmat, ndivs);
	}
}

//-----------------------------------------------------------------------------
// Render the mesh lines of the model.

///////////////////////////////////////////////////////////////////////////////

void CGLModel::RenderShadows(FEPostModel* ps, const vec3d& lp, float inf)
{
	Post::FEPostMesh* pm = GetActiveMesh();

	// find all silhouette edges
	vec3d fn, fn2;
	vec3d n(lp); n.Normalize();
	int m;
	bool bvalid;
	for (int i=0; i<pm->Faces(); i++)
	{
		FSFace& f = pm->Face(i);

		m = f.Edges();
		bvalid = true;
		if      (f.n[0] == f.n[1]) bvalid = false;
		else if (f.n[0] == f.n[2]) bvalid = false;
		else if (f.n[1] == f.n[2]) bvalid = false;

		FEElement_& el = pm->ElementRef(f.m_elem[0].eid);
		Material* pmat = ps->GetMaterial(el.m_MatID);

		// see it this face is visible
		if (!f.IsVisible() || !pmat->bvisible) bvalid = false;

		// make sure this material casts shadows
		if (pmat->bcast_shadows == false) bvalid = false;

		if (bvalid)
		{
			// only look at front facing faces
			fn = to_vec3d(f.m_fn);
			if (fn*n > 0)
			{
				for (int j=0; j<m; j++)
				{
					FSFace* pf2 = 0;
					if (f.m_nbr[j] >= 0) pf2 = &pm->Face(f.m_nbr[j]);

					if (pf2)
					{
						fn2 = to_vec3d(pf2->m_fn);
					}

					// we got one!
					if ((pf2 == 0) || (fn2*n < 0))
					{
						vec3d a, b, c, d;
						a = pm->Node(f.n[j]).r;
						b = pm->Node(f.n[(j+1)%m]).r;
	
						c = a - n*inf;
						d = b - n*inf;

						glBegin(GL_QUADS);
						{
							vec3d n = (c-a)^(d-a);
							n.Normalize();

							glNormal3d(n.x, n.y, n.z);
							glVertex3d(a.x, a.y, a.z);
							glVertex3d(c.x, c.y, c.z);
							glVertex3d(d.x, d.y, d.z);
							glVertex3d(b.x, b.y, b.z);
						}
						glEnd();
					}
				}
			}
			else 
			{
				vec3d r1 = pm->Node(f.n[0]).r;
				vec3d r2 = pm->Node(f.n[1]).r;
				vec3d r3 = pm->Node(f.n[2]).r;
				vec3d r4 = pm->Node(f.n[3]).r;
	
				glNormal3d(-fn.x, -fn.y, -fn.z);

				switch (f.m_type)
				{
				case FE_FACE_QUAD4:
				case FE_FACE_QUAD8:
				case FE_FACE_QUAD9:
					glBegin(GL_QUADS);
					{
						glVertex3f(r4.x, r4.y, r4.z);
						glVertex3f(r3.x, r3.y, r3.z);
						glVertex3f(r2.x, r2.y, r2.z);
						glVertex3f(r1.x, r1.y, r1.z);
					}
					glEnd();
					break;
				case FE_FACE_TRI3:
				case FE_FACE_TRI6:
				case FE_FACE_TRI7:
				case FE_FACE_TRI10:
					glBegin(GL_TRIANGLES);
					{
						glVertex3f(r3.x, r3.y, r3.z);
						glVertex3f(r2.x, r2.y, r2.z);
						glVertex3f(r1.x, r1.y, r1.z);
					}
					glEnd();
					break;
				default:
					assert(false);
				}
			}
		}
	}
}

///////////////////////////////////////////////////////////////////////////////

void CGLModel::RenderNodes(FEPostModel* ps, CGLContext& rc)
{
	Post::FEPostMesh* pm = GetActiveMesh();

	// store attributes
	glPushAttrib(GL_ENABLE_BIT);

	glDisable(GL_LIGHTING);

	// reset tags and check visibility
	for (int i=0; i<pm->Nodes(); ++i)
	{
		FSNode& n = pm->Node(i);
		n.m_ntag = (n.IsVisible() ? 1 : 0);
	}

	// see if backface-culling is enabled or not
	GLboolean bcull;
	glGetBooleanv(GL_CULL_FACE, &bcull);
	if (bcull)
	{
		quatd q = rc.m_cam->GetOrientation();
		vec3f f;
		int NF = pm->Faces();
		for (int i = 0; i<NF; ++i)
		{
			FSFace& face = pm->Face(i);
			int n = face.Nodes();
			for (int j = 0; j<n; ++j)
			{
				vec3d f = to_vec3d(face.m_nn[j]);
				q.RotateVector(f);
				if (f.z < 0) pm->Node(face.n[j]).m_ntag = 0;
			}
		}
	}

	// render all unselected tagged nodes
	glColor3ub(m_node_col.r, m_node_col.g, m_node_col.b);
	glBegin(GL_POINTS);
	for (int i = 0; i<pm->Nodes(); ++i)
	{
		FSNode& node = pm->Node(i);
		if (node.IsExterior() && node.m_ntag && (node.IsSelected() == false))
		{
			// get the nodal coordinate
			vec3d& r = node.r;

			// render the point
			glVertex3d(r.x, r.y, r.z);
		}
	}
	if (m_brenderInteriorNodes)
	{
		for (int i = 0; i<pm->Nodes(); ++i)
		{
			FSNode& node = pm->Node(i);
			if ((node.IsExterior() == false) && node.m_ntag && (node.IsSelected() == false))
			{
				// get the nodal coordinate
				vec3d& r = node.r;

				// render the point
				glVertex3d(r.x, r.y, r.z);
			}
		}
	}
	glEnd();

	// render selected tagged nodes
	if (GetSelectionMode() == SELECT_NODES)
	{
		glDisable(GL_DEPTH_TEST);

		// render exterior selected nodes first
		glColor3ub(255, 255, 0);
		glBegin(GL_POINTS);
		for (int i = 0; i<pm->Nodes(); ++i)
		{
			FSNode& node = pm->Node(i);
			if (node.IsExterior() && node.m_ntag && node.IsSelected())
			{
				// get the nodal coordinate
				vec3d r = node.r;

				// render the point
				glVertex3d(r.x, r.y, r.z);
			}
		}
		glEnd();

		// render interior nodes
		if (m_brenderInteriorNodes)
		{
			glColor3ub(255, 0, 0);
			glBegin(GL_POINTS);
			for (int i = 0; i<pm->Nodes(); ++i)
			{
				FSNode& node = pm->Node(i);
				if ((node.IsExterior() == false) && node.m_ntag && node.IsSelected())
				{
					// get the nodal coordinate
					vec3d r = node.r;

					// render the point
					glVertex3d(r.x, r.y, r.z);
				}
			}
			glEnd();
		}
	}

	// restore attributes
	glPopAttrib();
}

//-----------------------------------------------------------------------------
// Render the edges of the model.
void CGLModel::RenderEdges(FEPostModel* ps, CGLContext& rc)
{
	// store attributes
	glPushAttrib(GL_ENABLE_BIT);
	glDisable(GL_LIGHTING);

	vec3d r[3];

	Post::FEPostMesh& mesh = *GetActiveMesh();
	int NE = mesh.Edges();

	// render unselected edges
	glColor3ub(0, 0, 255);
	glBegin(GL_LINES);
	{
		for (int i = 0; i<NE; ++i)
		{
			FSEdge& edge = mesh.Edge(i);
			if (edge.IsVisible() && (edge.IsSelected() == false))
			{
				switch (edge.Type())
				{
				case FE_EDGE2:
					r[0] = mesh.Node(edge.n[0]).r;
					r[1] = mesh.Node(edge.n[1]).r;
					glVertex3d(r[0].x, r[0].y, r[0].z);
					glVertex3d(r[1].x, r[1].y, r[1].z);
					break;
				case FE_EDGE3:
					r[0] = mesh.Node(edge.n[0]).r;
					r[1] = mesh.Node(edge.n[1]).r;
					r[2] = mesh.Node(edge.n[2]).r;
					glVertex3d(r[0].x, r[0].y, r[0].z);
					glVertex3d(r[1].x, r[1].y, r[1].z);
					glVertex3d(r[1].x, r[1].y, r[1].z);
					glVertex3d(r[2].x, r[2].y, r[2].z);
					break;
				}
			}
		}
	}
	glEnd();

	// render selected edges
	if (GetSelectionMode() == SELECT_EDGES)
	{
		glDisable(GL_DEPTH_TEST);
		glColor3ub(255, 255, 0);
		glBegin(GL_LINES);
		{
			for (int i = 0; i<NE; ++i)
			{
				FSEdge& edge = mesh.Edge(i);
				if (edge.IsVisible() && edge.IsSelected())
				{
					switch (edge.Type())
					{
					case FE_EDGE2:
						r[0] = mesh.Node(edge.n[0]).r;
						r[1] = mesh.Node(edge.n[1]).r;
						glVertex3d(r[0].x, r[0].y, r[0].z);
						glVertex3d(r[1].x, r[1].y, r[1].z);
						break;
					case FE_EDGE3:
						r[0] = mesh.Node(edge.n[0]).r;
						r[1] = mesh.Node(edge.n[1]).r;
						r[2] = mesh.Node(edge.n[2]).r;
						glVertex3d(r[0].x, r[0].y, r[0].z);
						glVertex3d(r[1].x, r[1].y, r[1].z);
						glVertex3d(r[1].x, r[1].y, r[1].z);
						glVertex3d(r[2].x, r[2].y, r[2].z);
						break;
					}
				}
			}
		}
		glEnd();
	}

	// restore attributes
	glPopAttrib();
}

// render all the objects
void CGLModel::RenderObjects(CGLContext& rc)
{
	Post::FEPostModel* fem = GetFSModel();
	if ((fem->PointObjects() == 0) && (fem->LineObjects() == 0)) return;

	double scale = 0.05*(double)rc.m_cam->GetTargetDistance();
	double R = 0.5*scale;

	glPushAttrib(GL_ENABLE_BIT | GL_LIGHTING_BIT);
	glDisable(GL_DEPTH_TEST);
	glDisable(GL_LIGHTING);

	for (int i = 0; i < fem->PointObjects(); ++i)
	{
		Post::FEPostModel::PointObject & ob = *fem->GetPointObject(i);
		if (ob.IsActive())
		{
			glPushMatrix();
			glx::translate(ob.m_pos);
			glx::rotate(ob.m_rot);

			glx::translate(ob.m_rt);

			GLColor c = ob.Color();
			glColor3ub(c.r, c.g, c.b);
			switch (ob.m_tag)
			{
			case 1: glx::renderRigidBody(R); break;
			case 2: glx::renderJoint(R); break;
			case 3: glx::renderJoint(R); break;
			case 4: glx::renderPrismaticJoint(R); break;
			case 5: glx::renderRevoluteJoint(R); break;
			case 6: glx::renderCylindricalJoint(R); break;
			case 7: glx::renderPlanarJoint(R); break;
			default:
				glx::renderAxis(R);
			}
			glPopMatrix();
		}
	}

	for (int i = 0; i < fem->LineObjects(); ++i)
	{
		Post::FEPostModel::LineObject & ob = *fem->GetLineObject(i);
		if (ob.IsActive())
		{
			glPushMatrix();
			glx::translate(ob.m_pos);
			glx::rotate(ob.m_rot);

			vec3d a = ob.m_r1;
			vec3d b = ob.m_r2;

			GLColor c = ob.Color();
			glColor3ub(c.r, c.g, c.b);
			switch (ob.m_tag)
			{
			case 1: glx::renderSpring(a, b, R); break;
			case 2: glx::renderDamper(a, b, R); break;
			case 4: glx::renderContractileForce(a, b, R); break;
			default:
				glx::drawLine(a, b);
			}
			glPopMatrix();
		}
	}

	glPopAttrib();
}

void CGLModel::RenderMinMaxMarkers(CGLContext& rc)
{
	Post::CGLColorMap* pcm = GetColorMap();
	if ((pcm == nullptr) || (pcm->IsActive() == false)) return;

	vec3d rmin = pcm->GetMinPosition();
	vec3d rmax = pcm->GetMaxPosition();

	Post::CColorTexture* tex = pcm->GetColorMap();
	CColorMap& map = tex->ColorMap();

	GLColor c0 = map.GetColor(0);
	GLColor c1 = map.GetColor(map.Colors() - 1);

	glPushAttrib(GL_ENABLE_BIT);
	glDisable(GL_DEPTH_TEST);
	glDisable(GL_LIGHTING);

	float pointSize;
	glGetFloatv(GL_POINT_SIZE, &pointSize);

	glPointSize(15.f);
	glBegin(GL_POINTS);
	glColor3ub(255, 255, 255);
	glVertex3d(rmin.x, rmin.y, rmin.z);
	glVertex3d(rmax.x, rmax.y, rmax.z);
	glEnd();

	glPointSize(10.f);
	glBegin(GL_POINTS);
	glColor3ub(c0.r, c0.g, c0.b); glVertex3d(rmin.x, rmin.y, rmin.z);
	glColor3ub(c1.r, c1.g, c1.b); glVertex3d(rmax.x, rmax.y, rmax.z);
	glEnd();

	glPointSize(pointSize);

	glPopAttrib();
}

void CGLModel::RenderDecorations()
{
	if (m_decor.empty() == false)
	{
		glPushAttrib(GL_ENABLE_BIT | GL_LIGHTING_BIT);
		glDisable(GL_DEPTH_TEST);
		glDisable(GL_LIGHTING);
		glColor3ub(255, 255, 0);

		std::list<GDecoration*>::iterator it;
		for (it=m_decor.begin(); it != m_decor.end(); ++it)
		{
			GDecoration* pd = *it;
			if (pd->isVisible()) pd->render();
		}
		glPopAttrib();
	}
}

void CGLModel::AddDecoration(GDecoration* pd)
{
	m_decor.push_back(pd);
}

void CGLModel::RemoveDecoration(GDecoration* pd)
{
	std::list<GDecoration*>::iterator it;
	for (it=m_decor.begin(); it != m_decor.end(); ++it)
	{
		if (*it==pd)
		{
			m_decor.erase(it);
			return;
		}
	}
}

void CGLModel::SetSubDivisions(int ndivs)
{ 
	if (ndivs != m_nDivs)
	{
		m_nDivs = ndivs;
		Update(true);
	}
}

int CGLModel::GetSubDivisions()
{
	if (m_nDivs < 1)
	{
		Post::FEPostMesh& mesh = *GetActiveMesh();
		int NE = mesh.Elements();
		if (NE == 0) return 1;

		const int max_elem = 10000;
		int ndivs = max_elem / NE;
		if (ndivs > 10) ndivs = 10;
		if (ndivs <  1) ndivs = 1;

#ifdef _DEBUG
		if (ndivs > 2) ndivs = 2;
#endif

		return ndivs;
	}
	else return m_nDivs;
}

//-----------------------------------------------------------------------------
void CGLModel::ClearSelectionLists()
{
	m_nodeSelection.clear();
	m_edgeSelection.clear();
	m_faceSelection.clear();
	m_elemSelection.clear();
}

//-----------------------------------------------------------------------------
void CGLModel::UpdateSelectionLists(int mode)
{
	Post::FEPostMesh& m = *GetActiveMesh();
	if ((mode == -1) || (mode == SELECT_NODES))
	{
		m_nodeSelection.clear();
		for (int i=0; i<m.Nodes(); ++i) if (m.Node(i).IsSelected()) m_nodeSelection.push_back(&m.Node(i));
	}

	if ((mode == -1) || (mode == SELECT_EDGES))
	{
		m_edgeSelection.clear();
		for (int i=0; i<m.Edges(); ++i) if (m.Edge(i).IsSelected()) m_edgeSelection.push_back(&m.Edge(i));
	}
	
	if ((mode == -1) || (mode == SELECT_FACES))
	{
		m_faceSelection.clear();
		for (int i=0; i<m.Faces(); ++i) if (m.Face(i).IsSelected()) m_faceSelection.push_back(&m.Face(i));
	}

	if ((mode == -1) || (mode == SELECT_ELEMS))
	{
		m_elemSelection.clear();
		for (int i=0; i<m.Elements(); ++i) if (m.ElementRef(i).IsSelected()) m_elemSelection.push_back(&m.ElementRef(i));
		UpdateInternalSurfaces();
	}
}

//-----------------------------------------------------------------------------
void CGLModel::SelectNodes(vector<int>& items, bool bclear)
{
	Post::FEPostMesh& m = *GetActiveMesh();
	int N = m.Nodes();
	if (bclear) for (int i=0; i<N; ++i) m.Node(i).Unselect();
	for (int i=0; i<(int) items.size(); ++i)
	{
		int nid = items[i];
		if ((nid >= 0) && (nid < N)) m.Node(nid).Select();
	}
	UpdateSelectionLists(SELECT_NODES);
}

//-----------------------------------------------------------------------------
void CGLModel::SelectEdges(vector<int>& items, bool bclear)
{
	Post::FEPostMesh& m = *GetActiveMesh();
	int N = m.Edges();
	if (bclear) for (int i = 0; i<N; ++i) m.Edge(i).Unselect();
	for (int i=0; i<(int) items.size(); ++i)
	{
		int eid = items[i];
		if ((eid >= 0) && (eid < N)) m.Edge(eid).Select();
	}
	UpdateSelectionLists(SELECT_EDGES);
}

//-----------------------------------------------------------------------------
void CGLModel::SelectFaces(vector<int>& items, bool bclear)
{
	Post::FEPostMesh& m = *GetActiveMesh();
	int N = m.Faces();
	if (bclear) for (int i=0; i<N; ++i) m.Face(i).Unselect();
	for (int i=0; i<(int) items.size(); ++i) 
	{
		int fid = items[i];
		if ((fid >= 0) && (fid < N)) m.Face(fid).Select();
	}
	UpdateSelectionLists(SELECT_FACES);
}

//-----------------------------------------------------------------------------
void CGLModel::SelectElements(vector<int>& items, bool bclear)
{
	Post::FEPostMesh& m = *GetActiveMesh();
	int N = m.Elements();
	if (bclear) for (int i=0; i<N; ++i) m.ElementRef(i).Unselect();
	for (int i=0; i<(int) items.size(); ++i)
	{
		int eid = items[i];
		if ((eid >= 0) && (eid < N)) m.ElementRef(eid).Select();
	}
	UpdateSelectionLists(SELECT_ELEMS);
}

//-----------------------------------------------------------------------------
//! unhide all items
void CGLModel::UnhideAll()
{
	Post::FEPostMesh& mesh = *GetActiveMesh();
	for (int i = 0; i<mesh.Elements(); ++i) mesh.ElementRef(i).Unhide();
	for (int i = 0; i<mesh.Faces(); ++i) mesh.Face(i).Unhide();
	for (int i = 0; i<mesh.Edges(); ++i) mesh.Edge(i).Unhide();
	for (int i = 0; i<mesh.Nodes(); ++i) mesh.Node(i).Unhide();
	UpdateInternalSurfaces();
}

//-----------------------------------------------------------------------------
// Clear all selection
void CGLModel::ClearSelection()
{
	Post::FEPostMesh& mesh = *GetActiveMesh();
	for (int i=0; i<mesh.Elements(); i++) mesh.ElementRef(i).Unselect();
	for (int i=0; i<mesh.Faces   (); i++) mesh.Face(i).Unselect();
	for (int i=0; i<mesh.Edges   (); i++) mesh.Edge(i).Unselect();
	for (int i=0; i<mesh.Nodes   (); i++) mesh.Node(i).Unselect();
	UpdateSelectionLists();
}

//-----------------------------------------------------------------------------
// Hide elements with a particular material ID
void CGLModel::HideMaterial(int nmat)
{
	Post::FEPostMesh& mesh = *GetActiveMesh();

	// Hide the elements with the material ID
	for (int i = 0; i < mesh.Elements(); ++i)
	{
		FEElement_& el = mesh.ElementRef(i);
		if (el.m_MatID == nmat)
		{
			el.Show(false);
		}
	}

	// hide faces
	// Faces are hidden if the adjacent element is hidden
	int NF = mesh.Faces();
	for (int i=0; i<NF; ++i)
	{
		FSFace& f = mesh.Face(i);
		if (f.IsExternal())
		{
			if (mesh.ElementRef(f.m_elem[0].eid).IsInvisible()) f.Show(false);
		}
		else
		{
			FEElement_& e0 = mesh.ElementRef(f.m_elem[0].eid);
			FEElement_& e1 = mesh.ElementRef(f.m_elem[1].eid);

			if (e0.IsInvisible() && e1.IsInvisible()) f.Show(false);
		}
	}

	// hide nodes: nodes will be hidden if all elements they attach to are hidden
	int NN = mesh.Nodes();
	for (int i=0; i<NN; ++i) mesh.Node(i).m_ntag = 0;
	for (int i=0; i<mesh.Elements(); ++i)
	{
		FEElement_& el = mesh.ElementRef(i);
		if (el.IsInvisible() == false)
		{
			int ne = el.Nodes();
			for (int j=0; j<ne; ++j) mesh.Node(el.m_node[j]).m_ntag = 1;
		}
	}
	for (int i=0; i<NN; ++i) if (mesh.Node(i).m_ntag == 0) mesh.Node(i).Show(false);

	// hide edges
	// edges are hidden if both nodes are hidden
	int NL = mesh.Edges();
	for (int i=0; i<NL; ++i)
	{
		FSEdge& edge = mesh.Edge(i);
		if ((mesh.Node(edge.n[0]).IsInvisible()) &&
			(mesh.Node(edge.n[1]).IsInvisible())) edge.Show(false);
	}

	// selected items are unselected when hidden so
	// we need to update the selection lists.
	// This also updates the internal surfaces
	UpdateSelectionLists();
}

//-----------------------------------------------------------------------------
// Show elements with a certain material ID
void CGLModel::ShowMaterial(int nmat)
{
	Post::FEPostMesh& mesh = *GetActiveMesh();

	// unhide the elements with mat ID nmat
	int NE = mesh.Elements();
	for (int i=0; i<NE; ++i) 
	{
		FEElement_& e = mesh.ElementRef(i);
		if (e.m_MatID == nmat) mesh.ElementRef(i).Show(true);
	}

	// show faces
	int NF = mesh.Faces();
	for (int i=0; i<NF; ++i)
	{
		FSFace& f = mesh.Face(i);

		if (f.IsExternal())
		{
			if (mesh.ElementRef(f.m_elem[0].eid).IsInvisible() == false) f.Show(true);
		}
		else
		{
			FEElement_& e0 = mesh.ElementRef(f.m_elem[0].eid);
			FEElement_& e1 = mesh.ElementRef(f.m_elem[1].eid);
			if (!e0.IsInvisible() || !e1.IsInvisible()) f.Show(true);
		}
	}

	// show nodes
	int NN = mesh.Nodes();
	for (int i=0; i<NN; ++i) mesh.Node(i).m_ntag = 0;
	for (int i=0; i<mesh.Elements(); ++i)
	{
		FEElement_& el = mesh.ElementRef(i);
		if (el.IsInvisible() == false)
		{
			int ne = el.Nodes();
			for (int j=0; j<ne; ++j) mesh.Node(el.m_node[j]).m_ntag = 1;
		}
	}
	for (int i=0; i<NN; ++i) if (mesh.Node(i).m_ntag == 1) mesh.Node(i).Show(true);

	// show edges
	int NL = mesh.Edges();
	for (int i=0; i<NL; ++i)
	{
		FSEdge& edge = mesh.Edge(i);
		if ((mesh.Node(edge.n[0]).IsInvisible() == false) &&
			(mesh.Node(edge.n[1]).IsInvisible()) == false) edge.Show(true);
	}

	UpdateSelectionLists();
}

//-----------------------------------------------------------------------------
// Enable elements with a certain mat ID
void CGLModel::UpdateMeshState()
{
	Post::FEPostMesh& mesh = *GetActiveMesh();
	FEPostModel& fem = *GetFSModel();

	// update the elements
	for (int i=0; i<mesh.Elements(); ++i)
	{
		FEElement_& el = mesh.ElementRef(i);
		int nmat = el.m_MatID;
		if (fem.GetMaterial(nmat)->enabled()) el.Enable();
		else el.Disable();
	}

	// now we update the nodes
	for (int i=0; i<mesh.Nodes(); ++i) mesh.Node(i).Disable();
	for (int i=0; i<mesh.Elements(); ++i)
	{
		FEElement_& el = mesh.ElementRef(i);
		if (el.IsEnabled())
		{
			int n = el.Nodes();
			for (int j=0; j<n; ++j) mesh.Node(el.m_node[j]).Enable();
		}
	}

	// enable the faces
	for (int i=0; i<mesh.Faces(); ++i) 
	{
		FSFace& f = mesh.Face(i);
		f.Disable();
		if (mesh.ElementRef(f.m_elem[0].eid).IsEnabled()) f.Enable();
	}
}

//-----------------------------------------------------------------------------
// Select elements that are connected through the surface
void CGLModel::SelectConnectedSurfaceElements(FEElement_ &el)
{
	if (!el.IsVisible()) return;

	Post::FEPostMesh& mesh = *GetActiveMesh();
	// tag all faces
	for (int i=0; i<mesh.Faces(); ++i) mesh.Face(i).m_ntag = 0;

	// find the face that this element belongs to
	for (int i=0; i<mesh.Faces(); ++i)
	{
		FSFace& f = mesh.Face(i);
		if (f.m_elem[0].eid == el.m_lid)
		{
			// propagate through all neighbors
			stack<FSFace*> S;
			S.push(&f);
			while (!S.empty())
			{
				FSFace* pf = S.top(); S.pop();
				pf->m_ntag = 1;
				FEElement_& e2 = mesh.ElementRef(pf->m_elem[0].eid);
				if (e2.IsVisible())
				{
					e2.Select();
					for (int j=0; j<pf->Edges(); ++j)
					{
						FSFace* pf2 = (pf->m_nbr[j] >= 0? &mesh.Face(pf->m_nbr[j]) : 0);
						if (pf2 && (pf2->m_ntag == 0)) S.push(pf2);
					}
				}
			}
		}
	}
	UpdateSelectionLists();
}

//-----------------------------------------------------------------------------
// Select elements that are connected through the volume
void CGLModel::SelectConnectedVolumeElements(FEElement_ &el)
{
	if (!el.IsVisible()) return;

	Post::FEPostMesh& mesh = *GetActiveMesh();
	// tag all elements
	for (int i=0; i<mesh.Elements(); ++i) mesh.ElementRef(i).m_ntag = 0;

	// propagate through all neighbors
	stack<FEElement_*> S;
	S.push(&el);
	while (!S.empty())
	{
		FEElement_* pe = S.top(); S.pop();
		pe->m_ntag = 1;
		pe->Select();
		for (int j=0; j<pe->Faces(); ++j)
		{
			FEElement_* pe2 = mesh.ElementPtr(pe->m_nbr[j]);
			if (pe2 && pe2->IsVisible() && (pe2->m_ntag == 0)) S.push(pe2);
		}
	}

	UpdateSelectionLists(SELECT_ELEMS);
}

//-----------------------------------------------------------------------------
// Select faces that are connected
void CGLModel::SelectConnectedEdges(FSEdge& e)
{
	Post::FEPostMesh& mesh = *GetActiveMesh();

	// clear tags on all edge
	int NE = mesh.Edges();
	for (int i=0; i<NE; ++i) mesh.Edge(i).m_ntag = 0;

	// build the node-edge table
	FSNodeEdgeList NEL;
	NEL.Build(&mesh);

	if (NEL.IsEmpty()) return;

	// find a face that has both nodes connects to
	stack<FSEdge*> Stack;
	Stack.push(&e);
	while (Stack.empty() == false)
	{
		FSEdge* pe = Stack.top(); Stack.pop();
		pe->m_ntag = 1;

		// get the edge vector
		vec3d n = mesh.Node(pe->n[1]).r - mesh.Node(pe->n[0]).r; n.Normalize();

		// find the neighbor edges whose vector is closely aligned to the edge vector n
		for (int i=0; i<2; ++i)
		{
			int m = pe->n[i];
			int ne = NEL.Edges(m);
			const std::vector<int>& EL = NEL.EdgeIndexList(m);
			for (int j=0; j<ne; ++j)
			{
				FSEdge& ej = mesh.Edge(EL[j]);

				if (ej.IsVisible() && (&ej != pe) && (ej.m_ntag == 0))
				{
					vec3d nj = mesh.Node(ej.n[1]).r - mesh.Node(ej.n[0]).r; nj.Normalize();
					if (n*nj > 0.866) Stack.push(&ej);
				}
			}
		}
	}

	// select all the tagged edges
	for (int i=0; i<NE; ++i)
	{
		FSEdge& edge = mesh.Edge(i);
		if (edge.IsVisible() && (edge.m_ntag == 1)) edge.Select();
	}

	UpdateSelectionLists(SELECT_EDGES);
}

//-----------------------------------------------------------------------------
// Select faces that are connected
void CGLModel::SelectConnectedFaces(FSFace &f, double angleTol)
{
	Post::FEPostMesh& mesh = *GetActiveMesh();

	// clear tags on all faces
	for (int i=0; i<mesh.Faces(); ++i) mesh.Face(i).m_ntag = 0;

	double tol = cos(DEG2RAD*angleTol);

	// propagate through all neighbors
	stack<FSFace*> S;
	f.m_ntag = 1;
	S.push(&f);
	while (!S.empty())
	{
		FSFace* pf = S.top(); S.pop();
		if (pf->IsVisible())
		{
			pf->Select();
			for (int j=0; j<pf->Edges(); ++j)
			{
				FSFace* pf2 = (pf->m_nbr[j] >= 0? &mesh.Face(pf->m_nbr[j]) : 0);
				if (pf2 && (pf2->m_ntag == 0) && (pf2->m_sid == pf->m_sid) && (pf2->m_gid == pf->m_gid) && (f.m_fn*pf2->m_fn > tol))
				{
					pf2->m_ntag = 1;
					S.push(pf2);
				}
			}
		}
	}

	UpdateSelectionLists(SELECT_FACES);
}

//-----------------------------------------------------------------------------
// Select nodes that are connected on a surface
void CGLModel::SelectConnectedSurfaceNodes(int n)
{
	Post::FEPostMesh& mesh = *GetActiveMesh();

	// clear tags on all faces
	int NF = mesh.Faces();
	for (int i=0; i<NF; ++i) mesh.Face(i).m_ntag = 0;

	// find a face that has this node connects to
	FSFace* pf = 0;
	for (int i=0; i<mesh.Faces(); ++i)
	{
		FSFace& f = mesh.Face(i);
		if (f.IsVisible() && f.HasNode(n))
		{
			pf = &f;
			break;
		}
	}
	if (pf == 0) return;

	// propagate through all neighbors
	stack<FSFace*> S;
	pf->m_ntag = 1;
	S.push(pf);
	while (!S.empty())
	{
		FSFace* pf = S.top(); S.pop();
		if (pf->IsVisible())
		{
			for (int j=0; j<pf->Edges(); ++j)
			{
				FSFace* pf2 = (pf->m_nbr[j] >= 0? &mesh.Face(pf->m_nbr[j]) : 0);
				if (pf2 && (pf2->m_ntag == 0) && (pf2->m_sid == pf->m_sid)) 
				{
					pf2->m_ntag = 1;
					S.push(pf2);
				}
			}
		}
	}

	// select all the nodes of tagged faces
	for (int i=0; i<NF; ++i)
	{
		FSFace& f = mesh.Face(i);
		if (f.m_ntag == 1)
		{
			int nf = f.Nodes();
			for (int j=0; j<nf; ++j) mesh.Node(f.n[j]).Select();
		}
	}

	UpdateSelectionLists(SELECT_NODES);
}

//-----------------------------------------------------------------------------
// Select nodes that are connected on a volume
void CGLModel::SelectConnectedVolumeNodes(int n)
{
	Post::FEPostMesh& mesh = *GetActiveMesh();

	// clear tags on all elements
	int NE = mesh.Elements();
	for (int i=0; i<NE; ++i) mesh.ElementRef(i).m_ntag = 0;

	// find a visible element that has this node connects to
	FEElement_* pe = 0;
	for (int i=0; i<mesh.Elements(); ++i)
	{
		FEElement_& e = mesh.ElementRef(i);
		if (e.IsVisible() && e.HasNode(n))
		{
			pe = &e;
			break;
		}
	}
	if (pe == 0) return;

	// propagate through all neighbors
	stack<FEElement_*> S;
	pe->m_ntag = 1;
	S.push(pe);
	while (!S.empty())
	{
		FEElement_* pe = S.top(); S.pop();
		if (pe->IsVisible())
		{
			for (int j=0; j<pe->Faces(); ++j)
			{
				FEElement_* pe2 = mesh.ElementPtr(pe->m_nbr[j]);
				if (pe2 && (pe2->m_ntag == 0)) 
				{
					pe2->m_ntag = 1;
					S.push(pe2);
				}
			}
		}
	}

	// select all the nodes of tagged elements
	for (int i=0; i<NE; ++i)
	{
		FEElement_& e = mesh.ElementRef(i);
		if (e.m_ntag == 1)
		{
			int nf = e.Nodes();
			for (int j=0; j<nf; ++j) mesh.Node(e.m_node[j]).Select();
		}
	}

	UpdateSelectionLists(SELECT_NODES);
}


//-----------------------------------------------------------------------------
void CGLModel::SelectElemsInRange(float fmin, float fmax, bool bsel)
{
	Post::FEPostMesh* pm = GetActiveMesh();
	int N = pm->Elements();
	FEState* ps = GetActiveState();
	for (int i = 0; i<N; ++i)
	{
		FEElement_& el = pm->ElementRef(i);
		if (el.IsEnabled() && el.IsVisible() && ((bsel == false) || (el.IsSelected())))
		{
			float v = ps->m_ELEM[i].m_val;
			if ((v >= fmin) && (v <= fmax)) el.Select();
			else el.Unselect();
		}
	}
	UpdateSelectionLists();
}

//-----------------------------------------------------------------------------
void CGLModel::SelectNodesInRange(float fmin, float fmax, bool bsel)
{
	Post::FEPostMesh* pm = GetActiveMesh();
	int N = pm->Nodes();
	FEState* ps = GetActiveState();
	for (int i = 0; i<N; ++i)
	{
		FSNode& node = pm->Node(i);
		if (node.IsEnabled() && node.IsVisible() && ((bsel == false) || (node.IsSelected())))
		{
			float v = ps->m_NODE[i].m_val;
			if ((v >= fmin) && (v <= fmax)) node.Select();
			else node.Unselect();
		}
	}
	UpdateSelectionLists();
}

//-----------------------------------------------------------------------------
void CGLModel::SelectEdgesInRange(float fmin, float fmax, bool bsel)
{
	Post::FEPostMesh* pm = GetActiveMesh();
	int N = pm->Edges();
	FEState* ps = GetActiveState();
	for (int i = 0; i<N; ++i)
	{
		FSEdge& edge = pm->Edge(i);
		if (edge.IsEnabled() && edge.IsVisible() && ((bsel == false) || (edge.IsSelected())))
		{
			float v = ps->m_EDGE[i].m_val;
			if ((v >= fmin) && (v <= fmax)) edge.Select();
			else edge.Unselect();
		}
	}
	UpdateSelectionLists();
}

//-----------------------------------------------------------------------------
void CGLModel::SelectFacesInRange(float fmin, float fmax, bool bsel)
{
	Post::FEPostMesh* pm = GetActiveMesh();
	FEState* ps = GetActiveState();
	int N = pm->Faces();
	for (int i = 0; i<N; ++i)
	{
		FSFace& f = pm->Face(i);
		if (f.IsEnabled() && f.IsVisible() && ((bsel == false) || (f.IsSelected())))
		{
			float v = ps->m_FACE[i].m_val;
			if ((v >= fmin) && (v <= fmax)) f.Select();
			else f.Unselect();
		}
	}
	UpdateSelectionLists();
}

//-----------------------------------------------------------------------------
// Hide selected elements
void CGLModel::HideSelectedElements()
{
	Post::FEPostMesh& mesh = *GetActiveMesh();

	// hide selected elements
	int NE = mesh.Elements();
	for (int i=0; i<NE; i++)
	{
		FEElement_& e = mesh.ElementRef(i);
		if (e.IsSelected()) e.Hide();
	}

	// hide nodes: nodes will be hidden if all elements they attach to are hidden
	int NN = mesh.Nodes();
	for (int i=0; i<NN; ++i) mesh.Node(i).m_ntag = 0;
	for (int i=0; i<mesh.Elements(); ++i)
	{
		FEElement_& el = mesh.ElementRef(i);
		if (el.IsHidden() == false)
		{
			int ne = el.Nodes();
			for (int j=0; j<ne; ++j) mesh.Node(el.m_node[j]).m_ntag = 1;
		}
	}
	for (int i=0; i<NN; ++i) if (mesh.Node(i).m_ntag == 0) mesh.Node(i).Hide();

	// hide faces
	int NF = mesh.Faces();
	for (int i=0; i<NF; ++i)
	{
		FSFace& f = mesh.Face(i);
		if (mesh.ElementRef(f.m_elem[0].eid).IsHidden()) f.Hide();
	}

	// hide edges
	int NL = mesh.Edges();
	for (int i=0; i<NL; ++i)
	{
		FSEdge& edge = mesh.Edge(i);
		FSNode& node0 = mesh.Node(edge.n[0]);
		FSNode& node1 = mesh.Node(edge.n[1]);
		if (node0.IsHidden() || node1.IsHidden()) edge.Hide();
	}

	UpdateSelectionLists();
}

//-----------------------------------------------------------------------------
// Hide selected elements
void CGLModel::HideUnselectedElements()
{
	Post::FEPostMesh& mesh = *GetActiveMesh();

	// hide unselected elements
	int NE = mesh.Elements();
	for (int i=0; i<NE; i++)
	{
		FEElement_& e = mesh.ElementRef(i);
		if (!e.IsSelected()) e.Hide();
	}

	// hide nodes: nodes will be hidden if all elements they attach to are hidden
	int NN = mesh.Nodes();
	for (int i=0; i<NN; ++i) mesh.Node(i).m_ntag = 0;
	for (int i=0; i<mesh.Elements(); ++i)
	{
		FEElement_& el = mesh.ElementRef(i);
		if (el.IsHidden() == false)
		{
			int ne = el.Nodes();
			for (int j=0; j<ne; ++j) mesh.Node(el.m_node[j]).m_ntag = 1;
		}
	}
	for (int i=0; i<NN; ++i) if (mesh.Node(i).m_ntag == 0) mesh.Node(i).Hide();

	// hide faces
	int NF = mesh.Faces();
	for (int i=0; i<NF; ++i)
	{
		FSFace& f = mesh.Face(i);
		if (mesh.ElementRef(f.m_elem[0].eid).IsHidden()) f.Hide();
	}

	// hide edges
	int NL = mesh.Edges();
	for (int i=0; i<NL; ++i)
	{
		FSEdge& edge = mesh.Edge(i);
		FSNode& node0 = mesh.Node(edge.n[0]);
		FSNode& node1 = mesh.Node(edge.n[1]);
		if (node0.IsHidden() || node1.IsHidden()) edge.Hide();
	}

	UpdateSelectionLists();
}

//-----------------------------------------------------------------------------
// Hide selected faces
void CGLModel::HideSelectedFaces()
{
	Post::FEPostMesh& mesh = *GetActiveMesh();
	// hide the faces and the elements that they are attached to
	int NF = mesh.Faces();
	for (int i=0; i<NF; ++i) 
	{
		FSFace& f = mesh.Face(i);
		if (f.IsSelected())
		{
			f.Hide();
			mesh.ElementRef(f.m_elem[0].eid).Hide();
		}
	}

	// hide faces that were hidden by hiding the elements
	for (int i=0; i<NF; ++i)
	{
		FSFace& f = mesh.Face(i);
		if (mesh.ElementRef(f.m_elem[0].eid).IsVisible() == false) f.Hide();
	}

	// hide nodes: nodes will be hidden if all elements they attach to are hidden
	int NN = mesh.Nodes();
	for (int i=0; i<NN; ++i) mesh.Node(i).m_ntag = 0;
	for (int i=0; i<mesh.Elements(); ++i)
	{
		FEElement_& el = mesh.ElementRef(i);
		if (el.IsHidden() == false)
		{
			int ne = el.Nodes();
			for (int j=0; j<ne; ++j) mesh.Node(el.m_node[j]).m_ntag = 1;
		}
	}
	for (int i=0; i<NN; ++i) if (mesh.Node(i).m_ntag == 0) mesh.Node(i).Hide();

	// hide edges
	int NL = mesh.Edges();
	for (int i=0; i<NL; ++i)
	{
		FSEdge& edge = mesh.Edge(i);
		FSNode& node0 = mesh.Node(edge.n[0]);
		FSNode& node1 = mesh.Node(edge.n[1]);
		if (node0.IsHidden() || node1.IsHidden()) edge.Hide();
	}

	UpdateSelectionLists();
}

//-----------------------------------------------------------------------------
// hide selected edges
void CGLModel::HideSelectedEdges()
{
	Post::FEPostMesh& mesh = *GetActiveMesh();

	int NN = mesh.Nodes();
	for (int i=0; i<NN; ++i) mesh.Node(i).m_ntag = -1;

	// hide edges
	int NL = mesh.Edges();
	for (int i=0; i<NL; ++i)
	{
		FSEdge& edge = mesh.Edge(i);
		if (edge.IsSelected()) 
		{
			edge.Hide();
			mesh.Node(edge.n[0]).m_ntag = 1;
			mesh.Node(edge.n[1]).m_ntag = 1;
		}
	}

	// hide surfaces
	FSEdge edge;
	int NF = mesh.Faces();
	for (int i=0; i<NF; ++i)
	{
		FSFace& face = mesh.Face(i);
		int ne = face.Edges();
		for (int j=0; j<ne; ++j)
		{
			edge = face.GetEdge(j);
			if ((mesh.Node(edge.n[0]).m_ntag == 1)&&
				(mesh.Node(edge.n[1]).m_ntag == 1)) 
			{
				// hide the face
				face.Hide();

				// hide the adjacent element
				mesh.ElementRef(face.m_elem[0].eid).Hide();
				break;
			}
		}
	}

	// hide faces that were hidden by hiding the elements
	for (int i=0; i<NF; ++i)
	{
		FSFace& f = mesh.Face(i);
		if (mesh.ElementRef(f.m_elem[0].eid).IsVisible() == false) f.Hide();
	}

	// hide nodes that were hidden by hiding elements
	for (int i=0; i<NN; ++i) mesh.Node(i).m_ntag = 0;
	int NE = mesh.Elements();
	for (int i=0; i<NE; ++i)
	{
		FEElement_& el = mesh.ElementRef(i);
		if (el.IsHidden() == false)
		{
			int ne = el.Nodes();
			for (int j=0; j<ne; ++j) mesh.Node(el.m_node[j]).m_ntag = 1;
		}
	}
	for (int i=0; i<NN; ++i)
		if (mesh.Node(i).m_ntag == 0) mesh.Node(i).Hide();

	// hide edges
	for (int i=0; i<NL; ++i)
	{
		FSEdge& edge = mesh.Edge(i);
		FSNode& node0 = mesh.Node(edge.n[0]);
		FSNode& node1 = mesh.Node(edge.n[1]);
		if (node0.IsHidden() || node1.IsHidden()) edge.Hide();
	}

	UpdateSelectionLists();
}

//-----------------------------------------------------------------------------
// hide selected nodes
void CGLModel::HideSelectedNodes()
{
	Post::FEPostMesh& mesh = *GetActiveMesh();

	// hide nodes and all elements they attach to
	int NN = mesh.Nodes();
	for (int i=0; i<NN; ++i)
	{
		FSNode& n = mesh.Node(i);
		n.m_ntag = 0;
		if (n.IsSelected()) { n.Hide(); n.m_ntag = 1; }
	}

	int NE = mesh.Elements();
	for (int i=0; i<NE; ++i)
	{
		FEElement_& el = mesh.ElementRef(i);
		int ne = el.Nodes();
		for (int j=0; j<ne; ++j) 
		{
			FSNode& node = mesh.Node(el.m_node[j]);
			if (node.IsHidden() && (node.m_ntag == 1)) el.Hide();
		}
	}

	// hide nodes that were hidden by hiding elements
	for (int i=0; i<NE; ++i)
	{
		FEElement_& el = mesh.ElementRef(i);
		if (el.IsHidden())
		{
			int ne = el.Nodes();
			for (int j=0; j<ne; ++j) mesh.Node(el.m_node[j]).Hide();
		}
	}

	// hide faces that were hidden by hiding the elements
	int NF = mesh.Faces();
	for (int i=0; i<NF; ++i)
	{
		FSFace& f = mesh.Face(i);
		if (mesh.ElementRef(f.m_elem[0].eid).IsVisible() == false) f.Hide();
	}

	// hide edges
	int NL = mesh.Edges();
	for (int i=0; i<NL; ++i)
	{
		FSEdge& edge = mesh.Edge(i);
		FSNode& node0 = mesh.Node(edge.n[0]);
		FSNode& node1 = mesh.Node(edge.n[1]);
		if (node0.IsHidden() || node1.IsHidden()) edge.Hide();
	}

	UpdateSelectionLists();
}

//-----------------------------------------------------------------------------
void CGLModel::SelectAllNodes()
{
	Post::FEPostMesh* mesh = GetActiveMesh();
	if (mesh == 0) return;

	for (int i = 0; i<mesh->Nodes(); i++)
	{
		FSNode& n = mesh->Node(i);
		if (n.IsVisible()) n.Select();
	}

	UpdateSelectionLists(SELECT_NODES);
}

//-----------------------------------------------------------------------------
void CGLModel::SelectAllEdges()
{
	Post::FEPostMesh* mesh = GetActiveMesh();
	if (mesh == 0) return;

	for (int i = 0; i<mesh->Edges(); i++)
	{
		FSEdge& e = mesh->Edge(i);
		if (e.IsVisible()) e.Select();
	}

	UpdateSelectionLists(SELECT_EDGES);
}

//-----------------------------------------------------------------------------
void CGLModel::SelectAllFaces()
{
	Post::FEPostMesh* mesh = GetActiveMesh();
	if (mesh == 0) return;

	for (int i = 0; i<mesh->Faces(); i++)
	{
		FSFace& f = mesh->Face(i);
		if (f.IsVisible()) f.Select();
	}

	UpdateSelectionLists(SELECT_FACES);
}

//-----------------------------------------------------------------------------
void CGLModel::SelectAllElements()
{
	Post::FEPostMesh* mesh = GetActiveMesh();
	if (mesh == 0) return;

	for (int i = 0; i<mesh->Elements(); i++)
	{
		FEElement_& e = mesh->ElementRef(i);
		if (e.IsVisible()) e.Select();
	}

	UpdateSelectionLists(SELECT_ELEMS);
}

//-----------------------------------------------------------------------------
void CGLModel::InvertSelectedNodes()
{
	Post::FEPostMesh* mesh = GetActiveMesh();
	if (mesh)
	{
		for (int i = 0; i<mesh->Nodes(); i++)
		{
			FSNode& n = mesh->Node(i);
			if (n.IsVisible())
				if (n.IsSelected()) n.Unselect(); else n.Select();
		}
	}
	UpdateSelectionLists(SELECT_NODES);
}

//-----------------------------------------------------------------------------
void CGLModel::InvertSelectedEdges()
{
	Post::FEPostMesh* mesh = GetActiveMesh();
	if (mesh)
	{
		for (int i = 0; i<mesh->Edges(); i++)
		{
			FSEdge& e = mesh->Edge(i);
			if (e.IsVisible())
				if (e.IsSelected()) e.Unselect(); else e.Select();
		}
	}
	UpdateSelectionLists(SELECT_EDGES);
}

//-----------------------------------------------------------------------------
void CGLModel::InvertSelectedFaces()
{
	Post::FEPostMesh* mesh = GetActiveMesh();
	if (mesh)
	{
		for (int i = 0; i<mesh->Faces(); i++)
		{
			FSFace& f = mesh->Face(i);
			if (f.IsVisible())
				if (f.IsSelected()) f.Unselect(); else f.Select();
		}
	}
	UpdateSelectionLists(SELECT_FACES);
}

//-----------------------------------------------------------------------------
void CGLModel::InvertSelectedElements()
{
	Post::FEPostMesh* mesh = GetActiveMesh();
	if (mesh)
	{
		for (int i = 0; i<mesh->Elements(); i++)
		{
			FEElement_& e = mesh->ElementRef(i);
			if (e.IsVisible())
				if (e.IsSelected()) e.Unselect(); else e.Select();
		}
	}
	UpdateSelectionLists(SELECT_ELEMS);
}

//-----------------------------------------------------------------------------
void CGLModel::UpdateEdge()
{
	m_edge.Clear();
	Post::FEPostMesh* mesh = GetActiveMesh();
	if (mesh == nullptr) return;

	for (int i=0; i<mesh->Elements(); ++i)
	{
		FEElement_& el = mesh->ElementRef(i);
		if ((el.Type() == FE_BEAM2)||(el.Type() == FE_BEAM3))
		{
			GLEdge::EDGE edge;
			edge.n0 = el.m_node[0];
			edge.n1 = el.m_node[1];
			edge.mat = el.m_MatID;
			edge.tex[0] = edge.tex[1] = 0.f;
			edge.elem = i;
			m_edge.AddEdge(edge);
		}
	}
}

//-----------------------------------------------------------------------------
void CGLModel::ClearInternalSurfaces()
{
	for (int i=0; i<(int)m_innerSurface.size(); ++i) delete m_innerSurface[i];
	m_innerSurface.clear();
}

//-----------------------------------------------------------------------------
void CGLModel::BuildInternalSurfaces()
{
	ClearInternalSurfaces();

	int nmat = m_ps->Materials();
	for (int i = 0; i<nmat; ++i) m_innerSurface.push_back(new GLSurface);

	Post::FEPostMesh* pmesh = GetActiveMesh();
	if (pmesh == nullptr) return;
	Post::FEPostMesh& mesh = *pmesh;

	FSFace face;
	int ndom = mesh.Domains();
	for (int m = 0; m<ndom; ++m)
	{
		MeshDomain& dom = mesh.Domain(m);
		int NE = dom.Elements();

		float f1 = m_ps->GetMaterial(m)->transparency;

		for (int i = 0; i<NE; ++i)
		{
			FEElement_& el = dom.Element(i);
			if (el.IsVisible())
			{
				for (int j = 0; j<el.Faces(); ++j)
				{
					FEElement_* pen = mesh.ElementPtr(el.m_nbr[j]);
					if (pen && (pen->m_MatID == el.m_MatID))
					{
						bool badd = (pen->IsSelected() != el.IsSelected()) || !pen->IsVisible();

						/*						if ((badd == false) && (el.m_MatID != pen->m_MatID))
						{
						Material* pm2 = m_ps->GetMaterial(pen->m_MatID);
						float f2 = pm2->transparency;
						if ((f1 > f2) || (pm2->m_nrender == RENDER_MODE_WIRE)) badd = true;
						}
						*/
						if (badd)
						{
							el.GetFace(j, face);
							face.m_elem[0].eid = el.m_lid; // store the element ID. This is used for selection ???
							face.m_elem[1].eid = pen->m_lid;

							// calculate the face normals
							vec3f r0 = to_vec3f(mesh.Node(face.n[0]).r);
							vec3f r1 = to_vec3f(mesh.Node(face.n[1]).r);
							vec3f r2 = to_vec3f(mesh.Node(face.n[2]).r);

							face.m_fn = (r1 - r0) ^ (r2 - r0);
							for (int k = 0; k < face.Nodes(); ++k) face.m_nn[k] = face.m_fn;
							face.m_fn.Normalize();
							face.m_sid = 0;

							m_innerSurface[m]->add(face);
						}
					}
				}
			}
		}
	}
}

//-----------------------------------------------------------------------------
void CGLModel::UpdateInternalSurfaces(bool eval)
{
	// Build the internal surfaces
	BuildInternalSurfaces();

	// reevaluate model
	if (eval) Update(false);
}

//-----------------------------------------------------------------------------
void CGLModel::GetSelectionList(vector<int>& L, int mode)
{
	L.clear();
	Post::FEPostMesh& m = *GetActiveMesh();
	switch (mode)
	{
	case SELECT_NODES:
	{
		for (int i = 0; i<m.Nodes(); ++i) if (m.Node(i).IsSelected()) L.push_back(i);
	}
	break;
	case SELECT_EDGES:
	{
		for (int i = 0; i<m.Edges(); ++i) if (m.Edge(i).IsSelected()) L.push_back(i);
	}
	break;
	case SELECT_FACES:
	{
		for (int i = 0; i<m.Faces(); ++i) if (m.Face(i).IsSelected()) L.push_back(i);
	}
	break;
	case SELECT_ELEMS:
	{
		for (int i = 0; i<m.Elements(); ++i) if (m.ElementRef(i).IsSelected()) L.push_back(i);
	}
	break;
	}
}

void CGLModel::ConvertSelection(int oldMode, int newMode)
{
	if (newMode == SELECT_NODES)
	{
		Post::FEPostMesh& mesh = *GetFSModel()->GetFEMesh(0);

		if (oldMode == SELECT_EDGES)
		{
			int NE = mesh.Edges();
			for (int i = 0; i<NE; ++i)
			{
				FSEdge& e = mesh.Edge(i);
				if (e.IsSelected())
				{
					e.Unselect();
					int ne = e.Nodes();
					for (int j = 0; j<ne; ++j)
						mesh.Node(e.n[j]).Select();
				}
			}
		}
		if (oldMode == SELECT_FACES)
		{
			int NF = mesh.Faces();
			for (int i = 0; i<NF; ++i)
			{
				FSFace& f = mesh.Face(i);
				if (f.IsSelected())
				{
					f.Unselect();
					int nf = f.Nodes();
					for (int j = 0; j<nf; ++j)
						mesh.Node(f.n[j]).Select();
				}
			}
		}
		if (oldMode == SELECT_ELEMS)
		{
			int NE = mesh.Elements();
			for (int i = 0; i<NE; ++i)
			{
				FEElement_& e = mesh.ElementRef(i);
				if (e.IsSelected())
				{
					e.Unselect();
					int ne = e.Nodes();
					for (int j = 0; j<ne; ++j)
						mesh.Node(e.m_node[j]).Select();
				}
			}
		}
	}

	UpdateSelectionLists();
}

void CGLModel::AddPlot(CGLPlot* pplot)
{
	pplot->SetModel(this);
	m_pPlot.Add(pplot);
	pplot->Update(CurrentTimeIndex(), 0.f, true);
}

void CGLModel::ClearPlots()
{
	m_pPlot.Clear();
}

void CGLModel::MovePlotUp(Post::CGLPlot* plot)
{
	for (size_t i = 1; i < m_pPlot.Size(); ++i)
	{
		if (m_pPlot[i] == plot)
		{
			CGLPlot* prv = m_pPlot[i - 1];
			m_pPlot.Set(i - 1, plot);
			m_pPlot.Set(i, prv);
		}
	}
}

void CGLModel::MovePlotDown(Post::CGLPlot* plot)
{
	for (size_t i = 0; i < m_pPlot.Size() - 1; ++i)
	{
		if (m_pPlot[i] == plot)
		{
			CGLPlot* nxt = m_pPlot[i + 1];
			m_pPlot.Set(i, nxt);
			m_pPlot.Set(i + 1, plot);
		}
	}
}

void CGLModel::UpdateColorMaps()
{
	int N = (int)m_pPlot.Size();
	for (int i = 0; i<N; ++i)
	{
		CGLPlot* p = m_pPlot[i];
		p->UpdateTexture();
	}
}

int CGLModel::DiscreteEdges()
{
	return (int)m_edge.Edges();
}

GLEdge::EDGE& CGLModel::DiscreteEdge(int i)
{
	return m_edge.Edge(i);
}<|MERGE_RESOLUTION|>--- conflicted
+++ resolved
@@ -1042,7 +1042,7 @@
 			{
 				for (int j = 0; j < face.Nodes(); ++j)
 				{
-					vec3d r = face.m_nn[j];
+					vec3d r = to_vec3d(face.m_nn[j]);
 					q.RotateVector(r);
 					double z = 1 - fabs(r.z);
 					a[j] = (GLubyte)(255 * (tm + 0.5 * (1 - tm) * (z * z)));
@@ -1050,19 +1050,13 @@
 			}
 			else if (benable && (transMode == RENDER_TRANS_VALUE_WEIGHTED))
 			{
-<<<<<<< HEAD
-				vec3d r = to_vec3d(face.m_nn[j]);
-				q.RotateVector(r);
-				double z = 1 - fabs(r.z);
-				a[j] = (GLubyte)(255 * (tm + 0.5*(1 - tm)*(z*z)));
-=======
 				for (int j = 0; j < face.Nodes(); ++j)
 				{
 					float texj = face.m_tex[j];
 					if (texj < 0.f) texj = 0.f;
 					if (texj > 1.f) texj = 1.f;
 
-					vec3d r = face.m_nn[j];
+					vec3d r = to_vec3d(face.m_nn[j]);
 					q.RotateVector(r);
 					double z = 1 - fabs(r.z);
 					float f = tm*(z * z);
@@ -1070,7 +1064,6 @@
 					float w = texj + (1.f - texj) * f;
 					a[j] = (GLubyte)(255.f * w);
 				}
->>>>>>> e05cd3db
 			}
 
 			if (benable)
