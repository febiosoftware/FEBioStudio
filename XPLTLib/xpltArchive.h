/*This file is part of the FEBio Studio source code and is licensed under the MIT license
listed below.

See Copyright-FEBio-Studio.txt for details.

Copyright (c) 2020 University of Utah, The Trustees of Columbia University in 
the City of New York, and others.

Permission is hereby granted, free of charge, to any person obtaining a copy
of this software and associated documentation files (the "Software"), to deal
in the Software without restriction, including without limitation the rights
to use, copy, modify, merge, publish, distribute, sublicense, and/or sell
copies of the Software, and to permit persons to whom the Software is
furnished to do so, subject to the following conditions:

The above copyright notice and this permission notice shall be included in all
copies or substantial portions of the Software.

THE SOFTWARE IS PROVIDED "AS IS", WITHOUT WARRANTY OF ANY KIND, EXPRESS OR
IMPLIED, INCLUDING BUT NOT LIMITED TO THE WARRANTIES OF MERCHANTABILITY,
FITNESS FOR A PARTICULAR PURPOSE AND NONINFRINGEMENT. IN NO EVENT SHALL THE
AUTHORS OR COPYRIGHT HOLDERS BE LIABLE FOR ANY CLAIM, DAMAGES OR OTHER
LIABILITY, WHETHER IN AN ACTION OF CONTRACT, TORT OR OTHERWISE, ARISING FROM,
OUT OF OR IN CONNECTION WITH THE SOFTWARE OR THE USE OR OTHER DEALINGS IN THE
SOFTWARE.*/

#pragma once
#include <stdio.h>
#include <string.h>
#include <vector>
#include <MathLib/math3d.h>
#include <FSCore/Archive.h>

<<<<<<< HEAD
#ifdef WIN32
typedef __int64 off_type;
#endif

#ifdef LINUX // same for Linux and Mac OS X
typedef off_t off_type;
#endif

#ifdef __APPLE__ // same for Linux and Mac OS X
typedef off_t off_type;
#endif

//using namespace std;

=======
>>>>>>> 08be04b4
//-----------------------------------------------------------------------------
// Input archive
class xpltArchive  
{
	class Imp;

	struct CHUNK
	{
		unsigned int	id;		// chunk ID
		unsigned int	nsize;	// size of chunk
		void*			pdata;	// pointer to data
	};

public:
	enum IOResult { IO_ERROR, IO_OK, IO_END };

public:
	//! class constructor
	xpltArchive();

	//! destructor
	virtual ~xpltArchive();

public:
	// --- Writing ---

	// Open for writing
	bool Create(const char* szfile);

	// begin a chunk
	void BeginChunk(unsigned int id);

	// end a chunck
	void EndChunk();

	template <typename T> void WriteChunk(unsigned int nid, T& o)
	{
		AddChild(new OLeaf<T>(nid, o));
	}

	void WriteChunk(unsigned int nid, const char* sz)
	{
		AddChild(new OLeaf<const char*>(nid, sz));
	}

	template <typename T> void WriteChunk(unsigned int nid, T* po, int n)
	{
		AddChild(new OLeaf<T*>(nid, po, n));
	}

	template <typename T> void WriteChunk(unsigned int nid, std::vector<T>& a)
	{
		AddChild(new OLeaf<std::vector<T> >(nid, a));
	}

	// (overridden from Archive)
	virtual void WriteData(int nid, std::vector<float>& data)
	{
		WriteChunk(nid, data);
	}

protected:
	void AddChild(OChunk* c);

public: // reading 

	// Close the archive
	void Close();

	void Flush();

	// Open for reading
	bool Open(IOFileStream* fp);

	// open for appending
	bool Append(const char* szfile);

	// Open a chunk
	int OpenChunk();

	// Get the current chunk ID
	unsigned int GetChunkID();

	// Close a chunk
	void CloseChunk();

	// input functions
	IOResult read(char&   c);
	IOResult read(int&    n);
	IOResult read(bool&   b);
	IOResult read(float&  f);
	IOResult read(double& g);

	IOResult read(unsigned int& n);


	IOResult read(char*   pc, int n);
	IOResult read(int*    pi, int n);
	IOResult read(bool*   pb, int n);
	IOResult read(float*  pf, int n);
	IOResult read(double* pg, int n);

	IOResult read(char* sz);

	IOResult sread(char* sz, int max_len);

	IOResult read(vec3f&   a) { return read(&(a.x), 3); }
	IOResult read(mat3fs&  a) { return read(&(a.x), 6); }
	IOResult read(mat3fd&  a) { return read(&(a.x), 3); }
	IOResult read(tens4fs& a) { return read(&(a.d[0]), 21); }
	IOResult read(mat3f&   a) { return read(&(a.m_data[0][0]), 9); }

	IOResult read(std::vector<int    >& a) { return read(&a[0], (int) a.size()); }
	IOResult read(std::vector<float  >& a) { return read(&a[0], (int) a.size()); }
	IOResult read(std::vector<vec3f  >& a) { return read(&(a[0].x), 3*(int) a.size()); }
	IOResult read(std::vector<mat3fs >& a) { return read(&(a[0].x), 6*(int) a.size()); }
	IOResult read(std::vector<mat3fd >& a) { return read(&(a[0].x), 3*(int) a.size()); }
	IOResult read(std::vector<tens4fs>& a) { return read(&(a[0].d[0]), 21*(int) a.size()); }
	IOResult read(std::vector<mat3f  >& a) { return read(&(a[0].m_data[0][0]), 9*(int) a.size()); }
	IOResult read(std::vector<unsigned int>& a) { return read((int*)&a[0], (int)a.size()); }

	// conversion to FILE* 
//	operator FILE* () { return m_fp; }

	void SetVersion(unsigned int n);
	unsigned int Version();

	// set/get compression method
	int GetCompression();
	void SetCompression(int n);

	int DecompressChunk(unsigned int& nid, unsigned int& nsize);

protected:
	Imp& im;
};<|MERGE_RESOLUTION|>--- conflicted
+++ resolved
@@ -31,23 +31,6 @@
 #include <MathLib/math3d.h>
 #include <FSCore/Archive.h>
 
-<<<<<<< HEAD
-#ifdef WIN32
-typedef __int64 off_type;
-#endif
-
-#ifdef LINUX // same for Linux and Mac OS X
-typedef off_t off_type;
-#endif
-
-#ifdef __APPLE__ // same for Linux and Mac OS X
-typedef off_t off_type;
-#endif
-
-//using namespace std;
-
-=======
->>>>>>> 08be04b4
 //-----------------------------------------------------------------------------
 // Input archive
 class xpltArchive  
