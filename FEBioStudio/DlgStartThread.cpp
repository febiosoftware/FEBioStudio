/*This file is part of the FEBio Studio source code and is licensed under the MIT license
listed below.

See Copyright-FEBio-Studio.txt for details.

Copyright (c) 2021 University of Utah, The Trustees of Columbia University in
the City of New York, and others.

Permission is hereby granted, free of charge, to any person obtaining a copy
of this software and associated documentation files (the "Software"), to deal
in the Software without restriction, including without limitation the rights
to use, copy, modify, merge, publish, distribute, sublicense, and/or sell
copies of the Software, and to permit persons to whom the Software is
furnished to do so, subject to the following conditions:

The above copyright notice and this permission notice shall be included in all
copies or substantial portions of the Software.

THE SOFTWARE IS PROVIDED "AS IS", WITHOUT WARRANTY OF ANY KIND, EXPRESS OR
IMPLIED, INCLUDING BUT NOT LIMITED TO THE WARRANTIES OF MERCHANTABILITY,
FITNESS FOR A PARTICULAR PURPOSE AND NONINFRINGEMENT. IN NO EVENT SHALL THE
AUTHORS OR COPYRIGHT HOLDERS BE LIABLE FOR ANY CLAIM, DAMAGES OR OTHER
LIABILITY, WHETHER IN AN ACTION OF CONTRACT, TORT OR OTHERWISE, ARISING FROM,
OUT OF OR IN CONNECTION WITH THE SOFTWARE OR THE USE OR OTHER DEALINGS IN THE
SOFTWARE.*/
#include "stdafx.h"
#include "DlgStartThread.h"
#include "MainWindow.h"
#include <QLabel>
#include <QProgressBar>
#include <QBoxLayout>
#include <QPushButton>
#include <QMessageBox>
#include <QFormLayout>
#include <QTimer>
#include <chrono>
using namespace std::chrono;
using dseconds = duration<double>;

//=======================================================================================
class CDlgStartThreadUI
{
public:
	CustomThread*	m_thread;
	bool			m_bdone;
	bool			m_cancelled;
	bool			m_breturn;
	QString			m_currentTask;
	QString			m_report;

public:
	QLabel*			m_task;
	QProgressBar*	m_progress;
	QPushButton*	m_stop;
	QLabel*			m_time;
	QLabel*			m_timeLeft;

	time_point<steady_clock>	m_start;	//!< time at start

public:
	CDlgStartThreadUI()
	{
		m_bdone = false;
		m_breturn = false;
		m_thread = nullptr;
		m_cancelled = false;
	}

	void setup(QDialog* dlg)
	{
		QVBoxLayout* l = new QVBoxLayout;
		l->addWidget(new QLabel("Please wait until the operation completes."));
		l->addWidget(m_task = new QLabel(""));

		l->addWidget(m_progress = new QProgressBar);
		m_progress->setRange(0, 0);
		m_progress->setValue(0);

		QFormLayout* h1 = new QFormLayout;
		h1->addRow("Time elapsed: ", m_time = new QLabel); m_time->setAlignment(Qt::AlignLeft);
		h1->addRow("Time remaining: ", m_timeLeft = new QLabel); m_timeLeft->setAlignment(Qt::AlignLeft);
		l->addLayout(h1);

		QHBoxLayout* h = new QHBoxLayout;
		h->addStretch();
		h->addWidget(m_stop = new QPushButton("Cancel"));

		l->addLayout(h);
		dlg->setLayout(l);

		QObject::connect(m_stop, SIGNAL(clicked()), dlg, SLOT(cancel()));

	}
};


//=============================================================================
CDlgStartThread::CDlgStartThread(CMainWindow* parent, CustomThread* thread) : QDialog(parent), ui(new CDlgStartThreadUI)
{
	ui->setup(this);
	
	ui->m_thread = thread;
	parent->ShowLogPanel();

	setSizePolicy(QSizePolicy::Fixed, QSizePolicy::Fixed);
	QObject::connect(ui->m_thread, SIGNAL(resultReady(bool)), this, SLOT(threadFinished(bool)));
	QObject::connect(ui->m_thread, SIGNAL(taskChanged(QString)), ui->m_task, SLOT(setText(QString)));
<<<<<<< HEAD
=======
	QObject::connect(ui->m_thread, SIGNAL(writeLog(QString)), parent, SLOT(AddLogEntry(QString)));

	ui->m_start = steady_clock::now();

	ui->m_thread->start();
	QTimer::singleShot(500, this, SLOT(checkProgress()));
>>>>>>> 14f9705c
}

void CDlgStartThread::setTask(const QString& taskString)
{
	ui->m_task->setText(taskString);
}

void CDlgStartThread::showEvent(QShowEvent* ev) 
{
    ui->m_thread->start();
	QTimer::singleShot(100, this, SLOT(checkProgress()));
}

void CDlgStartThread::closeEvent(QCloseEvent* ev)
{
	if (ui->m_bdone == false)
	{
		cancel();
		ui->m_thread->wait();
	}
	QDialog::closeEvent(ev);
}

void CDlgStartThread::accept()
{
	QDialog::accept();
}

void CDlgStartThread::cancel()
{
	ui->m_cancelled = true;
	ui->m_stop->setEnabled(false);
	ui->m_task->setText("Cancelling operation. Please wait ...");
	ui->m_progress->reset();
	ui->m_progress->setRange(0, 0);
	ui->m_thread->stop();
}

QString sec2str(double fsec)
{
	int nhour = (int)(fsec / 3600.0); fsec -= nhour * 3600;
	int nmin = (int)(fsec / 60.0); fsec -= nmin * 60;
	int nsec = (int)(fsec + 0.5);

	char sz[64] = { 0 };
	sprintf(sz, "%d:%02d:%02d", nhour, nmin, nsec);

	return QString(sz);
}

void CDlgStartThread::checkProgress()
{
	time_point<steady_clock> pause = steady_clock::now();
	double fsec = duration_cast<dseconds>(pause - ui->m_start).count();
	ui->m_time->setText(sec2str(fsec));

	if (ui->m_bdone)
	{
		if (ui->m_breturn == false)
		{
			QString err = ui->m_thread->GetErrorString();
			if (err.isEmpty()) err = "An unknown error has occurred.";
			QMessageBox::critical(this, "Error", err);
		}
		ui->m_thread->deleteLater();

		if (ui->m_cancelled) ui->m_breturn = false;
		if (ui->m_breturn) accept(); else reject();
	}
<<<<<<< HEAD
	else 
	{
		if ((ui->m_cancelled == false) && ui->m_thread->hasProgress())
=======
	else
	{
		if ((ui->m_cancelled == false) && (ui->m_thread->hasProgress()))
>>>>>>> 14f9705c
		{
			ui->m_progress->setRange(0.0, 100.0);
			double p = ui->m_thread->progress();
			ui->m_progress->setValue((int)p);

			// NOTE: There could be a race condition here. What
			//       if the task string is being updated while we get here? 
			const char* sztask = ui->m_thread->currentTask();
			if (sztask)
			{
				ui->m_currentTask = QString(sztask);
				ui->m_task->setText(ui->m_currentTask);
			}

			double f = p / 100.0;
			if (f > 0.01)
			{
				double frem = fsec * (1.0 - f) / f;
				ui->m_timeLeft->setText(sec2str(frem));
			}
		}

		QTimer::singleShot(500, this, SLOT(checkProgress()));
	}
}

void CDlgStartThread::threadFinished(bool b)
{
	ui->m_breturn = b;
	ui->m_bdone = true;
}

bool CDlgStartThread::GetReturnCode()
{
	return ui->m_breturn;
}<|MERGE_RESOLUTION|>--- conflicted
+++ resolved
@@ -105,15 +105,12 @@
 	setSizePolicy(QSizePolicy::Fixed, QSizePolicy::Fixed);
 	QObject::connect(ui->m_thread, SIGNAL(resultReady(bool)), this, SLOT(threadFinished(bool)));
 	QObject::connect(ui->m_thread, SIGNAL(taskChanged(QString)), ui->m_task, SLOT(setText(QString)));
-<<<<<<< HEAD
-=======
 	QObject::connect(ui->m_thread, SIGNAL(writeLog(QString)), parent, SLOT(AddLogEntry(QString)));
 
 	ui->m_start = steady_clock::now();
 
 	ui->m_thread->start();
 	QTimer::singleShot(500, this, SLOT(checkProgress()));
->>>>>>> 14f9705c
 }
 
 void CDlgStartThread::setTask(const QString& taskString)
@@ -183,15 +180,9 @@
 		if (ui->m_cancelled) ui->m_breturn = false;
 		if (ui->m_breturn) accept(); else reject();
 	}
-<<<<<<< HEAD
-	else 
-	{
-		if ((ui->m_cancelled == false) && ui->m_thread->hasProgress())
-=======
 	else
 	{
 		if ((ui->m_cancelled == false) && (ui->m_thread->hasProgress()))
->>>>>>> 14f9705c
 		{
 			ui->m_progress->setRange(0.0, 100.0);
 			double p = ui->m_thread->progress();
