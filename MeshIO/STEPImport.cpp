/*This file is part of the FEBio Studio source code and is licensed under the MIT license
listed below.

See Copyright-FEBio-Studio.txt for details.

Copyright (c) 2021 University of Utah, The Trustees of Columbia University in
the City of New York, and others.

Permission is hereby granted, free of charge, to any person obtaining a copy
of this software and associated documentation files (the "Software"), to deal
in the Software without restriction, including without limitation the rights
to use, copy, modify, merge, publish, distribute, sublicense, and/or sell
copies of the Software, and to permit persons to whom the Software is
furnished to do so, subject to the following conditions:

The above copyright notice and this permission notice shall be included in all
copies or substantial portions of the Software.

THE SOFTWARE IS PROVIDED "AS IS", WITHOUT WARRANTY OF ANY KIND, EXPRESS OR
IMPLIED, INCLUDING BUT NOT LIMITED TO THE WARRANTIES OF MERCHANTABILITY,
FITNESS FOR A PARTICULAR PURPOSE AND NONINFRINGEMENT. IN NO EVENT SHALL THE
AUTHORS OR COPYRIGHT HOLDERS BE LIABLE FOR ANY CLAIM, DAMAGES OR OTHER
LIABILITY, WHETHER IN AN ACTION OF CONTRACT, TORT OR OTHERWISE, ARISING FROM,
OUT OF OR IN CONNECTION WITH THE SOFTWARE OR THE USE OR OTHER DEALINGS IN THE
SOFTWARE.*/

#include "stdafx.h"
#include "STEPImport.h"
#include <GeomLib/GOCCObject.h>
#include <GeomLib/GModel.h>
#ifdef HAS_OCC
#include <BRepTools.hxx>
#include <BRep_Tool.hxx>
#include <BRep_Builder.hxx>
#include <TopTools_HSequenceOfShape.hxx>
#include <STEPControl_Reader.hxx>
#include <IGESControl_Reader.hxx>
#include <TopExp_Explorer.hxx>
#include <TopoDS.hxx>
#include <BOPAlgo_Builder.hxx>
#include <BOPAlgo_MakerVolume.hxx>
#endif


//=============================================================================
STEPImport::STEPImport(FSProject& prj) : FSFileImport(prj)
{
}

STEPImport::~STEPImport()
{
}

bool STEPImport::Load(const char* szfile)
{
#ifdef HAS_OCC
	SetFileName(szfile);
	STEPControl_Reader aReader;
	IFSelect_ReturnStatus status = aReader.ReadFile(szfile);
	if (status != IFSelect_RetDone)
	{
		return errf("Failed reading STEP file.");
	}

	//Interface_TraceFile::SetDefault();
	bool failsonly = false;
	aReader.PrintCheckLoad(failsonly, IFSelect_ItemsByEntity);

	int nbr = aReader.NbRootsForTransfer();
	aReader.PrintCheckTransfer(failsonly, IFSelect_ItemsByEntity);
	for (Standard_Integer n = 1; n <= nbr; n++)
	{
		aReader.TransferRoot(n);
	}

	int nbs = aReader.NbShapes();
	if (nbs > 0)
	{
        // empty compound, as nothing has been added yet
        BOPAlgo_MakerVolume aBuilder;
<<<<<<< HEAD
        TopoDS_ListOfShape aLS;
=======
>>>>>>> 972924a3
		int count = 1;
        int ns = 0;
		for (int i = 1; i <= nbs; i++)
		{
			TopoDS_Shape shape = aReader.Shape(i);

			// load each solid as an own object
			TopExp_Explorer ex;
            bool found_solid = false;
			for (ex.Init(shape, TopAbs_SOLID); ex.More(); ex.Next())
			{
				// get the shape
				TopoDS_Solid solid = TopoDS::Solid(ex.Current());
                aBuilder.AddArgument(solid);
<<<<<<< HEAD
                aLS.Append(solid);
=======
>>>>>>> 972924a3
                
                ++ns;

				GOCCObject* occ = new GOCCObject;
				occ->SetShape(solid);

				char szfiletitle[1024] = { 0 }, szname[1024] = { 0 };
				FileTitle(szfiletitle);

				sprintf(szname, "%s%02d", szfiletitle, count++);
				occ->SetName(szname);

				GModel& mdl = m_prj.GetFSModel().GetModel();
				mdl.AddObject(occ);

                found_solid = true;
			}
            if (!found_solid) {
                for (ex.Init(shape, TopAbs_SHELL); ex.More(); ex.Next())
                {
                    // get the shape
                    TopoDS_Shell shell = TopoDS::Shell(ex.Current());
                    
                    GOCCObject* occ = new GOCCObject;
                    occ->SetShape(shell);
                    
                    char szfiletitle[1024] = { 0 }, szname[1024] = { 0 };
                    FileTitle(szfiletitle);
                    
                    sprintf(szname, "%s%02d", szfiletitle, count++);
                    occ->SetName(szname);
                    
                    GModel& mdl = m_prj.GetFSModel().GetModel();
                    mdl.AddObject(occ);
                    
                }
            }
		}
        // merge all solids
        if (ns > 1) {
            aBuilder.SetIntersect(true);
            aBuilder.SetAvoidInternalShapes(false);
            aBuilder.Perform();
            TopoDS_Shape solid = aBuilder.Shape();
            GOCCObject* occ = new GOCCObject;
            occ->SetShape(solid);
            
            char szfiletitle[1024] = { 0 }, szname[1024] = { 0 };
            FileTitle(szfiletitle);
            
            sprintf(szname, "%s_merged", szfiletitle);
            occ->SetName(szname);
            
            GModel& mdl = m_prj.GetFSModel().GetModel();
            mdl.AddObject(occ);
        }
	}

	return true;
#else
	return errf("STEP reader not supported in this build.");
#endif
}<|MERGE_RESOLUTION|>--- conflicted
+++ resolved
@@ -78,10 +78,6 @@
 	{
         // empty compound, as nothing has been added yet
         BOPAlgo_MakerVolume aBuilder;
-<<<<<<< HEAD
-        TopoDS_ListOfShape aLS;
-=======
->>>>>>> 972924a3
 		int count = 1;
         int ns = 0;
 		for (int i = 1; i <= nbs; i++)
@@ -96,10 +92,6 @@
 				// get the shape
 				TopoDS_Solid solid = TopoDS::Solid(ex.Current());
                 aBuilder.AddArgument(solid);
-<<<<<<< HEAD
-                aLS.Append(solid);
-=======
->>>>>>> 972924a3
                 
                 ++ns;
 
