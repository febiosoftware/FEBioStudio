--- conflicted
+++ resolved
@@ -131,10 +131,7 @@
 int main(int argc, char* argv[])
 {
 	// Initialize the libraries
-<<<<<<< HEAD
-=======
 	FSElementLibrary::InitLibrary();
->>>>>>> 0552647e
 	Post::Initialize();
 
 	// initialize the FEBio library
@@ -207,17 +204,8 @@
         }
     }
 
-<<<<<<< HEAD
-CMainWindow* PRV::getMainWindow()
-{
-	foreach (QWidget *w, qApp->topLevelWidgets())
-        if (CMainWindow* mainWin = qobject_cast<CMainWindow*>(w))
-            return mainWin;
-    return nullptr;
-=======
     assert(wnd);
 	return wnd;
->>>>>>> 0552647e
 }
 
 CDocument* FBS::getDocument()
