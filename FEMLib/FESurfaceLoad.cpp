/*This file is part of the FEBio Studio source code and is licensed under the MIT license
listed below.

See Copyright-FEBio-Studio.txt for details.

Copyright (c) 2021 University of Utah, The Trustees of Columbia University in
the City of New York, and others.

Permission is hereby granted, free of charge, to any person obtaining a copy
of this software and associated documentation files (the "Software"), to deal
in the Software without restriction, including without limitation the rights
to use, copy, modify, merge, publish, distribute, sublicense, and/or sell
copies of the Software, and to permit persons to whom the Software is
furnished to do so, subject to the following conditions:

The above copyright notice and this permission notice shall be included in all
copies or substantial portions of the Software.

THE SOFTWARE IS PROVIDED "AS IS", WITHOUT WARRANTY OF ANY KIND, EXPRESS OR
IMPLIED, INCLUDING BUT NOT LIMITED TO THE WARRANTIES OF MERCHANTABILITY,
FITNESS FOR A PARTICULAR PURPOSE AND NONINFRINGEMENT. IN NO EVENT SHALL THE
AUTHORS OR COPYRIGHT HOLDERS BE LIABLE FOR ANY CLAIM, DAMAGES OR OTHER
LIABILITY, WHETHER IN AN ACTION OF CONTRACT, TORT OR OTHERWISE, ARISING FROM,
OUT OF OR IN CONNECTION WITH THE SOFTWARE OR THE USE OR OTHER DEALINGS IN THE
SOFTWARE.*/

#include "FESurfaceLoad.h"
#include <FECore/units.h>
#include <MeshTools/FEItemListBuilder.h>
#include <FECore/fecore_enum.h>

FSSurfaceLoad::FSSurfaceLoad(int ntype, FSModel* ps) : FSLoad(ntype, ps)
{
	SetMeshItemType(FE_FACE_FLAG);
}

FSSurfaceLoad::FSSurfaceLoad(int ntype, FSModel* ps, FEItemListBuilder* pi, int nstep) : FSLoad(ntype, ps, pi, nstep)
{
	SetMeshItemType(FE_FACE_FLAG);
}

//-----------------------------------------------------------------------------
FSPressureLoad::FSPressureLoad(FSModel* ps, FEItemListBuilder* pi, int nstep) : FSSurfaceLoad(FE_PRESSURE_LOAD, ps, pi, nstep)
{
	SetTypeString("pressure");
	AddScienceParam(1, UNIT_PRESSURE, "pressure", "pressure")->MakeVariable(true);
	AddBoolParam(false, "linear", "Type")->SetEnumNames("Nonlinear\0Linear\0");
	AddBoolParam(true , "symmetric_stiffness", "Formulation")->SetEnumNames("Nonsymmetric\0Symmetric\0");
	AddBoolParam(false, "shell_bottom", "Apply to shell bottom");
}

// used only for reading parameters for old file formats
void FSPressureLoad::LoadParam(const Param& p)
{
	switch (p.GetParamID())
	{
	case 0: SetLinearFlag(p.GetIntValue() == 1); break;
	case 1: SetLoad(p.GetFloatValue()); break;
//	case 2: *GetLoadCurve() = *p.GetLoadCurve(); break;
	}
}

//-----------------------------------------------------------------------------

FSFluidFlux::FSFluidFlux(FSModel* ps, FEItemListBuilder* pi, int nstep) : FSSurfaceLoad(FE_FLUID_FLUX, ps, pi, nstep)
{
	SetTypeString("fluidflux");
	AddDoubleParam(1, "flux", "flux");
	AddBoolParam(0, "linear", "Type")->SetEnumNames("Nonlinear\0Linear\0");
	AddBoolParam(0, "mixture", "Flux")->SetEnumNames("Fluid\0Mixture\0");
}

// used only for reading parameters for old file formats
void FSFluidFlux::LoadParam(const Param& p)
{
	switch (p.GetParamID())
	{
	case 0: SetLinearFlag(p.GetIntValue() == 1); break;
	case 1: SetLoad(p.GetFloatValue()); break;
//	case 2: *GetLoadCurve() = *p.GetLoadCurve(); break;
	case 3: SetMixtureFlag(p.GetIntValue() == 1); break;
	}
}

//-----------------------------------------------------------------------------

FSBPNormalTraction::FSBPNormalTraction(FSModel* ps, FEItemListBuilder* pi, int nstep) : FSSurfaceLoad(FE_BP_NORMAL_TRACTION, ps, pi, nstep)
{
	SetTypeString("normal_traction");
	AddScienceParam(0, "P", "traction");
	AddBoolParam(0, "linear", "Type")->SetEnumNames("Nonlinear\0Linear\0");
	AddBoolParam(0, "effective", "Traction")->SetEnumNames("Mixture\0Effective\0");
}

// used only for reading parameters for old file formats
void FSBPNormalTraction::LoadParam(const Param& p)
{
	switch (p.GetParamID())
	{
	case 0: SetLinearFlag(p.GetIntValue() == 1); break;
	case 1: SetLoad(p.GetFloatValue()); break;
//	case 2: *GetLoadCurve() = *p.GetLoadCurve(); break;
	case 3: SetMixtureFlag(p.GetIntValue() == 1); break;
	}
}

//-----------------------------------------------------------------------------
FSSoluteFlux::FSSoluteFlux(FSModel* ps, FEItemListBuilder* pi, int nstep) : FSSurfaceLoad(FE_SOLUTE_FLUX, ps, pi, nstep)
{
	SetTypeString("solute flux");
	AddDoubleParam(1, "flux", "flux");
	AddBoolParam(0, "linear", "Type")->SetEnumNames("Nonlinear\0Linear\0");
	AddChoiceParam(0, "solute_id", "Solute")->SetEnumNames("$(solutes)")->SetOffset(1);
}

// used only for reading parameters for old file formats
void FSSoluteFlux::LoadParam(const Param& p)
{
	switch (p.GetParamID())
	{
	case 0: SetLinearFlag(p.GetIntValue() == 1); break;
	case 1: SetLoad(p.GetFloatValue()); break;
//	case 2: *GetLoadCurve() = *p.GetLoadCurve(); break;
	case 3: SetBC(p.GetIntValue()); break;
	}
}

//-----------------------------------------------------------------------------
FSSoluteNaturalFlux::FSSoluteNaturalFlux(FSModel* ps, FEItemListBuilder* pi, int nstep) : FSSurfaceLoad(FE_SOLUTE_NATURAL_FLUX, ps, pi, nstep)
{
    SetTypeString("Solute natural flux");
    AddChoiceParam(0, "solute_id", "Solute")->SetEnumNames("$(solutes)");
    AddBoolParam(0, "shell_bottom", "Apply to shell bottom")->SetCheckable(false);
}

//-----------------------------------------------------------------------------

FSMatchingOsmoticCoefficient::FSMatchingOsmoticCoefficient(FSModel* ps, FEItemListBuilder* pi, int nstep) : FSSurfaceLoad(FE_MATCHING_OSM_COEF, ps, pi, nstep)
{
    SetTypeString("matching_osm_coef");
    AddScienceParam(0, "P", "ambient_pressure");
    AddScienceParam(0, "c", "ambient_osmolarity");
    AddBoolParam(0, "shell_bottom", "Apply to shell bottom")->SetCheckable(false);
}

//-----------------------------------------------------------------------------

FSHeatFlux::FSHeatFlux(FSModel* ps, FEItemListBuilder* pi, int nstep) : FSSurfaceLoad(FE_HEAT_FLUX, ps, pi, nstep)
{
	SetTypeString("heat flux");
	AddDoubleParam(0.0, "flux", "flux");
}

// used only for reading parameters for old file formats
void FSHeatFlux::LoadParam(const Param& p)
{
	switch (p.GetParamID())
	{
	case 0: SetLoad(p.GetFloatValue()); break;
//	case 1: *GetLoadCurve() = *p.GetLoadCurve(); break;
	}
}


//-----------------------------------------------------------------------------

FSConvectiveHeatFlux::FSConvectiveHeatFlux(FSModel* ps, FEItemListBuilder* pi, int nstep) : FSSurfaceLoad(FE_CONV_HEAT_FLUX, ps, pi, nstep)
{
	SetTypeString("convective heat flux");
	AddDoubleParam(1, "hc", "hc");
	AddDoubleParam(0, "Ta", "Ta");
}

// used only for reading parameters for old file formats
void FSConvectiveHeatFlux::LoadParam(const Param& p)
{
	switch (p.GetParamID())
	{
	case 0: SetCoefficient(p.GetFloatValue()); break;
	case 1: SetTemperature(p.GetFloatValue()); break;
//	case 2: *GetLoadCurve() = *p.GetLoadCurve(); break;
	}
}

//-----------------------------------------------------------------------------

FSSurfaceTraction::FSSurfaceTraction(FSModel* ps, FEItemListBuilder* pi, int nstep) : FSSurfaceLoad(FE_SURFACE_TRACTION, ps, pi, nstep)
{
	SetTypeString("traction");
	AddDoubleParam(1.0, "scale");
	AddVecParam(vec3d(0,0,1), "traction")->SetUnit(UNIT_PRESSURE);
}

// used only for reading parameters for old file formats
void FSSurfaceTraction::LoadParam(const Param& p)
{
	switch (p.GetParamID())
	{
	case 0: SetTraction(p.GetVec3dValue()); break;
//	case 1: *GetLoadCurve() = *p.GetLoadCurve(); break;
	}
}

//-----------------------------------------------------------------------------

FSSurfaceForceUniform::FSSurfaceForceUniform(FSModel* ps, FEItemListBuilder* pi, int nstep) : FSSurfaceLoad(FE_SURFACE_FORCE, ps, pi, nstep)
{
    SetTypeString("Surface Force");
    AddDoubleParam(1.0, "scale");
    AddVecParam(vec3d(0,0,0), "force")->SetUnit(UNIT_FORCE);
}

//-----------------------------------------------------------------------------
FSBearingLoad::FSBearingLoad(FSModel* ps, FEItemListBuilder* pi, int nstep) : FSSurfaceLoad(FE_BEARING_LOAD, ps, pi, nstep)
{
    SetTypeString("Bearing Load");
    AddDoubleParam(1.0, "scale");
    AddVecParam(vec3d(0,0,0), "force")->SetUnit(UNIT_FORCE);
    AddIntParam(1, "profile")->SetEnumNames("Sinusoidal\0Parabolic\0");
    AddBoolParam(true, "linear", "Type")->SetEnumNames("Nonlinear\0Linear\0");
    AddBoolParam(false , "symmetric_stiffness", "Formulation")->SetEnumNames("Nonsymmetric\0Symmetric\0");
    AddBoolParam(false, "shell_bottom", "Apply to shell bottom");
}

//-----------------------------------------------------------------------------
FSFluidPressureLoad::FSFluidPressureLoad(FSModel* ps, FEItemListBuilder* pi, int nstep) : FSSurfaceLoad(FE_FLUID_PRESSURE_LOAD, ps, pi, nstep)
{
    SetTypeString("fluid pressure");
    AddScienceParam(1, UNIT_PRESSURE, "pressure", "pressure")->MakeVariable(true);
}

// used only for reading parameters for old file formats
void FSFluidPressureLoad::LoadParam(const Param& p)
{
    switch (p.GetParamID())
    {
        case 0: SetLoad(p.GetFloatValue()); break;
//        case 1: *GetLoadCurve() = *p.GetLoadCurve(); break;
    }
}

//-----------------------------------------------------------------------------

FSFluidTraction::FSFluidTraction(FSModel* ps, FEItemListBuilder* pi, int nstep) : FSSurfaceLoad(FE_FLUID_TRACTION, ps, pi, nstep)
{
	SetTypeString("fluid viscous traction");
	AddDoubleParam(1.0, "scale");
	AddVecParam(vec3d(0, 0, 0), "traction")->SetUnit(UNIT_PRESSURE);
}

void FSFluidTraction::SetScale(double s)
{
	SetFloatValue(LOAD, s);
}

double FSFluidTraction::GetScale()
{
	return GetFloatValue(LOAD);
}

void FSFluidTraction::SetTraction(const vec3d& t) { SetVecValue(TRACTION, t); }
vec3d FSFluidTraction::GetTraction() { return GetVecValue(TRACTION); }

// used only for reading parameters for old file formats
void FSFluidTraction::LoadParam(const Param& p)
{
	switch (p.GetParamID())
	{
	case 0: SetTraction(p.GetVec3dValue()); break;
//	case 1: *GetLoadCurve() = *p.GetLoadCurve(); break;
	}
}

//-----------------------------------------------------------------------------

FSFluidVelocity::FSFluidVelocity(FSModel* ps) : FSSurfaceLoad(FE_FLUID_VELOCITY, ps)
{
    SetTypeString("fluid velocity");
    AddVecParam(vec3d(0,0,0), "velocity", "fluid velocity")->SetUnit(UNIT_VELOCITY);
	AddDoubleParam(1, "scale", "scale");
}

FSFluidVelocity::FSFluidVelocity(FSModel* ps, FEItemListBuilder* pi, vec3d t, int nstep) : FSSurfaceLoad(FE_FLUID_VELOCITY, ps, pi, nstep)
{
    SetTypeString("fluid velocity");
    AddVecParam(t, "velocity", "fluid velocity");
	AddDoubleParam(1, "scale", "scale");
}

//-----------------------------------------------------------------------------

FSFluidNormalVelocity::FSFluidNormalVelocity(FSModel* ps) : FSSurfaceLoad(FE_FLUID_NORMAL_VELOCITY, ps)
{
    SetTypeString("fluid normal velocity");
    AddScienceParam(1, UNIT_VELOCITY, "velocity", "normal velocity");
    AddBoolParam(true, "prescribe_nodal_velocities", "prescribe nodal velocities");
    AddBoolParam(false, "parabolic", "parabolic velocity profile");
    AddBoolParam(false, "prescribe_rim_pressure", "prescribe rim pressure");
}

FSFluidNormalVelocity::FSFluidNormalVelocity(FSModel* ps, FEItemListBuilder* pi, double vn, bool bp, bool bparab, bool brimp, int nstep) : FSSurfaceLoad(FE_FLUID_NORMAL_VELOCITY, ps, pi, nstep)
{
	SetTypeString("fluid normal velocity");
	AddScienceParam(vn, UNIT_VELOCITY, "velocity", "normal velocity");
    AddBoolParam(bp, "prescribe_nodal_velocities", "prescribe nodal velocities");
    AddBoolParam(bparab, "parabolic", "parabolic velocity profile");
    AddBoolParam(brimp, "prescribe_rim_pressure", "prescribe rim pressure");
}

//-----------------------------------------------------------------------------

FSFluidRotationalVelocity::FSFluidRotationalVelocity(FSModel* ps) : FSSurfaceLoad(FE_FLUID_ROTATIONAL_VELOCITY, ps)
{
    SetTypeString("Fluid Rotational Velocity");
    AddScienceParam(1, UNIT_ANGULAR_VELOCITY, "angular_speed", "angular speed");
    AddVecParam(vec3d(0,0,1), "axis", "axis");
    AddVecParam(vec3d(0,0,0), "origin", "origin")->SetUnit(UNIT_LENGTH);
}

FSFluidRotationalVelocity::FSFluidRotationalVelocity(FSModel* ps, FEItemListBuilder* pi, double w, vec3d n, vec3d p, int nstep) : FSSurfaceLoad(FE_FLUID_ROTATIONAL_VELOCITY, ps, pi, nstep)
{
    SetTypeString("Fluid Normal Velocity");
    AddScienceParam(w, UNIT_ANGULAR_VELOCITY, "angular_speed", "angular speed");
    AddVecParam(n, "axis", "axis");
    AddVecParam(p, "origin", "origin")->SetUnit(UNIT_LENGTH);
}

//-----------------------------------------------------------------------------

FSFluidFlowResistance::FSFluidFlowResistance(FSModel* ps) : FSSurfaceLoad(FE_FLUID_FLOW_RESISTANCE, ps)
{
<<<<<<< HEAD
    SetTypeString("fluid resistance");
    AddDoubleParam(0, "R", "resistance");
    AddDoubleParam(0, "pressure_offset", "pressure_offset");
=======
    SetTypeString("Fluid Flow Resistance");
    AddDoubleParam(0, "R", "resistance")->SetUnit(UNIT_FLOW_RESISTANCE);
    AddDoubleParam(0, "pressure_offset", "pressure_offset")->SetLoadCurve();
>>>>>>> 48dad751
}

FSFluidFlowResistance::FSFluidFlowResistance(FSModel* ps, FEItemListBuilder* pi, double b, double po, int nstep) : FSSurfaceLoad(FE_FLUID_FLOW_RESISTANCE, ps, pi, nstep)
{
    SetTypeString("fluid resistance");
    AddDoubleParam(b, "R", "resistance");
    AddDoubleParam(po, "pressure_offset", "pressure_offset");
}

//-----------------------------------------------------------------------------

FSFluidFlowRCR::FSFluidFlowRCR(FSModel* ps) : FSSurfaceLoad(FE_FLUID_FLOW_RCR, ps)
{
<<<<<<< HEAD
    SetTypeString("fluid RCR");
    AddDoubleParam(0, "R", "proximal resistance");
    AddDoubleParam(0, "Rd", "distal resistance");
    AddDoubleParam(0, "capacitance", "compliance");
    AddDoubleParam(0, "pressure_offset", "pressure offset");
    AddDoubleParam(0, "initial_pressure", "initial pressure");
    AddBoolParam(true, "Bernoulli", "Bernoulli");

}

FSFluidFlowRCR::FSFluidFlowRCR(FSModel* ps, FEItemListBuilder* pi, double rp, double rd, double co, double po, double ip, bool be, int nstep) : FSSurfaceLoad(FE_FLUID_FLOW_RCR, ps, pi, nstep)
{
    SetTypeString("fluid RCR");
    AddDoubleParam(rp, "R", "resistance");
    AddDoubleParam(rd, "Rd", "distal resistance");
    AddDoubleParam(co, "capacitance", "compliance");
    AddDoubleParam(po, "pressure_offset", "pressure offset");
    AddDoubleParam(ip, "initial_pressure", "initial pressure");
    AddBoolParam(be, "Bernoulli", "Bernoulli");
=======
    SetTypeString("Fluid RCR");
    AddScienceParam(0, UNIT_FLOW_RESISTANCE, "R", "proximal resistance");
    AddScienceParam(0, UNIT_FLOW_RESISTANCE, "Rd", "distal resistance");
    AddScienceParam(0, UNIT_FLOW_CAPACITANCE, "capacitance", "compliance");
    AddScienceParam(0, UNIT_PRESSURE, "pressure_offset", "pressure offset")->SetLoadCurve();
    AddScienceParam(0, UNIT_PRESSURE, "initial_pressure", "initial pressure");

}

FEFluidFlowRCR::FEFluidFlowRCR(FEModel* ps, FEItemListBuilder* pi, double rp, double rd, double co, double po, double ip, int nstep) : FESurfaceLoad(FE_FLUID_FLOW_RCR, ps, pi, nstep)
{
    SetTypeString("Fluid RCR");
    AddScienceParam(rp, UNIT_FLOW_RESISTANCE, "R", "proximal resistance");
    AddScienceParam(rd, UNIT_FLOW_RESISTANCE, "Rd", "distal resistance");
    AddScienceParam(co, UNIT_FLOW_CAPACITANCE, "capacitance", "compliance");
    AddScienceParam(po, UNIT_PRESSURE, "pressure_offset", "pressure offset")->SetLoadCurve();
    AddScienceParam(ip, UNIT_PRESSURE, "initial_pressure", "initial pressure");
>>>>>>> 48dad751
}

//-----------------------------------------------------------------------------

FSFluidBackflowStabilization::FSFluidBackflowStabilization(FSModel* ps) : FSSurfaceLoad(FE_FLUID_BACKFLOW_STABIL, ps)
{
    SetTypeString("fluid backflow stabilization");
    AddDoubleParam(1, "beta", "beta");
}

FSFluidBackflowStabilization::FSFluidBackflowStabilization(FSModel* ps, FEItemListBuilder* pi, double b, int nstep) : FSSurfaceLoad(FE_FLUID_BACKFLOW_STABIL, ps, pi, nstep)
{
    SetTypeString("fluid backflow stabilization");
    AddDoubleParam(b, "beta", "beta");
}

//-----------------------------------------------------------------------------

FSFluidTangentialStabilization::FSFluidTangentialStabilization(FSModel* ps) : FSSurfaceLoad(FE_FLUID_TANGENTIAL_STABIL, ps)
{
    SetTypeString("fluid tangential stabilization");
    AddDoubleParam(1, "beta", "beta");
}

FSFluidTangentialStabilization::FSFluidTangentialStabilization(FSModel* ps, FEItemListBuilder* pi, double b, int nstep) : FSSurfaceLoad(FE_FLUID_TANGENTIAL_STABIL, ps, pi, nstep)
{
    SetTypeString("fluid tangential stabilization");
    AddDoubleParam(b, "beta", "beta");
}

//-----------------------------------------------------------------------------

FSFSITraction::FSFSITraction(FSModel* ps) : FSSurfaceLoad(FE_FSI_TRACTION, ps)
{
    SetTypeString("fluid-FSI traction");
}

FSFSITraction::FSFSITraction(FSModel* ps, FEItemListBuilder* pi, int nstep) : FSSurfaceLoad(FE_FSI_TRACTION, ps, pi, nstep)
{
    SetTypeString("fluid-FSI traction");
}

//-----------------------------------------------------------------------------

FSBFSITraction::FSBFSITraction(FSModel* ps) : FSSurfaceLoad(FE_BFSI_TRACTION, ps)
{
    SetTypeString("biphasic-FSI traction");
}

FSBFSITraction::FSBFSITraction(FSModel* ps, FEItemListBuilder* pi, int nstep) : FSSurfaceLoad(FE_BFSI_TRACTION, ps, pi, nstep)
{
    SetTypeString("biphasic-FSI traction");
}

//=======================================================================================
FSConcentrationFlux::FSConcentrationFlux(FSModel* ps) : FSSurfaceLoad(FE_CONCENTRATION_FLUX, ps)
{
	SetTypeString("concentration flux");
	AddChoiceParam(0, "solute_id", "Solute")->SetEnumNames("$(solutes)")->SetOffset(1);
	AddDoubleParam(0, "flux");
}

void FSConcentrationFlux::SetFlux(double f)
{ 
	SetFloatValue(FLUX, f); 
}

double FSConcentrationFlux::GetFlux()
{ 
	return GetFloatValue(FLUX); 
}

int FSConcentrationFlux::GetSoluteID()
{ 
	return GetIntValue(SOL_ID);
}

void FSConcentrationFlux::SetSoluteID(int n)
{
	SetIntValue(SOL_ID, n);
}

//=======================================================================================
FEBioSurfaceLoad::FEBioSurfaceLoad(FSModel* ps) : FSSurfaceLoad(FE_FEBIO_SURFACE_LOAD, ps)
{
}

void FEBioSurfaceLoad::Save(OArchive& ar)
{
	ar.BeginChunk(CID_FEBIO_META_DATA);
	{
		SaveClassMetaData(this, ar);
	}
	ar.EndChunk();

	ar.BeginChunk(CID_FEBIO_BASE_DATA);
	{
		FSSurfaceLoad::Save(ar);
	}
	ar.EndChunk();
}

void FEBioSurfaceLoad::Load(IArchive& ar)
{
	TRACE("FEBioSurfaceLoad::Load");
	while (IArchive::IO_OK == ar.OpenChunk())
	{
		int nid = ar.GetChunkID();
		switch (nid)
		{
		case CID_FEBIO_META_DATA: LoadClassMetaData(this, ar); break;
		case CID_FEBIO_BASE_DATA: FSSurfaceLoad::Load(ar); break;
		default:
			assert(false);
		}
		ar.CloseChunk();
	}
}<|MERGE_RESOLUTION|>--- conflicted
+++ resolved
@@ -329,15 +329,9 @@
 
 FSFluidFlowResistance::FSFluidFlowResistance(FSModel* ps) : FSSurfaceLoad(FE_FLUID_FLOW_RESISTANCE, ps)
 {
-<<<<<<< HEAD
     SetTypeString("fluid resistance");
     AddDoubleParam(0, "R", "resistance");
     AddDoubleParam(0, "pressure_offset", "pressure_offset");
-=======
-    SetTypeString("Fluid Flow Resistance");
-    AddDoubleParam(0, "R", "resistance")->SetUnit(UNIT_FLOW_RESISTANCE);
-    AddDoubleParam(0, "pressure_offset", "pressure_offset")->SetLoadCurve();
->>>>>>> 48dad751
 }
 
 FSFluidFlowResistance::FSFluidFlowResistance(FSModel* ps, FEItemListBuilder* pi, double b, double po, int nstep) : FSSurfaceLoad(FE_FLUID_FLOW_RESISTANCE, ps, pi, nstep)
@@ -351,14 +345,12 @@
 
 FSFluidFlowRCR::FSFluidFlowRCR(FSModel* ps) : FSSurfaceLoad(FE_FLUID_FLOW_RCR, ps)
 {
-<<<<<<< HEAD
     SetTypeString("fluid RCR");
     AddDoubleParam(0, "R", "proximal resistance");
     AddDoubleParam(0, "Rd", "distal resistance");
     AddDoubleParam(0, "capacitance", "compliance");
     AddDoubleParam(0, "pressure_offset", "pressure offset");
     AddDoubleParam(0, "initial_pressure", "initial pressure");
-    AddBoolParam(true, "Bernoulli", "Bernoulli");
 
 }
 
@@ -370,26 +362,6 @@
     AddDoubleParam(co, "capacitance", "compliance");
     AddDoubleParam(po, "pressure_offset", "pressure offset");
     AddDoubleParam(ip, "initial_pressure", "initial pressure");
-    AddBoolParam(be, "Bernoulli", "Bernoulli");
-=======
-    SetTypeString("Fluid RCR");
-    AddScienceParam(0, UNIT_FLOW_RESISTANCE, "R", "proximal resistance");
-    AddScienceParam(0, UNIT_FLOW_RESISTANCE, "Rd", "distal resistance");
-    AddScienceParam(0, UNIT_FLOW_CAPACITANCE, "capacitance", "compliance");
-    AddScienceParam(0, UNIT_PRESSURE, "pressure_offset", "pressure offset")->SetLoadCurve();
-    AddScienceParam(0, UNIT_PRESSURE, "initial_pressure", "initial pressure");
-
-}
-
-FEFluidFlowRCR::FEFluidFlowRCR(FEModel* ps, FEItemListBuilder* pi, double rp, double rd, double co, double po, double ip, int nstep) : FESurfaceLoad(FE_FLUID_FLOW_RCR, ps, pi, nstep)
-{
-    SetTypeString("Fluid RCR");
-    AddScienceParam(rp, UNIT_FLOW_RESISTANCE, "R", "proximal resistance");
-    AddScienceParam(rd, UNIT_FLOW_RESISTANCE, "Rd", "distal resistance");
-    AddScienceParam(co, UNIT_FLOW_CAPACITANCE, "capacitance", "compliance");
-    AddScienceParam(po, UNIT_PRESSURE, "pressure_offset", "pressure offset")->SetLoadCurve();
-    AddScienceParam(ip, UNIT_PRESSURE, "initial_pressure", "initial pressure");
->>>>>>> 48dad751
 }
 
 //-----------------------------------------------------------------------------
