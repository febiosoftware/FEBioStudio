/*This file is part of the FEBio Studio source code and is licensed under the MIT license
listed below.

See Copyright-FEBio-Studio.txt for details.

Copyright (c) 2021 University of Utah, The Trustees of Columbia University in
the City of New York, and others.

Permission is hereby granted, free of charge, to any person obtaining a copy
of this software and associated documentation files (the "Software"), to deal
in the Software without restriction, including without limitation the rights
to use, copy, modify, merge, publish, distribute, sublicense, and/or sell
copies of the Software, and to permit persons to whom the Software is
furnished to do so, subject to the following conditions:

The above copyright notice and this permission notice shall be included in all
copies or substantial portions of the Software.

THE SOFTWARE IS PROVIDED "AS IS", WITHOUT WARRANTY OF ANY KIND, EXPRESS OR
IMPLIED, INCLUDING BUT NOT LIMITED TO THE WARRANTIES OF MERCHANTABILITY,
FITNESS FOR A PARTICULAR PURPOSE AND NONINFRINGEMENT. IN NO EVENT SHALL THE
AUTHORS OR COPYRIGHT HOLDERS BE LIABLE FOR ANY CLAIM, DAMAGES OR OTHER
LIABILITY, WHETHER IN AN ACTION OF CONTRACT, TORT OR OTHERWISE, ARISING FROM,
OUT OF OR IN CONNECTION WITH THE SOFTWARE OR THE USE OR OTHER DEALINGS IN THE
SOFTWARE.*/

#pragma once
#include <list>
#include <vector>
#include <FECore/vec3d.h>

namespace Post {
	class FEPostModel;
}

//-----------------------------------------------------------------------------
//! This class implements a tool to apply kinematics data to a model
class FEKinemat
{
protected:
	struct KINE
	{
		double m[16];

		vec3d apply(const vec3d& r);
	};

	class STATE
	{
	public:
		std::vector<KINE>	D;

	public:
		STATE(){}
		STATE(const STATE& s) { D = s.D; }
		STATE& operator = (const STATE& s) { D = s.D; return (*this); }
	};

public:
	FEKinemat();

	bool Apply(Post::FEPostModel* fem, const char* szkine);
	void SetRange(int n0, int n1, int ni);

	int States() const;

	bool IsKineValid() const;

protected:
	bool ReadKine(const char* szkine);
	bool BuildStates(Post::FEPostModel* glm);

protected:
	int	m_n0, m_n1, m_ni;
<<<<<<< HEAD
	std::vector<STATE>	m_State;
=======
	vector<STATE>	m_State;
	bool	m_isKineValid;
>>>>>>> fa721513
};<|MERGE_RESOLUTION|>--- conflicted
+++ resolved
@@ -72,10 +72,6 @@
 
 protected:
 	int	m_n0, m_n1, m_ni;
-<<<<<<< HEAD
 	std::vector<STATE>	m_State;
-=======
-	vector<STATE>	m_State;
 	bool	m_isKineValid;
->>>>>>> fa721513
 };