/*This file is part of the FEBio Studio source code and is licensed under the MIT license
listed below.

See Copyright-FEBio-Studio.txt for details.

Copyright (c) 2021 University of Utah, The Trustees of Columbia University in
the City of New York, and others.

Permission is hereby granted, free of charge, to any person obtaining a copy
of this software and associated documentation files (the "Software"), to deal
in the Software without restriction, including without limitation the rights
to use, copy, modify, merge, publish, distribute, sublicense, and/or sell
copies of the Software, and to permit persons to whom the Software is
furnished to do so, subject to the following conditions:

The above copyright notice and this permission notice shall be included in all
copies or substantial portions of the Software.

THE SOFTWARE IS PROVIDED "AS IS", WITHOUT WARRANTY OF ANY KIND, EXPRESS OR
IMPLIED, INCLUDING BUT NOT LIMITED TO THE WARRANTIES OF MERCHANTABILITY,
FITNESS FOR A PARTICULAR PURPOSE AND NONINFRINGEMENT. IN NO EVENT SHALL THE
AUTHORS OR COPYRIGHT HOLDERS BE LIABLE FOR ANY CLAIM, DAMAGES OR OTHER
LIABILITY, WHETHER IN AN ACTION OF CONTRACT, TORT OR OTHERWISE, ARISING FROM,
OUT OF OR IN CONNECTION WITH THE SOFTWARE OR THE USE OR OTHER DEALINGS IN THE
SOFTWARE.*/

#include "stdafx.h"
#include "ModelPropsPanel.h"
#include "PropertyListView.h"
#include "PropertyListForm.h"
#include "ToolBox.h"
#include "SelectionBox.h"
#include <QStackedWidget>
#include <QLabel>
#include <QLineEdit>
#include <QBoxLayout>
#include <QMessageBox>
#include <QFormLayout>
#include <QTabWidget>
#include <QListWidget>
#include <QDialogButtonBox>
#include "ModelDocument.h"
#include "MainWindow.h"
#include "ObjectProps.h"
#include <GeomLib/GPrimitive.h>
#include <FEMLib/FEInitialCondition.h>
#include <FEMLib/FESurfaceLoad.h>
#include <FEMLib/FEBodyLoad.h>
#include <FEMLib/FEMultiMaterial.h>
#include <FEMLib/FEModelConstraint.h>
#include <FEMLib/FERigidLoad.h>
#include <FEMLib/FELoadController.h>
#include <QGridLayout>
#include <QComboBox>
#include <QCheckBox>
#include "CColorButton.h"
#include "MeshInfoPanel.h"
#include <GLWLib/convert.h>
#include <GeomLib/GGroup.h>
#include <CUILib/ImageViewer.h>
#include <CUILib/HistogramViewer.h>
#include <ImageLib/ImageModel.h>
#include <PostGL/GLPlot.h>
#include <GeomLib/GModel.h>
#include <MeshLib/FEElementData.h>
#include "Commands.h"
#include "MaterialPropsView.h"
#include "FEClassPropsView.h"
#include "PlotWidget.h"
#include "DynamicStackedWidget.h"
#include "ImageFilterWidget.h"
#include "DlgPickNamedSelection.h"
#include "FiberODFWidget.h"
#include <ImageLib/FiberODFAnalysis.h>

//=============================================================================
CObjectPropsPanel::CObjectPropsPanel(QWidget* parent) : QWidget(parent)
{
	QGridLayout* l = new QGridLayout;

	l->addWidget(new QLabel("Name:"), 0, 0, Qt::AlignRight);
	l->addWidget(m_name = new QLineEdit, 0, 1);
	m_name->setObjectName("name");

	l->addWidget(m_col = new CColorButton, 0, 2);
	m_col->setObjectName("col");

	l->addWidget(new QLabel("Type:"), 1, 0, Qt::AlignRight);
	l->addWidget(m_type = new QLabel, 1, 1);

	l->addWidget(m_statusLabel = new QLabel("Active:"), 2, 0, Qt::AlignRight);
	l->addWidget(m_status = new QCheckBox, 2, 1);
	m_status->setObjectName("status");

	setLayout(l);

	QMetaObject::connectSlotsByName(this);
}

void CObjectPropsPanel::setName(const QString& name)
{
	m_name->setText(name);
}

void CObjectPropsPanel::setType(const QString& name)
{
	m_type->setText(name);
}

void CObjectPropsPanel::setColor(const QColor& col)
{
	m_col->setColor(col);
}

void CObjectPropsPanel::showColor(bool b)
{
	m_col->setVisible(b);
}

void CObjectPropsPanel::showStatus(bool b)
{
	m_status->setVisible(b);
	m_statusLabel->setVisible(b);
}

void CObjectPropsPanel::setNameReadOnly(bool b)
{
	m_name->setReadOnly(b);
}

void CObjectPropsPanel::setStatus(bool b)
{
	m_status->setChecked(b);
}

void CObjectPropsPanel::on_name_textEdited(const QString& t)
{
	emit nameChanged(t);
}

void CObjectPropsPanel::on_col_colorChanged(QColor c)
{
	emit colorChanged(c);
}

void CObjectPropsPanel::on_status_clicked(bool b)
{
	emit statusChanged(b);
}

//=============================================================================
CBCObjectPropsPanel::CBCObjectPropsPanel(QWidget* parent) : QWidget(parent)
{
	QGridLayout* l = new QGridLayout;

	l->addWidget(new QLabel("Name:"), 0, 0);
	l->addWidget(m_name = new QLineEdit, 0, 1);
	m_name->setObjectName("name");

	l->addWidget(new QLabel("Type:"), 1, 0);
	l->addWidget(m_type = new QLabel, 1, 1);

	l->addWidget(new QLabel("Step:"), 2, 0);
	l->addWidget(m_list = new QComboBox, 2, 1);
	m_list->setObjectName("list");

	l->addWidget(new QLabel("Active:"), 3, 0, Qt::AlignRight);
	l->addWidget(m_state = new QCheckBox, 3, 1);
	m_state->setObjectName("state");

	setLayout(l);

	QMetaObject::connectSlotsByName(this);
}

void CBCObjectPropsPanel::setStepValues(const vector<pair<QString, int> >& l)
{
	m_list->clear();
	for (size_t i=0; i<l.size(); ++i)
	{
		const pair<QString,int>& item = l[i];
		m_list->addItem(item.first, item.second);
	}
}

void CBCObjectPropsPanel::setStepID(int n)
{
	int nitem = m_list->findData(n);
	m_list->setCurrentIndex(nitem);
}

int CBCObjectPropsPanel::currentStepID()
{
	return m_list->currentData().toInt();
}

void CBCObjectPropsPanel::setName(const QString& name)
{
	m_name->setText(name);
}

void CBCObjectPropsPanel::setType(const QString& name)
{
	m_type->setText(name);
}

void CBCObjectPropsPanel::on_name_textEdited(const QString& t)
{
	emit nameChanged(t);
}

void CBCObjectPropsPanel::on_list_currentIndexChanged(int n)
{
	emit stepChanged(n);
}

void CBCObjectPropsPanel::showActiveState(bool b)
{
	m_state->setVisible(b);
}

void CBCObjectPropsPanel::setActiveState(bool b)
{
	m_state->setChecked(b);
}

void CBCObjectPropsPanel::on_state_toggled(bool b)
{
	emit stateChanged(b);
}

//=============================================================================
CGItemInfoPanel::CGItemInfoPanel(QWidget* parent, bool showActiveOption) : QWidget(parent)
{
	QGridLayout* l = new QGridLayout;

	l->addWidget(new QLabel("Name:"), 0, 0, Qt::AlignRight);
	l->addWidget(m_name = new QLineEdit, 0, 1);
	m_name->setObjectName("name");

	l->addWidget(new QLabel("Type:"), 1, 0, Qt::AlignRight);
	l->addWidget(m_type = new QLabel, 1, 1);

	l->addWidget(new QLabel("ID:"), 2, 0, Qt::AlignRight);
	l->addWidget(m_id = new QLabel, 2, 1);

	if (showActiveOption)
	{
		l->addWidget(new QLabel("Active:"), 3, 0, Qt::AlignRight);
		l->addWidget(m_active = new QCheckBox(""), 3, 1);
	}
	else m_active = nullptr;

	setLayout(l);

	if (m_active) QObject::connect(m_active, &QCheckBox::toggled, this, &CGItemInfoPanel::on_active_changed);
	QObject::connect(m_name, &QLineEdit::textEdited, this, &CGItemInfoPanel::on_name_textEdited);
}

void CGItemInfoPanel::setName(const QString& name)
{
	m_name->setText(name);
}

void CGItemInfoPanel::setType(const QString& name)
{
	m_type->setText(name);
}

void CGItemInfoPanel::setID(int nid)
{
	m_id->setText(QString::number(nid));
}

void CGItemInfoPanel::setActive(bool b)
{
	if (m_active) m_active->setChecked(b);
}

void CGItemInfoPanel::on_active_changed()
{
	if (m_active)
	{
		emit activeChanged(m_active->isChecked());
	}
}

void CGItemInfoPanel::on_name_textEdited(const QString& t)
{
	emit nameChanged(t);
}

//=============================================================================
CMeshDataInfoPanel::CMeshDataInfoPanel(QWidget* parent) : QWidget(parent)
{
	QGridLayout* l = new QGridLayout;

	l->addWidget(new QLabel("Name:"), 0, 0, Qt::AlignRight);
	l->addWidget(m_name = new QLineEdit, 0, 1);
	m_name->setObjectName("name");

	l->addWidget(new QLabel("Type:"), 1, 0, Qt::AlignRight);
	l->addWidget(m_type = new QLabel, 1, 1);

	l->addWidget(new QLabel("Data type:"), 2, 0, Qt::AlignRight);
	l->addWidget(m_dataType = new QLabel, 2, 1);

	l->addWidget(new QLabel("Data format:"), 3, 0, Qt::AlignRight);
	l->addWidget(m_dataFmt = new QLabel, 3, 1);

	setLayout(l);

	QMetaObject::connectSlotsByName(this);
}

void CMeshDataInfoPanel::setName(const QString& name)
{
	m_name->setText(name);
}

void CMeshDataInfoPanel::setType(int data)
{
	switch (data)
	{
	case NODE_DATA: m_type->setText("Node data"   ); break;
	case FACE_DATA: m_type->setText("Surface data"); break;
	case ELEM_DATA: m_type->setText("Element data"); break;
	case PART_DATA: m_type->setText("Part data"   ); break;
	default:
		m_type->setText("(unknown)");
	}
}

void CMeshDataInfoPanel::setDataType(int ndatatype)
{
	switch (ndatatype)
	{
	case DATA_SCALAR: m_dataType->setText("scalar"); break;
	case DATA_VEC3 : m_dataType->setText("vec3"); break;
	case DATA_MAT3 : m_dataType->setText("mat3"); break;
	default:
		m_dataType->setText("(unknown)");
	}
}

void CMeshDataInfoPanel::setDataFormat(int ndataformat)
{
	switch (ndataformat)
	{
	case DATA_ITEM: m_dataFmt->setText("item"); break;
	case DATA_NODE: m_dataFmt->setText("node"); break;
	case DATA_MULT: m_dataFmt->setText("mult"); break;
	default:
		m_dataFmt->setText("(unknown)");
	}
}

void CMeshDataInfoPanel::on_name_textEdited(const QString& t)
{
	emit nameChanged(t);
}

//=============================================================================
class Ui::CModelPropsPanel
{
	enum {
		OBJECT_PANEL,
		BCOBJECT_PANEL,
		GPARTINFO_PANEL,
		GITEMINFO_PANEL,
		MESHDATA_PANEL,
		MESHINFO_PANEL,
		PARTINFO_PANEL,
		PROPS_PANEL,
		SELECTION1_PANEL,
		SELECTION2_PANEL,
		IMAGE_PANEL,
        FIBERODF_PANEL
	};

	enum {
		PROPS_VIEW,
		PROPS_FORM,
//		PROPS_MAT,
		PROPS_FECLASS,
		PROPS_PLOT,
		PROPS_MATH,
		PROPS_MATH_INTERVAL
	};

public:
	QStackedWidget*	stack;
	DynamicStackedWidget*	propStack;
	CItemListSelectionBox* sel1;
	CItemListSelectionBox* sel2;
	::CPropertyListView* props;
	::CPropertyListForm* form;
//	CMaterialPropsView*	mat;
	FEClassEdit*		fec;
	CCurveEditWidget* plt;
	CMathEditWidget* math;
	CMathEditWidget* math2;
    ::CFiberODFWidget* fiberODF;

	CToolBox* tool;
	CObjectPropsPanel*	obj;
	CBCObjectPropsPanel*	bcobj;
	CGItemInfoPanel*		gitemInfo;
	CGItemInfoPanel*		gpartInfo;
	CMeshDataInfoPanel*		data;
	CMeshInfoPanel*	mesh;
	CPartInfoPanel* part;
	QTabWidget* imageTab;

    ::CPropertyListView* imageProps;
    CImageFilterWidget* imageFilters;
	CHistogramViewer*	histoView;

	bool		m_showImageTools;

public:
	void setupUi(::CMainWindow* wnd, QWidget* parent)
	{
		m_showImageTools = false;

		props = new ::CPropertyListView; props->setObjectName("props");
		form  = new ::CPropertyListForm; form->setObjectName("form");
//		mat   = new CMaterialPropsView; mat->setObjectName("mat");
		fec   = new FEClassEdit(wnd); fec->setObjectName("fec");
		plt   = new CCurveEditWidget; plt->setObjectName("plt");
		math  = new CMathEditWidget; math->setObjectName("math");
		math->SetOrdinate("t");

		math2 = new CMathEditWidget; math2->setObjectName("math2");
		math2->SetOrdinate("t");
		math2->showRangeOptions(true);

		obj = new CObjectPropsPanel;
		obj->setObjectName("object");

		bcobj = new CBCObjectPropsPanel;
		bcobj->setObjectName("bcobject");

		gpartInfo = new CGItemInfoPanel(nullptr, true);
		gpartInfo->setObjectName("partInfo");

		gitemInfo = new CGItemInfoPanel;
		gitemInfo->setObjectName("itemInfo");

		data = new CMeshDataInfoPanel;
		data->setObjectName("data");

		propStack = new DynamicStackedWidget;
		propStack->addWidget(props);
		propStack->addWidget(form);
//		propStack->addWidget(mat);
		propStack->addWidget(fec);
		propStack->addWidget(plt);
		propStack->addWidget(math);
		propStack->addWidget(math2);
        propStack->setSizePolicy(QSizePolicy::Preferred, QSizePolicy::MinimumExpanding);

		sel1 = new CItemListSelectionBox;
		sel1->setObjectName("select1");

		sel2 = new CItemListSelectionBox;
		sel2->setObjectName("select2");

		mesh = new CMeshInfoPanel;
		part = new CPartInfoPanel;

		imageTab = new QTabWidget;
        imageTab->addTab(imageProps = new ::CPropertyListView, "Properties");
        imageTab->addTab(imageFilters = new CImageFilterWidget(wnd), "Filters");
		imageTab->addTab(histoView = new CHistogramViewer, "Histogram");

        fiberODF = new ::CFiberODFWidget(wnd);
        fiberODF->setObjectName("fiberODF");

		// compose toolbox
		tool = new CToolBox;
		tool->addTool("Info", obj);
		tool->addTool("Info", bcobj);
		tool->addTool("Info", gpartInfo);
		tool->addTool("Info", gitemInfo);
		tool->addTool("Info", data);
		tool->addTool("Mesh Info", mesh);
		tool->addTool("Mesh Info", part);
		tool->addTool("Properties", propStack);
		tool->addTool("Selection", sel1);
		tool->addTool("Selection", sel2);
		tool->addTool("3D Image", imageTab);
        tool->addTool("Fiber ODF Analysis", fiberODF);

		// hide all panels initially
//		tool->getToolItem(OBJECT_PANEL)->setVisible(false);
		tool->getToolItem(BCOBJECT_PANEL)->setVisible(false);
		tool->getToolItem(MESHINFO_PANEL)->setVisible(false);
		tool->getToolItem(PARTINFO_PANEL)->setVisible(false);
		tool->getToolItem(MESHDATA_PANEL)->setVisible(false);
//		tool->getToolItem(PROPS_PANEL)->setVisible(false);
		tool->getToolItem(SELECTION1_PANEL)->setVisible(false);
		tool->getToolItem(SELECTION2_PANEL)->setVisible(false);
        tool->getToolItem(IMAGE_PANEL)->setVisible(false);
        tool->getToolItem(FIBERODF_PANEL)->setVisible(false);

		stack = new QStackedWidget;
		QLabel* label = new QLabel("");
		label->setAlignment(Qt::AlignTop | Qt::AlignHCenter);
		stack->addWidget(label);
		stack->addWidget(tool);

		QVBoxLayout* mainLayout = new QVBoxLayout;
		mainLayout->setContentsMargins(0,0,0,0);
		mainLayout->addWidget(stack);
		parent->setLayout(mainLayout);

		QMetaObject::connectSlotsByName(parent);
	}

	void showObjectInfo(bool b, bool showColor = false, bool editName = true, QColor col = QColor(0,0,0), bool showActive = false, bool isActive = false) 
	{ 
		obj->showColor(showColor);
		obj->showStatus(showActive);
		if (showActive) obj->setStatus(isActive);
		if (showColor) obj->setColor(col);
		tool->getToolItem(OBJECT_PANEL)->setVisible(b); 
		obj->setNameReadOnly(!editName);
	}

	void showBCObjectInfo(bool b, bool showActiveState = false, bool isActive = false)
	{
		tool->getToolItem(BCOBJECT_PANEL)->setVisible(b);
		if (showActiveState)
			bcobj->setActiveState(isActive);
	}

	void showGItemInfo(bool b, const QString& name = "", const QString& type = "", int nid = -1)
	{
		if (b)
		{
			gitemInfo->setName(name);
			gitemInfo->setType(type);
			gitemInfo->setID(nid);
		}
		tool->getToolItem(GITEMINFO_PANEL)->setVisible(b);
	}

	void showGPartInfo(bool b, const QString& name = "", const QString& type = "", int nid = -1, bool isActive = true)
	{
		if (b)
		{
			gpartInfo->setName(name);
			gpartInfo->setType(type);
			gpartInfo->setID(nid);
			gpartInfo->setActive(isActive);
		}
		tool->getToolItem(GPARTINFO_PANEL)->setVisible(b);
	}

	void showMeshDataInfo(bool b, FEMeshData* meshdata = nullptr)
	{
		if (b && meshdata)
		{
			data->setName(QString::fromStdString(meshdata->GetName()));
			data->setType(meshdata->GetDataClass());
			data->setDataType(meshdata->GetDataType());
			data->setDataFormat(meshdata->GetDataFormat());
		}
		else
		{
			data->setName("");
			data->setType(-1);
			data->setDataType(-1);
			data->setDataFormat(-1);
		}

		tool->getToolItem(MESHDATA_PANEL)->setVisible(b);
	}

	void showPropsPanel(bool b) { tool->getToolItem(PROPS_PANEL)->setVisible(b); }
	void showSelectionPanel1(bool b) { tool->getToolItem(SELECTION1_PANEL)->setVisible(b); }
	void showSelectionPanel2(bool b) { tool->getToolItem(SELECTION2_PANEL)->setVisible(b); }

	void setSelection1Title(const QString& t) { tool->getToolItem(SELECTION1_PANEL)->setTitle(t); }
	void setSelection2Title(const QString& t) { tool->getToolItem(SELECTION2_PANEL)->setTitle(t); }

	void setName(const QString& txt) { obj->setName(txt); }
	void setType(const QString& txt) { obj->setType(txt); }

	void setBCName(const QString& txt) { bcobj->setName(txt); }
	void setBCType(const QString& txt) { bcobj->setType(txt); }

	void setPropertyList(CPropertyList* pl)
	{
		propStack->setCurrentIndex(PROPS_VIEW);
		props->Update(pl);
		form->setPropertyList(0);
//		mat->SetMaterial(nullptr);
		fec->SetFEClass(nullptr, nullptr);
	}

	void setPropertyForm(CPropertyList* pl)
	{
		propStack->setCurrentIndex(PROPS_FORM);
		props->Update(0);
		form->setPropertyList(pl);
//		mat->SetMaterial(nullptr);
		fec->SetFEClass(nullptr, nullptr);
	}

/*	void setMaterialData(GMaterial* pm)
	{
		propStack->setCurrentIndex(PROPS_MAT);
		props->Update(0);
		form->setPropertyList(0);
		mat->SetMaterial(pm);
	}
*/
	void setFEClassData(FSCoreBase* pc, FSModel* fem)
	{
		propStack->setCurrentIndex(PROPS_FECLASS);
		props->Update(0);
		form->setPropertyList(0);
//		mat->SetMaterial(nullptr);
		fec->SetFEClass(pc, fem);
	}

	void showPlotWidget(FSLoadController* plc)
	{
		props->Update(0);
		form->setPropertyList(0);
		fec->SetFEClass(nullptr, nullptr);
		propStack->setCurrentIndex(PROPS_PLOT);
		
		plt->Clear();

		if (plc == nullptr) return;

		LoadCurve* lc = plc->CreateLoadCurve();
		if (lc)
		{
			lc->SetExtendMode(plc->GetParam("extend")->GetIntValue());
			lc->SetInterpolator(plc->GetParam("interpolate")->GetIntValue());
			plt->SetLoadCurve(lc);
		}
	}

	void showMathWidget(FSLoadController* plc)
	{
		props->Update(0);
		form->setPropertyList(0);
		fec->SetFEClass(nullptr, nullptr);
		propStack->setCurrentIndex(PROPS_MATH);
		plt->Clear();
		plt->SetLoadCurve(nullptr);

		if (plc == nullptr) return;

		Param* p = plc->GetParam("math"); assert(p);
		std::string s = p->GetStringValue();
		math->SetMath(QString::fromStdString(s));
	}

	void showMathIntervalWidget(FSLoadController* plc)
	{
		props->Update(0);
		form->setPropertyList(0);
		fec->SetFEClass(nullptr, nullptr);
		propStack->setCurrentIndex(PROPS_MATH_INTERVAL);
		plt->Clear();
		plt->SetLoadCurve(nullptr);

		if (plc == nullptr) return;

		Param* p = plc->GetParam("math"); assert(p);
		std::string s = p->GetStringValue();
		math2->SetMath(QString::fromStdString(s));
		math2->setLeftExtend(plc->GetParam("left_extend")->GetIntValue());
		math2->setRightExtend(plc->GetParam("right_extend")->GetIntValue());
		vector<double> v = plc->GetParam("interval")->GetArrayDoubleValue();
		math2->setMinMaxRange(v[0], v[1]);
	}

    void showFiberODFWidget(bool b, CFiberODFAnalysis* analysis = nullptr)
    {

        // props->Update(nullptr);
		// form->setPropertyList(nullptr);

        fiberODF->setAnalysis(analysis);

        tool->getToolItem(FIBERODF_PANEL)->setVisible(b);
    }

	void showImagePanel(bool b, CImageModel* img = nullptr, CPropertyList* props = nullptr)
	{
		if (b && (m_showImageTools==false))
		{
			m_showImageTools = true;

            imageProps->Update(props);
            imageFilters->SetImageModel(img);
			histoView->SetImageModel(img);
		}
		else if ((b == false) && m_showImageTools)
		{
			m_showImageTools = false;
		}
		tool->getToolItem(IMAGE_PANEL)->setVisible(b);
	}

	void showProperties(bool b)
	{
		if (b == false)
		{
			stack->setCurrentIndex(0);
			setPropertyList(0);
		}
		else
		{
			stack->setCurrentIndex(1);
		}
	}

	CItemListSelectionBox* selectionPanel(int n)
	{
		return (n==0?sel1 : sel2);
	}

	void setStepList(vector<pair<QString, int> >& l)
	{
		bcobj->setStepValues(l);
	}

	void setCurrentStepID(int n)
	{
		bcobj->setStepID(n);
	}

	int current_bcobject_value()
	{
		return bcobj->currentStepID();
	}

	void showMeshInfoPanel(bool b)
	{
		tool->getToolItem(MESHINFO_PANEL)->setVisible(b);
	}

	void showPartInfoPanel(bool b)
	{
		tool->getToolItem(PARTINFO_PANEL)->setVisible(b);
	}

	void setObject(GObject* po)
	{
		mesh->setInfo(po);
	}

	void setPart(GPart* pg)
	{
		part->setInfo(pg);
	}
};

//=============================================================================
CModelPropsPanel::CModelPropsPanel(CMainWindow* wnd, QWidget* parent) : QWidget(parent), m_wnd(wnd), ui(new Ui::CModelPropsPanel)
{
	m_currentObject = 0;
	m_isUpdating = false;
	ui->setupUi(wnd, this);
}

void CModelPropsPanel::Update()
{
	CModelDocument* doc = dynamic_cast<CModelDocument*>(m_wnd->GetDocument());
	if (doc == nullptr) return;

	// rebuild the step list
	FSModel* fem = doc->GetFSModel();
	int N = fem->Steps();
	vector<pair<QString,int> > steps(N);
	for (int i=0; i<N; ++i)
	{
		FSStep* step = fem->GetStep(i);
		steps[i].first = QString::fromStdString(step->GetName());
		steps[i].second = step->GetID();
	}

	m_isUpdating = true;
	ui->setStepList(steps);
	m_isUpdating = false;
}

void CModelPropsPanel::Refresh()
{
	if (m_currentObject)
	{
		m_currentObject->UpdateData(false);
		ui->props->Refresh();
	}
}

void CModelPropsPanel::AssignCurrentSelection()
{
	addSelection(0);
}

void CModelPropsPanel::SetObjectProps(FSObject* po, CPropertyList* props, int flags)
{
	if ((po == 0) && (props == 0))
	{
		ui->showProperties(false);
		m_currentObject = 0;
	}
	else
	{
		ui->showProperties(true);
		ui->showImagePanel(false);
        ui->showFiberODFWidget(false);
		// CImageSource* imgSrc = dynamic_cast<CImageSource*>(po);
		// if (imgSrc)
		// {
		// 	CImageModel* img = imgSrc->GetImageModel();
		// 	if (img)
		// 	{
		// 		ui->showPropsPanel(false);
		// 		ui->showImagePanel(true, img);
		// 		props = nullptr;
		// 	}
		// }

        CImageModel* img = dynamic_cast<CImageModel*>(po);
        if(img)
        {
            ui->showPropsPanel(false);
            ui->showImagePanel(true, img, props);
            props = nullptr;
        }

		m_currentObject = po;
		SetSelection(0, 0);
		SetSelection(1, 0);

		ui->showBCObjectInfo(false);
		ui->showGItemInfo(false);
		ui->showGPartInfo(false);
		ui->showMeshDataInfo(false);

		if (dynamic_cast<GObject*>(m_currentObject))
			ui->showMeshInfoPanel(true);
		else
			ui->showMeshInfoPanel(false);

		if (dynamic_cast<GPart*>(m_currentObject))
		{
			ui->showPartInfoPanel(true);
		}
		else
			ui->showPartInfoPanel(false);

		if (dynamic_cast<FSMaterial*>(m_currentObject))
		{
            // don't show the object info pane
            ui->showObjectInfo(false);
		}
		else
		{
			// set the object's name
			if (m_currentObject)
			{
				QString name = QString::fromStdString(m_currentObject->GetName());
				ui->setName(name);

				std::string stype = CGLDocument::GetTypeString(m_currentObject);
				QString type(stype.c_str());
				ui->setType(type);

				bool nameEditable = !(flags & 0x08);

				// show the color if it's a material or an object
				// TODO: maybe encode that in the flag?
				if (dynamic_cast<GObject*>(po))
				{
					GObject* go = dynamic_cast<GObject*>(po);
					ui->showObjectInfo(true, true, nameEditable, toQColor(go->GetColor()));
					ui->showMeshInfoPanel(true);
					ui->setObject(go);
				}
				else if (dynamic_cast<GMaterial*>(po))
				{
                    GMaterial* mo = dynamic_cast<GMaterial*>(po);
                    ui->showObjectInfo(true, true, nameEditable, toQColor(mo->Diffuse()));
				}
				else if (dynamic_cast<GDiscreteElementSet*>(po))
				{
					GDiscreteElementSet* pd = dynamic_cast<GDiscreteElementSet*>(po);
					bool isActive = pd->IsActive();
					ui->showObjectInfo(true, true, nameEditable, toQColor(pd->GetColor()), true, isActive);
				}
				else if (dynamic_cast<FSStepComponent*>(po))
				{
					FSStepComponent* pc = dynamic_cast<FSStepComponent*>(po);

					ui->showObjectInfo(false, false, nameEditable);

					ui->setBCName(name);
					ui->setBCType(type);
					ui->setCurrentStepID(pc->GetStep());
					ui->showBCObjectInfo(true, true, pc->IsActive());
				}
				else if (dynamic_cast<Post::CGLObject*>(po))
				{
					Post::CGLObject* plot = dynamic_cast<Post::CGLObject*>(po);
					ui->showObjectInfo(true, false, nameEditable, QColor(0, 0, 0), true, plot->IsActive());
				}
				else if (dynamic_cast<GPart*>(po))
				{
					GPart* pg = dynamic_cast<GPart*>(po);
					QString typeStr("Part");
					ui->setPart(pg);
					ui->showObjectInfo(false);
					bool isActive = pg->IsActive();
					ui->showGPartInfo(true, QString::fromStdString(pg->GetName()), typeStr, pg->GetID(), isActive);
				}
				else if (dynamic_cast<GItem*>(po))
				{
					GItem* git = dynamic_cast<GItem*>(po);
					QString typeStr("unknown");
					if (dynamic_cast<GPart*>(git)) {
						typeStr = "Part"; ui->setPart(dynamic_cast<GPart*>(git)); }
					if (dynamic_cast<GFace*>(git)) typeStr = "Surface";
					if (dynamic_cast<GEdge*>(git)) typeStr = "Edge";
					if (dynamic_cast<GNode*>(git)) typeStr = "Node";

					ui->showObjectInfo(false);
					ui->showGItemInfo(true, QString::fromStdString(git->GetName()), typeStr, git->GetID());
				}
				else if (dynamic_cast<FEMeshData*>(po))
				{
					FEMeshData* pd = dynamic_cast<FEMeshData*>(po);
					ui->showMeshDataInfo(true, pd);
					ui->showObjectInfo(false);
				}
				else if (dynamic_cast<CImageAnalysis*>(po))
				{
					CImageAnalysis* ima = dynamic_cast<CImageAnalysis*>(po);
					ui->showObjectInfo(true, false, nameEditable, QColor(), true, ima->IsActive());
				}
				else ui->showObjectInfo(true, false, nameEditable);
			}
			else ui->showObjectInfo(false);
		}

		// show the property list
		if (dynamic_cast<GMaterial*>(po))
		{
            std::string stype = CGLDocument::GetTypeString(m_currentObject);

            GMaterial* mo = dynamic_cast<GMaterial*>(po);
//			ui->setMaterialData(mo);
            ui->setFEClassData(mo->GetMaterialProperties(), mo->GetModel());
            ui->showPropsPanel(true);
		}
		else if (dynamic_cast<FSLoadController*>(po))
		{
			FSLoadController* plc = dynamic_cast<FSLoadController*>(po);
			if (plc && plc->IsType("loadcurve"))
				ui->showPlotWidget(plc);
			else if (plc && plc->IsType("math"))
				ui->showMathWidget(plc);
			else if (plc && plc->IsType("math-interval"))
				ui->showMathIntervalWidget(plc);
			else
			{
				ui->setFEClassData(plc, plc->GetFSModel());
				ui->showPropsPanel(true);
			}
		}
		else if (dynamic_cast<FSModelComponent*>(po))
		{
			FSModelComponent* pc = dynamic_cast<FSModelComponent*>(po);
			ui->setFEClassData(pc, pc->GetFSModel());
			ui->showPropsPanel(true);
		}
		else if (dynamic_cast<GDiscreteSpringSet*>(po))
		{
			GDiscreteSpringSet* pds = dynamic_cast<GDiscreteSpringSet*>(po);
			ui->setFEClassData(pds->GetMaterial(), pds->GetModel()->GetFSModel());
			ui->showPropsPanel(true);
		}
        else if (dynamic_cast<CFiberODFAnalysis*>(po))
        {
            ui->showFiberODFWidget(true, dynamic_cast<CFiberODFAnalysis*>(po));
            ui->setPropertyList(props);
            ui->showPropsPanel(true);
        }
		else if (props)
		{
			if (flags & 1)
				ui->setPropertyForm(props);
			else
				ui->setPropertyList(props);

			ui->showPropsPanel(true);
		}
		else ui->showPropsPanel(false);

		ui->showSelectionPanel1(true); ui->setSelection1Title("Selection");
		ui->showSelectionPanel2(false);

		FSPairedInterface* pi = dynamic_cast<FSPairedInterface*>(m_currentObject);
		if (pi)
		{
			ui->setSelection1Title("Primary");
			ui->setSelection2Title("Secondary");
			ui->showSelectionPanel2(true);
			SetSelection(0, pi->GetPrimarySurface(), true);
			SetSelection(1, pi->GetSecondarySurface(), true);
			return;
		}

		IHasItemLists* hil = dynamic_cast<IHasItemLists*>(m_currentObject);
		if (hil && (hil->GetMeshItemType() != 0))
		{
			ui->showSelectionPanel1(true);

			if (dynamic_cast<GMaterial*>(m_currentObject) == nullptr)
				SetSelection(0, hil->GetItemList(0), true);
			else
				SetSelection(0, hil->GetItemList(0), false);
			return;
		}

		FEItemListBuilder* pl = dynamic_cast<FEItemListBuilder*>(m_currentObject);
		if (pl) { 
			SetSelection(0, pl, false); 
			return;
		}

		GDiscreteElementSet* ds = dynamic_cast<GDiscreteElementSet*>(m_currentObject);
		if (ds)
		{
			SetSelection(ds);
			return;
		}

		ui->showSelectionPanel1(false);
		ui->showSelectionPanel2(false);
	}
}

void CModelPropsPanel::SetSelection(int n, FEItemListBuilder* item)
{
	CItemListSelectionBox* sel = ui->selectionPanel(n);
	sel->SetItemList(item);
}

void CModelPropsPanel::SetSelection(int n, FEItemListBuilder* item, bool showNameType)
{
	CItemListSelectionBox* sel = ui->selectionPanel(n);
	sel->SetItemList(item);
	sel->showNameType(showNameType);
}

void CModelPropsPanel::SetSelection(GDiscreteElementSet* set)
{
	// clear the name
	::CSelectionBox* sel = ui->selectionPanel(0);
	sel->showNameType(false);
	sel->enableAddButton(false);
	sel->enableRemoveButton(false);
	sel->enableDeleteButton(false);
	sel->setCollapsed(true);

	// set the type
	sel->setType("Discrete Elements");

	// set the items
	sel->clearData();
	int N = set->size();
	for (int i = 0; i<N; ++i)
	{
		GDiscreteElement& de = set->element(i);
		sel->addData(QString::fromStdString(de.GetName()), i);
	}
}


void CModelPropsPanel::on_select1_addButtonClicked() { addSelection(0); }
void CModelPropsPanel::on_select2_addButtonClicked() { addSelection(1); }

void CModelPropsPanel::addSelection(int n)
{
	// get the document
	CModelDocument* pdoc = dynamic_cast<CModelDocument*>(m_wnd->GetDocument());
	if (pdoc == nullptr) return;

	// get the current selection
	FESelection* ps = pdoc->GetCurrentSelection();
	if ((ps == 0) || (ps->Size() == 0)) return;

	GModel& mdl = *pdoc->GetGModel();

	assert(m_currentObject);
	if (m_currentObject == 0) return;

	IHasItemLists* pil = dynamic_cast<IHasItemLists*>(m_currentObject);
	if (pil)
	{
		// create the item list from the selection
		FEItemListBuilder* pg = ps->CreateItemList();
		if (pg == nullptr)
		{
			QMessageBox::critical(this, "FEBio Studio", "You cannot assign an empty selection.");
			return;
		}

		// get the current item list
		FEItemListBuilder* pl = pil->GetItemList(n);

		// see whether the current list exists or not
		if (pl == nullptr)
		{
			// see if we can assign it
			int itemType = pil->GetMeshItemType();
			if (pg->Supports(itemType) == false)
			{
				QMessageBox::critical(this, "FEBio Studio", "You cannot apply the current selection to this model component.");
				delete pg;
				return;
			}

			// for part data, we need to convert to an FSPartSet
			FEPartData* pd = dynamic_cast<FEPartData*>(m_currentObject);
			if (pd)
			{
				// make sure it's a part list
				GPartList* partList = dynamic_cast<GPartList*>(pg);
				if (partList == nullptr)
				{
					QMessageBox::critical(this, "FEBio Studio", "You cannot apply the current selection to this model component.");
					delete pg;
					return;
				}

				// extract the part set
				FSPartSet* partSet = partList->BuildPartSet();
				if (partSet == nullptr)
				{
					QMessageBox::critical(this, "FEBio Studio", "You cannot apply the current selection to this model component.");
					delete pg;
					return;
				}

				// make sure its on the same object
				if (pd->GetMesh() != partSet->GetMesh())
				{
					QMessageBox::critical(this, "FEBio Studio", "You cannot apply the current selection to this model component.");
					delete pg;
					return;
				}

				// don't forget to add it to the object
				GObject* po = pd->GetMesh()->GetGObject();
				po->AddFEPartSet(partSet);

				// ok, we're good
				delete pg;
				pg = partSet;
			}

			// for model components and mesh data, we need to give this new list a name and add it to the model
			FSModelComponent* pmc = dynamic_cast<FSModelComponent*>(m_currentObject);
			FEMeshData* pmd = dynamic_cast<FEMeshData*>(m_currentObject);
			if (pmc || pmd)
			{
				string s = m_currentObject->GetName();
				if (pil->ItemLists() == 2)
				{
					if (n == 0) s += "Primary";
					else s += "Secondary";
				}
				pg->SetName(s);
				mdl.AddNamedSelection(pg);
			}

			pdoc->DoCommand(new CCmdSetItemList(pil, pg, n));
			SetSelection(n, pil->GetItemList(n));

			emit modelChanged();
		}
		else
		{
			// merge with the current list
			if (pg->Type() != pl->Type())
			{
				QMessageBox::critical(this, "FEBio Studio", "The selection is not of the correct type.");
			}
			else
			{
				// for groups, make sure that they are on the same mesh
				FSGroup* pg_prv = dynamic_cast<FSGroup*>(pl);
				FSGroup* pg_new = dynamic_cast<FSGroup*>(pg);
				if (pg_prv && pg_new && (pg_prv->GetMesh() != pg_new->GetMesh()))
				{
					QMessageBox::critical(this, "FEBio Studio", "You cannot assign the current selection.\nThe model component was already assigned to a different mesh.");
				}
				else
				{
					if (pl->GetReferenceCount() > 1)
					{
						const char* szmsg = "This selection is used by multiple model components.\nChanging the selection may affect other components.\nDo you wish to continue?";
						if (QMessageBox::question(this, "FEBio Studio", szmsg, QMessageBox::Yes, QMessageBox::No) != QMessageBox::Yes)
						{
							delete pg;
							return;
						}
					}
					vector<int> l = pg->CopyItems();
					pdoc->DoCommand(new CCmdAddToItemListBuilder(pl, l));
				}
			}
			SetSelection(n, pl);
			pil->SetItemList(pl, n);
			delete pg;
		}
		emit selectionChanged();
		return;
	}

	FEItemListBuilder* pl = dynamic_cast<FEItemListBuilder*>(m_currentObject);
	if (pl)
	{
		// create the item list builder
		FEItemListBuilder* pg = ps->CreateItemList();

		// merge with the current list
		if (pg->Type() != pl->Type())
		{
			QMessageBox::critical(this, "FEBio Studio", "The selection is not of the correct type.");
		}
		else
		{
			// for groups, make sure that they are on the same mesh
			FSGroup* pg_prv = dynamic_cast<FSGroup*>(pl);
			FSGroup* pg_new = dynamic_cast<FSGroup*>(pg);
			if (pg_prv && pg_new && (pg_prv->GetMesh() != pg_new->GetMesh()))
			{
				QMessageBox::critical(this, "FEBio Studio", "You cannot assign the current selection.\nThe model component was already assigned to a different mesh.");
			}
			else
			{
				vector<int> l = pg->CopyItems();
				pdoc->DoCommand(new CCmdAddToItemListBuilder(pl, l));
			}
		}
		SetSelection(n, pl);

		// don't forget to clean up
		delete pg;

		emit selectionChanged();
		return;
	}
}

void CModelPropsPanel::on_select1_subButtonClicked() { subSelection(0); }
void CModelPropsPanel::on_select2_subButtonClicked() { subSelection(1); }

void CModelPropsPanel::subSelection(int n)
{
	// get the document
	CModelDocument* pdoc = dynamic_cast<CModelDocument*>(m_wnd->GetDocument());

	// get the current selection
	FESelection* ps = pdoc->GetCurrentSelection();
	if ((ps == 0) || (ps->Size() == 0)) return;

	// get the item list
	FEItemListBuilder* pl = nullptr;

	IHasItemLists* pmc = dynamic_cast<IHasItemLists*>(m_currentObject);
	if (pmc) pl = pmc->GetItemList(n);

	FEItemListBuilder* pil = dynamic_cast<FEItemListBuilder*>(m_currentObject);
	if (pil) pl = pil;

	if (pl)
	{
		if (pl->GetReferenceCount() > 1)
		{
			const char* szmsg = "This selection is used by multiple model components.\nChanging the selection may affect other components.\nDo you wish to continue?";
			if (QMessageBox::question(this, "FEBio Studio", szmsg, QMessageBox::Yes, QMessageBox::No) != QMessageBox::Yes)
			{
				return;
			}
		}

		// create the item list builder
		FEItemListBuilder* pg = ps->CreateItemList();

		// subtract from the current list
		if (pg->Type() == pl->Type())
		{
			vector<int> l = pg->CopyItems();
			pdoc->DoCommand(new CCmdRemoveFromItemListBuilder(pl, l));
		}

		if (pmc) pmc->SetItemList(pl, n);

		SetSelection(n, pl);
		delete pg;
		emit selectionChanged();
		return;
	}
}

void CModelPropsPanel::on_select1_delButtonClicked() { delSelection(0); }
void CModelPropsPanel::on_select2_delButtonClicked() { delSelection(1); }

void CModelPropsPanel::delSelection(int n)
{
	CModelDocument* pdoc = dynamic_cast<CModelDocument*>(m_wnd->GetDocument());

	FEItemListBuilder* pl = nullptr;

	IHasItemLists* pmc = dynamic_cast<IHasItemLists*>(m_currentObject);
	if (pmc)
	{
		pl = pmc->GetItemList(n);
		if (pl && (pl->GetReferenceCount() > 1))
		{
			const char* szmsg = "This selection is used by multiple model components.\nChanging the selection may affect other components.\nDo you wish to continue?";
			if (QMessageBox::question(this, "FEBio Studio", szmsg, QMessageBox::Yes, QMessageBox::No) != QMessageBox::Yes)
			{
				return;
			}
		}
	}
	else
	{
		FEItemListBuilder* pil = dynamic_cast<FEItemListBuilder*>(m_currentObject);
		if (pil) pl = pil;
	}

	if (pl)
	{

		CSelectionBox* sel = ui->selectionPanel(n);
		vector<int> items;
		sel->getSelectedItems(items);

		pdoc->DoCommand(new CCmdRemoveFromItemListBuilder(pl, items));

		if (pmc) pmc->SetItemList(pl, n);

		SetSelection(n, pl);
		emit selectionChanged();
	}
}

void CModelPropsPanel::on_select1_selButtonClicked() { selSelection(0); }
void CModelPropsPanel::on_select2_selButtonClicked() { selSelection(1); }

void CModelPropsPanel::on_select1_nameChanged(const QString& t)
{
	FEItemListBuilder* pl = 0;

	IHasItemLists* pmc = dynamic_cast<IHasItemLists*>(m_currentObject);
	if (pmc) pl = pmc->GetItemList(0);
	if (pl == 0) return;

	string sname = t.toStdString();
	pl->SetName(sname);
}

void CModelPropsPanel::on_select1_clearButtonClicked() { clearSelection(0); }
void CModelPropsPanel::on_select2_clearButtonClicked() { clearSelection(1); }

void CModelPropsPanel::on_select1_pickClicked() { PickSelection(0); }
void CModelPropsPanel::on_select2_pickClicked() { PickSelection(1); }

void CModelPropsPanel::PickSelection(int n)
{
	CModelDocument* pdoc = m_wnd->GetModelDocument();
	if (pdoc == nullptr) return;

	IHasItemLists* hil = dynamic_cast<IHasItemLists*>(m_currentObject);

	// find the required mesh type
	int meshType = -1;
	if (hil) meshType = hil->GetMeshItemType();
	else return;

	GModel& gm = *pdoc->GetGModel();

	// build the candidate list
	QStringList names;
	if (meshType & FE_NODE_FLAG)
	{
		auto l = gm.AllNamedSelections(GO_NODE);
		for (auto i : l) names.push_back(QString::fromStdString(i->GetName()));

		l = gm.AllNamedSelections(FE_NODESET);
		for (auto i : l) names.push_back(QString::fromStdString(i->GetName()));
	}
	if ((meshType & FE_FACE_FLAG) || (meshType & FE_NODE_FLAG))
	{
		auto l = gm.AllNamedSelections(GO_FACE);
		for (auto i : l) names.push_back(QString::fromStdString(i->GetName()));

		l = gm.AllNamedSelections(FE_SURFACE);
		for (auto i : l) names.push_back(QString::fromStdString(i->GetName()));
	}
	if (meshType & FE_PART_FLAG)
	{
		auto l = gm.AllNamedSelections(DOMAIN_PART);
		for (auto i : l) names.push_back(QString::fromStdString(i->GetName()));
	}

	// get the current selection
	FEItemListBuilder* pl = nullptr;
	if (hil) pl = hil->GetItemList(n);

	CDlgPickNamedSelection dlg(this);
	dlg.setNameList(names);
	if (pl) dlg.setSelection(QString::fromStdString(pl->GetName()));
	if (dlg.exec())
	{
		QString qs = dlg.getSelection();
		if (qs.isEmpty() == false)
		{
			std::string s = qs.toStdString();
			if ((pl == nullptr) || (s != pl->GetName()))
			{
				pl = gm.FindNamedSelection(s);
				if (hil) hil->SetItemList(pl, n);
				SetSelection(n, pl);
			}
		}
	}
}

void CModelPropsPanel::clearSelection(int n)
{
	CModelDocument* pdoc = dynamic_cast<CModelDocument*>(m_wnd->GetDocument());

	FEItemListBuilder* pl = 0;

	if (dynamic_cast<IHasItemLists*>(m_currentObject))
	{
		IHasItemLists* pmc = dynamic_cast<IHasItemLists*>(m_currentObject);
		pl = pmc->GetItemList(n);
		if (pl)
		{
			pdoc->DoCommand(new CCmdRemoveItemListBuilder(pmc, n));
			SetSelection(n, nullptr);
			emit selectionChanged();
		}
	}
}

void CModelPropsPanel::on_select2_nameChanged(const QString& t)
{
	FEItemListBuilder* pl = 0;

	// this is only used by paired interfaces
	FSPairedInterface* pi = dynamic_cast<FSPairedInterface*>(m_currentObject);
	if (pi) pl = pi->GetSecondarySurface();

	if (pl == 0) return;

	string sname = t.toStdString();
	pl->SetName(sname);
}

void CModelPropsPanel::selSelection(int n)
{
	CModelDocument* pdoc = dynamic_cast<CModelDocument*>(m_wnd->GetDocument());

	assert(m_currentObject);
	if (m_currentObject == 0) return;

	CSelectionBox* sel = ui->selectionPanel(n);
	
	// get the selection list
	vector<int> l;
	sel->getSelectedItems(l);
	if (l.empty())
	{
		QMessageBox::information(this, "FEBio Studio", "Nothing to select");
		return;
	}

	pdoc->SelectItems(m_currentObject, l, n);
	m_wnd->UpdateToolbar();
	m_wnd->Update();
}

void CModelPropsPanel::on_object_nameChanged(const QString& txt)
{
	if (m_currentObject)
	{
		std::string sname = txt.toStdString();
		m_currentObject->SetName(sname.c_str());

		emit nameChanged(txt);
	}
}

void CModelPropsPanel::on_bcobject_nameChanged(const QString& txt)
{
	if (m_currentObject)
	{
		std::string sname = txt.toStdString();
		m_currentObject->SetName(sname.c_str());

		emit nameChanged(txt);
	}
}

void CModelPropsPanel::on_itemInfo_nameChanged(const QString& txt)
{
	if (m_currentObject)
	{
		std::string sname = txt.toStdString();
		m_currentObject->SetName(sname.c_str());

		emit nameChanged(txt);
	}
}

void CModelPropsPanel::on_partInfo_nameChanged(const QString& txt)
{
	if (m_currentObject)
	{
		std::string sname = txt.toStdString();
		m_currentObject->SetName(sname.c_str());

		emit nameChanged(txt);
	}
}

void CModelPropsPanel::on_partInfo_activeChanged(bool b)
{
	GPart* part = dynamic_cast<GPart*>(m_currentObject);
	if (part && (part->IsActive() != b))
	{
		part->SetActive(b);
		emit dataChanged(false);
	}
}

void CModelPropsPanel::on_data_nameChanged(const QString& txt)
{
	if (m_currentObject)
	{
		std::string sname = txt.toStdString();
		m_currentObject->SetName(sname.c_str());

		emit nameChanged(txt);
	}
}

void CModelPropsPanel::on_object_colorChanged(const QColor& col)
{
	GObject* po = dynamic_cast<GObject*>(m_currentObject);
	if (po)
	{
		po->SetColor(toGLColor(col));
	}

	GMaterial* mo = dynamic_cast<GMaterial*>(m_currentObject);
	if (mo)
	{
		mo->AmbientDiffuse(toGLColor(col));
	}

	GDiscreteObject* pd = dynamic_cast<GDiscreteObject*>(m_currentObject);
	if (pd)
	{
		pd->SetColor(toGLColor(col));
	}

	m_wnd->RedrawGL();
}

void CModelPropsPanel::on_props_dataChanged(int n)
{
	Post::CGLObject* po = dynamic_cast<Post::CGLObject*>(m_currentObject);
	if (po) po->Update();
	m_wnd->RedrawGL();
}

void CModelPropsPanel::on_form_dataChanged(bool itemModified)
{
	m_wnd->RedrawGL();
	emit dataChanged(itemModified);
}

void CModelPropsPanel::on_bcobject_stepChanged(int n)
{
	if (m_isUpdating) return;

	FSStepComponent* pc = dynamic_cast<FSStepComponent*>(m_currentObject);
	if (pc == 0) return;

	int stepId = ui->current_bcobject_value();
	if ((stepId !=-1) && (pc->GetStep() != stepId))
	{
		CModelDocument* doc = dynamic_cast<CModelDocument*>(m_wnd->GetDocument());

		FSModel* fem = doc->GetFSModel();

		fem->AssignComponentToStep(pc, fem->GetStep(n));

		// Changing the step of a BC requires the whole model tree to be rebuild
		emit dataChanged(true);
	}
}

void CModelPropsPanel::on_bcobject_stateChanged(bool isActive)
{
	if (m_isUpdating) return;

	FSStepComponent* pc = dynamic_cast<FSStepComponent*>(m_currentObject);
	if (pc == 0) return;

	pc->Activate(isActive);

	emit dataChanged(false);
}

void CModelPropsPanel::on_object_statusChanged(bool b)
{
	if (m_isUpdating) return;

	Post::CGLObject* po = dynamic_cast<Post::CGLObject*>(m_currentObject);
	if (po)
	{
		po->Activate(b);
<<<<<<< HEAD
		emit dataChanged(false);
	}

	CImageAnalysis* ima = dynamic_cast<CImageAnalysis*>(m_currentObject);
	if (ima)
	{
		ima->Activate(b);
		emit dataChanged(false);
	}
=======
	}

	GDiscreteObject* disc = dynamic_cast<GDiscreteObject*>(m_currentObject);
	if (disc)
	{
		disc->SetActive(b);
	}
	emit dataChanged(false);
>>>>>>> 4055376a
}

void CModelPropsPanel::on_math_mathChanged(QString m)
{
	FSLoadController* plc = dynamic_cast<FSLoadController*>(m_currentObject);
	if (plc && plc->IsType("math"))
	{
		Param* p = plc->GetParam("math"); assert(p);
		p->SetStringValue(m.toStdString());
	}
}

void CModelPropsPanel::on_math2_mathChanged(QString m)
{
	FSLoadController* plc = dynamic_cast<FSLoadController*>(m_currentObject);
	if (plc && plc->IsType("math-interval"))
	{
		Param* p = plc->GetParam("math"); assert(p);
		p->SetStringValue(m.toStdString());
	}
}

void CModelPropsPanel::on_math2_leftExtendChanged(int n)
{
	FSLoadController* plc = dynamic_cast<FSLoadController*>(m_currentObject);
	if (plc && plc->IsType("math-interval"))
	{
		plc->SetParamInt("left_extend", n);
	}
}

void CModelPropsPanel::on_math2_rightExtendChanged(int n)
{
	FSLoadController* plc = dynamic_cast<FSLoadController*>(m_currentObject);
	if (plc && plc->IsType("math-interval"))
	{
		plc->SetParamInt("right_extend", n);
	}
}

void CModelPropsPanel::on_math2_minChanged(double vmin)
{
	FSLoadController* plc = dynamic_cast<FSLoadController*>(m_currentObject);
	if (plc && plc->IsType("math-interval"))
	{
		Param* p = plc->GetParam("interval");
		vector<double> v = p->GetArrayDoubleValue();
		v[0] = vmin;
		p->SetArrayDoubleValue(v);
	}
}

void CModelPropsPanel::on_math2_maxChanged(double vmax)
{
	FSLoadController* plc = dynamic_cast<FSLoadController*>(m_currentObject);
	if (plc && plc->IsType("math-interval"))
	{
		Param* p = plc->GetParam("interval");
		vector<double> v = p->GetArrayDoubleValue();
		v[1] = vmax;
		p->SetArrayDoubleValue(v);
	}
}

void CModelPropsPanel::on_plt_dataChanged()
{
	FSLoadController* plc = dynamic_cast<FSLoadController*>(m_currentObject);
	if (plc && plc->IsType("loadcurve"))
	{
		plc->UpdateData(true);
	}
}<|MERGE_RESOLUTION|>--- conflicted
+++ resolved
@@ -1641,26 +1641,20 @@
 	if (po)
 	{
 		po->Activate(b);
-<<<<<<< HEAD
 		emit dataChanged(false);
 	}
 
+	GDiscreteObject* disc = dynamic_cast<GDiscreteObject*>(m_currentObject);
+	if (disc)
+	{
+		disc->SetActive(b);
+	}
 	CImageAnalysis* ima = dynamic_cast<CImageAnalysis*>(m_currentObject);
 	if (ima)
 	{
 		ima->Activate(b);
 		emit dataChanged(false);
 	}
-=======
-	}
-
-	GDiscreteObject* disc = dynamic_cast<GDiscreteObject*>(m_currentObject);
-	if (disc)
-	{
-		disc->SetActive(b);
-	}
-	emit dataChanged(false);
->>>>>>> 4055376a
 }
 
 void CModelPropsPanel::on_math_mathChanged(QString m)
