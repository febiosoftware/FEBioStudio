--- conflicted
+++ resolved
@@ -1936,7 +1936,15 @@
 	GetMainWindow()->DeleteAllJobs();
 }
 
-<<<<<<< HEAD
+void CModelViewer::OnEditMeshData()
+{
+	FEMeshData* data = dynamic_cast<FEMeshData*>(m_currentObject);
+	if (data == nullptr) return;
+
+	CDlgEditMeshData dlg(data, this);
+	dlg.exec();
+}
+
 void CModelViewer::OnAddFiberODFAnalysis()
 {
     Post::CImageModel* img = dynamic_cast<Post::CImageModel*>(m_currentObject); assert(img);
@@ -1945,13 +1953,4 @@
     img->AddImageAnalysis(new CFiberODFAnalysis(img));
 
     Update();
-=======
-void CModelViewer::OnEditMeshData()
-{
-	FEMeshData* data = dynamic_cast<FEMeshData*>(m_currentObject);
-	if (data == nullptr) return;
-
-	CDlgEditMeshData dlg(data, this);
-	dlg.exec();
->>>>>>> 36f8d154
 }