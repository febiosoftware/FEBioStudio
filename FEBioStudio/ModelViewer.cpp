/*This file is part of the FEBio Studio source code and is licensed under the MIT license
listed below.

See Copyright-FEBio-Studio.txt for details.

Copyright (c) 2021 University of Utah, The Trustees of Columbia University in
the City of New York, and others.

Permission is hereby granted, free of charge, to any person obtaining a copy
of this software and associated documentation files (the "Software"), to deal
in the Software without restriction, including without limitation the rights
to use, copy, modify, merge, publish, distribute, sublicense, and/or sell
copies of the Software, and to permit persons to whom the Software is
furnished to do so, subject to the following conditions:

The above copyright notice and this permission notice shall be included in all
copies or substantial portions of the Software.

THE SOFTWARE IS PROVIDED "AS IS", WITHOUT WARRANTY OF ANY KIND, EXPRESS OR
IMPLIED, INCLUDING BUT NOT LIMITED TO THE WARRANTIES OF MERCHANTABILITY,
FITNESS FOR A PARTICULAR PURPOSE AND NONINFRINGEMENT. IN NO EVENT SHALL THE
AUTHORS OR COPYRIGHT HOLDERS BE LIABLE FOR ANY CLAIM, DAMAGES OR OTHER
LIABILITY, WHETHER IN AN ACTION OF CONTRACT, TORT OR OTHERWISE, ARISING FROM,
OUT OF OR IN CONNECTION WITH THE SOFTWARE OR THE USE OR OTHER DEALINGS IN THE
SOFTWARE.*/

#include "stdafx.h"
#include "ModelViewer.h"
#include "ui_modelviewer.h"
#include "MainWindow.h"
#include "ModelDocument.h"
#include <FEMLib/FEInitialCondition.h>
#include <FEMLib/FEBodyLoad.h>
#include <QMessageBox>
#include <QMenu>
#include <QInputDialog>
#include <QFileDialog>
#include "DlgEditOutput.h"
#include "DlgAddMeshData.h"
#include "MaterialEditor.h"
#include <FEMLib/FEMultiMaterial.h>
#include <FEMLib/FEMKernel.h>
#include <FEMLib/FESurfaceLoad.h>
#include <FEMLib/FEModelConstraint.h>
#include <FEMLib/FERigidLoad.h>
#include <GeomLib/GObject.h>
#include <GeomLib/MeshLayer.h>
#include <GeomLib/GModel.h>
#include "Commands.h"
#include "PropertyList.h"
#include <ImageLib/ImageModel.h>
#include <ImageLib/ImageFilter.h>
#include <ImageLib/ImageSource.h>
#include "DocManager.h"
#include "DlgAddPhysicsItem.h"
#include <FEBioLink/FEBioInterface.h>

#include <ImageLib/FiberODFAnalysis.h>
#include <QPlainTextEdit>
#include <QDialogButtonBox>
#include <QFileInfo>
#include <MeshIO/STLExport.h>

class CDlgWarnings : public QDialog
{
public:
	CDlgWarnings(QWidget* parent) : QDialog(parent)
	{
		setMinimumSize(800, 600);
		setWindowTitle("Model Warnings");

		m_out = new QPlainTextEdit;
		m_out->setReadOnly(true);
		m_out->setFont(QFont("Courier", 11));
		m_out->setWordWrapMode(QTextOption::NoWrap);

		QDialogButtonBox* bb = new QDialogButtonBox(QDialogButtonBox::Close);

		QVBoxLayout* l = new QVBoxLayout;
		l->addWidget(m_out);
		l->addWidget(bb);

		setLayout(l);

		QObject::connect(bb, SIGNAL(rejected()), this, SLOT(reject()));
	}

	void SetWarnings(QStringList errs)
	{
		QString txt;
		for (int i = 0; i < errs.size(); ++i)
		{
			txt += errs[i];
			txt += QString("\n");
		}

		txt += "\n====================================\n";
		txt += QString("Summary : %1 warnings").arg(errs.size());

		m_out->clear();
		m_out->setPlainText(txt);
	}

private:
	QPlainTextEdit* m_out = nullptr;
};

CModelViewer::CModelViewer(CMainWindow* wnd, QWidget* parent) : CCommandPanel(wnd, parent), ui(new Ui::CModelViewer)
{
	ui->setupUi(wnd, this);
	m_currentObject = 0;
}

void CModelViewer::blockUpdate(bool block)
{
	ui->m_blockUpdate = block;
}

// clear the model viewer
void CModelViewer::Clear()
{
	m_currentObject = nullptr;
	ui->tree->clear();
	ui->tree->ClearData();
}

void CModelViewer::Update(bool breset)
{
	if (ui->m_blockUpdate) return;

	CModelDocument* doc = dynamic_cast<CModelDocument*>(GetDocument());

//	FSObject* po = m_currentObject;

	// NOTE: Not sure if this is the best place to do this
	// update the model
	FSModel* fem = doc->GetFSModel();
	fem->UpdateLoadControllerReferenceCounts();

	// rebuild the model tree
	ui->setWarningCount(0);
	ui->tree->Build(doc);
	if (ui->m_search->isVisible()) ui->m_search->Build(doc);

	// update the props panel
	ui->props->Update();

	if (doc)
	{
		FSObject* po = doc->GetActiveItem();
		if (po) Select(po);
	}
}

// get the currently selected object
FSObject* CModelViewer::GetCurrentObject()
{
	return m_currentObject;
}

void CModelViewer::UpdateObject(FSObject* po)
{
	if (ui->tree->isVisible())
	{
		ui->tree->UpdateObject(po);

		if (po && (po == m_currentObject))
		{
			QTreeWidgetItem* current = ui->tree->currentItem();
			if (current)
			{
				int n = current->data(0, Qt::UserRole).toInt();
				assert(ui->tree->m_data[n].obj == m_currentObject);
				SetCurrentItem(n);
			}
		}
	}
}

void CModelViewer::Select(FSObject* po)
{
	if (po == nullptr) m_currentObject = nullptr;
	ui->unCheckSearch();
	ui->tree->Select(po);
}

// select a list of objects
void CModelViewer::SelectObjects(const std::vector<FSObject*>& objList)
{
	ui->unCheckSearch();
	ui->tree->Select(objList);
}

void CModelViewer::on_modelTree_currentItemChanged(QTreeWidgetItem* current, QTreeWidgetItem* prev)
{
	if (current)
	{
		QVariant v = current->data(0, Qt::UserRole);
		SetCurrentItem(v.toInt());
	}
	else 
	{
		m_currentObject = nullptr;
		ui->props->SetObjectProps(0, 0, 0);
	}

	FSObject* po = GetCurrentObject();
	if (current)
	{
		ui->tree->UpdateItem(current);
	}
	emit currentObjectChanged(po);
}

void CModelViewer::on_modelSearch_itemChanged()
{
	FSObject* po = GetCurrentObject();
	emit currentObjectChanged(po);
}

void CModelViewer::on_modelTree_itemDoubleClicked(QTreeWidgetItem* item, int column)
{
	OnOpenJob();
}

void CModelViewer::SetCurrentItem(int item)
{
	if (item >= 0)
	{
		CModelTreeItem& it = ui->tree->m_data[item];
		CPropertyList* props = it.props;
		FSObject* po = it.obj;
		if (it.flag & CModelTree::OBJECT_NOT_EDITABLE)
			ui->props->SetObjectProps(0, 0, 0);
		else
			ui->props->SetObjectProps(po, props, it.flag);
		m_currentObject = po;
	}
	else
	{
		ui->props->SetObjectProps(0, 0, 0);
		m_currentObject = 0;
	}

	CModelDocument* doc = GetMainWindow()->GetModelDocument();
	if (doc) doc->SetActiveItem(m_currentObject);
}

void CModelViewer::SetCurrentItem(CModelTreeItem& it)
{
	CPropertyList* props = it.props;
	FSObject* po = it.obj;
	if (it.flag & CModelTree::OBJECT_NOT_EDITABLE)
		ui->props->SetObjectProps(0, 0, 0);
	else
		ui->props->SetObjectProps(po, props, it.flag);
	m_currentObject = po;
}

void CModelViewer::on_searchButton_toggled(bool b)
{
	if (b) 
	{
		ui->m_search->Build(GetDocument());
		ui->props->SetObjectProps(0, 0, 0);
	}
	ui->showSearchPanel(b);
}

void CModelViewer::on_syncButton_clicked()
{
	CModelDocument* pdoc = dynamic_cast<CModelDocument*>(GetDocument());
	if (pdoc == nullptr) return;

	GModel& mdl = *pdoc->GetGModel();
	FESelection* sel = pdoc->GetCurrentSelection();
	if (sel) 
	{
        int N = sel->Size();
            
        vector<FSObject*> objList;
        GObjectSelection* os = dynamic_cast<GObjectSelection*>(sel);
        if (os)
        {
            for (int i=0; i<N; ++i)
            {
                objList.push_back(os->Object(i));
            }
        }
            
        GPartSelection* gs = dynamic_cast<GPartSelection*>(sel);
        if (gs)
        {
            GPartSelection::Iterator it(gs);
            for (int i=0; i<N; ++i, ++it)
            {
                GPart* pg = it;
                if (pg)
                {
                    objList.push_back(pg);
                }
            }
        }
            
        GFaceSelection* ss = dynamic_cast<GFaceSelection*>(sel);
        if (ss)
        {
            GFaceSelection::Iterator it(ss);
            for (int i=0; i<N; ++i, ++it)
            {
                GFace* pg = it;
                if (pg)
                {
                    objList.push_back(pg);
                }
            }
        }
            
            
        GEdgeSelection* es = dynamic_cast<GEdgeSelection*>(sel);
        if (es)
        {
            GEdgeSelection::Iterator it(es);
            for (int i=0; i<N; ++i, ++it)
            {
                GEdge* pg = it;
                if (pg)
                {
                    objList.push_back(pg);
                }
            }
        }
            
        GNodeSelection* ns = dynamic_cast<GNodeSelection*>(sel);
        if (ns)
        {
            GNodeSelection::Iterator it(ns);
            for (int i=0; i<N; ++i, ++it)
            {
                GNode* pg = it;
                if (pg)
                {
                    objList.push_back(pg);
                }
            }
        }

		GDiscreteSelection* ds = dynamic_cast<GDiscreteSelection*>(sel);
		if (ds)
		{
			int N = mdl.DiscreteObjects();
			for (int i=0; i<N; ++i)
			{
				GDiscreteObject* po = mdl.DiscreteObject(i);
				if (dynamic_cast<GDiscreteElementSet*>(po))
				{
					GDiscreteElementSet* pds = dynamic_cast<GDiscreteElementSet*>(po);
					int NE = pds->size();
					for (int j=0; j<NE; ++j)
					{
						GDiscreteElement& de = pds->element(j);
						if (de.IsSelected())
						{
							// we can't actually show the individual springs,
							// so we just select the parent.
							objList.push_back(po);
							break;
						}
					}
				}
			} 
		}
            
        if (objList.size() == 1)
        {
            Select(objList[0]);
        }
        else
        {
            SelectObjects(objList);
        }
    }
}

void CModelViewer::on_refreshButton_clicked()
{
	Update(false);
}

bool CModelViewer::IsHighlightSelectionEnabled() const
{
	return ui->highlightButton->isChecked();
}

void CModelViewer::on_highlightButton_toggled(bool b)
{
	emit currentObjectChanged(GetCurrentObject());
}

void CModelViewer::on_selectButton_clicked()
{
	// make sure we have an object
	if (m_currentObject == 0) return;
	FSObject* po = m_currentObject;

	CModelDocument* pdoc = dynamic_cast<CModelDocument*>(GetDocument());

	CCommand* pcmd = 0;
	if (dynamic_cast<GObject*>(po))
	{
		GObject* pm = dynamic_cast<GObject*>(po);
		if (pm->IsVisible() && !pm->IsSelected()) pcmd = new CCmdSelectObject(pdoc->GetGModel(), pm, false);
	}
	else if (dynamic_cast<FSPairedInterface*>(po))
	{
		FSPairedInterface* pci = dynamic_cast<FSPairedInterface*>(po);
		FEItemListBuilder* ps1 = pci->GetPrimarySurface();
		FEItemListBuilder* ps2 = pci->GetSecondarySurface();
		if (ps1) SelectItemList(ps1);
		if (ps2) SelectItemList(ps2);
	}
	else if (dynamic_cast<IHasItemLists*>(po))
	{
		IHasItemLists* pil = dynamic_cast<IHasItemLists*>(po);
		FEItemListBuilder* pitem = pil->GetItemList(0);
		if (pitem) SelectItemList(pitem);
	}
	else if (dynamic_cast<FEItemListBuilder*>(po))
	{
		FEItemListBuilder* pi = dynamic_cast<FEItemListBuilder*>(po);
		SelectItemList(pi);
	}
	else if (dynamic_cast<GPart*>(po))
	{
		OnSelectPart();
	}
	else if (dynamic_cast<GFace*>(po))
	{
		OnSelectSurface();
	}
	else if (dynamic_cast<GEdge*>(po))
	{
		OnSelectCurve();
	}
	else if (dynamic_cast<GNode*>(po))
	{
		OnSelectNode();
	}
	else if (dynamic_cast<GDiscreteElement*>(po))
	{
		GDiscreteElement* ps = dynamic_cast<GDiscreteElement*>(po);
		ps->Select();
	}
	else if (dynamic_cast<GDiscreteObject*>(po))
	{
		GDiscreteObject* ps = dynamic_cast<GDiscreteObject*>(po);
		GModel& fem = pdoc->GetFSModel()->GetModel();
		int n = fem.FindDiscreteObjectIndex(ps);
		pcmd = new CCmdSelectDiscrete(&fem, &n, 1, false);
	}
	else if (dynamic_cast<GMaterial*>(po))
	{
		GMaterial* mat = dynamic_cast<GMaterial*>(po);
		GModel* mdl = pdoc->GetGModel();
		list<GPart*> partList = mdl->FindPartsFromMaterial(mat->GetID());

		vector<int> partIdList;
		for (GPart* pg : partList) partIdList.push_back(pg->GetID());
		pdoc->SetSelectionMode(SELECT_PART);
		pcmd = new CCmdSelectPart(mdl, partIdList, false);
	}

	if (pcmd) pdoc->DoCommand(pcmd);
	GetMainWindow()->UpdateToolbar();
	GetMainWindow()->Update(this);
}

void CModelViewer::SelectItemList(FEItemListBuilder *pitem, bool badd)
{
	CCommand* pcmd = 0;

	int n = pitem->size();
	if (n == 0) return;

	int* pi = new int[n];
	FEItemListBuilder::Iterator it = pitem->begin();
	for (int i = 0; i<n; ++i, ++it) pi[i] = *it;

	CModelDocument* pdoc = dynamic_cast<CModelDocument*>(GetDocument());
	FSModel* ps = pdoc->GetFSModel();
	GModel* mdl = pdoc->GetGModel();

	switch (pitem->Type())
	{
	case GO_PART: pdoc->SetSelectionMode(SELECT_PART); pcmd = new CCmdSelectPart(mdl, pi, n, badd); break;
	case GO_FACE: pdoc->SetSelectionMode(SELECT_FACE); pcmd = new CCmdSelectSurface(mdl, pi, n, badd); break;
	case GO_EDGE: pdoc->SetSelectionMode(SELECT_EDGE); pcmd = new CCmdSelectEdge(mdl, pi, n, badd); break;
	case GO_NODE: pdoc->SetSelectionMode(SELECT_NODE); pcmd = new CCmdSelectNode(mdl, pi, n, badd); break;
	case FE_ELEMSET:
		{
			pdoc->SetSelectionMode(SELECT_OBJECT);
			pdoc->SetItemMode(ITEM_ELEM);

			FSGroup* pg = dynamic_cast<FSGroup*>(pitem);
			CCmdGroup* pcg = new CCmdGroup("Select Elements"); pcmd = pcg;
			FSMesh* pm = dynamic_cast<FSMesh*>(pg->GetMesh());
			pcg->AddCommand(new CCmdSelectObject(mdl, pg->GetGObject(), badd));
			pcg->AddCommand(new CCmdSelectElements(pm, pi, n, badd));
		}
		break;
	case FE_SURFACE:
		{
			pdoc->SetSelectionMode(SELECT_OBJECT);
			pdoc->SetItemMode(ITEM_FACE);

			FSGroup* pg = dynamic_cast<FSGroup*>(pitem);
			CCmdGroup* pcg = new CCmdGroup("Select Faces"); pcmd = pcg;
			FSMesh* pm = dynamic_cast<FSMesh*>(pg->GetMesh());
			pcg->AddCommand(new CCmdSelectObject(mdl, pg->GetGObject(), badd));
			pcg->AddCommand(new CCmdSelectFaces(pm, pi, n, badd));
		}
		break;
	case FE_NODESET:
		{
			pdoc->SetSelectionMode(SELECT_OBJECT);
			pdoc->SetItemMode(ITEM_NODE);

			FSGroup* pg = dynamic_cast<FSGroup*>(pitem);
			CCmdGroup* pcg = new CCmdGroup("Select Nodes"); pcmd = pcg;
			FSMesh* pm = dynamic_cast<FSMesh*>(pg->GetMesh());
			pcg->AddCommand(new CCmdSelectObject(mdl, pg->GetGObject(), badd));
			pcg->AddCommand(new CCmdSelectFENodes(pm, pi, n, badd));
		}
		break;
	}

	if (pcmd)
	{
		pdoc->DoCommand(pcmd);
		GetMainWindow()->UpdateToolbar();
		GetMainWindow()->RedrawGL();
	}

	delete[] pi;
}

void CModelViewer::AssignCurrentSelection()
{
	ui->props->AssignCurrentSelection();
}

void CModelViewer::UpdateSelection()
{
	if (ui->m_search->isVisible())
		ui->m_search->GetSelection(m_selection);
	else
		ui->tree->GetSelection(m_selection);
}

void CModelViewer::Show()
{
	parentWidget()->raise();
}

bool CModelViewer::IsFocus()
{
	return ui->tree->hasFocus();
}

bool CModelViewer::OnDeleteEvent()
{
	on_deleteButton_clicked();
	return true;
}

void CModelViewer::on_deleteButton_clicked()
{
	OnDeleteItem();
}

void CModelViewer::on_warnings_clicked()
{
	QStringList warnings = ui->tree->GetAllWarnings();
	CDlgWarnings dlg(GetMainWindow());
	dlg.SetWarnings(warnings);
	dlg.exec();
}

void CModelViewer::on_props_nameChanged(const QString& txt)
{
	QTreeWidgetItem* item = ui->tree->currentItem();
	assert(item);
	if (item) item->setText(0, txt);
}

void CModelViewer::on_props_selectionChanged()
{
	ui->tree->UpdateObject(ui->props->GetCurrentObject());
	GetMainWindow()->RedrawGL();
}

void CModelViewer::on_props_dataChanged(bool b)
{
	if (b)
	{
		Update();
	}
	else
	{
		ui->tree->UpdateObject(ui->props->GetCurrentObject());
		ui->m_search->UpdateObject(ui->props->GetCurrentObject());

		CMainWindow* wnd = GetMainWindow();
		wnd->RedrawGL();
	}
}

void CModelViewer::on_props_modelChanged()
{
	Update();
}

void CModelViewer::on_filter_currentIndexChanged(int n)
{
	FSObject* po = GetCurrentObject();
	ui->tree->SetFilter(n);
	Update(true);
	Select(po);
}

void CModelViewer::OnDeleteItem()
{
	UpdateSelection();

	CModelDocument* doc = dynamic_cast<CModelDocument*>(GetDocument());
	doc->DeleteObjects(m_selection);
	Select(nullptr);
	Update();
	GetMainWindow()->RedrawGL();
}

void CModelViewer::OnUnhideAllObjects()
{
	CModelDocument* doc = dynamic_cast<CModelDocument*>(GetDocument());
	GModel* m = doc->GetGModel();
	m->ShowAllObjects();
	Update();
	GetMainWindow()->RedrawGL();
}

void CModelViewer::OnCreateNewMeshLayer()
{
	CModelDocument* doc = dynamic_cast<CModelDocument*>(GetDocument());
	GModel* gm = doc->GetGModel();
	int layers = gm->MeshLayers();
	QString s = QString("Layer") + QString::number(layers + 1);
	QString newLayer = QInputDialog::getText(this, "New Layer", "Layer name:", QLineEdit::Normal, s);
	if (newLayer.isEmpty() == false)
	{
		string layerName = newLayer.toStdString();
		int n = gm->FindMeshLayer(layerName);
		if (n >= 0)
		{
			QMessageBox::critical(this, "FEBio Studio", "Failed creating layer. Layer name already taken.");
		}
		else
		{
			CCmdGroup* cmd = new CCmdGroup(string("Add mesh layer: ") + layerName);
			cmd->AddCommand(new CCmdAddMeshLayer(gm, layerName));
			cmd->AddCommand(new CCmdSetActiveMeshLayer(gm, layers));
			doc->DoCommand(cmd);
			Update();
			GetMainWindow()->RedrawGL();
		}
	}
}

void CModelViewer::OnDeleteMeshLayer()
{
	CModelDocument* doc = dynamic_cast<CModelDocument*>(GetDocument());
	GModel* gm = doc->GetGModel();
	int layers = gm->MeshLayers();
	int activeLayer = gm->GetActiveMeshLayer();
	if ((activeLayer == 0) || (layers == 1))
	{
		QMessageBox::warning(this, "FEBio Studio", "You cannot delete the Default mesh layer.");
		return;
	}
	else
	{
		if (QMessageBox::question(this, "FEBio Studio", "Are you sure you want to delete the current mesh layer?"))
		{
			// to delete the active mesh layer, we must first select a different layer as the active layer.
			// We'll choose the default layer
			string s = gm->GetMeshLayerName(activeLayer);
			CCmdGroup* cmd = new CCmdGroup(string("Delete mesh layer: " + s));
			cmd->AddCommand(new CCmdSetActiveMeshLayer(gm, 0));
			cmd->AddCommand(new CCmdDeleteMeshLayer(gm, activeLayer));
			doc->DoCommand(cmd);
		}
	}
}

void CModelViewer::OnUnhideAllParts()
{
	GObject* po = dynamic_cast<GObject*>(m_currentObject);
	if (po)
	{
		CModelDocument* doc = dynamic_cast<CModelDocument*>(GetDocument());
		GModel* m = doc->GetGModel();
		m->ShowAllParts(po);
		Update();
		GetMainWindow()->RedrawGL();
	}
}

void CModelViewer::OnHideInactiveParts()
{
	GObject* po = dynamic_cast<GObject*>(m_currentObject);
	if (po)
	{
		CModelDocument* doc = dynamic_cast<CModelDocument*>(GetDocument());
		GModel* m = doc->GetGModel();
		list<GPart*> partList;
		for (int i = 0; i < po->Parts(); ++i)
		{
			GPart* pg = po->Part(i);
			if (!pg->IsActive()) partList.push_back(pg);
		}
		if (!partList.empty())
		{
			m->ShowParts(partList, false);
			Update();
			GetMainWindow()->RedrawGL();
		}
	}
}

void CModelViewer::OnDeleteNamedSelection()
{
	OnDeleteItem();
}

void CModelViewer::OnExportFESurface()
{
	FSSurface* surf = dynamic_cast<FSSurface*>(m_currentObject);
	if (surf == nullptr) return;

	QStringList filters;
	filters << "STL file (*.stl)";

	QString fileName = QFileDialog::getSaveFileName(this, "Save", QString(), QString("STL ascii (*.stl)"));
	{
		std::string filename = fileName.toStdString();
		FSProject dummy;
		STLExport writer(dummy);
		if (!writer.Write(filename.c_str(), surf))
			QMessageBox::critical(this, "FEBio Studio", QString("Couldn't export to STL file:\n%1").arg(QString::fromStdString(writer.GetErrorMessage())));

	}
}

void CModelViewer::OnHideObject()
{
	CModelDocument* doc = dynamic_cast<CModelDocument*>(GetDocument());
	GModel& m = doc->GetFSModel()->GetModel();

	for (int i=0; i<m_selection.size(); ++i)
	{
		GObject* po = dynamic_cast<GObject*>(m_selection[i]); assert(po);
		if (po) 
		{
			m.ShowObject(po, false);

			QTreeWidgetItem* item = ui->tree->FindItem(po);
			if (item) item->setForeground(0, Qt::gray);
		}
	}

	CMainWindow* wnd = GetMainWindow();
	wnd->RedrawGL();
}

void CModelViewer::OnShowObject()
{
	CModelDocument* doc = dynamic_cast<CModelDocument*>(GetDocument());
	GModel& m = doc->GetFSModel()->GetModel();

	for (int i=0; i<(int)m_selection.size(); ++i)
	{
		GObject* po = dynamic_cast<GObject*>(m_selection[i]); assert(po);
		if (po)
		{
			m.ShowObject(po, true);

			QTreeWidgetItem* item = ui->tree->FindItem(po);
			if (item) item->setForeground(0, Qt::black);
		}
	}
	CMainWindow* wnd = GetMainWindow();
	wnd->RedrawGL();
}

void CModelViewer::OnSelectObject()
{
	CModelDocument* doc = dynamic_cast<CModelDocument*>(GetDocument());
	GModel& m = doc->GetFSModel()->GetModel();

	CMainWindow* wnd = GetMainWindow();
	wnd->SetSelectionMode(SELECT_OBJECT);

	vector<GObject*> sel; 
	for (int i = 0; i<m_selection.size(); ++i)
	{
		GObject* po = dynamic_cast<GObject*>(m_selection[i]); assert(po);
		if (po && po->IsVisible()) sel.push_back(po);
	}

	if (sel.empty() == false)
	{
		doc->DoCommand(new CCmdSelectObject(&m, sel, true));
		wnd->RedrawGL();
	}
}

void CModelViewer::OnDeleteAllDiscete()
{
	QString q("Are you sure you want to delete all discrete objects? This cannot be undone.");
	if (QMessageBox::question(this, "Delete All", q) == QMessageBox::Yes)
	{
		CModelDocument* doc = dynamic_cast<CModelDocument*>(GetDocument()); assert(doc);
		if (doc == nullptr) return;
		GModel& m = doc->GetFSModel()->GetModel();
		m.ClearDiscrete();

		Select(nullptr);
		Update();
		GetMainWindow()->RedrawGL();
	}
}

void CModelViewer::OnShowAllDiscrete()
{
	CModelDocument* doc = dynamic_cast<CModelDocument*>(GetDocument()); assert(doc);
	if (doc == nullptr) return;
	GModel& m = doc->GetFSModel()->GetModel();
	
	for (int i = 0; i < m.DiscreteObjects(); ++i)
	{
		GDiscreteObject* pd = m.DiscreteObject(i);
		if (pd->IsVisible() == false) pd->Show();
	}
	GetMainWindow()->RedrawGL();
}

void CModelViewer::OnHideAllDiscrete()
{
	CModelDocument* doc = dynamic_cast<CModelDocument*>(GetDocument()); assert(doc);
	if (doc == nullptr) return;
	GModel& m = doc->GetFSModel()->GetModel();

	for (int i = 0; i < m.DiscreteObjects(); ++i)
	{
		GDiscreteObject* pd = m.DiscreteObject(i);
		if (pd->IsVisible()) pd->Hide();
	}
	GetMainWindow()->RedrawGL();
}

void CModelViewer::OnSelectDiscreteObject()
{
	CModelDocument* doc = dynamic_cast<CModelDocument*>(GetDocument());
	GModel& m = doc->GetFSModel()->GetModel();

	CMainWindow* wnd = GetMainWindow();
	wnd->SetSelectionMode(SELECT_DISCRETE);

	vector<GDiscreteObject*> sel;
	for (int i=0; i<(int)m_selection.size(); ++i)
	{
		GDiscreteObject* po = dynamic_cast<GDiscreteObject*>(m_selection[i]); assert(po);
		if (po) sel.push_back(po);
	}

	if (sel.empty() == false)
	{
		doc->DoCommand(new CCmdSelectDiscrete(&m, sel, true));
		wnd->RedrawGL();
	}
}

void CModelViewer::OnDetachDiscreteObject()
{
	GDiscreteElementSet* set = dynamic_cast<GDiscreteElementSet*>(m_currentObject); assert(set);
	if (set == 0) return;

	CMainWindow* wnd = GetMainWindow();
	CModelDocument* doc = dynamic_cast<CModelDocument*>(GetDocument());
	GModel& m = doc->GetFSModel()->GetModel();

	GObject* po = m.DetachDiscreteSet(set);
	if (po)
	{
		const std::string& name = "Detached_" + set->GetName();
		po->SetName(name);
		doc->DoCommand(new CCmdAddAndSelectObject(&m, po));
		Update();
		Select(po);
		wnd->RedrawGL();
	}
}

void CModelViewer::OnHideDiscreteObject()
{
	vector<GDiscreteObject*> sel;
	for (int i = 0; i < (int)m_selection.size(); ++i)
	{
		GDiscreteObject* po = dynamic_cast<GDiscreteObject*>(m_selection[i]); assert(po);
		if (po && po->IsVisible()) po->Hide();
	}
	CMainWindow* wnd = GetMainWindow();
	wnd->RedrawGL();
}

void CModelViewer::OnShowDiscreteObject()
{
	vector<GDiscreteObject*> sel;
	for (int i = 0; i < (int)m_selection.size(); ++i)
	{
		GDiscreteObject* po = dynamic_cast<GDiscreteObject*>(m_selection[i]); assert(po);
		if (po && (po->IsVisible() == false)) po->Show();
	}
	CMainWindow* wnd = GetMainWindow();
	wnd->RedrawGL();
}

void CModelViewer::OnChangeDiscreteType()
{
	CMainWindow* wnd = GetMainWindow();
	CModelDocument* doc = wnd->GetModelDocument();
	FSModel* fem = doc->GetFSModel();

	GDiscreteSpringSet* set = dynamic_cast<GDiscreteSpringSet*>(m_currentObject); assert(set);
	if (set == 0) return;

	QStringList items; items << "Linear" << "Nonlinear" << "Hill";
	QString item = QInputDialog::getItem(this, "Discrete Set Type", "Type:", items, 0, false);
	if (item.isEmpty() == false)
	{
		FSDiscreteMaterial* mat = nullptr;
		if (item == "Linear"   ) mat = FEBio::CreateDiscreteMaterial("linear spring", fem);
		if (item == "Nonlinear") mat = FEBio::CreateDiscreteMaterial("nonlinear spring", fem);
		if (item == "Hill"     ) mat = FEBio::CreateDiscreteMaterial("Hill", fem);
		if (mat)
		{
			delete set->GetMaterial();
			set->SetMaterial(mat);

			Update();
			Select(set);
		}
		else
		{
			QMessageBox::critical(this, "FEBio Studio", "Failed to assign new material.");
		}
	}
}

void CModelViewer::OnHidePart()
{
	CModelDocument* doc = dynamic_cast<CModelDocument*>(GetDocument());
	GModel& m = doc->GetFSModel()->GetModel();

	for (int i=0; i<(int)m_selection.size(); ++i)
	{
		GPart* pg = dynamic_cast<GPart*>(m_selection[i]); assert(pg);
		if (pg) 
		{
			m.ShowPart(pg, false);

			QTreeWidgetItem* item = ui->tree->FindItem(pg);
			if (item) item->setForeground(0, Qt::gray);
		}
	}

	CMainWindow* wnd = GetMainWindow();
	wnd->RedrawGL();
}

void CModelViewer::OnSelectPartElements()
{
	CModelDocument* doc = dynamic_cast<CModelDocument*>(GetDocument());
	GModel& m = doc->GetFSModel()->GetModel();

	if (m_selection.size() != 1) return;
	GPart* pg = dynamic_cast<GPart*>(m_selection[0]); assert(pg);

	GObject* po = dynamic_cast<GObject*>(pg->Object());
	if (po == nullptr) return;

	FSMesh* pm = po->GetFEMesh();
	if (pm == nullptr) return;

	// set the correct selection mode
	doc->SetSelectionMode(SELECT_OBJECT);
	doc->SetItemMode(ITEM_ELEM);

	// make sure this object is selected first
	doc->DoCommand(new CCmdSelectObject(&m, po, false));

	// now, select the elements
	int lid = pg->GetLocalID();
	vector<int> elemList;
	for (int i = 0; i < pm->Elements(); ++i)
	{
		FSElement& el = pm->Element(i);
		if (el.m_gid == lid) elemList.push_back(i);
	}

	// select elements
	doc->DoCommand(new CCmdSelectElements(pm, elemList, false));

	CMainWindow* wnd = GetMainWindow();
	wnd->UpdateGLControlBar();
	wnd->RedrawGL();
}

void CModelViewer::OnSelectSurfaceFaces()
{
	CModelDocument* doc = dynamic_cast<CModelDocument*>(GetDocument());
	GModel& m = doc->GetFSModel()->GetModel();

	if (m_selection.size() != 1) return;
	GFace* pf = dynamic_cast<GFace*>(m_selection[0]); assert(pf);

	GObject* po = dynamic_cast<GObject*>(pf->Object());
	if (po == nullptr) return;

	FSMesh* pm = po->GetFEMesh();
	if (pm == nullptr) return;

	// set the correct selection mode
	doc->SetSelectionMode(SELECT_OBJECT);
	doc->SetItemMode(ITEM_FACE);

	// make sure this object is selected first
	doc->DoCommand(new CCmdSelectObject(&m, po, false));

	// now, select the faces
	int lid = pf->GetLocalID();
	vector<int> faceList;
	for (int i = 0; i < pm->Faces(); ++i)
	{
		FSFace& face = pm->Face(i);
		if (face.m_gid == lid) faceList.push_back(i);
	}

	// select elements
	doc->DoCommand(new CCmdSelectFaces(pm, faceList, false));

	CMainWindow* wnd = GetMainWindow();
	wnd->UpdateGLControlBar();
	wnd->RedrawGL();
}

void CModelViewer::OnShowPart()
{
	CModelDocument* doc = dynamic_cast<CModelDocument*>(GetDocument());
	GModel& m = doc->GetFSModel()->GetModel();

	for (int i = 0; i<(int)m_selection.size(); ++i)
	{
		GPart* pg = dynamic_cast<GPart*>(m_selection[i]); assert(pg);
		if (pg) 
		{
			m.ShowPart(pg);
		}
	}
	Update();
	CMainWindow* wnd = GetMainWindow();
	wnd->RedrawGL();
}

void CModelViewer::OnSelectPart()
{
	CMainWindow* wnd = GetMainWindow();
	wnd->SetSelectionMode(SELECT_PART);

	UpdateSelection();

	vector<int> part;
	for (int i = 0; i<(int)m_selection.size(); ++i)
	{
		GPart* pg = dynamic_cast<GPart*>(m_selection[i]); assert(pg);
		if (pg && pg->IsVisible()) part.push_back(pg->GetID());
	}
	CModelDocument* doc = dynamic_cast<CModelDocument*>(GetDocument());
	CCmdSelectPart* cmd = new CCmdSelectPart(doc->GetGModel(), part, false);
	doc->DoCommand(cmd);
	wnd->RedrawGL();
}

void CModelViewer::OnSelectSurface()
{
	CMainWindow* wnd = GetMainWindow();
	wnd->SetSelectionMode(SELECT_FACE);

	UpdateSelection();

	vector<int> surf;
	for (int i = 0; i<(int)m_selection.size(); ++i)
	{
		GFace* pg = dynamic_cast<GFace*>(m_selection[i]); assert(pg);
		if (pg && pg->IsVisible()) surf.push_back(pg->GetID());
	}
	CModelDocument* doc = dynamic_cast<CModelDocument*>(GetDocument());
	CCmdSelectSurface* cmd = new CCmdSelectSurface(doc->GetGModel(), surf, false);
	doc->DoCommand(cmd);
	wnd->RedrawGL();
}

void CModelViewer::OnSelectCurve()
{
	CMainWindow* wnd = GetMainWindow();
	wnd->SetSelectionMode(SELECT_EDGE);

	UpdateSelection();

	vector<int> edge;
	for (int i = 0; i<(int)m_selection.size(); ++i)
	{
		GEdge* pg = dynamic_cast<GEdge*>(m_selection[i]); assert(pg);
		if (pg && pg->IsVisible()) edge.push_back(pg->GetID());
	}

	CModelDocument* doc = dynamic_cast<CModelDocument*>(GetDocument());
	CCmdSelectEdge* cmd = new CCmdSelectEdge(doc->GetGModel(), edge, false);
	doc->DoCommand(cmd);
	wnd->RedrawGL();
}

void CModelViewer::OnSelectNode()
{
	CMainWindow* wnd = GetMainWindow();
	wnd->SetSelectionMode(SELECT_NODE);

	UpdateSelection();

	vector<int> node;
	for (int i = 0; i<(int)m_selection.size(); ++i)
	{
		GNode* pg = dynamic_cast<GNode*>(m_selection[i]); assert(pg);
		if (pg && pg->IsVisible()) node.push_back(pg->GetID());
	}

	CModelDocument* doc = dynamic_cast<CModelDocument*>(GetDocument());
	CCmdSelectNode* cmd = new CCmdSelectNode(doc->GetGModel(), node, false);
	doc->DoCommand(cmd);
	wnd->RedrawGL();
}

void CModelViewer::OnCopyMaterial()
{
	GMaterial* pmat = dynamic_cast<GMaterial*>(m_currentObject); assert(pmat);
	if (pmat == 0) return;

	CModelDocument* pdoc = dynamic_cast<CModelDocument*>(GetDocument());
	FSModel* fem = pdoc->GetFSModel();

	// create a copy of the material
	FEBioMaterial* pm = dynamic_cast<FEBioMaterial*>(FEBio::CloneModelComponent(pmat->GetMaterialProperties(), fem));
	GMaterial* pmat2 = new GMaterial(pm);

	// add the material to the material deck
	CModelDocument* doc = dynamic_cast<CModelDocument*>(GetDocument());
	doc->DoCommand(new CCmdAddMaterial(doc->GetFSModel(), pmat2));

	// update the model viewer
	Update();
	Select(pmat2);
}

void CModelViewer::OnChangeMaterial()
{
	GMaterial* gmat = dynamic_cast<GMaterial*>(m_currentObject); assert(gmat);
	if (gmat == 0) return;

	CModelDocument* doc = dynamic_cast<CModelDocument*>(GetDocument());
	if (doc == nullptr) return;

	FSProject& prj = doc->GetProject();
	FSModel& fem = *doc->GetFSModel();

	CDlgAddPhysicsItem dlg("Add Material", FEMATERIAL_ID, -1, &fem, false, false, this);
	if (dlg.exec())
	{
        int id = dlg.GetClassID();
        if(id == -1) return;

		FSMaterial* pmat = FEBio::CreateFEBioClass<FSMaterial>(id, &fem);
		if (pmat)
		{
			FSMaterial* oldMat = gmat->TakeMaterialProperties();
			if (oldMat)
			{
				FSProperty* prop = pmat->FindProperty("elastic");
				if (prop) prop->SetComponent(oldMat);
				else delete oldMat;
			}
			gmat->SetMaterialProperties(pmat);
			Update();
			Select(gmat);
		}
	}
}

void CModelViewer::OnMaterialHideParts()
{
	CModelDocument* pdoc = dynamic_cast<CModelDocument*>(GetDocument());
	FSModel* fem = pdoc->GetFSModel();
	GModel& mdl = fem->GetModel();
	list<GPart*> partList;
	for (int i = 0; i < m_selection.size(); ++i)
	{
		GMaterial* mat = dynamic_cast<GMaterial*>(m_selection[i]); assert(mat);
		if (mat)
		{
			list<GPart*> partList_i = mdl.FindPartsFromMaterial(mat->GetID());
			if (partList_i.empty() == false)
			{
				partList.insert(partList.end(), partList_i.begin(), partList_i.end());
			}

		}
	}
	if (partList.empty() == false)
	{
		pdoc->DoCommand(new CCmdHideParts(&mdl, partList));
		GetMainWindow()->RedrawGL();
	}
}

void CModelViewer::OnMaterialShowParts()
{
	CModelDocument* pdoc = dynamic_cast<CModelDocument*>(GetDocument());
	FSModel* fem = pdoc->GetFSModel();
	GModel& mdl = fem->GetModel();
	list<GPart*> partList;
	for (int i = 0; i < m_selection.size(); ++i)
	{
		GMaterial* mat = dynamic_cast<GMaterial*>(m_selection[i]); assert(mat);
		if (mat)
		{
			list<GPart*> partList_i = mdl.FindPartsFromMaterial(mat->GetID());
			if (partList_i.empty() == false)
			{
				partList.insert(partList.end(), partList_i.begin(), partList_i.end());
			}

		}
	}
	if (partList.empty() == false)
	{
		pdoc->DoCommand(new CCmdShowParts(&mdl, partList));
		GetMainWindow()->RedrawGL();
	}
}


void CModelViewer::OnMaterialHideOtherParts()
{
	GMaterial* mat = dynamic_cast<GMaterial*>(m_currentObject); assert(mat);
	if (mat == 0) return;

	CModelDocument* pdoc = dynamic_cast<CModelDocument*>(GetDocument());
	FSModel* fem = pdoc->GetFSModel();
	GModel& mdl = fem->GetModel();
	list<GPart*> partList = mdl.FindPartsFromMaterial(mat->GetID(), false);

	pdoc->DoCommand(new CCmdHideParts(&mdl, partList));
	GetMainWindow()->RedrawGL();
}

void CModelViewer::OnCopyInterface()
{
	FSInterface* pic = dynamic_cast<FSInterface*>(m_currentObject); assert(pic);
	if (pic == 0) return;

	CModelDocument* pdoc = dynamic_cast<CModelDocument*>(GetDocument());
	FSModel* fem = pdoc->GetFSModel();

	// copy the interface
	FSInterface* piCopy = dynamic_cast<FSInterface*>(FEBio::CloneModelComponent(pic, fem));
	assert(piCopy);

	// create a name
	string name = defaultInterfaceName(fem, pic);
	piCopy->SetName(name);

	// add the interface to the doc
	FSStep* step = fem->GetStep(pic->GetStep());
	pdoc->DoCommand(new CCmdAddInterface(step, piCopy));

	// update the model viewer
	Update();
	Select(piCopy);
}

void CModelViewer::OnCopyBC()
{
	FSBoundaryCondition* pbc = dynamic_cast<FSBoundaryCondition*>(m_currentObject); assert(pbc);
	if (pbc == 0) return;

	CModelDocument* pdoc = dynamic_cast<CModelDocument*>(GetDocument());
	FSModel* fem = pdoc->GetFSModel();

	// copy the bc
	FSBoundaryCondition* pbcCopy = dynamic_cast<FSBoundaryCondition*>(FEBio::CloneModelComponent(pbc, fem));
	assert(pbcCopy);

	// create a name
	string name = defaultBCName(fem, pbc);
	pbcCopy->SetName(name);

	// add the bc to the doc
	FSStep* step = fem->GetStep(pbc->GetStep());
	pdoc->DoCommand(new CCmdAddBC(step, pbcCopy));

	// update the model viewer
	Update();
	Select(pbcCopy);
}

void CModelViewer::OnCopyIC()
{
	FSInitialCondition* pic = dynamic_cast<FSInitialCondition*>(m_currentObject); assert(pic);
	if (pic == 0) return;

	CModelDocument* pdoc = dynamic_cast<CModelDocument*>(GetDocument());
	FSModel* fem = pdoc->GetFSModel();

	// copy the ic
	FSInitialCondition* picCopy = dynamic_cast<FSInitialCondition*>(FEBio::CloneModelComponent(pic, fem));
	assert(picCopy);

	// create a name
	string name = defaultICName(fem, pic);
	picCopy->SetName(name);

	// add the ic to the doc
	FSStep* step = fem->GetStep(pic->GetStep());
	pdoc->DoCommand(new CCmdAddIC(step, picCopy));

	// update the model viewer
	Update();
	Select(picCopy);
}

void CModelViewer::OnCopyRigidConnector()
{
	FSRigidConnector* pc = dynamic_cast<FSRigidConnector*>(m_currentObject); assert(pc);
	if (pc == 0) return;

	CModelDocument* pdoc = dynamic_cast<CModelDocument*>(GetDocument());
	FSModel* fem = pdoc->GetFSModel();

	// copy the load
	FSRigidConnector* pcCopy =  dynamic_cast<FSRigidConnector*>(FEBio::CloneModelComponent(pc, fem));
	assert(pcCopy);

	// create a name
	string name = defaultRigidConnectorName(fem, pc);
	pcCopy->SetName(name);

	// add the load to the doc
	FSStep* step = fem->GetStep(pc->GetStep());
	pdoc->DoCommand(new CCmdAddRigidConnector(step, pcCopy));

	// update the model viewer
	Update();
	Select(pcCopy);
}

void CModelViewer::OnCopyConstraint()
{
	FSModelConstraint* pc = dynamic_cast<FSModelConstraint*>(m_currentObject); assert(pc);

	CModelDocument* pdoc = dynamic_cast<CModelDocument*>(GetDocument());
	FSModel* fem = pdoc->GetFSModel();

	// copy the load

	FSModelConstraint* pcCopy = dynamic_cast<FSModelConstraint*>(FEBio::CloneModelComponent(pc, fem));
	assert(pcCopy);

	// create a name
	string name = defaultConstraintName(fem, pc);
	pcCopy->SetName(name);

	// add the constraint to the doc
	FSStep* step = fem->GetStep(pc->GetStep());
	pdoc->DoCommand(new CCmdAddConstraint(step, pcCopy));

	// update the model viewer
	Update();
	Select(pcCopy);
}

void CModelViewer::OnCopyLoad()
{
	FSLoad* pl = dynamic_cast<FSLoad*>(m_currentObject); assert(pl);
	if (pl == 0) return;

	CModelDocument* pdoc = dynamic_cast<CModelDocument*>(GetDocument());
	FSModel* fem = pdoc->GetFSModel();

	// copy the load
	FSLoad* plCopy = dynamic_cast<FSLoad*>(FEBio::CloneModelComponent(pl, fem));
	assert(plCopy);

	// create a name
	string name = defaultLoadName(fem, pl);
	plCopy->SetName(name);

	// add the load to the doc
	FSStep* step = fem->GetStep(pl->GetStep());
	pdoc->DoCommand(new CCmdAddLoad(step, plCopy));

	// update the model viewer
	Update();
	Select(plCopy);
}

void CModelViewer::OnCopyRigidBC()
{
	FSRigidBC* pc = dynamic_cast<FSRigidBC*>(m_currentObject); assert(pc);
	if (pc == 0) return;

	CModelDocument* pdoc = dynamic_cast<CModelDocument*>(GetDocument());
	FSModel* fem = pdoc->GetFSModel();

	// copy the load
	FSRigidBC* pcCopy = dynamic_cast<FSRigidBC*>(FEBio::CloneModelComponent(pc, fem));
	assert(pcCopy);

	// create a name
	string name = defaultRigidBCName(fem, pc);
	pcCopy->SetName(name);

	// add the load to the doc
	FSStep* step = fem->GetStep(pc->GetStep());
//	pdoc->DoCommand(new CCmdAddRC(step, pcCopy));
	step->AddRigidBC(pcCopy);

	// update the model viewer
	Update();
	Select(pcCopy);
}

void CModelViewer::OnCopyRigidIC()
{
	FSRigidIC* pc = dynamic_cast<FSRigidIC*>(m_currentObject); assert(pc);
	if (pc == 0) return;

	CModelDocument* pdoc = dynamic_cast<CModelDocument*>(GetDocument());
	FSModel* fem = pdoc->GetFSModel();

	// copy the load
	FSRigidIC* pcCopy = dynamic_cast<FSRigidIC*>(FEBio::CloneModelComponent(pc, fem));
	assert(pcCopy);

	// create a name
	string name = defaultRigidICName(fem, pc);
	pcCopy->SetName(name);

	// add the load to the doc
	FSStep* step = fem->GetStep(pc->GetStep());
	//	pdoc->DoCommand(new CCmdAddRC(step, pcCopy));
	step->AddRigidIC(pcCopy);

	// update the model viewer
	Update();
	Select(pcCopy);
}

void CModelViewer::OnCopyRigidLoad()
{
	FSRigidLoad* pc = dynamic_cast<FSRigidLoad*>(m_currentObject); assert(pc);
	if (pc == 0) return;

	CModelDocument* pdoc = dynamic_cast<CModelDocument*>(GetDocument());
	FSModel* fem = pdoc->GetFSModel();

	// copy the load
	FSRigidLoad* pcCopy = dynamic_cast<FSRigidLoad*>(FEBio::CloneModelComponent(pc, fem));
	assert(pcCopy);

	// create a name
	string name = defaultRigidLoadName(fem, pc);
	pcCopy->SetName(name);

	// add the load to the doc
	FSStep* step = fem->GetStep(pc->GetStep());
	step->AddRigidLoad(pcCopy);

	// update the model viewer
	Update();
	Select(pcCopy);
}

void CModelViewer::OnCopyStep()
{
	FSStep* ps = dynamic_cast<FSStep*>(m_currentObject); assert(ps);
	if (ps == 0) return;

	if (dynamic_cast<FSInitialStep*>(ps)) return;

	// copy the step
	CModelDocument* pdoc = dynamic_cast<CModelDocument*>(GetDocument());
	FSModel* fem = pdoc->GetFSModel();

	FEBioAnalysisStep* psCopy = dynamic_cast<FEBioAnalysisStep*>(FEBio::CloneModelComponent(ps, fem)); assert(psCopy);
	if (psCopy == nullptr)
	{
		QMessageBox::critical(this, "Copy Step", "Failed to copy step.");
		return;
	}

	// create a name
	string name = defaultStepName(fem, ps);
	psCopy->SetName(name);

	// add the step to the doc
	pdoc->DoCommand(new CCmdAddStep(fem, psCopy));

	// update the model viewer
	Update();
	Select(psCopy);
}

void CModelViewer::OnStepMoveUp()
{
	FSAnalysisStep* ps = dynamic_cast<FSAnalysisStep*>(m_currentObject); assert(ps);
	if (ps == 0) return;

	CModelDocument* pdoc = dynamic_cast<CModelDocument*>(GetDocument());
	FSModel* fem = pdoc->GetFSModel();

	int n = fem->GetStepIndex(ps); assert(n >= 1);
	if (n > 1)
	{
		pdoc->DoCommand(new CCmdSwapSteps(fem, ps, fem->GetStep(n - 1)));
		Update();
		Select(ps);
	}
}

void CModelViewer::OnStepMoveDown()
{
	FSAnalysisStep* ps = dynamic_cast<FSAnalysisStep*>(m_currentObject); assert(ps);
	if (ps == 0) return;

	CModelDocument* pdoc = dynamic_cast<CModelDocument*>(GetDocument());
	FSModel* fem = pdoc->GetFSModel();

	int n = fem->GetStepIndex(ps); assert(n >= 1);
	if (n < fem->Steps() - 1)
	{
		pdoc->DoCommand(new CCmdSwapSteps(fem, ps, fem->GetStep(n + 1)));
		Update();
		Select(ps);
	}
}

void CModelViewer::OnRerunJob()
{
	CFEBioJob* job = dynamic_cast<CFEBioJob*>(m_currentObject); assert(job);
	if (job == 0) return;

	CMainWindow* wnd = GetMainWindow();
	wnd->RunFEBioJob(job);
}

void CModelViewer::OnOpenJob()
{
	FSObject* po = GetCurrentObject();
	if (po == nullptr) return;

	CFEBioJob* job = dynamic_cast<CFEBioJob*>(po);
	if (job == nullptr) return;

	CDocument* doc = job->GetDocument();
	assert(doc);
	QString plotFile = doc->ToAbsolutePath(job->GetPlotFileName());

	GetMainWindow()->OpenPostFile(plotFile, dynamic_cast<CModelDocument*>(doc), false);
}

void CModelViewer::OnEditOutput()
{
	CModelDocument* pdoc = dynamic_cast<CModelDocument*>(GetDocument());
	FSProject& prj = pdoc->GetProject();

	CDlgEditOutput dlg(prj, this);
	dlg.exec();	
	UpdateCurrentItem();
}

void CModelViewer::OnEditOutputLog()
{
	CModelDocument* pdoc = dynamic_cast<CModelDocument*>(GetDocument());
	FSProject& prj = pdoc->GetProject();

	CDlgEditOutput dlg(prj, this, 1);
	dlg.exec();
	UpdateCurrentItem();
}

void CModelViewer::UpdateCurrentItem()
{
	CModelTreeItem* item = ui->tree->GetCurrentData();
	if (item)
	{
		CPropertyList* prop = item->props;
		if (prop) prop->Update();
		SetCurrentItem(*item);
	}
}

void CModelViewer::SetFilter(int index)
{
    ui->m_filter->setCurrentIndex(index);
}

void CModelViewer::IncWarningCount()
{
	ui->m_errs->increase();
}

void CModelViewer::OnRemoveEmptySelections()
{
	CModelDocument* pdoc = dynamic_cast<CModelDocument*>(GetDocument());
	GModel& mdl = pdoc->GetFSModel()->GetModel();
	mdl.RemoveEmptySelections();
	Update();
}

void CModelViewer::OnRemoveUnusedSelections()
{
	CModelDocument* pdoc = dynamic_cast<CModelDocument*>(GetDocument());
	GModel& mdl = pdoc->GetFSModel()->GetModel();
	mdl.RemoveUnusedSelections();
	Update();
}

void CModelViewer::OnRemoveUnusedLoadControllers()
{
	CModelDocument* pdoc = dynamic_cast<CModelDocument*>(GetDocument());
	FSModel& fem = *pdoc->GetFSModel();
	fem.RemoveUnusedLoadControllers();
	Update();
}

void CModelViewer::OnRemoveAllSelections()
{
	CModelDocument* pdoc = dynamic_cast<CModelDocument*>(GetDocument());
	GModel& mdl = pdoc->GetFSModel()->GetModel();
	mdl.RemoveNamedSelections();
	Update();
}

void CModelViewer::OnDeleteAllMeshAdaptors()
{

}

// clear current FSObject selection
void CModelViewer::ClearSelection()
{
	m_selection.clear();
}

// set the current FSObject selection
void CModelViewer::SetSelection(std::vector<FSObject*>& sel)
{
	m_selection = sel;
}

void CModelViewer::SetSelection(FSObject* sel)
{
	m_selection.clear();
	m_selection.push_back(sel);
}

// show the context menu
void CModelViewer::ShowContextMenu(CModelTreeItem* data, QPoint pt)
{
	if (data == 0) return;

	QMenu menu(this);

	// add delete action
	bool del = false;

	CMainWindow* wnd = GetMainWindow();

	CModelDocument* doc = dynamic_cast<CModelDocument*>(GetDocument());
	GModel* gm = doc->GetGModel();

	switch (data->type)
	{
	case MT_OBJECT_LIST:
	{
		menu.addAction("Show All Objects", this, SLOT(OnUnhideAllObjects()));
		menu.addAction("Part Viewer ...", GetMainWindow(), SLOT(onShowPartViewer()));
		menu.addSeparator();

		QMenu* sub = new QMenu("Set Active Mesh Layer");
		int layers = gm->MeshLayers();
		int activeLayer = gm->GetActiveMeshLayer();
		for (int i = 0; i < layers; ++i)
		{
			string s = gm->GetMeshLayerName(i);
			QAction* a = sub->addAction(QString::fromStdString(s));
			a->setCheckable(true);
			if (i == activeLayer) a->setChecked(true);
		}

		QObject::connect(sub, SIGNAL(triggered(QAction*)), GetMainWindow(), SLOT(OnSelectMeshLayer(QAction*)));

		menu.addAction(sub->menuAction());
		menu.addAction("New Mesh Layer ...", this, SLOT(OnCreateNewMeshLayer()));

		if (layers > 1)
		{
			menu.addAction("Delete Active Mesh Layer", this, SLOT(OnDeleteMeshLayer()));
		}
	}
	break;
	case MT_PART_LIST:
		menu.addAction("Show All Parts", this, SLOT(OnUnhideAllParts()));
		menu.addAction("Hide Inactive", this, SLOT(OnHideInactiveParts()));
		break;
	case MT_PART_GROUP:
	case MT_FACE_GROUP:
	case MT_EDGE_GROUP:
	case MT_NODE_GROUP:
		menu.addAction("Delete", this, SLOT(OnDeleteNamedSelection()));
		break;
	case MT_FEPART_GROUP:
	case MT_FEELEM_GROUP:
	case MT_FEEDGE_GROUP:
	case MT_FENODE_GROUP:
		menu.addAction("Delete", this, SLOT(OnDeleteNamedSelection()));
		break;
	case MT_FEFACE_GROUP:
		menu.addAction("Export ...", this, SLOT(OnExportFESurface()));
		menu.addAction("Delete", this, SLOT(OnDeleteNamedSelection()));
		break;
	case MT_MATERIAL_LIST:
	{
		menu.addAction("Add Material ...", wnd, SLOT(on_actionAddMaterial_triggered()));
//		menu.addAction("Export Materials ...", this, SLOT(OnExportAllMaterials()));

		QMenu* sub = new QMenu("Import Materials");
		QAction* ac = sub->addAction("From FEBio file ...");
		ac->setData(-1);

		CDocManager* docMng = wnd->GetDocManager();
		for (int i = 0; i < docMng->Documents(); ++i)
		{
			CModelDocument* doci = dynamic_cast<CModelDocument*>(docMng->GetDocument(i));
			if (doci && (doc != doci))
			{
				QAction* ac = sub->addAction(QString::fromStdString(doci->GetDocTitle()));
				ac->setData(i);
			}
		}
		QObject::connect(sub, SIGNAL(triggered(QAction*)), this, SLOT(OnImportMaterials(QAction*)));

		menu.addAction(sub->menuAction());
		menu.addSeparator();
		menu.addAction("Delete All", this, SLOT(OnDeleteAllMaterials()));
	}
	break;
	case MT_BC_LIST:
		menu.addAction("Add Nodal BC ...", wnd, SLOT(on_actionAddNodalBC_triggered()));
		menu.addAction("Add Surface BC ...", wnd, SLOT(on_actionAddSurfaceBC_triggered()));
		menu.addAction("Add Linear Constraint ...", wnd, SLOT(on_actionAddGeneralBC_triggered()));
		menu.addSeparator();
		menu.addAction("Delete All", this, SLOT(OnDeleteAllBC()));
		break;
	case MT_LOAD_LIST:
		menu.addAction("Add Nodal Load ..."  , wnd, SLOT(on_actionAddNodalLoad_triggered()));
		menu.addAction("Add Surface Load ...", wnd, SLOT(on_actionAddSurfLoad_triggered()));
		menu.addAction("Add Body Load ..."   , wnd, SLOT(on_actionAddBodyLoad_triggered()));
		menu.addSeparator();
		menu.addAction("Delete All", this, SLOT(OnDeleteAllLoads()));
		break;
	case MT_IC_LIST:
		menu.addAction("Add Initial Condition ...", wnd, SLOT(on_actionAddIC_triggered()));
		menu.addSeparator();
		menu.addAction("Delete All", this, SLOT(OnDeleteAllIC()));
		break;
	case MT_CONTACT_LIST:
		menu.addAction("Add Contact Interface ...", wnd, SLOT(on_actionAddContact_triggered()));
		menu.addSeparator();
		menu.addAction("Delete All", this, SLOT(OnDeleteAllContact()));
		break;
	case MT_CONSTRAINT_LIST:
		menu.addAction("Add Surface Constraint ...", wnd, SLOT(on_actionAddSurfaceNLC_triggered()));
		menu.addAction("Add Body Constraint ..."   , wnd, SLOT(on_actionAddBodyNLC_triggered()));
		menu.addAction("Add General Constraint ...", wnd, SLOT(on_actionAddGenericNLC_triggered()));
		menu.addSeparator();
		menu.addAction("Delete All", this, SLOT(OnDeleteAllConstraints()));
		break;
	case MT_RIGID_COMPONENT_LIST:
		menu.addAction("Add Rigid Constraint ...", wnd, SLOT(on_actionAddRigidBC_triggered()));
		menu.addAction("Add Rigid Initial Condition ...", wnd, SLOT(on_actionAddRigidIC_triggered()));
		menu.addAction("Add Rigid Connector ...", wnd, SLOT(on_actionAddRigidConnector_triggered()));
		menu.addAction("Add Rigid Load ...", wnd, SLOT(on_actionAddRigidLoad_triggered()));
		menu.addSeparator();
		menu.addAction("Delete All", this, SLOT(OnDeleteAllRigidComponents()));
		break;
	case MT_STEP_LIST:
		menu.addAction("Add Analysis Step ...", wnd, SLOT(on_actionAddStep_triggered()));
		menu.addAction("Step Viewer ...", wnd, SLOT(on_actionStepViewer_triggered()));
		menu.addSeparator();
		menu.addAction("Delete All", this, SLOT(OnDeleteAllSteps()));
		break;
	case MT_PROJECT_OUTPUT:
	case MT_PROJECT_OUTPUT_PLT:
		menu.addAction("Edit output...", this, SLOT(OnEditOutput()));
		break;
	case MT_PROJECT_OUTPUT_LOG:
		menu.addAction("Edit output...", this, SLOT(OnEditOutputLog()));
		break;
	case MT_NAMED_SELECTION:
		menu.addAction("Remove empty", this, SLOT(OnRemoveEmptySelections()));
		menu.addAction("Remove unused", this, SLOT(OnRemoveUnusedSelections()));
		menu.addAction("Remove all", this, SLOT(OnRemoveAllSelections()));
		break;
	case MT_MESH_ADAPTOR_LIST:
		menu.addAction("Add Mesh Adaptor", wnd, SLOT(on_actionAddMeshAdaptor_triggered()));
		menu.addAction("Delete All", this, SLOT(OnDeleteAllMeshAdaptors()));
		break;
	case MT_OBJECT:
	{
		GObject* po = dynamic_cast<GObject*>(data->obj);
		if (po)
		{
			if (po->IsVisible())
			{
				menu.addAction("Select", this, SLOT(OnSelectObject()));
				menu.addAction("Hide", this, SLOT(OnHideObject()));
			}
			else
				menu.addAction("Show", this, SLOT(OnShowObject()));

			del = true;
		}
	}
	break;
	case MT_PART:
	{
		GPart* pg = dynamic_cast<GPart*>(data->obj);
		if (pg)
		{
			if (pg->IsVisible())
			{
				menu.addAction("Select", this, SLOT(OnSelectPart()));
				menu.addAction("Hide", this, SLOT(OnHidePart()));
				menu.addAction("Select elements", this, SLOT(OnSelectPartElements()));
			}
			else
				menu.addAction("Show", this, SLOT(OnShowPart()));

			// only parts of a GMeshObject can be deleted
			if (dynamic_cast<GMeshObject*>(pg->Object()))
				del = true;
		}
	}
	break;
	case MT_SURFACE:
		menu.addAction("Select", this, SLOT(OnSelectSurface()));
		menu.addAction("Select Faces", this, SLOT(OnSelectSurfaceFaces()));
		break;
	case MT_EDGE:
		menu.addAction("Select", this, SLOT(OnSelectCurve()));
		break;
	case MT_NODE:
		menu.addAction("Select", this, SLOT(OnSelectNode()));
		break;
	case MT_MATERIAL:
		menu.addAction("Copy", this, SLOT(OnCopyMaterial()));
		menu.addAction("Change...", this, SLOT(OnChangeMaterial()));
		menu.addAction("Hide parts", this, SLOT(OnMaterialHideParts()));
		menu.addAction("Show parts", this, SLOT(OnMaterialShowParts()));
		menu.addAction("Hide other parts", this, SLOT(OnMaterialHideOtherParts()));
		menu.addAction("Export Material(s) ...", this, SLOT(OnExportMaterials()));
		del = true;
		break;
	case MT_DISCRETE_LIST:
		menu.addAction("Delete all", this, SLOT(OnDeleteAllDiscete()));
		menu.addAction("Hide all", this, SLOT(OnHideAllDiscrete()));
		menu.addAction("Show all", this, SLOT(OnShowAllDiscrete()));
		break;
	case MT_DISCRETE_SET:
		menu.addAction("Select", this, SLOT(OnSelectDiscreteObject()));
		menu.addAction("Hide"  , this, SLOT(OnHideDiscreteObject()));
		menu.addAction("Show"  , this, SLOT(OnShowDiscreteObject()));
		menu.addAction("Detach", this, SLOT(OnDetachDiscreteObject()));
		menu.addAction("Change Type ...", this, SLOT(OnChangeDiscreteType()));
		del = true;
		break;
	case MT_DISCRETE:
		menu.addAction("Select", this, SLOT(OnSelectDiscreteObject()));
		del = true;
		break;
	case MT_CONTACT:
	{
		menu.addAction("Copy", this, SLOT(OnCopyInterface()));
		FSPairedInterface* pci = dynamic_cast<FSPairedInterface*>(data->obj);
		if (pci)
		{
			menu.addAction("Replace ...", this, SLOT(OnReplaceContactInterface()));
			menu.addAction("Swap Primary/Secondary", this, SLOT(OnSwapContactSurfaces()));
		}

		del = true;
	}
	break;
	case MT_BC:
		menu.addAction("Copy", this, SLOT(OnCopyBC()));
		del = true;
		break;
	case MT_RIGID_CONNECTOR:
		menu.addAction("Copy", this, SLOT(OnCopyRigidConnector()));
		del = true;
		break;
	case MT_IC:
		menu.addAction("Copy", this, SLOT(OnCopyIC()));
		del = true;
		break;
	case MT_LOAD:
		menu.addAction("Copy", this, SLOT(OnCopyLoad()));
		del = true;
		break;
	case MT_RIGID_BC:
		menu.addAction("Copy", this, SLOT(OnCopyRigidBC()));
		del = true;
		break;
	case MT_RIGID_IC:
		menu.addAction("Copy", this, SLOT(OnCopyRigidIC()));
		del = true;
		break;
	case MT_RIGID_LOAD:
		menu.addAction("Copy", this, SLOT(OnCopyRigidLoad()));
		del = true;
		break;
	case MT_CONSTRAINT:
		menu.addAction("Copy", this, SLOT(OnCopyConstraint()));
		del = true;
		break;
	case MT_STEP:
		{
			menu.addAction("Copy", this, SLOT(OnCopyStep()));
			FSAnalysisStep* step = dynamic_cast<FSAnalysisStep*>(data->obj);
			if (step)
			{
				menu.addAction("Move Up", this, SLOT(OnStepMoveUp()));
				menu.addAction("Move Down", this, SLOT(OnStepMoveDown()));
			}
			del = true;
		}
		break;
	case MT_LOAD_CONTROLLERS:
		menu.addAction("Add Load Controller ...", wnd, SLOT(on_actionAddLoadController_triggered()));
		menu.addAction("Remove unused", this, SLOT(OnRemoveUnusedLoadControllers()));
		menu.addAction("Delete All", wnd, SLOT(OnDeleteAllLoadControllers()));
		break;
	case MT_LOAD_CONTROLLER:
		del = true;
		break;
	case MT_MESH_DATA_LIST:
		menu.addAction("Add mesh data map ..."   , wnd, SLOT(on_actionAddMeshDataMap_triggered()));
		menu.addAction("Add mesh data generator ..."   , wnd, SLOT(on_actionAddMeshDataGenerator_triggered()));
		menu.addAction("Delete All", wnd, SLOT(OnDeleteAllMeshData()));
		break;
	case MT_MESH_DATA:
		menu.addAction("Edit ...", this, SLOT(OnEditMeshData()));
		del = true;
		break;
	case MT_JOBLIST:
		{
			menu.addAction("Delete All", this, SLOT(OnDeleteAllJobs()));
		}
		break;
	case MT_JOB:
		menu.addAction("Open", this, SLOT(OnOpenJob()));
		menu.addAction("Rerun job", this, SLOT(OnRerunJob()));
		del = true;
		break;
	case MT_3DIMAGE:
        {
			CImageModel* img = dynamic_cast<CImageModel*>(data->obj);
			if (img && (img->Get3DImage() == nullptr))
			{
				menu.addAction("Find image ...", this, &CModelViewer::OnFindImage);
			}
            QMenu* exportImage = menu.addMenu("Export Image");
            exportImage->addAction("Raw", this, &CModelViewer::OnExportRawImage);
#ifdef HAS_ITK
            exportImage->addAction("TIFF", this, &CModelViewer::OnExportTIFF);
            exportImage->addAction("NRRD", this, &CModelViewer::OnExportNRRD);
<<<<<<< HEAD
            menu.addAction("Fiber ODF Analysis", this, &CModelViewer::OnAddFiberODFAnalysis);
=======
#endif
>>>>>>> 4055376a
            del = true;
        }
		break;
    case MT_IMGANALYSIS:
        del = true;
        break;
	default:
		return;
	}

	if (del) 
	{
		menu.addSeparator();
		menu.addAction("Delete", this, SLOT(OnDeleteItem()));
	}

	menu.exec(pt);
}

void CModelViewer::OnExportMaterials()
{
	vector<GMaterial*> matList;

	if (m_selection.size() == 0)
	{
		GMaterial* m = dynamic_cast<GMaterial*>(m_currentObject);
		if (m) matList.push_back(m);
	}
	else
	{
		for (int i=0; i<(int)m_selection.size(); ++i)
		{
			FSObject* po = m_selection[i];
			GMaterial* m = dynamic_cast<GMaterial*>(po);
			if (m) matList.push_back(m);
		}
	}

	if (matList.size() > 0)
		GetMainWindow()->onExportMaterials(matList);
}

void CModelViewer::OnExportAllMaterials()
{
	GetMainWindow()->onExportAllMaterials();
}

void CModelViewer::OnImportMaterials(QAction* action)
{
	CMainWindow* wnd = GetMainWindow();
	int n = action->data().toInt();
	if (n == -1)
		wnd->onImportMaterials();
	else
	{
		CDocManager* docMng = wnd->GetDocManager();
		CModelDocument* doc = dynamic_cast<CModelDocument*>(docMng->GetDocument(n)); assert(doc);
		if (doc) wnd->onImportMaterialsFromModel(doc);
	}
}

void CModelViewer::OnDeleteAllMaterials()
{
	GetMainWindow()->DeleteAllMaterials();
}

void CModelViewer::OnSwapContactSurfaces()
{
	FSPairedInterface* pci = dynamic_cast<FSPairedInterface*>(m_currentObject);
	if (pci)
	{
		pci->SwapPrimarySecondary();
		UpdateObject(m_currentObject);
	}
}

void CModelViewer::OnReplaceContactInterface()
{
	FSPairedInterface* pci = dynamic_cast<FSPairedInterface*>(m_currentObject);
	if (pci)
	{
		GetMainWindow()->OnReplaceContactInterface(pci);
	}
}


void CModelViewer::OnDeleteAllBC()
{
	GetMainWindow()->DeleteAllBC();
}

void CModelViewer::OnDeleteAllLoads()
{
	GetMainWindow()->DeleteAllLoads();
}

void CModelViewer::OnDeleteAllIC()
{
	GetMainWindow()->DeleteAllIC();
}

void CModelViewer::OnDeleteAllContact()
{
	GetMainWindow()->DeleteAllContact();
}

void CModelViewer::OnDeleteAllConstraints()
{
	GetMainWindow()->DeleteAllConstraints();
}

void CModelViewer::OnDeleteAllRigidComponents()
{
	GetMainWindow()->DeleteAllRigidBCs();
	GetMainWindow()->DeleteAllRigidICs();
	GetMainWindow()->DeleteAllRigidLoads();
	GetMainWindow()->DeleteAllRigidConnectors();
}

void CModelViewer::OnDeleteAllSteps()
{
	GetMainWindow()->DeleteAllSteps();
}

void CModelViewer::OnDeleteAllJobs()
{
	GetMainWindow()->DeleteAllJobs();
}

void CModelViewer::OnEditMeshData()
{
	FEMeshData* data = dynamic_cast<FEMeshData*>(m_currentObject);
	if (data == nullptr) return;

	CDlgEditMeshData dlg(data, this);
	dlg.exec();
}

void CModelViewer::OnAddFiberODFAnalysis()
{
    CImageModel* img = dynamic_cast<CImageModel*>(m_currentObject); assert(img);
	if (img == 0) return;

    CModelDocument* pdoc = dynamic_cast<CModelDocument*>(GetDocument());

	CFiberODFAnalysis* po = new CFiberODFAnalysis(img);
    pdoc->DoCommand(new CCmdAddImageAnalysis(po));

    Update();
	Select(po);
}

void CModelViewer::OnFindImage()
{
	CImageModel* img = dynamic_cast<CImageModel*>(m_currentObject);
	if (img == nullptr) return;
	if (img->Get3DImage()) return;

	CRawImageSource* src = dynamic_cast<CRawImageSource*>(img->GetImageSource());
	if (src)
	{
		QString filename = QFileDialog::getOpenFileName(GetMainWindow(), "Load Image", "", "Raw image (*.raw)");
		if (filename.isEmpty() == false)
		{
			src->SetFileName(filename.toStdString());
			img->Reload();
			Update();
		}
	}
	else
	{
		QMessageBox::information(this, "Find image", "Finding image is currently only supported for RAW images.");
	}
}

void CModelViewer::OnExportRawImage()
{
    CImageModel* img = dynamic_cast<CImageModel*>(m_currentObject);
	if (img == nullptr) return;

	QString filename = QFileDialog::getSaveFileName(GetMainWindow(), "Export Raw Image", "", "Raw (*.raw)");
	if (filename.isEmpty() == false)
	{
        if (img->ExportRAWImage(filename.toStdString()))
        {
            QString msg = QString("Image exported successfully to file\n%1").arg(filename);
            QMessageBox::information(GetMainWindow(), "Export image", msg);
        }
        else
        {
            QString msg = QString("Failed exporting image to file\n%1").arg(filename);
            QMessageBox::critical(GetMainWindow(), "Export image", msg);
        }
	}	
}

void CModelViewer::OnExportTIFF()
{
    CImageModel* img = dynamic_cast<CImageModel*>(m_currentObject);
	if (img == nullptr) return;

	QString filename = QFileDialog::getSaveFileName(GetMainWindow(), "Export TIFF", "", "TIFF (*.tiff)");
	if (filename.isEmpty() == false)
	{
        // QFileDialog does not enforce extensions on Linux, and so this check is necessary.
        QFileInfo info(filename);
        QString suffix = info.suffix();
        if(suffix != "tiff")
        {
            if(suffix.isEmpty())
            {
                filename.append(".tiff");
            }
            else
            {
                filename.replace(suffix, "tiff");
            }
        }

        if(QFileInfo::exists(filename))
        {
            auto ans = QMessageBox::question(GetMainWindow(), "File Exists", "%1 already exists.\n\nWould you like to overwrite it?");

            if(ans != QMessageBox::Yes) return;
        }

        if (img->ExportSITKImage(filename.toStdString()))
        {
            QString msg = QString("Image exported successfully to file\n%1").arg(filename);
            QMessageBox::information(GetMainWindow(), "Export image", msg);
        }
        else
        {
            QString msg = QString("Failed exporting image to file\n%1").arg(filename);
            QMessageBox::critical(GetMainWindow(), "Export image", msg);
        }
    }
}

void CModelViewer::OnExportNRRD()
{
    CImageModel* img = dynamic_cast<CImageModel*>(m_currentObject);
	if (img == nullptr) return;

	QString filename = QFileDialog::getSaveFileName(GetMainWindow(), "Export NRRD", "", "NRRD (*.nrrd)");
	if (filename.isEmpty() == false)
	{
        // QFileDialog does not enforce extensions on Linux, and so this check is necessary.
        QFileInfo info(filename);
        QString suffix = info.suffix();
        if(suffix != "nrrd")
        {
            if(suffix.isEmpty())
            {
                filename.append(".nrrd");
            }
            else
            {
                filename.replace(suffix, "nrrd");
            }
        }

        if(QFileInfo::exists(filename))
        {
            auto ans = QMessageBox::question(GetMainWindow(), "File Exists", "%1 already exists.\n\nWould you like to overwrite it?");

            if(ans != QMessageBox::Yes) return;
        }

        if (img->ExportSITKImage(filename.toStdString()))
        {
            QString msg = QString("Image exported successfully to file\n%1").arg(filename);
            QMessageBox::information(GetMainWindow(), "Export image", msg);
        }
        else
        {
            QString msg = QString("Failed exporting image to file\n%1").arg(filename);
            QMessageBox::critical(GetMainWindow(), "Export image", msg);
        }
    }
}<|MERGE_RESOLUTION|>--- conflicted
+++ resolved
@@ -2013,11 +2013,8 @@
 #ifdef HAS_ITK
             exportImage->addAction("TIFF", this, &CModelViewer::OnExportTIFF);
             exportImage->addAction("NRRD", this, &CModelViewer::OnExportNRRD);
-<<<<<<< HEAD
             menu.addAction("Fiber ODF Analysis", this, &CModelViewer::OnAddFiberODFAnalysis);
-=======
 #endif
->>>>>>> 4055376a
             del = true;
         }
 		break;
