--- conflicted
+++ resolved
@@ -3601,11 +3601,10 @@
 		// add it to the project
 		doc->AddImageModel(imgModel);
 
-<<<<<<< HEAD
         // We don't handle image models on the command stack so that 
         // image deletion actually clears up ram
         doc->ClearCommandStack();
-=======
+
 		Update(0, true);
 		// only for model docs
 		if (dynamic_cast<CModelDocument*>(doc))
@@ -3613,7 +3612,6 @@
 			ShowInModelViewer(imgModel);
 		}
 		ZoomTo(imgModel->GetBoundingBox());
->>>>>>> f3ce22c7
 
 		return true;
 	}
