/*This file is part of the FEBio Studio source code and is licensed under the MIT license
listed below.

See Copyright-FEBio-Studio.txt for details.

Copyright (c) 2021 University of Utah, The Trustees of Columbia University in
the City of New York, and others.

Permission is hereby granted, free of charge, to any person obtaining a copy
of this software and associated documentation files (the "Software"), to deal
in the Software without restriction, including without limitation the rights
to use, copy, modify, merge, publish, distribute, sublicense, and/or sell
copies of the Software, and to permit persons to whom the Software is
furnished to do so, subject to the following conditions:

The above copyright notice and this permission notice shall be included in all
copies or substantial portions of the Software.

THE SOFTWARE IS PROVIDED "AS IS", WITHOUT WARRANTY OF ANY KIND, EXPRESS OR
IMPLIED, INCLUDING BUT NOT LIMITED TO THE WARRANTIES OF MERCHANTABILITY,
FITNESS FOR A PARTICULAR PURPOSE AND NONINFRINGEMENT. IN NO EVENT SHALL THE
AUTHORS OR COPYRIGHT HOLDERS BE LIABLE FOR ANY CLAIM, DAMAGES OR OTHER
LIABILITY, WHETHER IN AN ACTION OF CONTRACT, TORT OR OTHERWISE, ARISING FROM,
OUT OF OR IN CONNECTION WITH THE SOFTWARE OR THE USE OR OTHER DEALINGS IN THE
SOFTWARE.*/

#pragma once
#include <QMainWindow>
#include <QCloseEvent>
#include <QtCore/QProcess>
#include <FSCore/box.h>
#include <MeshTools/GMaterial.h>
#include <FECore/vec3d.h>

class FSObject;
class CDocument;
class CGLDocument;
class CModelDocument;
class CPostDocument;
class CFileThread;
class CPostFileThread;
class FileReader;
class GMaterial;
class CCreatePanel;
class CBuildPanel;
class CRepositoryPanel;
class CImagePanel;
class QMenu;
class CGraphWindow;
class CPostDocument;
class CImageDocument;
class CFEBioJob;
class CSSHHandler;
class xpltFileReader;
class CDocManager;
class QueuedFile;
class FEBioStudioProject;
class CGLView;
class GObject;
enum class ImageFileType;

namespace Ui {
	class CMainWindow;
}

namespace Post {
	class CGLModel;
	class CGLObject;
}

class CMainWindow : public QMainWindow
{
	Q_OBJECT

public:
	enum Config {
		HTML_CONFIG,		// html documument (i.e. welcome page)
		MODEL_CONFIG,		// model document	(i.e. fsm file)
		POST_CONFIG,		// post document	(i.e. xplt file)
		TEXT_CONFIG,		// text document	(i.e. raw feb file)
<<<<<<< HEAD
        IMAGE_CONFIG,	    // Image document	(i.e. image file)
=======
        XML_CONFIG,		    // text document	(i.e. feb file)
>>>>>>> 9a3ce5eb
	};

public:
	explicit CMainWindow(bool reset = false, QWidget* parent = 0);
	~CMainWindow();

public:
	//! reset window data
	void Reset();

	//! close the current open project
	void CloseProject();

	//! Get the active document
	CDocument* GetDocument();
	CGLDocument* GetGLDocument();
	CModelDocument* GetModelDocument();
	CPostDocument* GetPostDocument();
    CImageDocument* GetImageDocument();

	// get the document manager
	CDocManager* GetDocManager();

	// Open a project folder
	bool OpenProject(const QString& projectPath);

	//! add a document 
	void AddDocument(CDocument* doc);

	//! import a list of files
	void ImportFiles(const QStringList& fileNames);

	void ImportProjectArchive(const QString& fileName);

	// open the object in the curve editor
	void OpenInCurveEditor(FSObject* po);

	// open the object in the model viewer
	void ShowInModelViewer(FSObject* po);

	// show the log panel
	void ShowLogPanel();

	// add to the log 
	void AddLogEntry(const QString& txt);

	// add to the output window
	void AddOutputEntry(const QString& txt);

	// clear the log
	void ClearLog();

	// clear the output window
	void ClearOutput();

	// get the build panel
	CBuildPanel* GetBuildPanel();

	// get the create panel
	CCreatePanel* GetCreatePanel();

	// get the database panel
	CRepositoryPanel* GetDatabasePanel();

    // get the image panel
	CImagePanel* GetImagePanel();

	// sets the current folder
	void SetCurrentFolder(const QString& folder);

	// see if user wants to save doc
	bool maybeSave();
	bool maybeSave(CDocument* doc);

	// write some useful info to the log regarding the selection
	void ReportSelection();

	// get the current theme
	int currentTheme() const;

	// check for dark theme
	bool usingDarkTheme() const;

	// set the current theme
	void setCurrentTheme(int n);

	// clear command stack on save
	bool clearCommandStackOnSave() const;

	// set clear command stack on save
	void setClearCommandStackOnSave(bool b);

	//! Process drag event
    void dragEnterEvent(QDragEnterEvent *e);
    
    //! Process drop event
    void dropEvent(QDropEvent *e);

	//! get the mesh mode
	int GetMeshMode();

	// set the current time value
	void SetCurrentTimeValue(float ftime);

	// get the current project
	FEBioStudioProject* GetProject();

	// show New dialog box option
	void setShowNewDialog(bool b);
	bool showNewDialog();

	// autoSave Interval
	void setAutoSaveInterval(int interval);
	int autoSaveInterval();

	// autoUpdate Check
	bool updaterPresent();
	bool updateAvailable();

	// set/get default unit system for new models
	void SetDefaultUnitSystem(int n);
	int GetDefaultUnitSystem() const;

	// --- WINDOW UPDATE ---

	//! Update the window title.
	void UpdateTitle();

	//! update the tab's text
	void UpdateTab(CDocument* doc);

	//! Update the window content
	void Update(QWidget* psend = 0, bool breset = false);

	//! Update the GL control bar
	void UpdateGLControlBar();

	//! Update the post tool bar
	void UpdatePostToolbar();

	//! Update UI configuration
	void UpdateUIConfig();

	//! set the post doc that will be rendered in the GL view
	void SetActiveDocument(CDocument* doc);

	//! Update the post panel
	void UpdatePostPanel(bool braise = false, Post::CGLObject* po = nullptr);

	//! Update the model editor
	void UpdateModel(FSObject* po = 0, bool bupdate = true);

	//! Update the entire UI
	void UpdateUI();

	//! Update the toolbar
	void UpdateToolbar();

	//! set the selection mode
	void SetSelectionMode(int nselect);

	//! set item selection mode
	void SetItemSelectionMode(int nselect, int nitem);

	// ----------------------

	//! redraw the GLView
	void RedrawGL();

	//! Zoom in on a box
	void ZoomTo(const BOX& box);

	// set a message on the status bar
	void SetStatusMessage(const QString& message);

	// clear the status message
	void ClearStatusMessage();

	// build the context menu for the GLView
	void BuildContextMenu(QMenu& menu);

	// Update the physics menu based on active modules
	void UpdatePhysicsUi();

	// clear the recent project list
	void ClearRecentProjectsList();

	// remove a graph from the list
	void RemoveGraph(CGraphWindow* graph);

	// Add a graph to the list of managed graph windows
	void AddGraph(CGraphWindow* graph);

	// camera was changed
	void OnCameraChanged();

	// set the current time of the current post doc
	void SetCurrentTime(int n);

    void UpdateImageView();

private:
	void writeSettings();
	void readSettings();
	void readThemeSetting();
    
public:
	// Read a file
	void ReadFile(CDocument* doc, const QString& fileName, FileReader* fileReader, int flags);

	FileReader* CreateFileReader(const QString& fileName);

	void OpenFile(const QString& fileName, bool showLoadOptions = true, bool openExternal = true);
	void OpenPostFile(const QString& fileName, CModelDocument* doc, bool showLoadOptions = true);

	bool SaveDocument(const QString& fileName);

	void ExportGeometry();
	void ExportPostGeometry();

	void SaveImage(QImage& image);

	CDocument* FindDocument(const std::string& filePath);

	bool CreateNewProject(QString fileName);

	CModelDocument* CreateNewDocument();

private:
	void ReadFile(QueuedFile& qfile);

	void OpenDocument(const QString& fileName);
	void OpenFEModel(const QString& fileName);
	void OpenFEBioFile(const QString& fileName);

	void SavePostDoc();

	void ShowWelcomePage();
	void CloseWelcomePage();

	void ProcessITKImage(const QString& fileName, ImageFileType type);

public slots:
	void on_actionNewModel_triggered();
	void on_actionNewProject_triggered();
    void on_actionNewImageDoc_triggered();
	void on_actionOpenProject_triggered();
	void on_actionOpen_triggered();
    // void on_actionReadInfo_triggered();
	void on_actionSave_triggered();
	void on_actionSaveAs_triggered();
	void on_actionSaveAll_triggered();
	void on_actionCloseAll_triggered();
	void on_actionSnapShot_triggered();
	void on_actionSaveProject_triggered();
	void on_actionExportFEModel_triggered();
	void on_actionImportGeometry_triggered();
	void on_actionExportGeometry_triggered();
	void on_actionImportProject_triggered();
	void on_actionExportProject_triggered();
	void on_actionImportRawImage_triggered();
	void on_actionImportDICOMImage_triggered();
	void on_actionImportTiffImage_triggered();
	void on_actionImportOMETiffImage_triggered();
	void on_actionImportImageSequence_triggered();
	void on_actionConvertFeb_triggered();
    void on_actionConvertFeb2Fsm_triggered();
	void on_actionConvertGeo_triggered();
	void on_actionExit_triggered();
	void on_recentFiles_triggered(QAction* action);
	void on_recentProjects_triggered(QAction* action);
	void on_recentFEFiles_triggered(QAction* action);
	void on_recentGeomFiles_triggered(QAction* action);

	void on_actionUndo_triggered();
	void on_actionRedo_triggered();
	void on_actionInvertSelection_triggered();
	void on_actionClearSelection_triggered();
	void on_actionDeleteSelection_triggered();
	void on_actionHideSelection_triggered();
	void on_actionHideUnselected_triggered();
	void on_actionUnhideAll_triggered();
	void on_actionFind_triggered();
	void on_actionSelectRange_triggered();
	void on_actionToggleVisible_triggered();
	void on_actionNameSelection_triggered();
	void on_actionTransform_triggered();
	void on_actionCollapseTransform_triggered();
	void on_actionClone_triggered();
	void on_actionCopyObject_triggered();
	void on_actionPasteObject_triggered();
	void on_actionCloneGrid_triggered();
	void on_actionCloneRevolve_triggered();
	void on_actionMerge_triggered();
	void on_actionPurge_triggered();
	void on_actionDetach_triggered();
	void on_actionExtract_triggered();
	void on_actionEditProject_triggered();
	void on_actionFaceToElem_triggered();
	void on_actionSurfaceToFaces_triggered();
	void on_actionSelectOverlap_triggered();
	void on_actionGrowSelection_triggered();
	void on_actionShrinkSelection_triggered();
	void on_actionSelectIsolatedVertices_triggered();
	void on_actionSyncSelection_triggered();

	void on_actionFindTxt_triggered();
	void on_actionFindAgain_triggered();
	void on_actionToggleComment_triggered();
	void on_actionDuplicateLine_triggered();
	void on_actionDeleteLine_triggered();

	// Physics menu
	void on_actionAddBC_triggered();
	void on_actionAddNodalLoad_triggered();
	void on_actionAddSurfLoad_triggered();
	void on_actionAddBodyLoad_triggered();
	void on_actionAddRigidLoad_triggered();
	void on_actionAddIC_triggered();
	void on_actionAddContact_triggered();
	void on_actionAddConstraint_triggered();
	void on_actionAddRigidConstraint_triggered();
	void on_actionAddRigidConnector_triggered();
	void on_actionAddMaterial_triggered();
	void on_actionAddMeshAdaptor_triggered();
	void on_actionAddLoadController_triggered();
	void on_actionAddNodeData_triggered();
	void on_actionAddFaceData_triggered();
	void on_actionAddElemData_triggered();
	void on_actionAddStep_triggered();
	void on_actionAddReaction_triggered();
    void on_actionAddMembraneReaction_triggered();
	void on_actionSoluteTable_triggered();
	void on_actionSBMTable_triggered();
	void OnAddSurfaceConstraint();
	void OnAddBodyConstraint();

	void on_actionCurveEditor_triggered();
	void on_actionMeshInspector_triggered();
	void on_actionMeshDiagnostic_triggered();
	void on_actionElasticityConvertor_triggered();
	void on_actionUnitConverter_triggered();
	void on_actionKinemat_triggered();
	void on_actionPlotMix_triggered();
	void on_actionFEBioRun_triggered();
	void on_actionFEBioStop_triggered();
	void on_actionFEBioOptimize_triggered();
	void on_actionFEBioTangent_triggered();
	void on_actionFEBioInfo_triggered();
	void on_actionOptions_triggered();
#ifdef _DEBUG
	void on_actionLayerInfo_triggered();
#endif
	// Post menu actions
	void on_actionPlaneCut_triggered();
	void on_actionMirrorPlane_triggered();
	void on_actionVectorPlot_triggered();
	void on_actionTensorPlot_triggered();
	void on_actionIsosurfacePlot_triggered();
	void on_actionSlicePlot_triggered();
	void on_actionDisplacementMap_triggered();
	void on_actionStreamLinePlot_triggered();
	void on_actionParticleFlowPlot_triggered();
	void on_actionVolumeFlowPlot_triggered();
	void on_actionImageSlicer_triggered();
	void on_actionVolumeRender_triggered();
	void on_actionMarchingCubes_triggered();
	void on_actionAddProbe_triggered();
	void on_actionAddRuler_triggered();
	void on_actionMusclePath_triggered();
	void on_actionGraph_triggered();
	void on_actionSummary_triggered();
	void on_actionStats_triggered();
	void on_actionIntegrate_triggered();
	void on_actionIntegrateSurface_triggered();
	void on_actionImportPoints_triggered();
	void on_actionImportLines_triggered();

	// Record menu actions
	void on_actionRecordNew_triggered();
	void on_actionRecordStart_triggered();
	void on_actionRecordPause_triggered();
	void on_actionRecordStop_triggered();

	// View menu actions
	void on_actionUndoViewChange_triggered();
	void on_actionRedoViewChange_triggered();
	void on_actionZoomSelect_triggered();
	void on_actionZoomExtents_triggered();
	void on_actionViewCapture_toggled(bool bchecked);
	void on_actionOrtho_toggled(bool b);
	void on_actionShowGrid_toggled(bool b);
	void on_actionShowMeshLines_toggled(bool b);
	void on_actionShowEdgeLines_toggled(bool b);
	void on_actionBackfaceCulling_toggled(bool b);
	void on_actionViewSmooth_toggled(bool bchecked);
	void on_actionShowNormals_toggled(bool b);
	void on_actionShowFibers_toggled(bool b);
	void on_actionShowMatAxes_toggled(bool b);
	void on_actionShowDiscrete_toggled(bool b);
	void on_actionToggleLight_triggered();
	void on_actionFront_triggered();
	void on_actionBack_triggered();
	void on_actionLeft_triggered();
	void on_actionRight_triggered();
	void on_actionTop_triggered();
	void on_actionBottom_triggered();
    void on_actionIsometric_triggered();
	void on_actionRenderMode_toggled(bool b);
	void on_actionSnap3D_triggered();
	void on_actionTrack_toggled(bool b);
	void on_actionViewVPSave_triggered();
	void on_actionViewVPPrev_triggered();
	void on_actionViewVPNext_triggered();
	void on_actionSyncViews_triggered();
	void on_actionToggleConnected_triggered();

	void on_actionUpdate_triggered(bool dev = false);
	void on_actionFEBioURL_triggered();
	void on_actionFEBioForum_triggered();
	void on_actionFEBioResources_triggered();
	void on_actionFEBioPubs_triggered();
	void on_actionAbout_triggered();
	void on_actionWelcome_triggered();

	void on_actionSelect_toggled(bool b);
	void on_actionTranslate_toggled(bool b);
	void on_actionRotate_toggled(bool b);
	void on_actionScale_toggled(bool b);
	void on_selectCoord_currentIndexChanged(int n);

	void on_actionSelectObjects_toggled(bool b);
	void on_actionSelectParts_toggled(bool b);
	void on_actionSelectSurfaces_toggled(bool b);
	void on_actionSelectCurves_toggled(bool b);
	void on_actionSelectNodes_toggled(bool b);
	void on_actionSelectDiscrete_toggled(bool b);

	void on_selectRect_toggled(bool b);
	void on_selectCircle_toggled(bool b);
	void on_selectFree_toggled(bool b);
	void on_actionMeasureTool_triggered();
	void on_actionPlaneCutTool_triggered();

	void on_postSelectRect_toggled(bool b);
	void on_postSelectCircle_toggled(bool b);
	void on_postSelectFree_toggled(bool b);
	void on_postActionMeasureTool_triggered();

	// Post toolbar
	void on_selectData_currentValueChanged(int i);
	void on_actionPlay_toggled(bool bchecked);
	void on_actionRefresh_triggered();
	void on_actionFirst_triggered();
	void on_actionPrev_triggered();
	void on_actionNext_triggered();
	void on_actionLast_triggered();
	void on_actionTimeSettings_triggered();
	void on_actionColorMap_toggled(bool bchecked);
	void on_selectTime_valueChanged(int n);

	// Font toolbar
	void on_fontStyle_currentFontChanged(const QFont& font);
	void on_fontSize_valueChanged(int i);
	void on_fontBold_toggled(bool checked);
	void on_fontItalic_toggled(bool bchecked);
	void on_actionProperties_triggered();

	void on_tab_currentChanged(int n);
	void on_tab_tabCloseRequested(int n);

	void on_htmlview_anchorClicked(const QUrl& link);
	void on_xmledit_textChanged();
    void on_xmlTree_modelEdited();

	void on_clearProject();
	void on_closeProject();
	void on_closeFile(const QString& file);
	void on_addToProject(const QString& file);

    // XML toolbar
    void on_actionEditXmlAsText_triggered(bool checked);
    void on_actionAddAttribute_triggered();
    void on_actionAddElement_triggered();
    void on_actionRemoveRow_triggered();

	// slots from Post panel
	void OnPostObjectStateChanged();
	void OnPostObjectPropsChanged(FSObject* po);

	void on_modelViewer_currentObjectChanged(FSObject* po);

	void OnSelectMeshLayer(QAction* ac);
	void OnSelectObjectTransparencyMode(QAction* ac);

	void CloseView(int n, bool forceClose = false);
	void CloseView(CDocument* doc);

	void SetCurrentState(int n);

	void closeEvent(QCloseEvent* ev);
	void keyPressEvent(QKeyEvent* ev);

	void on_finishedReadingFile(bool success, const QString& errorString);
	void finishedReadingFile(bool success, QueuedFile& qfile, const QString& errorString);
	void checkFileProgress();

	void StopAnimation();

	void onTimer();

	void on_glview_pointPicked(const vec3d& r);
	void on_glview_selectionChanged();

	void onExportMaterials(const std::vector<GMaterial*>& matList);
	void onExportAllMaterials();
	void onImportMaterials();
	void onImportMaterialsFromModel(CModelDocument* src);

	void DeleteAllMaterials();
	void DeleteAllBC();
	void DeleteAllLoads();
	void DeleteAllIC();
	void DeleteAllContact();
	void DeleteAllConstraints();
	void DeleteAllRigidLoads();
	void DeleteAllRigidConstraints();
	void DeleteAllRigidConnectors();
	void DeleteAllSteps();
	void DeleteAllJobs();
	void OnDeleteAllLoadControllers();
	void OnDeleteAllMeshData();

	CGLView* GetGLView();

	void UpdateGraphs(bool breset);

	Post::CGLModel* GetCurrentModel();

	// update the font toolbar
	// (e.g. when a GL widget gets selected)
	void UpdateFontToolbar();

	void RunFEBioJob(CFEBioJob* job);

	bool ExportFEBioFile(CModelDocument* doc, const std::string& fileName, int febioFileVersion);

	void NextSSHFunction(CSSHHandler*);
	void ShowProgress(bool show, QString message = "");
	void ShowIndeterminateProgress(bool show, QString message = "");
	void UpdateProgress(int);

	bool DoModelCheck(CModelDocument* doc);

	void toggleOrtho();

	void autosave();

	void autoUpdateCheck(bool update);

	void updateOutput(const QString& txt);

public:
	QStringList GetRecentFileList();
	QStringList GetRecentProjectsList();

	QString ProjectFolder();
	QString ProjectName();

private:
	void ReadNextFileInQueue();
	bool HandleSSHMessage(CSSHHandler*);

public:
	int Views();
	void SetActiveView(int n);
	void AddView(const std::string& viewName, CDocument* doc, bool makeActive = true);
	int FindView(CDocument* doc);
	GObject* GetActiveObject();

    QSize GetEditorSize();

	static CMainWindow* GetInstance();

private:
	Ui::CMainWindow*	ui;

	CDocManager*		m_DocManager;

	CFileThread*		m_fileThread;
	std::vector<QueuedFile>	m_fileQueue;

	static CMainWindow*		m_mainWnd;
};

class CResource
{
public:
	static QIcon Icon(const QString& iconName);

public:
	static void Init(CMainWindow* wnd);

private:
	static CMainWindow*	m_wnd;
};<|MERGE_RESOLUTION|>--- conflicted
+++ resolved
@@ -78,11 +78,8 @@
 		MODEL_CONFIG,		// model document	(i.e. fsm file)
 		POST_CONFIG,		// post document	(i.e. xplt file)
 		TEXT_CONFIG,		// text document	(i.e. raw feb file)
-<<<<<<< HEAD
-        IMAGE_CONFIG,	    // Image document	(i.e. image file)
-=======
         XML_CONFIG,		    // text document	(i.e. feb file)
->>>>>>> 9a3ce5eb
+        IMAGE_CONFIG	    // Image document	(i.e. image file)
 	};
 
 public:
