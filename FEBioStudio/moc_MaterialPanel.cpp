--- conflicted
+++ resolved
@@ -1,285 +1,141 @@
-<<<<<<< HEAD
-/****************************************************************************
-** Meta object code from reading C++ file 'MaterialPanel.h'
-**
-** Created by: The Qt Meta Object Compiler version 67 (Qt 5.14.1)
-**
-** WARNING! All changes made in this file will be lost!
-*****************************************************************************/
-
-#include <memory>
-#include "MaterialPanel.h"
-#include <QtCore/qbytearray.h>
-#include <QtCore/qmetatype.h>
-#if !defined(Q_MOC_OUTPUT_REVISION)
-#error "The header file 'MaterialPanel.h' doesn't include <QObject>."
-#elif Q_MOC_OUTPUT_REVISION != 67
-#error "This file was generated using the moc from 5.14.1. It"
-#error "cannot be used with the include files from this version of Qt."
-#error "(The moc has changed too much.)"
-#endif
-
-QT_BEGIN_MOC_NAMESPACE
-QT_WARNING_PUSH
-QT_WARNING_DISABLE_DEPRECATED
-struct qt_meta_stringdata_CMaterialPanel_t {
-    QByteArrayData data[10];
-    char stringdata0[161];
-};
-#define QT_MOC_LITERAL(idx, ofs, len) \
-    Q_STATIC_BYTE_ARRAY_DATA_HEADER_INITIALIZER_WITH_OFFSET(len, \
-    qptrdiff(offsetof(qt_meta_stringdata_CMaterialPanel_t, stringdata0) + ofs \
-        - idx * sizeof(QByteArrayData)) \
-    )
-static const qt_meta_stringdata_CMaterialPanel_t qt_meta_stringdata_CMaterialPanel = {
-    {
-QT_MOC_LITERAL(0, 0, 14), // "CMaterialPanel"
-QT_MOC_LITERAL(1, 15, 33), // "on_materialList_currentRowCha..."
-QT_MOC_LITERAL(2, 49, 0), // ""
-QT_MOC_LITERAL(3, 50, 4), // "nrow"
-QT_MOC_LITERAL(4, 55, 21), // "on_showButton_toggled"
-QT_MOC_LITERAL(5, 77, 1), // "b"
-QT_MOC_LITERAL(6, 79, 23), // "on_enableButton_toggled"
-QT_MOC_LITERAL(7, 103, 27), // "on_editName_editingFinished"
-QT_MOC_LITERAL(8, 131, 23), // "on_matprops_dataChanged"
-QT_MOC_LITERAL(9, 155, 5) // "nprop"
-
-    },
-    "CMaterialPanel\0on_materialList_currentRowChanged\0"
-    "\0nrow\0on_showButton_toggled\0b\0"
-    "on_enableButton_toggled\0"
-    "on_editName_editingFinished\0"
-    "on_matprops_dataChanged\0nprop"
-};
-#undef QT_MOC_LITERAL
-
-static const uint qt_meta_data_CMaterialPanel[] = {
-
- // content:
-       8,       // revision
-       0,       // classname
-       0,    0, // classinfo
-       5,   14, // methods
-       0,    0, // properties
-       0,    0, // enums/sets
-       0,    0, // constructors
-       0,       // flags
-       0,       // signalCount
-
- // slots: name, argc, parameters, tag, flags
-       1,    1,   39,    2, 0x08 /* Private */,
-       4,    1,   42,    2, 0x08 /* Private */,
-       6,    1,   45,    2, 0x08 /* Private */,
-       7,    0,   48,    2, 0x08 /* Private */,
-       8,    1,   49,    2, 0x08 /* Private */,
-
- // slots: parameters
-    QMetaType::Void, QMetaType::Int,    3,
-    QMetaType::Void, QMetaType::Bool,    5,
-    QMetaType::Void, QMetaType::Bool,    5,
-    QMetaType::Void,
-    QMetaType::Void, QMetaType::Int,    9,
-
-       0        // eod
-};
-
-void CMaterialPanel::qt_static_metacall(QObject *_o, QMetaObject::Call _c, int _id, void **_a)
-{
-    if (_c == QMetaObject::InvokeMetaMethod) {
-        auto *_t = static_cast<CMaterialPanel *>(_o);
-        Q_UNUSED(_t)
-        switch (_id) {
-        case 0: _t->on_materialList_currentRowChanged((*reinterpret_cast< int(*)>(_a[1]))); break;
-        case 1: _t->on_showButton_toggled((*reinterpret_cast< bool(*)>(_a[1]))); break;
-        case 2: _t->on_enableButton_toggled((*reinterpret_cast< bool(*)>(_a[1]))); break;
-        case 3: _t->on_editName_editingFinished(); break;
-        case 4: _t->on_matprops_dataChanged((*reinterpret_cast< int(*)>(_a[1]))); break;
-        default: ;
-        }
-    }
-}
-
-QT_INIT_METAOBJECT const QMetaObject CMaterialPanel::staticMetaObject = { {
-    QMetaObject::SuperData::link<CCommandPanel::staticMetaObject>(),
-    qt_meta_stringdata_CMaterialPanel.data,
-    qt_meta_data_CMaterialPanel,
-    qt_static_metacall,
-    nullptr,
-    nullptr
-} };
-
-
-const QMetaObject *CMaterialPanel::metaObject() const
-{
-    return QObject::d_ptr->metaObject ? QObject::d_ptr->dynamicMetaObject() : &staticMetaObject;
-}
-
-void *CMaterialPanel::qt_metacast(const char *_clname)
-{
-    if (!_clname) return nullptr;
-    if (!strcmp(_clname, qt_meta_stringdata_CMaterialPanel.stringdata0))
-        return static_cast<void*>(this);
-    return CCommandPanel::qt_metacast(_clname);
-}
-
-int CMaterialPanel::qt_metacall(QMetaObject::Call _c, int _id, void **_a)
-{
-    _id = CCommandPanel::qt_metacall(_c, _id, _a);
-    if (_id < 0)
-        return _id;
-    if (_c == QMetaObject::InvokeMetaMethod) {
-        if (_id < 5)
-            qt_static_metacall(this, _c, _id, _a);
-        _id -= 5;
-    } else if (_c == QMetaObject::RegisterMethodArgumentMetaType) {
-        if (_id < 5)
-            *reinterpret_cast<int*>(_a[0]) = -1;
-        _id -= 5;
-    }
-    return _id;
-}
-QT_WARNING_POP
-QT_END_MOC_NAMESPACE
-=======
-/****************************************************************************
-** Meta object code from reading C++ file 'MaterialPanel.h'
-**
-** Created by: The Qt Meta Object Compiler version 67 (Qt 5.14.2)
-**
-** WARNING! All changes made in this file will be lost!
-*****************************************************************************/
-
-#include <memory>
-#include "MaterialPanel.h"
-#include <QtCore/qbytearray.h>
-#include <QtCore/qmetatype.h>
-#if !defined(Q_MOC_OUTPUT_REVISION)
-#error "The header file 'MaterialPanel.h' doesn't include <QObject>."
-#elif Q_MOC_OUTPUT_REVISION != 67
-#error "This file was generated using the moc from 5.14.2. It"
-#error "cannot be used with the include files from this version of Qt."
-#error "(The moc has changed too much.)"
-#endif
-
-QT_BEGIN_MOC_NAMESPACE
-QT_WARNING_PUSH
-QT_WARNING_DISABLE_DEPRECATED
-struct qt_meta_stringdata_CMaterialPanel_t {
-    QByteArrayData data[10];
-    char stringdata0[161];
-};
-#define QT_MOC_LITERAL(idx, ofs, len) \
-    Q_STATIC_BYTE_ARRAY_DATA_HEADER_INITIALIZER_WITH_OFFSET(len, \
-    qptrdiff(offsetof(qt_meta_stringdata_CMaterialPanel_t, stringdata0) + ofs \
-        - idx * sizeof(QByteArrayData)) \
-    )
-static const qt_meta_stringdata_CMaterialPanel_t qt_meta_stringdata_CMaterialPanel = {
-    {
-QT_MOC_LITERAL(0, 0, 14), // "CMaterialPanel"
-QT_MOC_LITERAL(1, 15, 33), // "on_materialList_currentRowCha..."
-QT_MOC_LITERAL(2, 49, 0), // ""
-QT_MOC_LITERAL(3, 50, 4), // "nrow"
-QT_MOC_LITERAL(4, 55, 21), // "on_showButton_toggled"
-QT_MOC_LITERAL(5, 77, 1), // "b"
-QT_MOC_LITERAL(6, 79, 23), // "on_enableButton_toggled"
-QT_MOC_LITERAL(7, 103, 27), // "on_editName_editingFinished"
-QT_MOC_LITERAL(8, 131, 23), // "on_matprops_dataChanged"
-QT_MOC_LITERAL(9, 155, 5) // "nprop"
-
-    },
-    "CMaterialPanel\0on_materialList_currentRowChanged\0"
-    "\0nrow\0on_showButton_toggled\0b\0"
-    "on_enableButton_toggled\0"
-    "on_editName_editingFinished\0"
-    "on_matprops_dataChanged\0nprop"
-};
-#undef QT_MOC_LITERAL
-
-static const uint qt_meta_data_CMaterialPanel[] = {
-
- // content:
-       8,       // revision
-       0,       // classname
-       0,    0, // classinfo
-       5,   14, // methods
-       0,    0, // properties
-       0,    0, // enums/sets
-       0,    0, // constructors
-       0,       // flags
-       0,       // signalCount
-
- // slots: name, argc, parameters, tag, flags
-       1,    1,   39,    2, 0x08 /* Private */,
-       4,    1,   42,    2, 0x08 /* Private */,
-       6,    1,   45,    2, 0x08 /* Private */,
-       7,    0,   48,    2, 0x08 /* Private */,
-       8,    1,   49,    2, 0x08 /* Private */,
-
- // slots: parameters
-    QMetaType::Void, QMetaType::Int,    3,
-    QMetaType::Void, QMetaType::Bool,    5,
-    QMetaType::Void, QMetaType::Bool,    5,
-    QMetaType::Void,
-    QMetaType::Void, QMetaType::Int,    9,
-
-       0        // eod
-};
-
-void CMaterialPanel::qt_static_metacall(QObject *_o, QMetaObject::Call _c, int _id, void **_a)
-{
-    if (_c == QMetaObject::InvokeMetaMethod) {
-        auto *_t = static_cast<CMaterialPanel *>(_o);
-        Q_UNUSED(_t)
-        switch (_id) {
-        case 0: _t->on_materialList_currentRowChanged((*reinterpret_cast< int(*)>(_a[1]))); break;
-        case 1: _t->on_showButton_toggled((*reinterpret_cast< bool(*)>(_a[1]))); break;
-        case 2: _t->on_enableButton_toggled((*reinterpret_cast< bool(*)>(_a[1]))); break;
-        case 3: _t->on_editName_editingFinished(); break;
-        case 4: _t->on_matprops_dataChanged((*reinterpret_cast< int(*)>(_a[1]))); break;
-        default: ;
-        }
-    }
-}
-
-QT_INIT_METAOBJECT const QMetaObject CMaterialPanel::staticMetaObject = { {
-    QMetaObject::SuperData::link<CCommandPanel::staticMetaObject>(),
-    qt_meta_stringdata_CMaterialPanel.data,
-    qt_meta_data_CMaterialPanel,
-    qt_static_metacall,
-    nullptr,
-    nullptr
-} };
-
-
-const QMetaObject *CMaterialPanel::metaObject() const
-{
-    return QObject::d_ptr->metaObject ? QObject::d_ptr->dynamicMetaObject() : &staticMetaObject;
-}
-
-void *CMaterialPanel::qt_metacast(const char *_clname)
-{
-    if (!_clname) return nullptr;
-    if (!strcmp(_clname, qt_meta_stringdata_CMaterialPanel.stringdata0))
-        return static_cast<void*>(this);
-    return CCommandPanel::qt_metacast(_clname);
-}
-
-int CMaterialPanel::qt_metacall(QMetaObject::Call _c, int _id, void **_a)
-{
-    _id = CCommandPanel::qt_metacall(_c, _id, _a);
-    if (_id < 0)
-        return _id;
-    if (_c == QMetaObject::InvokeMetaMethod) {
-        if (_id < 5)
-            qt_static_metacall(this, _c, _id, _a);
-        _id -= 5;
-    } else if (_c == QMetaObject::RegisterMethodArgumentMetaType) {
-        if (_id < 5)
-            *reinterpret_cast<int*>(_a[0]) = -1;
-        _id -= 5;
-    }
-    return _id;
-}
-QT_WARNING_POP
-QT_END_MOC_NAMESPACE
->>>>>>> 13b041e9
+/****************************************************************************
+** Meta object code from reading C++ file 'MaterialPanel.h'
+**
+** Created by: The Qt Meta Object Compiler version 67 (Qt 5.14.2)
+**
+** WARNING! All changes made in this file will be lost!
+*****************************************************************************/
+
+#include <memory>
+#include "MaterialPanel.h"
+#include <QtCore/qbytearray.h>
+#include <QtCore/qmetatype.h>
+#if !defined(Q_MOC_OUTPUT_REVISION)
+#error "The header file 'MaterialPanel.h' doesn't include <QObject>."
+#elif Q_MOC_OUTPUT_REVISION != 67
+#error "This file was generated using the moc from 5.14.2. It"
+#error "cannot be used with the include files from this version of Qt."
+#error "(The moc has changed too much.)"
+#endif
+
+QT_BEGIN_MOC_NAMESPACE
+QT_WARNING_PUSH
+QT_WARNING_DISABLE_DEPRECATED
+struct qt_meta_stringdata_CMaterialPanel_t {
+    QByteArrayData data[10];
+    char stringdata0[161];
+};
+#define QT_MOC_LITERAL(idx, ofs, len) \
+    Q_STATIC_BYTE_ARRAY_DATA_HEADER_INITIALIZER_WITH_OFFSET(len, \
+    qptrdiff(offsetof(qt_meta_stringdata_CMaterialPanel_t, stringdata0) + ofs \
+        - idx * sizeof(QByteArrayData)) \
+    )
+static const qt_meta_stringdata_CMaterialPanel_t qt_meta_stringdata_CMaterialPanel = {
+    {
+QT_MOC_LITERAL(0, 0, 14), // "CMaterialPanel"
+QT_MOC_LITERAL(1, 15, 33), // "on_materialList_currentRowCha..."
+QT_MOC_LITERAL(2, 49, 0), // ""
+QT_MOC_LITERAL(3, 50, 4), // "nrow"
+QT_MOC_LITERAL(4, 55, 21), // "on_showButton_toggled"
+QT_MOC_LITERAL(5, 77, 1), // "b"
+QT_MOC_LITERAL(6, 79, 23), // "on_enableButton_toggled"
+QT_MOC_LITERAL(7, 103, 27), // "on_editName_editingFinished"
+QT_MOC_LITERAL(8, 131, 23), // "on_matprops_dataChanged"
+QT_MOC_LITERAL(9, 155, 5) // "nprop"
+
+    },
+    "CMaterialPanel\0on_materialList_currentRowChanged\0"
+    "\0nrow\0on_showButton_toggled\0b\0"
+    "on_enableButton_toggled\0"
+    "on_editName_editingFinished\0"
+    "on_matprops_dataChanged\0nprop"
+};
+#undef QT_MOC_LITERAL
+
+static const uint qt_meta_data_CMaterialPanel[] = {
+
+ // content:
+       8,       // revision
+       0,       // classname
+       0,    0, // classinfo
+       5,   14, // methods
+       0,    0, // properties
+       0,    0, // enums/sets
+       0,    0, // constructors
+       0,       // flags
+       0,       // signalCount
+
+ // slots: name, argc, parameters, tag, flags
+       1,    1,   39,    2, 0x08 /* Private */,
+       4,    1,   42,    2, 0x08 /* Private */,
+       6,    1,   45,    2, 0x08 /* Private */,
+       7,    0,   48,    2, 0x08 /* Private */,
+       8,    1,   49,    2, 0x08 /* Private */,
+
+ // slots: parameters
+    QMetaType::Void, QMetaType::Int,    3,
+    QMetaType::Void, QMetaType::Bool,    5,
+    QMetaType::Void, QMetaType::Bool,    5,
+    QMetaType::Void,
+    QMetaType::Void, QMetaType::Int,    9,
+
+       0        // eod
+};
+
+void CMaterialPanel::qt_static_metacall(QObject *_o, QMetaObject::Call _c, int _id, void **_a)
+{
+    if (_c == QMetaObject::InvokeMetaMethod) {
+        auto *_t = static_cast<CMaterialPanel *>(_o);
+        Q_UNUSED(_t)
+        switch (_id) {
+        case 0: _t->on_materialList_currentRowChanged((*reinterpret_cast< int(*)>(_a[1]))); break;
+        case 1: _t->on_showButton_toggled((*reinterpret_cast< bool(*)>(_a[1]))); break;
+        case 2: _t->on_enableButton_toggled((*reinterpret_cast< bool(*)>(_a[1]))); break;
+        case 3: _t->on_editName_editingFinished(); break;
+        case 4: _t->on_matprops_dataChanged((*reinterpret_cast< int(*)>(_a[1]))); break;
+        default: ;
+        }
+    }
+}
+
+QT_INIT_METAOBJECT const QMetaObject CMaterialPanel::staticMetaObject = { {
+    QMetaObject::SuperData::link<CCommandPanel::staticMetaObject>(),
+    qt_meta_stringdata_CMaterialPanel.data,
+    qt_meta_data_CMaterialPanel,
+    qt_static_metacall,
+    nullptr,
+    nullptr
+} };
+
+
+const QMetaObject *CMaterialPanel::metaObject() const
+{
+    return QObject::d_ptr->metaObject ? QObject::d_ptr->dynamicMetaObject() : &staticMetaObject;
+}
+
+void *CMaterialPanel::qt_metacast(const char *_clname)
+{
+    if (!_clname) return nullptr;
+    if (!strcmp(_clname, qt_meta_stringdata_CMaterialPanel.stringdata0))
+        return static_cast<void*>(this);
+    return CCommandPanel::qt_metacast(_clname);
+}
+
+int CMaterialPanel::qt_metacall(QMetaObject::Call _c, int _id, void **_a)
+{
+    _id = CCommandPanel::qt_metacall(_c, _id, _a);
+    if (_id < 0)
+        return _id;
+    if (_c == QMetaObject::InvokeMetaMethod) {
+        if (_id < 5)
+            qt_static_metacall(this, _c, _id, _a);
+        _id -= 5;
+    } else if (_c == QMetaObject::RegisterMethodArgumentMetaType) {
+        if (_id < 5)
+            *reinterpret_cast<int*>(_a[0]) = -1;
+        _id -= 5;
+    }
+    return _id;
+}
+QT_WARNING_POP
+QT_END_MOC_NAMESPACE