/*This file is part of the FEBio Studio source code and is licensed under the MIT license
listed below.

See Copyright-FEBio-Studio.txt for details.

Copyright (c) 2021 University of Utah, The Trustees of Columbia University in
the City of New York, and others.

Permission is hereby granted, free of charge, to any person obtaining a copy
of this software and associated documentation files (the "Software"), to deal
in the Software without restriction, including without limitation the rights
to use, copy, modify, merge, publish, distribute, sublicense, and/or sell
copies of the Software, and to permit persons to whom the Software is
furnished to do so, subject to the following conditions:

The above copyright notice and this permission notice shall be included in all
copies or substantial portions of the Software.

THE SOFTWARE IS PROVIDED "AS IS", WITHOUT WARRANTY OF ANY KIND, EXPRESS OR
IMPLIED, INCLUDING BUT NOT LIMITED TO THE WARRANTIES OF MERCHANTABILITY,
FITNESS FOR A PARTICULAR PURPOSE AND NONINFRINGEMENT. IN NO EVENT SHALL THE
AUTHORS OR COPYRIGHT HOLDERS BE LIABLE FOR ANY CLAIM, DAMAGES OR OTHER
LIABILITY, WHETHER IN AN ACTION OF CONTRACT, TORT OR OTHERWISE, ARISING FROM,
OUT OF OR IN CONNECTION WITH THE SOFTWARE OR THE USE OR OTHER DEALINGS IN THE
SOFTWARE.*/

#include "GLMeshRender.h"
#include <MeshLib/GMesh.h>
#include "glx.h"
#include "GLMesh.h"
#include "GLCamera.h"
#include "GLShader.h"
#include <FECore/FETransform.h>

GLMeshRender::GLMeshRender()
{
	m_bShell2Solid = false;
	m_bBeam2Solid = false;
	m_bSolidBeamRadius = 1.f;
	m_nshellref = 0;
	m_ndivs = 1;
	m_pointSize = 7.f;
	m_useShaders = false;
	m_defaultShader = nullptr;

	m_pointShader = nullptr;
	m_lineShader = nullptr;
	m_facetShader = nullptr;
}

GLMeshRender::~GLMeshRender()
{
	delete m_pointShader;
	delete m_lineShader;
	delete m_facetShader;
}

void GLMeshRender::ResetStats()
{
	m_stats.clear();
}

GLRenderStats GLMeshRender::GetRenderStats()
{
	return m_stats;
}

void GLMeshRender::SetUseShaders(bool b)
{
	m_useShaders = b;
}

void GLMeshRender::ClearShaders()
{
	for (auto s : m_shaders) delete s;
	m_shaders.clear();
	m_defaultShader = nullptr;
}

void GLMeshRender::SetDefaultShader(GLFacetShader* shader)
{
	m_defaultShader = shader;
}

void GLMeshRender::AddShader(GLFacetShader* shader)
{
	m_shaders.push_back(shader);
}

void GLMeshRender::SetPointShader(GLPointShader* pointShader)
{
	assert((m_pointShader == nullptr) || (!m_pointShader->IsActive()));
	delete m_pointShader;
	m_pointShader = pointShader;
}

void GLMeshRender::SetLineShader(GLLineShader* lineShader)
{
	assert((m_lineShader == nullptr) || (!m_lineShader->IsActive()));
	delete m_lineShader;
	m_lineShader = lineShader;
}

void GLMeshRender::SetFacetShader(GLFacetShader* facetShader)
{
	assert((m_facetShader == nullptr) || (!m_facetShader->IsActive()));
	delete m_facetShader;
	m_facetShader = facetShader;
}

//-----------------------------------------------------------------------------
void GLMeshRender::PushState()
{
	glPushAttrib(GL_ENABLE_BIT | GL_POLYGON_BIT);
}

//-----------------------------------------------------------------------------
void GLMeshRender::PopState()
{
	glPopAttrib();
}

void GLMeshRender::RenderLine(const vec3d& a, const vec3d& b)
{
	glBegin(GL_LINES);
	{
		glVertex3d(a.x, a.y, a.z);
		glVertex3d(b.x, b.y, b.z);
	}
	glEnd();
}

void GLMeshRender::RenderGMesh(const GMesh& mesh)
{
	if (!m_useShaders || m_shaders.empty()) return;

	int lastShader = -1;
	GLFacetShader* shader = m_defaultShader;
	for (int i = 0; i < mesh.Partitions(); ++i)
	{
		const GMesh::PARTITION& p = mesh.Partition(i);
		int n0 = p.n0;
		int nf = p.nf;
		if (nf > 0)
		{
			const GMesh::FACE& f = mesh.Face(n0);
			if (f.mid != lastShader)
			{
				lastShader = f.mid;
				if (f.mid != -1)
				{
					shader = m_shaders[f.mid];
					if (shader == nullptr) shader = m_defaultShader;
				}
				else
					shader = m_defaultShader;
			}
			if (shader)
			{
				shader->Activate();
				for (int j = 0; j < nf; ++j)
				{
					shader->Render(mesh.Face(n0 + j));
				}
				m_stats.triangles += nf;
				shader->Deactivate();
			}
		}
	}
}

void GLMeshRender::RenderGMesh(const GMesh& mesh, GLFacetShader& shader)
{
	int NF = mesh.Faces();
	if (NF == 0) return;
	shader.Activate();
	for (int i = 0; i < NF; ++i)
	{
		shader.Render(mesh.Face(i));
	}
	shader.Deactivate();
	m_stats.triangles += NF;
}

void GLMeshRender::RenderGMesh(const GMesh& mesh, int surfID)
{
	if ((surfID < 0) || (surfID >= (int)mesh.Partitions())) return;
	const GMesh::PARTITION& p = mesh.Partition(surfID);
	if (p.nf > 0)
	{
		int NF = p.nf;
		int n0 = p.n0;
		// It's assumed that the default shader has already been activated!
		GLFacetShader* shader = m_defaultShader;
		if (m_useShaders)
		{
			int shaderID = mesh.Face(n0).mid;
			if ((shaderID >= 0) && (shaderID < m_shaders.size()))
			{
				shader = m_shaders[shaderID];
				shader->Activate();
			}
		}
		if (shader == nullptr) return;
		for (int i = 0; i < NF; ++i)
		{
			shader->Render(mesh.Face(i + n0));
		}
		if (shader != m_defaultShader) shader->Deactivate();
		m_stats.triangles += NF;
	}
}

void GLMeshRender::RenderGMesh(const GMesh& mesh, int surfID, GLFacetShader& shader)
{
	if ((surfID < 0) || (surfID >= (int)mesh.Partitions())) return;
	const GMesh::PARTITION& p = mesh.Partition(surfID);
	if (p.nf > 0)
	{
		int NF = p.nf;
		int n0 = p.n0;
		shader.Activate();
		for (int i = 0; i < NF; ++i)
		{
			shader.Render(mesh.Face(i + n0));
		}
		shader.Deactivate();
		m_stats.triangles += NF;
	}
}

void GLMeshRender::RenderEdges(const GMesh& mesh, int nid)
{
	if (m_lineShader == nullptr) { assert(false); return; }
	int N = mesh.Edges();
	if (N == 0) return;
	if ((nid < 0) || (nid >= mesh.EILs())) return;
	m_lineShader->Activate();
	{
		const pair<int, int>& eil = mesh.EIL(nid);
		for (int i = 0; i < eil.second; ++i)
		{
			const GMesh::EDGE& e = mesh.Edge(i + eil.first);
			assert(e.pid == nid);
			m_lineShader->Render(e);
		}
	}
	m_lineShader->Deactivate();
}

//-----------------------------------------------------------------------------
void GLMeshRender::RenderOutline(CGLCamera& cam, GMesh* pm, const Transform& T, bool outline)
{
	// get some settings
	quatd q = cam.GetOrientation();
	vec3d p = cam.GlobalPosition();

	// this array will collect all points to render
	vector<vec3f> points; points.reserve(1024);

	// loop over all faces
	for (int i = 0; i < pm->Faces(); ++i)
	{
		GMesh::FACE& f = pm->Face(i);

		for (int j = 0; j < 3; ++j)
		{
			bool bdraw = false;

			if (f.nbr[j] < 0)
			{
				bdraw = true;
			}
			else
			{
				int j1 = (j + 1) % 3;
				if (f.n[j] < f.n[j1])
				{
					GMesh::FACE& f2 = pm->Face(f.nbr[j]);
					if ((f.pid != f2.pid) || (f.sid != f2.sid))
					{
						bdraw = true;
					}
					else if (outline)
					{
						vec3d n1 = T.LocalToGlobalNormal(to_vec3d(f.fn));
						vec3d n2 = T.LocalToGlobalNormal(to_vec3d(f2.fn));

						if (cam.IsOrtho())
						{
							q.RotateVector(n1);
							q.RotateVector(n2);
							if (n1.z * n2.z <= 0) bdraw = true;
						}
						else
						{
							vec3d r1 = T.LocalToGlobal(to_vec3d(f.vr[j]));
							vec3d r2 = T.LocalToGlobal(to_vec3d(f.vr[j1]));
							vec3d c = (r1 + r2) * 0.5;
							vec3d pc = p - c;
							double d1 = pc * n1;
							double d2 = pc * n2;
							if (d1 * d2 <= 0) bdraw = true;
						}
					}
				}
			}

			if (bdraw)
			{
				points.push_back(f.vr[j]);
				points.push_back(f.vr[(j+1)%3]);
			}
		}
	}
	if (points.empty()) return;

	// build the line mesh
	GMesh lineMesh;
	int NN = (int)points.size();
	int NE = (int)points.size() / 2;
	lineMesh.Create(NN, 0, NE);
	for (int i=0; i<NE; ++i)
	{
		lineMesh.Node(2 * i    ).r = points[2 * i];
		lineMesh.Node(2 * i + 1).r = points[2 * i + 1];
		lineMesh.Edge(i).n[0] = 2 * i;
		lineMesh.Edge(i).n[1] = 2 * i + 1;
	}
	lineMesh.Update();

	// render the active edges
	RenderEdges(lineMesh);
}

void GLMeshRender::RenderSurfaceOutline(CGLCamera& cam, GMesh* pm, const Transform& T, int surfID)
{
	// get some settings
	quatd q = cam.GetOrientation();
	vec3d p = cam.GlobalPosition();

	// this array will collect all points to render
	vector<vec3f> points; points.reserve(1024);

	const GMesh::PARTITION& part = pm->Partition(surfID);
	int NF = part.nf;
	if (NF > 0)
	{
		// loop over all faces
		for (int i = 0; i < NF; ++i)
		{
			const GMesh::FACE& f = pm->Face(i + part.n0);
			for (int j = 0; j < 3; ++j)
			{
				bool bdraw = false;

				if (f.nbr[j] < 0)
				{
					bdraw = true;
				}
				else
				{
					GMesh::FACE& f2 = pm->Face(f.nbr[j]);

					if (f.pid != f2.pid)
					{
						bdraw = true;
					}
					else
					{
						vec3d n1 = T.LocalToGlobalNormal(to_vec3d(f.fn));
						vec3d n2 = T.LocalToGlobalNormal(to_vec3d(f2.fn));

						if (cam.IsOrtho())
						{
							q.RotateVector(n1);
							q.RotateVector(n2);
							if (n1.z * n2.z <= 0) bdraw = true;
						}
						else
						{
							int a = j;
							int b = (j + 1) % 3;
							vec3d ra = T.LocalToGlobal(to_vec3d(pm->Node(f.n[a]).r));
							vec3d rb = T.LocalToGlobal(to_vec3d(pm->Node(f.n[b]).r));
							vec3d c = (ra + rb) * 0.5;
							vec3d pc = p - c;
							double d1 = pc * n1;
							double d2 = pc * n2;
							if (d1 * d2 <= 0) bdraw = true;
						}
					}
				}

				if (bdraw)
				{
					int a = f.n[j];
					int b = f.n[(j + 1) % 3];
					if (a > b) { a ^= b; b ^= a; a ^= b; }

					points.push_back(pm->Node(a).r);
					points.push_back(pm->Node(b).r);
				}
			}
		}
	}
	if (points.empty()) return;

	// build the line mesh
	GMesh lineMesh;
	int NN = (int)points.size();
	int NE = (int)points.size() / 2;
	lineMesh.Create(NN, 0, NE);
	for (int i = 0; i < NE; ++i)
	{
		lineMesh.Node(2 * i).r = points[2 * i];
		lineMesh.Node(2 * i + 1).r = points[2 * i + 1];
		lineMesh.Edge(i).n[0] = 2 * i;
		lineMesh.Edge(i).n[1] = 2 * i + 1;
	}
	lineMesh.Update();

	// render the active edges
	RenderEdges(lineMesh);
}

void GLMeshRender::RenderEdges(const GMesh& m)
{
	if (m_lineShader == nullptr) { assert(false); return; }
	int NE = m.Edges();
	if (NE == 0) return;
	m_lineShader->Activate();
	{
		for (int i = 0; i < NE; i++)
		{
			const GMesh::EDGE& e = m.Edge(i);
			m_lineShader->Render(e);
		}
	}
	m_lineShader->Deactivate();
}

void GLMeshRender::RenderEdges(const GMesh& m, std::function<bool(const GMesh::EDGE& e)> f)
{
	if (m_lineShader == nullptr) { assert(false); return; }
	int NE = m.Edges();
	if (NE == 0) return;
	m_lineShader->Activate();
	for (int i = 0; i < NE; i++)
	{
		const GMesh::EDGE& e = m.Edge(i);
		if (f(e))
		{
			m_lineShader->Render(e);
		}
	}
	m_lineShader->Deactivate();
}

void GLMeshRender::RenderNormals(const GMesh& mesh, GLLineShader& shader)
{
	shader.Activate();
	{
		GMesh::EDGE edge;
		for (int i = 0; i < mesh.Faces(); ++i)
		{
			const GMesh::FACE& face = mesh.Face(i);

			vec3f r1(0, 0, 0);
			vec3f fn = face.fn;

			for (int j = 0; j < 3; ++j) r1 += mesh.Node(face.n[j]).r;
			r1 /= 3.f;

			edge.vr[0] = r1;
			edge.vr[1] = fn; // Note that we store the normal as the second coordinate!

			shader.Render(edge);
		}
	}
	shader.Deactivate();
}

void GLMeshRender::RenderPoints(GMesh& mesh)
{
<<<<<<< HEAD
	if (m_pointShader == nullptr) { assert(false); return; }
	if (mesh.Nodes() == 0) return;
	GLfloat old_size;
	glGetFloatv(GL_POINT_SIZE, &old_size);
	glPointSize(m_pointSize);
	m_pointShader->Activate();
=======
	assert(pe->IsType(FE_HEX20));
	FEElement_& e = *pe;
	vec3d r[8];
	vec3d n[8];
	GLColor c[8];
	for (int i = 0; i < 6; ++i)
	{
		r[0] = pm->Node(e.m_node[FTHEX20[i][0]]).r; c[0] = col[FTHEX20[i][0]];
		r[1] = pm->Node(e.m_node[FTHEX20[i][1]]).r; c[1] = col[FTHEX20[i][1]];
		r[2] = pm->Node(e.m_node[FTHEX20[i][2]]).r; c[2] = col[FTHEX20[i][2]];
		r[3] = pm->Node(e.m_node[FTHEX20[i][3]]).r; c[3] = col[FTHEX20[i][3]];
		r[4] = pm->Node(e.m_node[FTHEX20[i][4]]).r; c[4] = col[FTHEX20[i][4]];
		r[5] = pm->Node(e.m_node[FTHEX20[i][5]]).r; c[5] = col[FTHEX20[i][5]];
		r[6] = pm->Node(e.m_node[FTHEX20[i][6]]).r; c[6] = col[FTHEX20[i][6]];
		r[7] = pm->Node(e.m_node[FTHEX20[i][7]]).r; c[7] = col[FTHEX20[i][7]];

		FEElement_* pen = (e.m_nbr[i] != -1 ? pm->ElementPtr(e.m_nbr[i]) : 0);
		if (pen == 0)
		{
			FSFace* pf = pm->FacePtr(e.m_face[i]);
			assert(pf);
			if (pf)
			{
				n[0] = to_vec3d(pf->m_nn[0]);
				n[1] = to_vec3d(pf->m_nn[1]);
				n[2] = to_vec3d(pf->m_nn[2]);
				n[3] = to_vec3d(pf->m_nn[3]);
				n[4] = to_vec3d(pf->m_nn[4]);
				n[5] = to_vec3d(pf->m_nn[5]);
				n[6] = to_vec3d(pf->m_nn[6]);
				n[7] = to_vec3d(pf->m_nn[7]);
			}
			else
			{
				vec3d fn = (r[1] - r[0]) ^ (r[2] - r[0]);
				fn.Normalize();
				n[0] = n[1] = n[2] = n[3] = n[4] = n[5] = n[6] = n[7] = fn;
			}
		}
		else
		{
			vec3d fn = (r[1] - r[0]) ^ (r[2] - r[0]);
			fn.Normalize();
			n[0] = n[1] = n[2] = n[3] = n[4] = n[5] = n[6] = n[7] = fn;
		}

		if ((pen == 0) || (!pen->IsVisible()))
		{
			glx::vertex3d(r[0], n[0], c[0]);
			glx::vertex3d(r[4], n[4], c[4]);
			glx::vertex3d(r[7], n[7], c[7]);

			glx::vertex3d(r[4], n[4], c[4]);
			glx::vertex3d(r[1], n[1], c[1]);
			glx::vertex3d(r[5], n[5], c[5]);

			glx::vertex3d(r[5], n[5], c[5]);
			glx::vertex3d(r[2], n[2], c[2]);
			glx::vertex3d(r[6], n[6], c[6]);

			glx::vertex3d(r[6], n[6], c[6]);
			glx::vertex3d(r[3], n[3], c[3]);
			glx::vertex3d(r[7], n[7], c[7]);

			glx::vertex3d(r[4], n[4], c[4]);
			glx::vertex3d(r[5], n[5], c[5]);
			glx::vertex3d(r[7], n[7], c[7]);

			glx::vertex3d(r[5], n[5], c[5]);
			glx::vertex3d(r[6], n[6], c[6]);
			glx::vertex3d(r[7], n[7], c[7]);
		}
	}
}

//-----------------------------------------------------------------------------
// TODO: This may not always give the desired result: I render using both
//		 element and face data. But that cannot always be guaranteed to be consistent.
//		 What I need to do is only render using element or face data, but not both.
void RenderPENTA(FEElement_ *pe, FSCoreMesh *pm, bool bsel)
{
	assert(pe->IsType(FE_PENTA6));
	FEElement_& e = *pe;
	vec3d r[4];
	vec3f n[4];
	for (int j = 0; j<3; j++)
	{
		r[0] = pm->Node(e.m_node[FTPENTA[j][0]]).r;
		r[1] = pm->Node(e.m_node[FTPENTA[j][1]]).r;
		r[2] = pm->Node(e.m_node[FTPENTA[j][2]]).r;
		r[3] = pm->Node(e.m_node[FTPENTA[j][3]]).r;

		FEElement_* pen = (e.m_nbr[j] != -1 ? pm->ElementPtr(e.m_nbr[j]) : 0);
		if (pen == 0)
		{
			FSFace* pf = pm->FacePtr(e.m_face[j]);
			assert(pm->ElementPtr(pf->m_elem[0].eid) == pe);
			n[0] = pf->m_nn[0];
			n[1] = pf->m_nn[1];
			n[2] = pf->m_nn[2];
			n[3] = pf->m_nn[3];
		}
		else
		{
			vec3d fn = (r[1] - r[0]) ^ (r[2] - r[0]);
			fn.Normalize();
			n[0] = n[1] = n[2] = n[3] = to_vec3f(fn);
		}

		if ((pen == 0) || (!pen->IsVisible()) || (pen->IsSelected() && bsel))
		{
			glx::quad4(r, n);
		}
	}

	for (int j = 3; j<5; j++)
	{
		r[0] = pm->Node(e.m_node[FTPENTA[j][0]]).r;
		r[1] = pm->Node(e.m_node[FTPENTA[j][1]]).r;
		r[2] = pm->Node(e.m_node[FTPENTA[j][2]]).r;

		FEElement_* pen = (e.m_nbr[j] != -1 ? pm->ElementPtr(e.m_nbr[j]) : 0);
		if (pen == 0)
		{
			FSFace* pf = pm->FacePtr(e.m_face[j]);
			n[0] = pf->m_nn[0];
			n[1] = pf->m_nn[1];
			n[2] = pf->m_nn[2];
		}
		else
		{
			vec3d fn = (r[1] - r[0]) ^ (r[2] - r[0]);
			fn.Normalize();
			n[0] = n[1] = n[2] = to_vec3f(fn);
		}

		if ((pen == 0) || (!pen->IsVisible()) || (pen->IsSelected() && bsel))
		{
			glx::tri3(r, n);
		}
	}
}

//-----------------------------------------------------------------------------
// TODO: This may not always give the desired result: I render using both
//		 element and face data. But that cannot always be guaranteed to be consistent.
//		 What I need to do is only render using element or face data, but not both.
void RenderPENTA6(FEElement_* pe, FSCoreMesh* pm, GLColor* col)
{
	assert(pe->IsType(FE_PENTA6));
	FEElement_& e = *pe;

	vec3d r[4];
	vec3f n[4];
	GLColor c[4];
	for (int j = 0; j < 3; j++)
	{
		r[0] = pm->Node(e.m_node[FTPENTA[j][0]]).r;
		r[1] = pm->Node(e.m_node[FTPENTA[j][1]]).r;
		r[2] = pm->Node(e.m_node[FTPENTA[j][2]]).r;
		r[3] = pm->Node(e.m_node[FTPENTA[j][3]]).r;

		c[0] = col[FTPENTA[j][0]];
		c[1] = col[FTPENTA[j][1]];
		c[2] = col[FTPENTA[j][2]];
		c[3] = col[FTPENTA[j][3]];

		FEElement_* pen = (e.m_nbr[j] != -1 ? pm->ElementPtr(e.m_nbr[j]) : 0);
		if (pen == 0)
		{
			FSFace* pf = pm->FacePtr(e.m_face[j]);
			assert(pm->ElementPtr(pf->m_elem[0].eid) == pe);
			n[0] = pf->m_nn[0];
			n[1] = pf->m_nn[1];
			n[2] = pf->m_nn[2];
			n[3] = pf->m_nn[3];
		}
		else
		{
			vec3d fn = (r[1] - r[0]) ^ (r[2] - r[0]);
			fn.Normalize();
			n[0] = n[1] = n[2] = n[3] = to_vec3f(fn);
		}

		if ((pen == 0) || (!pen->IsVisible()) || (pen->IsSelected()))
		{
			glx::quad4(r, n, c);
		}
	}

	for (int j = 3; j < 5; j++)
	{
		r[0] = pm->Node(e.m_node[FTPENTA[j][0]]).r;
		r[1] = pm->Node(e.m_node[FTPENTA[j][1]]).r;
		r[2] = pm->Node(e.m_node[FTPENTA[j][2]]).r;

		c[0] = col[FTPENTA[j][0]];
		c[1] = col[FTPENTA[j][1]];
		c[2] = col[FTPENTA[j][2]];

		FEElement_* pen = (e.m_nbr[j] != -1 ? pm->ElementPtr(e.m_nbr[j]) : 0);
		if (pen == 0)
		{
			FSFace* pf = pm->FacePtr(e.m_face[j]);
			n[0] = pf->m_nn[0];
			n[1] = pf->m_nn[1];
			n[2] = pf->m_nn[2];
		}
		else
		{
			vec3d fn = (r[1] - r[0]) ^ (r[2] - r[0]);
			fn.Normalize();
			n[0] = n[1] = n[2] = to_vec3f(fn);
		}

		if ((pen == 0) || (!pen->IsVisible()) || (pen->IsSelected()))
		{
			glx::tri3(r, n, c);
		}
	}
}

//-----------------------------------------------------------------------------
// TODO: This may not always give the desired result: I render using both
//		 element and face data. But that cannot always be guaranteed to be consistent.
//		 What I need to do is only render using element or face data, but not both.
void RenderPENTA15(FEElement_ *pe, FSCoreMesh *pm, bool bsel)
{
	assert(pe->IsType(FE_PENTA15));
	FEElement_& e = *pe;
	vec3d r1, r2, r3, r4, r5, r6, r7, r8;
	vec3f n1, n2, n3, n4, n5, n6, n7, n8;
	for (int j = 0; j<3; j++)
	{
		r1 = pm->Node(e.m_node[FTPENTA15[j][0]]).r;
		r2 = pm->Node(e.m_node[FTPENTA15[j][1]]).r;
		r3 = pm->Node(e.m_node[FTPENTA15[j][2]]).r;
		r4 = pm->Node(e.m_node[FTPENTA15[j][3]]).r;
		r5 = pm->Node(e.m_node[FTPENTA15[j][4]]).r;
		r6 = pm->Node(e.m_node[FTPENTA15[j][5]]).r;
		r7 = pm->Node(e.m_node[FTPENTA15[j][6]]).r;
		r8 = pm->Node(e.m_node[FTPENTA15[j][7]]).r;

		FEElement_* pen = (e.m_nbr[j] != -1 ? pm->ElementPtr(e.m_nbr[j]) : 0);
		if (pen == 0)
		{
			FSFace* pf = pm->FacePtr(e.m_face[j]);
			assert(pf);
			if (pf)
			{
				n1 = pf->m_nn[0];
				n2 = pf->m_nn[1];
				n3 = pf->m_nn[2];
				n4 = pf->m_nn[3];
				n5 = pf->m_nn[4];
				n6 = pf->m_nn[5];
				n7 = pf->m_nn[6];
				n8 = pf->m_nn[7];
			}
			else
			{
				vec3d n = (r2 - r1) ^ (r3 - r1);
				n.Normalize();
				n1 = n2 = n3 = n4 = n5 = n6 = n7 = n8 = to_vec3f(n);
			}
		}
		else
		{
			vec3d n = (r2 - r1) ^ (r3 - r1);
			n.Normalize();
			n1 = n2 = n3 = n4 = n5 = n6 = n7 = n8 = to_vec3f(n);
		}

		if ((pen == 0) || (!pen->IsVisible()) || (pen->IsSelected() && bsel))
		{
			glNormal3d(n1.x, n1.y, n1.z); glVertex3d(r1.x, r1.y, r1.z);
			glNormal3d(n5.x, n5.y, n5.z); glVertex3d(r5.x, r5.y, r5.z);
			glNormal3d(n8.x, n8.y, n8.z); glVertex3d(r8.x, r8.y, r8.z);

			glNormal3d(n5.x, n5.y, n5.z); glVertex3d(r5.x, r5.y, r5.z);
			glNormal3d(n2.x, n2.y, n2.z); glVertex3d(r2.x, r2.y, r2.z);
			glNormal3d(n6.x, n6.y, n6.z); glVertex3d(r6.x, r6.y, r6.z);

			glNormal3d(n6.x, n6.y, n6.z); glVertex3d(r6.x, r6.y, r6.z);
			glNormal3d(n3.x, n3.y, n3.z); glVertex3d(r3.x, r3.y, r3.z);
			glNormal3d(n7.x, n7.y, n7.z); glVertex3d(r7.x, r7.y, r7.z);

			glNormal3d(n7.x, n7.y, n7.z); glVertex3d(r7.x, r7.y, r7.z);
			glNormal3d(n4.x, n4.y, n4.z); glVertex3d(r4.x, r4.y, r4.z);
			glNormal3d(n8.x, n8.y, n8.z); glVertex3d(r8.x, r8.y, r8.z);

			glNormal3d(n5.x, n5.y, n5.z); glVertex3d(r5.x, r5.y, r5.z);
			glNormal3d(n6.x, n6.y, n6.z); glVertex3d(r6.x, r6.y, r6.z);
			glNormal3d(n8.x, n8.y, n8.z); glVertex3d(r8.x, r8.y, r8.z);

			glNormal3d(n6.x, n6.y, n6.z); glVertex3d(r6.x, r6.y, r6.z);
			glNormal3d(n7.x, n7.y, n7.z); glVertex3d(r7.x, r7.y, r7.z);
			glNormal3d(n8.x, n8.y, n8.z); glVertex3d(r8.x, r8.y, r8.z);
		}
	}

	for (int j = 3; j<5; j++)
	{
		r1 = pm->Node(e.m_node[FTPENTA15[j][0]]).r;
		r2 = pm->Node(e.m_node[FTPENTA15[j][1]]).r;
		r3 = pm->Node(e.m_node[FTPENTA15[j][2]]).r;
		r4 = pm->Node(e.m_node[FTPENTA15[j][3]]).r;
		r5 = pm->Node(e.m_node[FTPENTA15[j][4]]).r;
		r6 = pm->Node(e.m_node[FTPENTA15[j][5]]).r;

		FEElement_* pen = (e.m_nbr[j] != -1 ? pm->ElementPtr(e.m_nbr[j]) : 0);
		if (pen == 0)
		{
			FSFace* pf = pm->FacePtr(e.m_face[j]);
			assert(pf);
			if (pf)
			{
				n1 = pf->m_nn[0];
				n2 = pf->m_nn[1];
				n3 = pf->m_nn[2];
				n4 = pf->m_nn[3];
				n5 = pf->m_nn[4];
				n6 = pf->m_nn[5];
			}
			else
			{
				vec3d n = (r2 - r1) ^ (r3 - r1);
				n.Normalize();
				n1 = n2 = n3 = n4 = n5 = n6 = to_vec3f(n);
			}
		}
		else
		{
			vec3d n = (r2 - r1) ^ (r3 - r1);
			n.Normalize();
			n1 = n2 = n3 = n4 = n5 = n6 = to_vec3f(n);
		}

		if ((pen == 0) || (!pen->IsVisible()) || (pen->IsSelected() && bsel))
		{
			glNormal3d(n1.x, n1.y, n1.z); glVertex3d(r1.x, r1.y, r1.z);
			glNormal3d(n4.x, n4.y, n4.z); glVertex3d(r4.x, r4.y, r4.z);
			glNormal3d(n6.x, n6.y, n6.z); glVertex3d(r6.x, r6.y, r6.z);

			glNormal3d(n4.x, n4.y, n4.z); glVertex3d(r4.x, r4.y, r4.z);
			glNormal3d(n2.x, n2.y, n2.z); glVertex3d(r2.x, r2.y, r2.z);
			glNormal3d(n5.x, n5.y, n5.z); glVertex3d(r5.x, r5.y, r5.z);

			glNormal3d(n5.x, n5.y, n5.z); glVertex3d(r5.x, r5.y, r5.z);
			glNormal3d(n3.x, n3.y, n3.z); glVertex3d(r3.x, r3.y, r3.z);
			glNormal3d(n6.x, n6.y, n6.z); glVertex3d(r6.x, r6.y, r6.z);

			glNormal3d(n4.x, n4.y, n4.z); glVertex3d(r4.x, r4.y, r4.z);
			glNormal3d(n5.x, n5.y, n5.z); glVertex3d(r5.x, r5.y, r5.z);
			glNormal3d(n6.x, n6.y, n6.z); glVertex3d(r6.x, r6.y, r6.z);
		}
	}
}

void RenderPENTA15(FEElement_* pe, FSCoreMesh* pm, GLColor* col)
{
	assert(pe->IsType(FE_PENTA15));
	FEElement_& e = *pe;
	vec3d r[8];
	vec3d n[8];
	GLColor c[8];
	for (int j = 0; j < 3; j++)
	{
		r[0] = pm->Node(e.m_node[FTPENTA15[j][0]]).r; c[0] = col[FTPENTA15[j][0]];
		r[1] = pm->Node(e.m_node[FTPENTA15[j][1]]).r; c[1] = col[FTPENTA15[j][1]];
		r[2] = pm->Node(e.m_node[FTPENTA15[j][2]]).r; c[2] = col[FTPENTA15[j][2]];
		r[3] = pm->Node(e.m_node[FTPENTA15[j][3]]).r; c[3] = col[FTPENTA15[j][3]];
		r[4] = pm->Node(e.m_node[FTPENTA15[j][4]]).r; c[4] = col[FTPENTA15[j][4]];
		r[5] = pm->Node(e.m_node[FTPENTA15[j][5]]).r; c[5] = col[FTPENTA15[j][5]];
		r[6] = pm->Node(e.m_node[FTPENTA15[j][6]]).r; c[6] = col[FTPENTA15[j][6]];
		r[7] = pm->Node(e.m_node[FTPENTA15[j][7]]).r; c[7] = col[FTPENTA15[j][7]];

		FEElement_* pen = (e.m_nbr[j] != -1 ? pm->ElementPtr(e.m_nbr[j]) : 0);
		if (pen == 0)
		{
			FSFace* pf = pm->FacePtr(e.m_face[j]);
			assert(pf);
			if (pf)
			{
				n[0] = to_vec3d(pf->m_nn[0]);
				n[1] = to_vec3d(pf->m_nn[1]);
				n[2] = to_vec3d(pf->m_nn[2]);
				n[3] = to_vec3d(pf->m_nn[3]);
				n[4] = to_vec3d(pf->m_nn[4]);
				n[5] = to_vec3d(pf->m_nn[5]);
				n[6] = to_vec3d(pf->m_nn[6]);
				n[7] = to_vec3d(pf->m_nn[7]);
			}
			else
			{
				vec3d fn = (r[1] - r[0]) ^ (r[2] - r[0]);
				fn.Normalize();
				n[0] = n[1] = n[2] = n[3] = n[4] = n[5] = n[6] = n[7] = fn;
			}
		}
		else
		{
			vec3d fn = (r[1] - r[0]) ^ (r[2] - r[0]);
			fn.Normalize();
			n[0] = n[1] = n[2] = n[3] = n[4] = n[5] = n[6] = n[7] = fn;
		}

		if ((pen == 0) || (!pen->IsVisible()))
		{
			glx::vertex3d(r[0], n[0], c[0]);
			glx::vertex3d(r[4], n[4], c[4]);
			glx::vertex3d(r[7], n[7], c[7]);

			glx::vertex3d(r[4], n[4], c[4]);
			glx::vertex3d(r[1], n[1], c[1]);
			glx::vertex3d(r[5], n[5], c[5]);

			glx::vertex3d(r[5], n[5], c[5]);
			glx::vertex3d(r[2], n[2], c[2]);
			glx::vertex3d(r[6], n[6], c[6]);

			glx::vertex3d(r[6], n[6], c[6]);
			glx::vertex3d(r[3], n[3], c[3]);
			glx::vertex3d(r[7], n[7], c[7]);

			glx::vertex3d(r[4], n[4], c[4]);
			glx::vertex3d(r[5], n[5], c[5]);
			glx::vertex3d(r[7], n[7], c[7]);

			glx::vertex3d(r[5], n[5], c[5]);
			glx::vertex3d(r[6], n[6], c[6]);
			glx::vertex3d(r[7], n[7], c[7]);
		}
	}

	for (int j = 3; j < 5; j++)
	{
		r[0] = pm->Node(e.m_node[FTPENTA15[j][0]]).r; c[0] = col[FTPENTA15[j][0]];
		r[1] = pm->Node(e.m_node[FTPENTA15[j][1]]).r; c[1] = col[FTPENTA15[j][1]];
		r[2] = pm->Node(e.m_node[FTPENTA15[j][2]]).r; c[2] = col[FTPENTA15[j][2]];
		r[3] = pm->Node(e.m_node[FTPENTA15[j][3]]).r; c[3] = col[FTPENTA15[j][3]];
		r[4] = pm->Node(e.m_node[FTPENTA15[j][4]]).r; c[4] = col[FTPENTA15[j][4]];
		r[5] = pm->Node(e.m_node[FTPENTA15[j][5]]).r; c[5] = col[FTPENTA15[j][5]];

		FEElement_* pen = (e.m_nbr[j] != -1 ? pm->ElementPtr(e.m_nbr[j]) : 0);
		if (pen == 0)
		{
			FSFace* pf = pm->FacePtr(e.m_face[j]);
			assert(pf);
			if (pf)
			{
				n[0] = to_vec3d(pf->m_nn[0]);
				n[1] = to_vec3d(pf->m_nn[1]);
				n[2] = to_vec3d(pf->m_nn[2]);
				n[3] = to_vec3d(pf->m_nn[3]);
				n[4] = to_vec3d(pf->m_nn[4]);
				n[5] = to_vec3d(pf->m_nn[5]);
			}
			else
			{
				vec3d fn = (r[1] - r[0]) ^ (r[2] - r[0]);
				fn.Normalize();
				n[0] = n[1] = n[2] = n[3] = n[4] = n[5] = fn;
			}
		}
		else
		{
			vec3d fn = (r[1] - r[0]) ^ (r[2] - r[0]);
			fn.Normalize();
			n[0] = n[1] = n[2] = n[3] = n[4] = n[5] = fn;
		}

		if ((pen == 0) || (!pen->IsVisible()))
		{
			glx::vertex3d(r[0], n[0], c[0]);
			glx::vertex3d(r[3], n[3], c[3]);
			glx::vertex3d(r[5], n[5], c[5]);

			glx::vertex3d(r[3], n[3], c[3]);
			glx::vertex3d(r[1], n[1], c[1]);
			glx::vertex3d(r[4], n[4], c[4]);

			glx::vertex3d(r[4], n[4], c[4]);
			glx::vertex3d(r[2], n[2], c[2]);
			glx::vertex3d(r[5], n[5], c[5]);

			glx::vertex3d(r[3], n[3], c[3]);
			glx::vertex3d(r[4], n[4], c[4]);
			glx::vertex3d(r[5], n[5], c[5]);
		}
	}
}

//-----------------------------------------------------------------------------
void RenderTET4(FEElement_* pe, FSCoreMesh* pm, bool bsel)
{
	assert(pe->IsType(FE_TET4) || pe->IsType(FE_TET5));
	FEElement_& e = *pe;
	vec3d r1, r2, r3;
	vec3f n1, n2, n3;
	for (int i = 0; i < 4; ++i)
	{
		FEElement_* pen = (e.m_nbr[i] != -1 ? pm->ElementPtr(e.m_nbr[i]) : 0);
		if (pen == 0)
		{
			FSFace* pf = pm->FacePtr(e.m_face[i]);
			if (pf)
			{
				r1 = pm->Node(pf->n[0]).r;
				r2 = pm->Node(pf->n[1]).r;
				r3 = pm->Node(pf->n[2]).r;

				n1 = pf->m_nn[0];
				n2 = pf->m_nn[1];
				n3 = pf->m_nn[2];

				glNormal3f(n1.x, n1.y, n1.z); glVertex3d(r1.x, r1.y, r1.z);
				glNormal3f(n2.x, n2.y, n2.z); glVertex3d(r2.x, r2.y, r2.z);
				glNormal3f(n3.x, n3.y, n3.z); glVertex3d(r3.x, r3.y, r3.z);
			}
		}
		else
		{
			if ((!pen->IsVisible()) || (pen->IsSelected() && bsel))
			{
				r1 = pm->Node(e.m_node[FTTET[i][0]]).r;
				r2 = pm->Node(e.m_node[FTTET[i][1]]).r;
				r3 = pm->Node(e.m_node[FTTET[i][2]]).r;

				vec3d n = (r2 - r1) ^ (r3 - r1);
				n.Normalize();

				glNormal3d(n.x, n.y, n.z);
				glVertex3d(r1.x, r1.y, r1.z);
				glVertex3d(r2.x, r2.y, r2.z);
				glVertex3d(r3.x, r3.y, r3.z);
			}
		}
	}
}

//-----------------------------------------------------------------------------
void RenderTET4(FEElement_ *pe, FSCoreMesh *pm, GLColor* col)
{
	assert(pe->IsType(FE_TET4) || pe->IsType(FE_TET5));
	FEElement_& e = *pe;
	vec3d r1, r2, r3;
	vec3f n1, n2, n3;
	GLColor c[3];
	for (int i = 0; i<4; ++i)
	{
		FEElement_* pen = (e.m_nbr[i] != -1 ? pm->ElementPtr(e.m_nbr[i]) : 0);
		if ((pen == 0) || (!pen->IsVisible()))
		{
			if (e.m_face[i] >= 0)
			{
				FSFace* pf = pm->FacePtr(e.m_face[i]);
				r1 = pm->Node(pf->n[0]).r;
				r2 = pm->Node(pf->n[1]).r;
				r3 = pm->Node(pf->n[2]).r;

				n1 = pf->m_nn[0];
				n2 = pf->m_nn[1];
				n3 = pf->m_nn[2];
			}
			else
			{
				r1 = pm->Node(e.m_node[FTTET[i][0]]).r;
				r2 = pm->Node(e.m_node[FTTET[i][1]]).r;
				r3 = pm->Node(e.m_node[FTTET[i][2]]).r;

				vec3d n = (r2 - r1) ^ (r3 - r1);
				n.Normalize();
				n1 = n2 = n3 = to_vec3f(n);
			}

			c[0] = col[FTTET[i][0]];
			c[1] = col[FTTET[i][1]];
			c[2] = col[FTTET[i][2]];

			glNormal3d(n1.x, n1.y, n1.z); glxColor(c[0]); glVertex3d(r1.x, r1.y, r1.z);
			glNormal3d(n2.x, n2.y, n2.z); glxColor(c[1]); glVertex3d(r2.x, r2.y, r2.z);
			glNormal3d(n3.x, n3.y, n3.z); glxColor(c[2]); glVertex3d(r3.x, r3.y, r3.z);
		}
	}
}

//-----------------------------------------------------------------------------
void RenderTRI3(FEElement_ *pe, FSCoreMesh *pm, GLColor* col)
{
	assert(pe->IsType(FE_TRI3));
	FEElement_& e = *pe;
	FSFace* pf = pm->FacePtr(e.m_face[0]);
	if (pf == 0) return;
	vec3d r[3];
	vec3d n[3];

	r[0] = pm->Node(e.m_node[0]).r;
	r[1] = pm->Node(e.m_node[1]).r;
	r[2] = pm->Node(e.m_node[2]).r;

	n[0] = to_vec3d(pf->m_nn[0]);
	n[1] = to_vec3d(pf->m_nn[1]);
	n[2] = to_vec3d(pf->m_nn[2]);

	glx::vertex3d(r[0], n[0], col[0]);
	glx::vertex3d(r[1], n[1], col[1]);
	glx::vertex3d(r[2], n[2], col[2]);
}

//-----------------------------------------------------------------------------
void RenderQUAD(FEElement_ *pe, FSCoreMesh *pm, GLColor* col)
{
	assert(pe->IsType(FE_QUAD4));
	FEElement_& e = *pe;
	FSFace* pf = pm->FacePtr(e.m_face[0]);
	if (pf == 0) return;
	vec3d r[4];
	vec3d n[4];

	r[0] = pm->Node(e.m_node[0]).r;
	r[1] = pm->Node(e.m_node[1]).r;
	r[2] = pm->Node(e.m_node[2]).r;
	r[3] = pm->Node(e.m_node[3]).r;

	n[0] = to_vec3d(pf->m_nn[0]);
	n[1] = to_vec3d(pf->m_nn[1]);
	n[2] = to_vec3d(pf->m_nn[2]);
	n[3] = to_vec3d(pf->m_nn[3]);

	glx::vertex3d(r[0], n[0], col[0]);
	glx::vertex3d(r[1], n[1], col[1]);
	glx::vertex3d(r[2], n[2], col[2]);

	glx::vertex3d(r[2], n[2], col[2]);
	glx::vertex3d(r[3], n[3], col[3]);
	glx::vertex3d(r[0], n[0], col[0]);
}

//-----------------------------------------------------------------------------
void RenderTET10(FEElement_ *pe, FSCoreMesh *pm, bool bsel)
{
	assert(pe->IsType(FE_TET10));
	FEElement_& e = *pe;
	vec3d r1, r2, r3;
	vec3f n1, n2, n3;
	for (int i = 0; i<4; ++i)
	{
		FEElement_* pen = (e.m_nbr[i] != -1 ? pm->ElementPtr(e.m_nbr[i]) : 0);
		if (pen == 0)
		{
			FSFace* pf = pm->FacePtr(e.m_face[i]);
			assert(pf);

			r1 = pm->Node(pf->n[0]).r;
			r2 = pm->Node(pf->n[1]).r;
			r3 = pm->Node(pf->n[2]).r;

			n1 = pf->m_nn[0];
			n2 = pf->m_nn[1];
			n3 = pf->m_nn[2];
		}
		else
		{
			r1 = pm->Node(e.m_node[FTTET10[i][0]]).r;
			r2 = pm->Node(e.m_node[FTTET10[i][1]]).r;
			r3 = pm->Node(e.m_node[FTTET10[i][2]]).r;

			vec3d n = (r2 - r1) ^ (r3 - r1);
			n.Normalize();
			n1 = n2 = n3 = to_vec3f(n);
		}

		if ((pen == 0) || (!pen->IsVisible()) || (pen->IsSelected() && bsel))
		{
			glNormal3d(n1.x, n1.y, n1.z); glVertex3d(r1.x, r1.y, r1.z);
			glNormal3d(n2.x, n2.y, n2.z); glVertex3d(r2.x, r2.y, r2.z);
			glNormal3d(n3.x, n3.y, n3.z); glVertex3d(r3.x, r3.y, r3.z);
		}
	}
}

//-----------------------------------------------------------------------------
void RenderTET10(FEElement_ *pe, FSCoreMesh *pm, GLColor* c)
{
	assert(pe->IsType(FE_TET10));
	FEElement_& e = *pe;
	vec3d r1, r2, r3;
	vec3f n1, n2, n3;
	GLColor c1, c2, c3;
	for (int i = 0; i < 4; ++i)
	{
		FEElement_* pen = (e.m_nbr[i] != -1 ? pm->ElementPtr(e.m_nbr[i]) : 0);

		r1 = pm->Node(e.m_node[FTTET10[i][0]]).r;
		r2 = pm->Node(e.m_node[FTTET10[i][1]]).r;
		r3 = pm->Node(e.m_node[FTTET10[i][2]]).r;

		if (pen == 0)
		{
			FSFace* pf = pm->FacePtr(e.m_face[i]);
			assert(pf);
			n1 = pf->m_nn[0];
			n2 = pf->m_nn[1];
			n3 = pf->m_nn[2];
		}
		else
		{
			vec3d n = (r2 - r1) ^ (r3 - r1);
			n.Normalize();
			n1 = n2 = n3 = to_vec3f(n);
		}

		c1 = c[FTTET10[i][0]];
		c2 = c[FTTET10[i][1]];
		c3 = c[FTTET10[i][2]];

		if ((pen == 0) || (!pen->IsVisible()))
		{
			glNormal3d(n1.x, n1.y, n1.z); glColor3ub(c1.r, c1.g, c1.b); glVertex3d(r1.x, r1.y, r1.z);
			glNormal3d(n2.x, n2.y, n2.z); glColor3ub(c2.r, c2.g, c2.b); glVertex3d(r2.x, r2.y, r2.z);
			glNormal3d(n3.x, n3.y, n3.z); glColor3ub(c3.r, c3.g, c3.b); glVertex3d(r3.x, r3.y, r3.z);
		}
	}
}

//-----------------------------------------------------------------------------
void RenderTET15(FEElement_ *pe, FSCoreMesh *pm, bool bsel)
{
	assert(pe->IsType(FE_TET15));
	FEElement_& e = *pe;
	vec3d r1, r2, r3;
	vec3f n1, n2, n3;
	for (int i = 0; i<4; ++i)
	{
		FEElement_* pen = (e.m_nbr[i] != -1 ? pm->ElementPtr(e.m_nbr[i]) : 0);
		if (pen == 0)
		{
			FSFace* pf = pm->FacePtr(e.m_face[i]);
			assert(pf);

			r1 = pm->Node(pf->n[0]).r;
			r2 = pm->Node(pf->n[1]).r;
			r3 = pm->Node(pf->n[2]).r;

			n1 = pf->m_nn[0];
			n2 = pf->m_nn[1];
			n3 = pf->m_nn[2];
		}
		else
		{
			r1 = pm->Node(e.m_node[FTTET15[i][0]]).r;
			r2 = pm->Node(e.m_node[FTTET15[i][1]]).r;
			r3 = pm->Node(e.m_node[FTTET15[i][2]]).r;

			vec3d n = (r2 - r1) ^ (r3 - r1);
			n.Normalize();
			n1 = n2 = n3 = to_vec3f(n);
		}

		if ((pen == 0) || (!pen->IsVisible()) || (pen->IsSelected() && bsel))
		{
			glNormal3d(n1.x, n1.y, n1.z); glVertex3d(r1.x, r1.y, r1.z);
			glNormal3d(n2.x, n2.y, n2.z); glVertex3d(r2.x, r2.y, r2.z);
			glNormal3d(n3.x, n3.y, n3.z); glVertex3d(r3.x, r3.y, r3.z);
		}
	}
}

//-----------------------------------------------------------------------------
void RenderTET15(FEElement_* pe, FSCoreMesh* pm, GLColor* col)
{
	assert(pe->IsType(FE_TET15));
	FEElement_& e = *pe;
	vec3d r1, r2, r3;
	vec3d n1, n2, n3;
	GLColor c[3];
	for (int i = 0; i < 4; ++i)
	{
		c[0] = col[FTTET15[i][0]];
		c[1] = col[FTTET15[i][1]];
		c[2] = col[FTTET15[i][2]];

		FEElement_* pen = (e.m_nbr[i] != -1 ? pm->ElementPtr(e.m_nbr[i]) : 0);
		if (pen == 0)
		{
			FSFace* pf = pm->FacePtr(e.m_face[i]);
			assert(pf);

			r1 = pm->Node(pf->n[0]).r;
			r2 = pm->Node(pf->n[1]).r;
			r3 = pm->Node(pf->n[2]).r;

			n1 = to_vec3d(pf->m_nn[0]);
			n2 = to_vec3d(pf->m_nn[1]);
			n3 = to_vec3d(pf->m_nn[2]);
		}
		else
		{
			r1 = pm->Node(e.m_node[FTTET15[i][0]]).r;
			r2 = pm->Node(e.m_node[FTTET15[i][1]]).r;
			r3 = pm->Node(e.m_node[FTTET15[i][2]]).r;

			vec3d n = (r2 - r1) ^ (r3 - r1);
			n.Normalize();
			n1 = n2 = n3 = n;
		}

		if ((pen == 0) || (!pen->IsVisible()))
		{
			glx::vertex3d(r1, n1, c[0]);
			glx::vertex3d(r2, n2, c[1]);
			glx::vertex3d(r3, n3, c[2]);
		}
	}
}

//-----------------------------------------------------------------------------
void RenderTET20(FEElement_ *pe, FSCoreMesh *pm, bool bsel)
{
	assert(pe->IsType(FE_TET20));
	FEElement_& e = *pe;
	vec3d r1, r2, r3;
	vec3f n1, n2, n3;
	for (int i = 0; i<4; ++i)
	{
		FEElement_* pen = (e.m_nbr[i] != -1 ? pm->ElementPtr(e.m_nbr[i]) : 0);
		if (pen == 0)
		{
			FSFace* pf = pm->FacePtr(e.m_face[i]);
			assert(pf);

			r1 = pm->Node(pf->n[0]).r;
			r2 = pm->Node(pf->n[1]).r;
			r3 = pm->Node(pf->n[2]).r;

			n1 = pf->m_nn[0];
			n2 = pf->m_nn[1];
			n3 = pf->m_nn[2];
		}
		else
		{
			r1 = pm->Node(e.m_node[FTTET20[i][0]]).r;
			r2 = pm->Node(e.m_node[FTTET20[i][1]]).r;
			r3 = pm->Node(e.m_node[FTTET20[i][2]]).r;

			vec3d n = (r2 - r1) ^ (r3 - r1);
			n.Normalize();
			n1 = n2 = n3 = to_vec3f(n);
		}

		if ((pen == 0) || (!pen->IsVisible()) || (pen->IsSelected() && bsel))
		{
			glNormal3d(n1.x, n1.y, n1.z); glVertex3d(r1.x, r1.y, r1.z);
			glNormal3d(n2.x, n2.y, n2.z); glVertex3d(r2.x, r2.y, r2.z);
			glNormal3d(n3.x, n3.y, n3.z); glVertex3d(r3.x, r3.y, r3.z);
		}
	}
}


//-----------------------------------------------------------------------------
void RenderTET20(FEElement_* pe, FSCoreMesh* pm, GLColor* col)
{
	assert(pe->IsType(FE_TET20));
	FEElement_& e = *pe;
	vec3d r1, r2, r3;
	vec3d n1, n2, n3;
	GLColor c[3];
	for (int i = 0; i < 4; ++i)
	{
		c[0] = col[FTTET20[i][0]];
		c[1] = col[FTTET20[i][1]];
		c[2] = col[FTTET20[i][2]];

		FEElement_* pen = (e.m_nbr[i] != -1 ? pm->ElementPtr(e.m_nbr[i]) : 0);
		if (pen == 0)
		{
			FSFace* pf = pm->FacePtr(e.m_face[i]);
			assert(pf);

			r1 = pm->Node(pf->n[0]).r;
			r2 = pm->Node(pf->n[1]).r;
			r3 = pm->Node(pf->n[2]).r;

			n1 = to_vec3d(pf->m_nn[0]);
			n2 = to_vec3d(pf->m_nn[1]);
			n3 = to_vec3d(pf->m_nn[2]);
		}
		else
		{
			r1 = pm->Node(e.m_node[FTTET20[i][0]]).r;
			r2 = pm->Node(e.m_node[FTTET20[i][1]]).r;
			r3 = pm->Node(e.m_node[FTTET20[i][2]]).r;

			vec3d n = (r2 - r1) ^ (r3 - r1);
			n.Normalize();
			n1 = n2 = n3 = n;
		}

		if ((pen == 0) || (!pen->IsVisible()))
		{
			glx::vertex3d(r1, n1, c[0]);
			glx::vertex3d(r2, n2, c[1]);
			glx::vertex3d(r3, n3, c[2]);
		}
	}
}

//-----------------------------------------------------------------------------
void RenderQUAD(FEElement_ *pe, FSCoreMesh *pm, bool bsel)
{
	assert(pe->IsType(FE_QUAD4));
	FEElement_& e = *pe;
	FSFace* pf = pm->FacePtr(e.m_face[0]);
	if (pf == 0) return;
	vec3d r[4];
	r[0] = pm->Node(e.m_node[0]).r;
	r[1] = pm->Node(e.m_node[1]).r;
	r[2] = pm->Node(e.m_node[2]).r;
	r[3] = pm->Node(e.m_node[3]).r;
	glx::quad4(r, pf->m_nn);
}

//-----------------------------------------------------------------------------
void RenderQUAD8(FEElement_ *pe, FSCoreMesh *pm, bool bsel)
{
	assert(pe->IsType(FE_QUAD8));
	FEElement_& e = *pe;
	FSFace* pf = pm->FacePtr(e.m_face[0]);
	if (pf == 0) return;
	vec3d r[4];
	r[0] = pm->Node(e.m_node[0]).r;
	r[1] = pm->Node(e.m_node[1]).r;
	r[2] = pm->Node(e.m_node[2]).r;
	r[3] = pm->Node(e.m_node[3]).r;
	glx::quad4(r, pf->m_nn);
}

//-----------------------------------------------------------------------------
void RenderQUAD8(FEElement_* pe, FSCoreMesh* pm, GLColor* c)
{
	assert(pe->IsType(FE_QUAD8));
	FEElement_& e = *pe;
	FSFace* pf = pm->FacePtr(e.m_face[0]);
	if (pf == 0) return;
	vec3d r[4];
	r[0] = pm->Node(e.m_node[0]).r;
	r[1] = pm->Node(e.m_node[1]).r;
	r[2] = pm->Node(e.m_node[2]).r;
	r[3] = pm->Node(e.m_node[3]).r;
	glx::quad4(r, pf->m_nn, c);
}

//-----------------------------------------------------------------------------
void RenderQUAD9(FEElement_ *pe, FSCoreMesh *pm, bool bsel)
{
	assert(pe->IsType(FE_QUAD9));
	FEElement_& e = *pe;
	FSFace* pf = pm->FacePtr(e.m_face[0]);
	if (pf == 0) return;
	vec3d r[4];
	r[0] = pm->Node(e.m_node[0]).r;
	r[1] = pm->Node(e.m_node[1]).r;
	r[2] = pm->Node(e.m_node[2]).r;
	r[3] = pm->Node(e.m_node[3]).r;
	glx::quad4(r, pf->m_nn);
}

//-----------------------------------------------------------------------------
void RenderQUAD9(FEElement_* pe, FSCoreMesh* pm, GLColor* c)
{
	assert(pe->IsType(FE_QUAD9));
	FEElement_& e = *pe;
	FSFace* pf = pm->FacePtr(e.m_face[0]);
	if (pf == 0) return;
	vec3d r[4];
	r[0] = pm->Node(e.m_node[0]).r;
	r[1] = pm->Node(e.m_node[1]).r;
	r[2] = pm->Node(e.m_node[2]).r;
	r[3] = pm->Node(e.m_node[3]).r;
	glx::quad4(r, pf->m_nn, c);
}

//-----------------------------------------------------------------------------
void RenderTRI3(FEElement_ *pe, FSCoreMesh *pm, bool bsel)
{
	assert(pe->IsType(FE_TRI3));
	FEElement_& e = *pe;
	FSFace* pf = pm->FacePtr(e.m_face[0]); assert(pf);
	if (pf == 0) return;
	vec3d r[3];
	r[0] = pm->Node(e.m_node[0]).r;
	r[1] = pm->Node(e.m_node[1]).r;
	r[2] = pm->Node(e.m_node[2]).r;
	glx::tri3(r, pf->m_nn);
}

//-----------------------------------------------------------------------------
void RenderTRI6(FEElement_ *pe, FSCoreMesh *pm, bool bsel)
{
	assert(pe->IsType(FE_TRI6));
	FEElement_& e = *pe;
	FSFace* pf = pm->FacePtr(e.m_face[0]); assert(pf);
	if (pf == 0) return;
	vec3d r[3];
	r[0] = pm->Node(e.m_node[0]).r;
	r[1] = pm->Node(e.m_node[1]).r;
	r[2] = pm->Node(e.m_node[2]).r;
	glx::tri3(r, pf->m_nn);
}

//-----------------------------------------------------------------------------
void RenderTRI6(FEElement_* pe, FSCoreMesh* pm, GLColor* c)
{
	assert(pe->IsType(FE_TRI6));
	FEElement_& e = *pe;
	FSFace* pf = pm->FacePtr(e.m_face[0]); assert(pf);
	if (pf)
	{
		vec3d r[3];
		r[0] = pm->Node(e.m_node[0]).r;
		r[1] = pm->Node(e.m_node[1]).r;
		r[2] = pm->Node(e.m_node[2]).r;
		glx::tri3(r, pf->m_nn, c);
	}
}

//-----------------------------------------------------------------------------
void RenderPYRA5(FEElement_ *pe, FSCoreMesh *pm, bool bsel)
{
	assert(pe->IsType(FE_PYRA5));
	FEElement_& e = *pe;
	vec3d r[4];
	vec3f n[4];

	for (int j = 0; j<4; j++)
	{
		r[0] = pm->Node(e.m_node[FTPYRA5[j][0]]).r;
		r[1] = pm->Node(e.m_node[FTPYRA5[j][1]]).r;
		r[2] = pm->Node(e.m_node[FTPYRA5[j][2]]).r;

		FEElement_* pen = (e.m_nbr[j] != -1 ? pm->ElementPtr(e.m_nbr[j]) : 0);
		if (pen == 0)
		{
			FSFace* pf = pm->FacePtr(e.m_face[j]);
			n[0] = pf->m_nn[0];
			n[1] = pf->m_nn[1];
			n[2] = pf->m_nn[2];
		}
		else
		{
			vec3d fn = (r[1] - r[0]) ^ (r[2] - r[0]);
			fn.Normalize();
			n[0] = n[1] = n[2] = to_vec3f(fn);
		}

		if ((pen == 0) || (!pen->IsVisible()) || (pen->IsSelected() && bsel))
		{
			glx::vertex3d(r[0], n[0]);
			glx::vertex3d(r[1], n[1]);
			glx::vertex3d(r[2], n[2]);
		}
	}

	r[0] = pm->Node(e.m_node[FTPYRA5[4][0]]).r;
	r[1] = pm->Node(e.m_node[FTPYRA5[4][1]]).r;
	r[2] = pm->Node(e.m_node[FTPYRA5[4][2]]).r;
	r[3] = pm->Node(e.m_node[FTPYRA5[4][3]]).r;

	FEElement_* pen = (e.m_nbr[4] != -1 ? pm->ElementPtr(e.m_nbr[4]) : 0);
	if (pen == 0)
	{
		FSFace* pf = pm->FacePtr(e.m_face[4]);
		assert(pm->ElementPtr(pf->m_elem[0].eid) == pe);
		n[0] = pf->m_nn[0];
		n[1] = pf->m_nn[1];
		n[2] = pf->m_nn[2];
		n[3] = pf->m_nn[3];
	}
	else
	{
		vec3d fn = (r[1] - r[0]) ^ (r[2] - r[0]);
		fn.Normalize();
		n[0] = n[1] = n[2] = n[3] = to_vec3f(fn);
	}

	if ((pen == 0) || (!pen->IsVisible()) || (pen->IsSelected() && bsel))
	{
		glx::quad4(r, n);
	}
}

//-----------------------------------------------------------------------------
void RenderPYRA5(FEElement_* pe, FSCoreMesh* pm, GLColor* col)
{
	assert(pe->IsType(FE_PYRA5));
	FEElement_& e = *pe;
	vec3d r[4];
	vec3f n[4];
	GLColor c[4];

	for (int j = 0; j < 4; j++)
	{
		r[0] = pm->Node(e.m_node[FTPYRA5[j][0]]).r; c[0] = col[FTPYRA5[j][0]];
		r[1] = pm->Node(e.m_node[FTPYRA5[j][1]]).r; c[1] = col[FTPYRA5[j][1]];
		r[2] = pm->Node(e.m_node[FTPYRA5[j][2]]).r; c[2] = col[FTPYRA5[j][2]];

		FEElement_* pen = (e.m_nbr[j] != -1 ? pm->ElementPtr(e.m_nbr[j]) : 0);
		if (pen == 0)
		{
			FSFace* pf = pm->FacePtr(e.m_face[j]);
			n[0] = pf->m_nn[0];
			n[1] = pf->m_nn[1];
			n[2] = pf->m_nn[2];
		}
		else
		{
			vec3d fn = (r[1] - r[0]) ^ (r[2] - r[0]);
			fn.Normalize();
			n[0] = n[1] = n[2] = to_vec3f(fn);
		}

		if ((pen == 0) || (!pen->IsVisible()))
		{
			glx::vertex3d(r[0], n[0], c[0]);
			glx::vertex3d(r[1], n[1], c[1]);
			glx::vertex3d(r[2], n[2], c[2]);
		}
	}

	r[0] = pm->Node(e.m_node[FTPYRA5[4][0]]).r; c[0] = col[FTPYRA5[4][0]];
	r[1] = pm->Node(e.m_node[FTPYRA5[4][1]]).r; c[0] = col[FTPYRA5[4][1]];
	r[2] = pm->Node(e.m_node[FTPYRA5[4][2]]).r; c[0] = col[FTPYRA5[4][2]];
	r[3] = pm->Node(e.m_node[FTPYRA5[4][3]]).r; c[0] = col[FTPYRA5[4][3]];

	FEElement_* pen = (e.m_nbr[4] != -1 ? pm->ElementPtr(e.m_nbr[4]) : 0);
	if (pen == 0)
	{
		FSFace* pf = pm->FacePtr(e.m_face[4]);
		assert(pm->ElementPtr(pf->m_elem[0].eid) == pe);
		n[0] = pf->m_nn[0];
		n[1] = pf->m_nn[1];
		n[2] = pf->m_nn[2];
		n[3] = pf->m_nn[3];
	}
	else
	{
		vec3d fn = (r[1] - r[0]) ^ (r[2] - r[0]);
		fn.Normalize();
		n[0] = n[1] = n[2] = n[3] = to_vec3f(fn);
	}

	if ((pen == 0) || (!pen->IsVisible()))
	{
		glx::quad4(r, n, c);
	}
}

//-----------------------------------------------------------------------------
void RenderPYRA13(FEElement_ *pe, FSCoreMesh *pm, bool bsel)
{
    assert(pe->IsType(FE_PYRA13));
    FEElement_& e = *pe;
    vec3d r[4];
    vec3f n[4];
    
        for (int j = 0; j<4; j++)
        {
            r[0] = pm->Node(e.m_node[FTPYRA13[j][0]]).r;
        r[1] = pm->Node(e.m_node[FTPYRA13[j][1]]).r;
        r[2] = pm->Node(e.m_node[FTPYRA13[j][2]]).r;
            
        FEElement_* pen = (e.m_nbr[j] != -1 ? pm->ElementPtr(e.m_nbr[j]) : 0);
        if (pen == 0)
        {
            FSFace* pf = pm->FacePtr(e.m_face[j]);
            n[0] = pf->m_nn[0];
            n[1] = pf->m_nn[1];
            n[2] = pf->m_nn[2];
        }
        else
        {
            vec3d fn = (r[1] - r[0]) ^ (r[2] - r[0]);
            fn.Normalize();
            n[0] = n[1] = n[2] = to_vec3f(fn);
        }
            
        if ((pen == 0) || (!pen->IsVisible()) || (pen->IsSelected() && bsel))
        {
            glx::vertex3d(r[0], n[0]);
            glx::vertex3d(r[1], n[1]);
            glx::vertex3d(r[2], n[2]);
        }
    }
    
    r[0] = pm->Node(e.m_node[FTPYRA13[4][0]]).r;
    r[1] = pm->Node(e.m_node[FTPYRA13[4][1]]).r;
    r[2] = pm->Node(e.m_node[FTPYRA13[4][2]]).r;
    r[3] = pm->Node(e.m_node[FTPYRA13[4][3]]).r;
        
    FEElement_* pen = (e.m_nbr[4] != -1 ? pm->ElementPtr(e.m_nbr[4]) : 0);
    if (pen == 0)
    {
        FSFace* pf = pm->FacePtr(e.m_face[4]);
        assert(pm->ElementPtr(pf->m_elem[0].eid) == pe);
        n[0] = pf->m_nn[0];
        n[1] = pf->m_nn[1];
        n[2] = pf->m_nn[2];
        n[3] = pf->m_nn[3];
    }
    else
    {
        vec3d fn = (r[1] - r[0]) ^ (r[2] - r[0]);
        fn.Normalize();
        n[0] = n[1] = n[2] = n[3] = to_vec3f(fn);
    }
        
    if ((pen == 0) || (!pen->IsVisible()) || (pen->IsSelected() && bsel))
    {
        glx::quad4(r, n);
    }
}

//-----------------------------------------------------------------------------
void RenderPYRA13(FEElement_* pe, FSCoreMesh* pm, GLColor* col)
{
	assert(pe->IsType(FE_PYRA13));
	FEElement_& e = *pe;
	vec3d r[4];
	vec3f n[4];
	GLColor c[4];

	for (int j = 0; j < 4; j++)
	{
		r[0] = pm->Node(e.m_node[FTPYRA13[j][0]]).r; c[0] = col[FTPYRA13[4][0]];
		r[1] = pm->Node(e.m_node[FTPYRA13[j][1]]).r; c[1] = col[FTPYRA13[4][1]];
		r[2] = pm->Node(e.m_node[FTPYRA13[j][2]]).r; c[2] = col[FTPYRA13[4][2]];

		FEElement_* pen = (e.m_nbr[j] != -1 ? pm->ElementPtr(e.m_nbr[j]) : 0);
		if (pen == 0)
		{
			FSFace* pf = pm->FacePtr(e.m_face[j]);
			n[0] = pf->m_nn[0];
			n[1] = pf->m_nn[1];
			n[2] = pf->m_nn[2];
		}
		else
		{
			vec3d fn = (r[1] - r[0]) ^ (r[2] - r[0]);
			fn.Normalize();
			n[0] = n[1] = n[2] = to_vec3f(fn);
		}

		if ((pen == 0) || (!pen->IsVisible()))
		{
			glx::vertex3d(r[0], n[0], c[0]);
			glx::vertex3d(r[1], n[1], c[1]);
			glx::vertex3d(r[2], n[2], c[2]);
		}
	}

	r[0] = pm->Node(e.m_node[FTPYRA13[4][0]]).r; c[0] = col[FTPYRA13[4][0]];
	r[1] = pm->Node(e.m_node[FTPYRA13[4][1]]).r; c[1] = col[FTPYRA13[4][1]];
	r[2] = pm->Node(e.m_node[FTPYRA13[4][2]]).r; c[2] = col[FTPYRA13[4][2]];
	r[3] = pm->Node(e.m_node[FTPYRA13[4][3]]).r; c[3] = col[FTPYRA13[4][3]];

	FEElement_* pen = (e.m_nbr[4] != -1 ? pm->ElementPtr(e.m_nbr[4]) : 0);
	if (pen == 0)
	{
		FSFace* pf = pm->FacePtr(e.m_face[4]);
		assert(pm->ElementPtr(pf->m_elem[0].eid) == pe);
		n[0] = pf->m_nn[0];
		n[1] = pf->m_nn[1];
		n[2] = pf->m_nn[2];
		n[3] = pf->m_nn[3];
	}
	else
	{
		vec3d fn = (r[1] - r[0]) ^ (r[2] - r[0]);
		fn.Normalize();
		n[0] = n[1] = n[2] = n[3] = to_vec3f(fn);
	}

	if ((pen == 0) || (!pen->IsVisible()))
	{
		glx::quad4(r, n, c);
	}
}

//-----------------------------------------------------------------------------
void GLMeshRender::RenderBEAM2(FEElement_* pe, FSCoreMesh* pm, bool bsel)
{
	assert(pe->IsType(FE_BEAM2));
	FEElement_& e = *pe;
	vec3d r[2];

	glBegin(GL_LINES);
	{
		r[0] = pm->Node(e.m_node[0]).r;
		r[1] = pm->Node(e.m_node[1]).r;

		glx::vertex3d(r[0]);
		glx::vertex3d(r[1]);
	}
	glEnd();
}

//-----------------------------------------------------------------------------
void GLMeshRender::RenderBEAM3(FEElement_* pe, FSCoreMesh* pm, bool bsel)
{
	assert(pe->IsType(FE_BEAM3));
	FEElement_& e = *pe;
	vec3d r[3];

	glBegin(GL_LINES);
	{
		r[0] = pm->Node(e.m_node[0]).r;
		r[1] = pm->Node(e.m_node[1]).r;
		r[2] = pm->Node(e.m_node[2]).r;

		glx::vertex3d(r[0]); glx::vertex3d(r[2]);
		glx::vertex3d(r[2]); glx::vertex3d(r[1]);
	}
	glEnd();
}

void GLMeshRender::RenderGLMesh(GMesh* pm)
{
	glBegin(GL_TRIANGLES);
	{
		if (m_bfaceColor)
		{
			int NF = pm->Faces();
			for (int i = 0; i < NF; ++i)
			{
				GMesh::FACE& f = pm->Face(i);
				glNormal3fv(&f.vn[0].x); glColor4ub(f.c[0].r, f.c[0].g, f.c[0].b, f.c[0].a); glVertex3fv(&f.vr[0].x);
				glNormal3fv(&f.vn[1].x); glColor4ub(f.c[1].r, f.c[1].g, f.c[1].b, f.c[1].a); glVertex3fv(&f.vr[1].x);
				glNormal3fv(&f.vn[2].x); glColor4ub(f.c[2].r, f.c[2].g, f.c[2].b, f.c[2].a); glVertex3fv(&f.vr[2].x);
			}
		}
		else
		{
			int NF = pm->Faces();
			for (int i = 0; i < NF; ++i)
			{
				GMesh::FACE& f = pm->Face(i);
				glNormal3fv(&f.vn[0].x); glVertex3fv(&f.vr[0].x);
				glNormal3fv(&f.vn[1].x); glVertex3fv(&f.vr[1].x);
				glNormal3fv(&f.vn[2].x); glVertex3fv(&f.vr[2].x);
			}
		}
	}
	glEnd();
}

void GLMeshRender::RenderGLMesh(GMesh& mesh, GLColor c)
{
	glColor4ub(c.r, c.g, c.b, c.a);
	glBegin(GL_TRIANGLES);
	{
		int NF = mesh.Faces();
		for (int i = 0; i < NF; ++i)
		{
			GMesh::FACE& f = mesh.Face(i);
			glNormal3fv(&f.vn[0].x); glVertex3fv(&f.vr[0].x);
			glNormal3fv(&f.vn[1].x); glVertex3fv(&f.vr[1].x);
			glNormal3fv(&f.vn[2].x); glVertex3fv(&f.vr[2].x);
		}
	}
	glEnd();
}

void GLMeshRender::RenderGLMesh(GMesh* pm, std::function<void(const GMesh::FACE& face)> func)
{
	glBegin(GL_TRIANGLES);
	{
		int NF = pm->Faces();
		for (int i = 0; i < NF; ++i)
		{
			GMesh::FACE& f = pm->Face(i);
			f.tag = i;
			func(f);
			glNormal3fv(&f.vn[0].x); glVertex3fv(&f.vr[0].x);
			glNormal3fv(&f.vn[1].x); glVertex3fv(&f.vr[1].x);
			glNormal3fv(&f.vn[2].x); glVertex3fv(&f.vr[2].x);
		}
	}
	glEnd();
}

void GLMeshRender::RenderGLMesh(GMesh* pm, int surfID)
{
	if ((surfID < 0) || (surfID >= (int)pm->m_FIL.size())) return;
	pair<int, int> fil = pm->m_FIL[surfID];
	int NF = fil.second;
	if (NF > 0)
	{
		glBegin(GL_TRIANGLES);
		{
			if (m_bfaceColor)
			{
				for (int i = 0; i < NF; ++i)
				{
					const GMesh::FACE& f = pm->Face(i + fil.first);
					glNormal3fv(&f.vn[0].x); glColor4ub(f.c[0].r, f.c[0].g, f.c[0].b, f.c[0].a); glVertex3fv(&f.vr[0].x);
					glNormal3fv(&f.vn[1].x); glColor4ub(f.c[1].r, f.c[1].g, f.c[1].b, f.c[1].a); glVertex3fv(&f.vr[1].x);
					glNormal3fv(&f.vn[2].x); glColor4ub(f.c[2].r, f.c[2].g, f.c[2].b, f.c[2].a); glVertex3fv(&f.vr[2].x);
				}
			}
			else
			{
				for (int i = 0; i < NF; ++i)
				{
					const GMesh::FACE& f = pm->Face(i + fil.first);
					glNormal3fv(&f.vn[0].x); glVertex3fv(&f.vr[0].x);
					glNormal3fv(&f.vn[1].x); glVertex3fv(&f.vr[1].x);
					glNormal3fv(&f.vn[2].x); glVertex3fv(&f.vr[2].x);
				}
			}
		}
		glEnd();
	}
}

/*
void GLMeshRender::RenderGLMesh(GMesh* pm, int surfID)
{
	if (surfID == -1)
	{
		m_glmesh.CreateFromGMesh(*pm);
	}
	else if ((surfID >= 0) && (surfID < (int)pm->m_FIL.size()))
	{
		unsigned int flags = GLMesh::FLAG_NORMAL;
		if (m_bfaceColor) flags |= GLMesh::FLAG_COLOR;

		m_glmesh.CreateFromGMesh(*pm, surfID, flags);
	}
	else return;

	m_glmesh.Render();
}
*/

void GLMeshRender::RenderGLEdges(GMesh* pm)
{
	if (pm == nullptr) return;
	int N = pm->Edges();
	if (N == 0) return;
	glBegin(GL_LINES);
	{
		for (int i = 0; i<N; ++i)
		{
			GMesh::EDGE& e = pm->Edge(i);
			if ((e.pid >= 0) && (e.n[0] != -1) && (e.n[1] != -1))
			{
				vec3f r0 = pm->Node(e.n[0]).r;
				vec3f r1 = pm->Node(e.n[1]).r;
				glVertex3f(r0.x, r0.y, r0.z);
				glVertex3f(r1.x, r1.y, r1.z);
			}
		}
	}
	glEnd();
}

void GLMeshRender::RenderGLEdges(GMesh* pm, int nid)
{
	if (pm == nullptr) return;
	int N = pm->Edges();
	if (N == 0) return;
	if ((nid < 0) || (nid >= pm->m_EIL.size())) return;
	glBegin(GL_LINES);
	{
		pair<int, int> eil = pm->m_EIL[nid];
		for (int i = 0; i < eil.second; ++i)
		{
			GMesh::EDGE& e = pm->Edge(i + eil.first);
			assert(e.pid == nid);
			if ((e.n[0] != -1) && (e.n[1] != -1))
			{
				vec3f r0 = pm->Node(e.n[0]).r;
				vec3f r1 = pm->Node(e.n[1]).r;
				glVertex3d(r0.x, r0.y, r0.z);
				glVertex3d(r1.x, r1.y, r1.z);
			}
		}
	}
	glEnd();
}

//-----------------------------------------------------------------------------
void GLMeshRender::RenderOutline(CGLContext& rc, GMesh* pm, const Transform& T, bool outline)
{
	// get some settings
	CGLCamera& cam = *rc.m_cam;
	quatd q = cam.GetOrientation();
	vec3d p = cam.GlobalPosition();

	// this array will collect all points to render
	vector<vec3f> points; points.reserve(1024);

	// loop over all faces
	for (int i = 0; i < pm->Faces(); ++i)
	{
		GMesh::FACE& f = pm->Face(i);

		for (int j = 0; j < 3; ++j)
		{
			bool bdraw = false;

			if (f.nbr[j] < 0)
			{
				bdraw = true;
			}
			else if (outline)
			{
				int j1 = (j + 1) % 3;
				if (f.n[j] < f.n[j1])
				{
					GMesh::FACE& f2 = pm->Face(f.nbr[j]);
					vec3d n1 = T.LocalToGlobalNormal(to_vec3d(f.fn));
					vec3d n2 = T.LocalToGlobalNormal(to_vec3d(f2.fn));

					if (cam.IsOrtho())
					{
						q.RotateVector(n1);
						q.RotateVector(n2);
						if (n1.z * n2.z <= 0) bdraw = true;
					}
					else
					{
						vec3d r1 = T.LocalToGlobal(to_vec3d(f.vr[j]));
						vec3d r2 = T.LocalToGlobal(to_vec3d(f.vr[j1]));
						vec3d c = (r1 + r2) * 0.5;
						vec3d pc = p - c;
						double d1 = pc * n1;
						double d2 = pc * n2;
						if (d1 * d2 <= 0) bdraw = true;
					}
				}
			}

			if (bdraw)
			{
				points.push_back(f.vr[j]);
				points.push_back(f.vr[(j+1)%3]);
			}
		}
	}
	if (points.empty()) return;

	// build the line mesh
	GLLineMesh lineMesh;
	lineMesh.Create((int)points.size() / 2);
	lineMesh.BeginMesh();
	for (auto& p : points) lineMesh.AddVertex(p);
	lineMesh.EndMesh();

	// render the active edges
	lineMesh.Render();
}

void GLMeshRender::RenderSurfaceOutline(CGLContext& rc, GMesh* pm, const Transform& T, int surfID)
{
	// get some settings
	CGLCamera& cam = *rc.m_cam;
	quatd q = cam.GetOrientation();
	vec3d p = cam.GlobalPosition();

	// this array will collect all points to render
	vector<vec3f> points; points.reserve(1024);

	pair<int, int> fil = pm->m_FIL[surfID];
	int NF = fil.second;
	if (NF > 0)
	{
		// loop over all faces
		for (int i = 0; i < NF; ++i)
		{
			const GMesh::FACE& f = pm->Face(i + fil.first);
			for (int j = 0; j < 3; ++j)
			{
				bool bdraw = false;

				if (f.nbr[j] < 0)
				{
					bdraw = true;
				}
				else
				{
					GMesh::FACE& f2 = pm->Face(f.nbr[j]);

					if (f.pid != f2.pid)
					{
						bdraw = true;
					}
					else
					{
						vec3d n1 = T.LocalToGlobalNormal(to_vec3d(f.fn));
						vec3d n2 = T.LocalToGlobalNormal(to_vec3d(f2.fn));

						if (cam.IsOrtho())
						{
							q.RotateVector(n1);
							q.RotateVector(n2);
							if (n1.z * n2.z <= 0) bdraw = true;
						}
						else
						{
							int a = j;
							int b = (j + 1) % 3;
							vec3d ra = T.LocalToGlobal(to_vec3d(pm->Node(f.n[a]).r));
							vec3d rb = T.LocalToGlobal(to_vec3d(pm->Node(f.n[b]).r));
							vec3d c = (ra + rb) * 0.5;
							vec3d pc = p - c;
							double d1 = pc * n1;
							double d2 = pc * n2;
							if (d1 * d2 <= 0) bdraw = true;
						}
					}
				}

				if (bdraw)
				{
					int a = f.n[j];
					int b = f.n[(j + 1) % 3];
					if (a > b) { a ^= b; b ^= a; a ^= b; }

					points.push_back(pm->Node(a).r);
					points.push_back(pm->Node(b).r);
				}
			}
		}
	}
	if (points.empty()) return;

	// build the line mesh
	GLLineMesh lineMesh;
	lineMesh.Create((int)points.size() / 2);
	lineMesh.BeginMesh();
	for (auto& p : points) lineMesh.AddVertex(p);
	lineMesh.EndMesh();

	// render the active edges
	lineMesh.Render();
}

//-----------------------------------------------------------------------------
void GLMeshRender::RenderFENodes(FSLineMesh* mesh)
{
	glPushAttrib(GL_ENABLE_BIT);
	glDisable(GL_LIGHTING);

	GLfloat old_size;
	glGetFloatv(GL_POINT_SIZE, &old_size);
	glPointSize(m_pointSize);

	int NN = mesh->Nodes();
	vector<int> selectedNodes; selectedNodes.reserve(NN);

	glBegin(GL_POINTS);
	{
		// render unselected nodes first
		glColor4ub(0, 0, 255, 128);
		for (int i = 0; i < mesh->Nodes(); ++i)
		{
			FSNode& node = mesh->Node(i);
			if (node.m_ntag)
			{
				if (node.IsSelected() == false)
					glx::vertex3d(node.r);
				else
					selectedNodes.push_back(i);
			}
		}
	}
	glEnd();
	
	if (!selectedNodes.empty())
	{
		// render selected nodes next
		glDisable(GL_DEPTH_TEST);
		glBegin(GL_POINTS);
		{
			glColor3ub(255, 0, 0);
			for (int i : selectedNodes)
			{
				FSNode& node = mesh->Node(i);
				glx::vertex3d(node.r);
			}
		}
		glEnd();
	}

	glPointSize(old_size);

	glPopAttrib();
}

//-----------------------------------------------------------------------------
void GLMeshRender::RenderFENodes(FSLineMesh& mesh, std::function<bool(const FSNode& node)> f)
{
	GLfloat old_size;
	glGetFloatv(GL_POINT_SIZE, &old_size);
	glPointSize(m_pointSize);
	glBegin(GL_POINTS);
	{
		for (int i = 0; i < mesh.Nodes(); ++i)
		{
			FSNode& node = mesh.Node(i);
			if (f(node)) glx::vertex3d(node.r);
		}
	}
	glEnd();
	glPointSize(old_size);
}

void GLMeshRender::RenderFENodes(FSLineMesh& mesh, std::vector<int>& nodeList)
{
	GLfloat old_size;
	glGetFloatv(GL_POINT_SIZE, &old_size);
	glPointSize(m_pointSize);
	glBegin(GL_POINTS);
	{
		for (int i : nodeList)
		{
			FSNode& node = mesh.Node(i);
			glx::vertex3d(node.r);
		}
	}
	glEnd();
	glPointSize(old_size);
}

//-----------------------------------------------------------------------------
void GLMeshRender::RenderFEEdges(FSLineMesh& mesh, std::function<bool(const FSEdge& edge)> f)
{
	glBegin(GL_LINES);
	{
		for (int i = 0; i < mesh.Edges(); ++i)
		{
			FSEdge& e = mesh.Edge(i);
			if (f(e))
			{
				vec3d r0 = mesh.Node(e.n[0]).r;
				vec3d r1 = mesh.Node(e.n[1]).r;
				glVertex3d(r0.x, r0.y, r0.z);
				glVertex3d(r1.x, r1.y, r1.z);
			}
		}
	}
	glEnd();
}

//-----------------------------------------------------------------------------
void GLMeshRender::RenderSelectedFEEdges(FSLineMesh* pm)
{
	glBegin(GL_LINES);
	for (int i = 0; i<pm->Edges(); i++)
	{
		FSEdge& edge = pm->Edge(i);
		if (edge.IsSelected() && edge.IsVisible())
		{
			RenderFEEdge(edge, pm);
		}
	}
	glEnd();
}

//-----------------------------------------------------------------------------
void GLMeshRender::RenderUnselectedFEEdges(FSLineMesh* pm)
{
	glBegin(GL_LINES);
	for (int i = 0; i<pm->Edges(); i++)
	{
		FSEdge& edge = pm->Edge(i);

		if (!edge.IsSelected() && edge.IsVisible())
		{
			RenderFEEdge(edge, pm);
		}
	}
	glEnd();
}

void GLMeshRender::RenderMeshLines(const GMesh& m)
{
	int NE = m.Edges();
	if (NE == 0) return;
	glPushAttrib(GL_ENABLE_BIT);
	glDisable(GL_LIGHTING);
	glBegin(GL_LINES);
	for (int i = 0; i < NE; i++)
	{
		const GMesh::EDGE& e = m.Edge(i);
		glx::line(e.vr[0], e.vr[1]);
	}
	glEnd();
	glPopAttrib();
}

void GLMeshRender::RenderMeshLines(FSMeshBase* pm)
{
	if (pm == 0) return;

	glPushAttrib(GL_ENABLE_BIT | GL_POLYGON_BIT | GL_LINE_BIT);
	glDisable(GL_LIGHTING);
	//	glPolygonMode(GL_FRONT_AND_BACK, GL_LINE);

	// loop over all faces
	int NF = pm->Faces();
	glBegin(GL_LINES);
	for (int i = 0; i<NF; i++)
	{
		const FSFace& face = pm->Face(i);
		if (face.IsVisible())
		{
			switch (face.Type())
			{
			case FE_FACE_QUAD4:
			{
				const vec3d& r1 = pm->Node(face.n[0]).r;
				const vec3d& r2 = pm->Node(face.n[1]).r;
				const vec3d& r3 = pm->Node(face.n[2]).r;
				const vec3d& r4 = pm->Node(face.n[3]).r;
				glx::lineLoop(r1, r2, r3, r4);
			}
			break;
			case FE_FACE_QUAD8:
			case FE_FACE_QUAD9:
			{
				const vec3d& r1 = pm->Node(face.n[0]).r;
				const vec3d& r2 = pm->Node(face.n[1]).r;
				const vec3d& r3 = pm->Node(face.n[2]).r;
				const vec3d& r4 = pm->Node(face.n[3]).r;
				const vec3d& r5 = pm->Node(face.n[4]).r;
				const vec3d& r6 = pm->Node(face.n[5]).r;
				const vec3d& r7 = pm->Node(face.n[6]).r;
				const vec3d& r8 = pm->Node(face.n[7]).r;
				glx::lineLoop(r1, r5, r2, r6, r3, r7, r4, r8);
			}
			break;
			case FE_FACE_TRI3:
			{
				const vec3d& r1 = pm->Node(face.n[0]).r;
				const vec3d& r2 = pm->Node(face.n[1]).r;
				const vec3d& r3 = pm->Node(face.n[2]).r;
				glx::lineLoop(r1, r2, r3);
			}
			break;
			case FE_FACE_TRI6:
			case FE_FACE_TRI7:
			{
				const vec3d& r1 = pm->Node(face.n[0]).r;
				const vec3d& r2 = pm->Node(face.n[1]).r;
				const vec3d& r3 = pm->Node(face.n[2]).r;
				const vec3d& r4 = pm->Node(face.n[3]).r;
				const vec3d& r5 = pm->Node(face.n[4]).r;
				const vec3d& r6 = pm->Node(face.n[5]).r;
				glx::lineLoop(r1, r4, r2, r5, r3, r6);
			}
			break;
			case FE_FACE_TRI10:
			{
				vec3d r[9];
				r[0] = pm->Node(face.n[0]).r;
				r[1] = pm->Node(face.n[3]).r;
				r[2] = pm->Node(face.n[4]).r;
				r[3] = pm->Node(face.n[1]).r;
				r[4] = pm->Node(face.n[5]).r;
				r[5] = pm->Node(face.n[6]).r;
				r[6] = pm->Node(face.n[2]).r;
				r[7] = pm->Node(face.n[8]).r;
				r[8] = pm->Node(face.n[7]).r;
				glx::lineLoop(r);
			}
			break;
			} // switch
		} // if
	} // for
	glEnd();

	glPopAttrib();
}

//-----------------------------------------------------------------------------
void GLMeshRender::RenderGMeshLines(GMesh* pm)
{
	if (pm == 0) return;

	glPushAttrib(GL_ENABLE_BIT | GL_POLYGON_BIT | GL_LINE_BIT);
	glDisable(GL_LIGHTING);
//	glPolygonMode(GL_FRONT_AND_BACK, GL_LINE);

	// loop over all faces
	glBegin(GL_LINES);
	for (int i = 0; i < pm->Faces(); i++)
	{
		GMesh::FACE& face = pm->Face(i);
		const vec3d& r1 = to_vec3d(pm->Node(face.n[0]).r);
		const vec3d& r2 = to_vec3d(pm->Node(face.n[1]).r);
		const vec3d& r3 = to_vec3d(pm->Node(face.n[2]).r);
		glx::lineLoop(r1, r2, r3);
	} // for
	glEnd();

	glPopAttrib();
}

void GLMeshRender::RenderMeshLines(FSMesh& mesh, std::function<bool(const FEElement_& el)> f)
{
	vector<vec3d> points; points.reserve(65536);
	FSMesh* pm = &mesh;
	// loop over all elements
	for (int i = 0; i < mesh.Elements(); i++)
	{
		const FEElement_& e = mesh.ElementRef(i);
		if (f(e))
		{
			switch (e.Type())
			{
			case FE_HEX8:
			{
				for (int j = 0; j < 6; j++)
				{
					FEElement_* pen = (e.m_nbr[j] == -1 ? 0 : mesh.ElementPtr(e.m_nbr[j]));

					if ((pen == 0) || (!pen->IsVisible()))
					{
						const vec3d& r1 = pm->Node(e.m_node[FTHEX8[j][0]]).r;
						const vec3d& r2 = pm->Node(e.m_node[FTHEX8[j][1]]).r;
						const vec3d& r3 = pm->Node(e.m_node[FTHEX8[j][2]]).r;
						const vec3d& r4 = pm->Node(e.m_node[FTHEX8[j][3]]).r;

						points.push_back(r1); points.push_back(r2);
						points.push_back(r2); points.push_back(r3);
						points.push_back(r3); points.push_back(r4);
						points.push_back(r4); points.push_back(r1);
					}
				}
			}
			break;
			case FE_HEX20:
			case FE_HEX27:
			{
				for (int j = 0; j < 6; j++)
				{
					FEElement_* pen = (e.m_nbr[j] == -1 ? 0 : pm->ElementPtr(e.m_nbr[j]));

					if ((pen == 0) || (!pen->IsVisible()))
					{
						const vec3d& r1 = pm->Node(e.m_node[FTHEX20[j][0]]).r;
						const vec3d& r2 = pm->Node(e.m_node[FTHEX20[j][1]]).r;
						const vec3d& r3 = pm->Node(e.m_node[FTHEX20[j][2]]).r;
						const vec3d& r4 = pm->Node(e.m_node[FTHEX20[j][3]]).r;
						const vec3d& r5 = pm->Node(e.m_node[FTHEX20[j][4]]).r;
						const vec3d& r6 = pm->Node(e.m_node[FTHEX20[j][5]]).r;
						const vec3d& r7 = pm->Node(e.m_node[FTHEX20[j][6]]).r;
						const vec3d& r8 = pm->Node(e.m_node[FTHEX20[j][7]]).r;

						points.push_back(r1); points.push_back(r5);
						points.push_back(r5); points.push_back(r2);
						points.push_back(r2); points.push_back(r6);
						points.push_back(r6); points.push_back(r3);
						points.push_back(r3); points.push_back(r7);
						points.push_back(r7); points.push_back(r4);
						points.push_back(r4); points.push_back(r8);
						points.push_back(r8); points.push_back(r1);
					}
				}
			}
			break;
			case FE_PENTA6:
			case FE_PENTA15:
			{
				for (int j = 0; j < 3; j++)
				{
					FEElement_* pen = (e.m_nbr[j] == -1 ? 0 : pm->ElementPtr(e.m_nbr[j]));

					if ((pen == 0) || (!pen->IsVisible()))
					{
						const vec3d& r1 = pm->Node(e.m_node[FTPENTA[j][0]]).r;
						const vec3d& r2 = pm->Node(e.m_node[FTPENTA[j][1]]).r;
						const vec3d& r3 = pm->Node(e.m_node[FTPENTA[j][2]]).r;
						const vec3d& r4 = pm->Node(e.m_node[FTPENTA[j][3]]).r;

						points.push_back(r1); points.push_back(r2);
						points.push_back(r2); points.push_back(r3);
						points.push_back(r3); points.push_back(r4);
						points.push_back(r4); points.push_back(r1);
					}
				}

				for (int j = 3; j < 5; j++)
				{
					FEElement_* pen = (e.m_nbr[j] == -1 ? 0 : pm->ElementPtr(e.m_nbr[j]));

					if ((pen == 0) || (!pen->IsVisible()))
					{
						const vec3d& r1 = pm->Node(e.m_node[FTPENTA[j][0]]).r;
						const vec3d& r2 = pm->Node(e.m_node[FTPENTA[j][1]]).r;
						const vec3d& r3 = pm->Node(e.m_node[FTPENTA[j][2]]).r;

						points.push_back(r1); points.push_back(r2);
						points.push_back(r2); points.push_back(r3);
						points.push_back(r3); points.push_back(r1);
					}
				}
			}
			break;
			case FE_PYRA5:
			{
				for (int j = 0; j < 4; j++)
				{
					const vec3d& r1 = pm->Node(e.m_node[FTPYRA5[j][0]]).r;
					const vec3d& r2 = pm->Node(e.m_node[FTPYRA5[j][1]]).r;
					const vec3d& r3 = pm->Node(e.m_node[FTPYRA5[j][2]]).r;

					points.push_back(r1); points.push_back(r2);
					points.push_back(r2); points.push_back(r3);
					points.push_back(r3); points.push_back(r1);
				}

				glBegin(GL_LINE_LOOP);
				{
					const vec3d& r1 = pm->Node(e.m_node[FTPYRA5[4][0]]).r;
					const vec3d& r2 = pm->Node(e.m_node[FTPYRA5[4][1]]).r;
					const vec3d& r3 = pm->Node(e.m_node[FTPYRA5[4][2]]).r;
					const vec3d& r4 = pm->Node(e.m_node[FTPYRA5[4][3]]).r;

					points.push_back(r1); points.push_back(r2);
					points.push_back(r2); points.push_back(r3);
					points.push_back(r3); points.push_back(r4);
					points.push_back(r4); points.push_back(r1);
				}
				glEnd();

			}
			break;

			case FE_PYRA13:
			{
				for (int j = 0; j < 4; j++)
				{
					const vec3d& r1 = pm->Node(e.m_node[FTPYRA13[j][0]]).r;
					const vec3d& r2 = pm->Node(e.m_node[FTPYRA13[j][1]]).r;
					const vec3d& r3 = pm->Node(e.m_node[FTPYRA13[j][2]]).r;
					const vec3d& r4 = pm->Node(e.m_node[FTPYRA13[j][3]]).r;
					const vec3d& r5 = pm->Node(e.m_node[FTPYRA13[j][4]]).r;
					const vec3d& r6 = pm->Node(e.m_node[FTPYRA13[j][5]]).r;

					points.push_back(r1); points.push_back(r4);
					points.push_back(r4); points.push_back(r2);
					points.push_back(r2); points.push_back(r5);
					points.push_back(r5); points.push_back(r3);
					points.push_back(r3); points.push_back(r6);
				}

				const vec3d& r1 = pm->Node(e.m_node[FTPYRA13[4][0]]).r;
				const vec3d& r2 = pm->Node(e.m_node[FTPYRA13[4][1]]).r;
				const vec3d& r3 = pm->Node(e.m_node[FTPYRA13[4][2]]).r;
				const vec3d& r4 = pm->Node(e.m_node[FTPYRA13[4][3]]).r;
				const vec3d& r5 = pm->Node(e.m_node[FTPYRA13[4][4]]).r;
				const vec3d& r6 = pm->Node(e.m_node[FTPYRA13[4][5]]).r;
				const vec3d& r7 = pm->Node(e.m_node[FTPYRA13[4][6]]).r;
				const vec3d& r8 = pm->Node(e.m_node[FTPYRA13[4][7]]).r;

				points.push_back(r1); points.push_back(r5);
				points.push_back(r5); points.push_back(r2);
				points.push_back(r2); points.push_back(r6);
				points.push_back(r6); points.push_back(r3);
				points.push_back(r3); points.push_back(r7);
				points.push_back(r7); points.push_back(r4);
				points.push_back(r4); points.push_back(r8);
				points.push_back(r8); points.push_back(r1);
			}
			break;

			case FE_TET4:
			case FE_TET5:
			case FE_TET20:
			{
				for (int j = 0; j < 4; j++)
				{
					FEElement_* pen = (e.m_nbr[j] == -1 ? 0 : pm->ElementPtr(e.m_nbr[j]));
					if ((pen == 0) || (!pen->IsVisible()))
					{
						const vec3d& r1 = pm->Node(e.m_node[FTTET[j][0]]).r;
						const vec3d& r2 = pm->Node(e.m_node[FTTET[j][1]]).r;
						const vec3d& r3 = pm->Node(e.m_node[FTTET[j][2]]).r;

						points.push_back(r1); points.push_back(r2);
						points.push_back(r2); points.push_back(r3);
						points.push_back(r3); points.push_back(r1);
					}
				}
			}
			break;
			case FE_TET10:
			case FE_TET15:
			{
				for (int j = 0; j < 4; j++)
				{
					FEElement_* pen = (e.m_nbr[j] == -1 ? 0 : pm->ElementPtr(e.m_nbr[j]));
					if ((pen == 0) || (!pen->IsVisible()))
					{
						const vec3d& r1 = pm->Node(e.m_node[FTTET10[j][0]]).r;
						const vec3d& r2 = pm->Node(e.m_node[FTTET10[j][1]]).r;
						const vec3d& r3 = pm->Node(e.m_node[FTTET10[j][2]]).r;
						const vec3d& r4 = pm->Node(e.m_node[FTTET10[j][3]]).r;
						const vec3d& r5 = pm->Node(e.m_node[FTTET10[j][4]]).r;
						const vec3d& r6 = pm->Node(e.m_node[FTTET10[j][5]]).r;

						points.push_back(r1); points.push_back(r4);
						points.push_back(r4); points.push_back(r2);
						points.push_back(r2); points.push_back(r5);
						points.push_back(r5); points.push_back(r3);
						points.push_back(r3); points.push_back(r6);
						points.push_back(r6); points.push_back(r1);
					}
				}
			}
			break;
			case FE_QUAD4:
			case FE_QUAD8:
			case FE_QUAD9:
			{
				const vec3d& r1 = pm->Node(e.m_node[0]).r;
				const vec3d& r2 = pm->Node(e.m_node[1]).r;
				const vec3d& r3 = pm->Node(e.m_node[2]).r;
				const vec3d& r4 = pm->Node(e.m_node[3]).r;

				points.push_back(r1); points.push_back(r2);
				points.push_back(r2); points.push_back(r3);
				points.push_back(r3); points.push_back(r4);
				points.push_back(r4); points.push_back(r1);
			}
			break;
			case FE_TRI3:
			case FE_TRI6:
			{
				const vec3d& r1 = pm->Node(e.m_node[0]).r;
				const vec3d& r2 = pm->Node(e.m_node[1]).r;
				const vec3d& r3 = pm->Node(e.m_node[2]).r;

				points.push_back(r1); points.push_back(r2);
				points.push_back(r2); points.push_back(r3);
				points.push_back(r3); points.push_back(r1);
			}
			break;
			} // switch
		} // if
	} // for
	if (points.empty()) return;

	// build the line mesh
	GLLineMesh lineMesh;
	lineMesh.Create((int)points.size() / 2);
	lineMesh.BeginMesh();
	for (auto& v : points) lineMesh.AddVertex(v);
	lineMesh.EndMesh();

	// render the mesh
	glPushAttrib(GL_ENABLE_BIT);
	glDisable(GL_LIGHTING);
	lineMesh.Render();
	glPopAttrib();
}

//-----------------------------------------------------------------------------
void GLMeshRender::RenderFEFaces(FSMeshBase* pm, const std::vector<FSFace>& faceList, std::function<bool(const FSFace& face)> f)
{
	if (faceList.empty()) return;
	glBegin(GL_TRIANGLES);
	{
		for (const FSFace& face : faceList)
		{
			if (f(face)) RenderFEFace(face, pm);
		}
	}
	glEnd();
}

//-----------------------------------------------------------------------------
void GLMeshRender::RenderFEFaces(FSMeshBase* pm, const std::vector<int>& faceList)
{
	if (faceList.empty()) return;
	glBegin(GL_TRIANGLES);
	{
		for (int i : faceList)
		{
			FSFace& face = pm->Face(i);
			RenderFEFace(face, pm);
		}
	}
	glEnd();
}

//-----------------------------------------------------------------------------
void GLMeshRender::RenderFEFaces(FSMeshBase* pm, std::function<bool(const FSFace& face)> f)
{
	glBegin(GL_TRIANGLES);
	{
		int faces = (int)pm->Faces();
		for (int i = 0; i<faces; ++i)
		{
			FSFace& face = pm->Face(i);
			if (f(face)) RenderFEFace(face, pm);
		}
	}
	glEnd();
}

//-----------------------------------------------------------------------------
void GLMeshRender::RenderFEFaces(FSMeshBase* pm, const std::vector<int>& faceList, std::function<bool(const FSFace& face)> f)
{
	if (faceList.empty()) return;
	glBegin(GL_TRIANGLES);
	{
		for (int i : faceList)
		{
			FSFace& face = pm->Face(i);
			if (f(face)) RenderFEFace(face, pm);
		}
	}
	glEnd();
}

//-----------------------------------------------------------------------------
void GLMeshRender::RenderFEFaces(FSCoreMesh* pm, const std::vector<int>& faceList, std::function<bool(const FSFace& face, GLColor* c)> f)
{
	if (faceList.empty()) return;
	GLColor c[FSFace::MAX_NODES];
	glBegin(GL_TRIANGLES);
	{
		for (int i : faceList)
		{
			FSFace& face = pm->Face(i);
			if (f(face, c)) RenderFace(face, pm, c);
		}
	}
	glEnd();
}

//-----------------------------------------------------------------------------
void GLMeshRender::RenderFEFaces(FSCoreMesh* pm, std::function<bool(const FSFace& face, GLColor* c)> f)
{
	GLColor c[FSFace::MAX_NODES];
	glBegin(GL_TRIANGLES);
	{
		int faces = (int)pm->Faces();
		for (int i = 0; i < faces; ++i)
		{
			FSFace& face = pm->Face(i);
			if (f(face, c)) RenderFace(face, pm, c);
		}
	}
	glEnd();

}

//-----------------------------------------------------------------------------
void GLMeshRender::RenderFESurfaceMeshFaces(FSMeshBase* pm, std::function<bool(const FSFace& face, GLColor* c)> f)
{
	GLColor c[FSFace::MAX_NODES];
	glBegin(GL_TRIANGLES);
	{
		int faces = pm->Faces();
		for (int i = 0; i < faces; ++i)
		{
			FSFace& face = pm->Face(i);
			face.m_ntag = i;
			if (f(face, c)) RenderFESurfaceMeshFace(face, pm, c);
		}
	}
	glEnd();

}

//-----------------------------------------------------------------------------
void GLMeshRender::RenderFEFacesOutline(FSMeshBase* pm, const std::vector<int>& faceList)
{
	glBegin(GL_LINES);
	for (int i : faceList)
	{
		FSFace& face = pm->Face(i);
		int ne = face.Edges();
		for (int j = 0; j < ne; ++j)
		{
			FSFace* pf = (face.m_nbr[j] >= 0 ? pm->FacePtr(face.m_nbr[j]) : 0);
			if ((pf == 0) || !pf->IsSelected() || !pf->IsVisible())
			{
				int jp1 = (j + 1) % ne;
				const vec3d& r1 = pm->Node(face.n[j]).r;
				const vec3d& r2 = pm->Node(face.n[jp1]).r;

				glVertex3d(r1.x, r1.y, r1.z);
				glVertex3d(r2.x, r2.y, r2.z);
			}
		}
	}
	glEnd();
}

//-----------------------------------------------------------------------------
void GLMeshRender::RenderFEFacesOutline(FSCoreMesh* pm, const std::vector<FSFace*>& faceList)
{
	glBegin(GL_LINES);
	for (FSFace* pf : faceList)
	{
		FSFace& face = *pf;
		RenderFaceOutline(face, pm);
	}
	glEnd();
}

//-----------------------------------------------------------------------------
void GLMeshRender::RenderFEFacesOutline(FSMeshBase* pm, std::function<bool(const FSFace& face)> f)
{
	glBegin(GL_LINES);
	for (int i = 0; i < pm->Faces(); i++)
	{
		FSFace& face = pm->Face(i);
		int ne = face.Edges();
		if (f(face))
		{
			for (int j = 0; j < ne; ++j)
			{
				FSFace* pf = (face.m_nbr[j] >= 0 ? pm->FacePtr(face.m_nbr[j]) : 0);
				if ((pf == 0) || !pf->IsSelected() || !pf->IsVisible())
				{
					int jp1 = (j + 1) % ne;
					const vec3d& r1 = pm->Node(face.n[j]).r;
					const vec3d& r2 = pm->Node(face.n[jp1]).r;

					glVertex3d(r1.x, r1.y, r1.z);
					glVertex3d(r2.x, r2.y, r2.z);
				}
			}
		}
	}
	glEnd();
}

//-----------------------------------------------------------------------------
void GLMeshRender::RenderFace(FSFace& face, FSCoreMesh* pm)
{
	if (m_bShell2Solid)
	{
		if (pm->ElementRef(face.m_elem[0].eid).IsShell())
		{
			RenderThickShell(face, pm);
			return;
		}
	}
	if (m_ndivs == 1)
	{
		// Render the facet
		switch (face.m_type)
		{
		case FE_FACE_QUAD4: ::RenderQUAD4(pm, face); break;
		case FE_FACE_QUAD8: ::RenderQUAD8(pm, face); break;
		case FE_FACE_QUAD9: ::RenderQUAD9(pm, face); break;
		case FE_FACE_TRI3 : ::RenderTRI3 (pm, face); break;
		case FE_FACE_TRI6 : ::RenderTRI6 (pm, face); break;
		case FE_FACE_TRI7 : ::RenderTRI7 (pm, face); break;
		case FE_FACE_TRI10: ::RenderTRI10(pm, face); break;
		default:
			assert(false);
		}
	}
	else
	{
		// Render the facet
		switch (face.m_type)
		{
		case FE_FACE_QUAD4: RenderSmoothQUAD4(pm, face, m_ndivs); break;
		case FE_FACE_QUAD8: RenderSmoothQUAD8(pm, face, m_ndivs); break;
		case FE_FACE_QUAD9: RenderSmoothQUAD9(pm, face, m_ndivs); break;
		case FE_FACE_TRI3 : RenderSmoothTRI3 (pm, face, m_ndivs); break;
		case FE_FACE_TRI6 : RenderSmoothTRI6 (pm, face, m_ndivs); break;
		case FE_FACE_TRI7 : RenderSmoothTRI7 (pm, face, m_ndivs); break;
		case FE_FACE_TRI10: RenderSmoothTRI10(pm, face, m_ndivs); break;
		default:
			assert(false);
		}
	}
}

//-----------------------------------------------------------------------------
void GLMeshRender::RenderFace(FSFace& face, FSCoreMesh* pm, GLColor c[4])
{
	if (m_bShell2Solid)
	{
		if (pm->ElementRef(face.m_elem[0].eid).IsShell())
		{
			RenderThickShell(face, pm);
			return;
		}
	}

	RenderFESurfaceMeshFace(face, pm, c);
}

//-----------------------------------------------------------------------------
void GLMeshRender::RenderFESurfaceMeshFace(FSFace& face, FSMeshBase* pm, GLColor c[4])
{
	vec3d& r1 = pm->Node(face.n[0]).r;
	vec3d& r2 = pm->Node(face.n[1]).r;
	vec3d& r3 = pm->Node(face.n[2]).r;
	vec3d r4 = (face.n[3] >= 0 ? pm->Node(face.n[3]).r : r3);

	vec3f& n1 = face.m_nn[0];
	vec3f& n2 = face.m_nn[1];
	vec3f& n3 = face.m_nn[2];
	vec3f& n4 = face.m_nn[3];

	vec3f& fn = face.m_fn;

	float t[FSFace::MAX_NODES];
	pm->FaceNodeTexCoords(face, t);

	switch (face.m_type)
	{
	case FE_FACE_QUAD4:
	case FE_FACE_QUAD8:
	case FE_FACE_QUAD9:
		if (m_ndivs <= 1)
		{
			glNormal3f(n1.x, n1.y, n1.z); glColor4ub(c[0].r, c[0].g, c[0].b, c[0].a); glTexCoord1f(t[0]); glVertex3f(r1.x, r1.y, r1.z);
			glNormal3f(n2.x, n2.y, n2.z); glColor4ub(c[1].r, c[1].g, c[1].b, c[1].a); glTexCoord1f(t[1]); glVertex3f(r2.x, r2.y, r2.z);
			glNormal3f(n3.x, n3.y, n3.z); glColor4ub(c[2].r, c[2].g, c[2].b, c[2].a); glTexCoord1f(t[2]); glVertex3f(r3.x, r3.y, r3.z);

			glNormal3f(n3.x, n3.y, n3.z); glColor4ub(c[2].r, c[2].g, c[2].b, c[2].a); glTexCoord1f(t[2]); glVertex3f(r3.x, r3.y, r3.z);
			glNormal3f(n4.x, n4.y, n4.z); glColor4ub(c[3].r, c[3].g, c[3].b, c[3].a); glTexCoord1f(t[3]); glVertex3f(r4.x, r4.y, r4.z);
			glNormal3f(n1.x, n1.y, n1.z); glColor4ub(c[0].r, c[0].g, c[0].b, c[0].a); glTexCoord1f(t[0]); glVertex3f(r1.x, r1.y, r1.z);
		}
		else
		{
			RenderSmoothQUAD4(pm, face, m_ndivs);
		}
		break;
	case FE_FACE_TRI3:
	case FE_FACE_TRI6:
	case FE_FACE_TRI7:
	case FE_FACE_TRI10:
		glNormal3f(n1.x, n1.y, n1.z); glColor4ub(c[0].r, c[0].g, c[0].b, c[0].a); glTexCoord1f(t[0]); glVertex3f(r1.x, r1.y, r1.z);
		glNormal3f(n2.x, n2.y, n2.z); glColor4ub(c[1].r, c[1].g, c[1].b, c[1].a); glTexCoord1f(t[1]); glVertex3f(r2.x, r2.y, r2.z);
		glNormal3f(n3.x, n3.y, n3.z); glColor4ub(c[2].r, c[2].g, c[2].b, c[2].a); glTexCoord1f(t[2]); glVertex3f(r3.x, r3.y, r3.z);
		break;
	default:
		assert(false);
	}
}

//-----------------------------------------------------------------------------
void GLMeshRender::RenderFaceOutline(FSFace& face, FSCoreMesh* pm)
{
	if (m_bShell2Solid)
	{
		if (pm->ElementRef(face.m_elem[0].eid).IsShell())
		{
			RenderThickShellOutline(face, pm);
			return;
		}
	}

	GLboolean btex;
	glGetBooleanv(GL_TEXTURE_1D, &btex);
	glDisable(GL_TEXTURE_1D);

	glBegin(GL_LINE_LOOP);
	{
		// render the edges of the face
		switch (face.m_type)
		{
		case FE_FACE_TRI3:
		case FE_FACE_QUAD4: RenderFace1Outline(pm, face); break;
		case FE_FACE_TRI6:
		case FE_FACE_TRI7:
		case FE_FACE_QUAD8:
		case FE_FACE_QUAD9: RenderFace2Outline(pm, face, m_ndivs); break;
		case FE_FACE_TRI10: RenderFace3Outline(pm, face, m_ndivs); break;
		default:
			assert(false);
		}
	}
	glEnd();

	if (btex) glEnable(GL_TEXTURE_1D);
}

//-----------------------------------------------------------------------------
void GLMeshRender::RenderFEFace(const FSFace& face, FSMeshBase* pm)
{
	if (m_bShell2Solid)
	{
		FSCoreMesh* pcm = dynamic_cast<FSCoreMesh*>(pm);
		if (pcm) {
			RenderThickShell(face, pcm);
			return;
		}
	}

	if (m_ndivs == 1)
	{
		switch (face.Type())
		{
		case FE_FACE_TRI3 : ::RenderTRI3 (pm, face); break;
		case FE_FACE_TRI6 : ::RenderTRI6 (pm, face); break;
		case FE_FACE_TRI7 : ::RenderTRI7 (pm, face); break;
		case FE_FACE_TRI10: ::RenderTRI10(pm, face); break;
		case FE_FACE_QUAD4: ::RenderQUAD4(pm, face); break;
		case FE_FACE_QUAD8: ::RenderQUAD8(pm, face); break;
		case FE_FACE_QUAD9: ::RenderQUAD9(pm, face); break;
		default:
			assert(false);
		}
	}
	else
	{
		// Render the facet
		switch (face.m_type)
		{
		case FE_FACE_QUAD4: RenderSmoothQUAD4(pm, face, m_ndivs); break;
		case FE_FACE_QUAD8: RenderSmoothQUAD8(pm, face, m_ndivs); break;
		case FE_FACE_QUAD9: RenderSmoothQUAD9(pm, face, m_ndivs); break;
		case FE_FACE_TRI3 : RenderSmoothTRI3 (pm, face, m_ndivs); break;
		case FE_FACE_TRI6 : RenderSmoothTRI6 (pm, face, m_ndivs); break;
		case FE_FACE_TRI7 : RenderSmoothTRI7 (pm, face, m_ndivs); break;
		case FE_FACE_TRI10: RenderSmoothTRI10(pm, face, m_ndivs); break;
		default:
			assert(false);
		}
	}
}

///////////////////////////////////////////////////////////////////////////////
void GLMeshRender::RenderThickShell(const FSFace &face, FSCoreMesh* pm)
{
	switch (face.m_type)
	{
	case FE_FACE_QUAD4:
	case FE_FACE_QUAD8:
	case FE_FACE_QUAD9:
		RenderThickQuad(face, pm);
		break;
	case FE_FACE_TRI3:
	case FE_FACE_TRI6:
	case FE_FACE_TRI7:
	case FE_FACE_TRI10:
		RenderThickTri(face, pm);
		break;
	}
}

void GLMeshRender::RenderThickQuad(const FSFace &face, FSCoreMesh* pm)
{
	FEElement_& el = pm->ElementRef(face.m_elem[0].eid);
	double* h = el.m_h;

	vec3d r1 = pm->Node(face.n[0]).r;
	vec3d r2 = pm->Node(face.n[1]).r;
	vec3d r3 = pm->Node(face.n[2]).r;
	vec3d r4 = pm->Node(face.n[3]).r;

	vec3d n1 = to_vec3d(face.m_nn[0]);
	vec3d n2 = to_vec3d(face.m_nn[1]);
	vec3d n3 = to_vec3d(face.m_nn[2]);
	vec3d n4 = to_vec3d(face.m_nn[3]);

	vec3d r1a, r2a, r3a, r4a;
	vec3d r1b, r2b, r3b, r4b;

	switch (m_nshellref)
	{
	case 0:	// midsurface
		r1a = r1 - n1*(0.5f*h[0]); r1b = r1 + n1*(0.5f*h[0]);
		r2a = r2 - n2*(0.5f*h[1]); r2b = r2 + n2*(0.5f*h[1]);
		r3a = r3 - n3*(0.5f*h[2]); r3b = r3 + n3*(0.5f*h[2]);
		r4a = r4 - n4*(0.5f*h[3]); r4b = r4 + n4*(0.5f*h[3]);
		break;
	case 1: // top surface
		r1a = r1; r1b = r1 + n1*h[0];
		r2a = r2; r2b = r2 + n2*h[1];
		r3a = r3; r3b = r3 + n3*h[2];
		r4a = r4; r4b = r4 + n4*h[3];
		break;
	case 2: // bottom surface
		r1a = r1 - n1*h[0]; r1b = r1;
		r2a = r2 - n2*h[1]; r2b = r2;
		r3a = r3 - n3*h[2]; r3b = r3;
		r4a = r4 - n4*h[3]; r4b = r4;
		break;
	}

	vec3d m1 = (r2 - r1) ^ n1; m1.Normalize();
	vec3d m2 = (r3 - r2) ^ n1; m2.Normalize();
	vec3d m3 = (r4 - r3) ^ n1; m3.Normalize();
	vec3d m4 = (r1 - r4) ^ n1; m4.Normalize();

	vec3f fn = face.m_fn;

	float t1 = face.m_tex[0];
	float t2 = face.m_tex[1];
	float t3 = face.m_tex[2];
	float t4 = face.m_tex[3];

	// top face
	glx::vertex3d(r1b, n1, t1); glx::vertex3d(r2b, n2, t2); glx::vertex3d(r3b, n3, t3);
	glx::vertex3d(r3b, n3, t3); glx::vertex3d(r4b, n4, t4); glx::vertex3d(r1b, n1, t1);

	// bottom face
	glx::vertex3d(r4a, -n4, t4); glx::vertex3d(r3a, -n3, t3); glx::vertex3d(r2a, -n2, t2);
	glx::vertex3d(r2a, -n2, t2); glx::vertex3d(r1a, -n1, t1); glx::vertex3d(r4a, -n4, t4);

	// side faces
	if (face.m_nbr[0] == -1)
	{
		glx::vertex3d(r1a, m1, t1); glx::vertex3d(r2a, m1, t2); glx::vertex3d(r2b, m1, t2);
		glx::vertex3d(r2b, m1, t2); glx::vertex3d(r1b, m1, t1); glx::vertex3d(r1a, m1, t1);
	}

	if (face.m_nbr[1] == -1)
	{
		glx::vertex3d(r2a, m2, t2); glx::vertex3d(r3a, m2, t3); glx::vertex3d(r3b, m2, t3);
		glx::vertex3d(r3b, m2, t3); glx::vertex3d(r2b, m2, t2); glx::vertex3d(r2a, m2, t2);
	}

	if (face.m_nbr[2] == -1)
	{
		glx::vertex3d(r3a, m3, t3); glx::vertex3d(r4a, m3, t4); glx::vertex3d(r4b, m3, t4);
		glx::vertex3d(r4b, m3, t4); glx::vertex3d(r3b, m3, t3); glx::vertex3d(r3a, m3, t3);
	}

	if (face.m_nbr[3] == -1)
	{
		glx::vertex3d(r4a, m4, t4); glx::vertex3d(r1a, m4, t1); glx::vertex3d(r1b, m4, t1);
		glx::vertex3d(r1b, m4, t1); glx::vertex3d(r4b, m4, t4); glx::vertex3d(r4a, m4, t4);
	}
}

void GLMeshRender::RenderThickTri(const FSFace &face, FSCoreMesh* pm)
{
	FEElement_& el = pm->ElementRef(face.m_elem[0].eid);
	double* h = el.m_h;

	vec3d r1 = pm->Node(face.n[0]).r;
	vec3d r2 = pm->Node(face.n[1]).r;
	vec3d r3 = pm->Node(face.n[2]).r;

	//h[0] = (h[0] + h[1] + h[2])/3;
	//h[1] = h[0];
	//h[2] = h[0];
	vec3d n1 = to_vec3d(face.m_nn[0]);
	vec3d n2 = to_vec3d(face.m_nn[1]);
	vec3d n3 = to_vec3d(face.m_nn[2]);

	vec3d r1a, r2a, r3a;
	vec3d r1b, r2b, r3b;

	switch (m_nshellref)
	{
	case 0:	// midsurface
		r1a = r1 - n1*(0.5f*h[0]); r1b = r1 + n1*(0.5f*h[0]);
		r2a = r2 - n2*(0.5f*h[1]); r2b = r2 + n2*(0.5f*h[1]);
		r3a = r3 - n3*(0.5f*h[2]); r3b = r3 + n3*(0.5f*h[2]);
		break;
	case 1: // top surface
		r1a = r1; r1b = r1 + n1*h[0];
		r2a = r2; r2b = r2 + n2*h[1];
		r3a = r3; r3b = r3 + n3*h[2];
		break;
	case 2: // bottom surface
		r1a = r1 - n1*h[0]; r1b = r1;
		r2a = r2 - n2*h[1]; r2b = r2;
		r3a = r3 - n3*h[2]; r3b = r3;
		break;
	}

	vec3d m1 = (r2 - r1) ^ n1; m1.Normalize();
	vec3d m2 = (r3 - r2) ^ n1; m2.Normalize();
	vec3d m3 = (r1 - r3) ^ n1; m3.Normalize();

	vec3f fn = face.m_fn;

	float t1 = face.m_tex[0];
	float t2 = face.m_tex[1];
	float t3 = face.m_tex[2];

	// top face
	glx::vertex3d(r1b, n1, t1);
	glx::vertex3d(r2b, n2, t2);
	glx::vertex3d(r3b, n3, t3);

	// bottom face
	glx::vertex3d(r3a, -n3, t3);
	glx::vertex3d(r2a, -n2, t2);
	glx::vertex3d(r1a, -n1, t1);

	// side faces
	if (face.m_nbr[0] == -1)
	{
		glx::vertex3d(r1a, m1, t1); glx::vertex3d(r2a, m1, t2); glx::vertex3d(r2b, m1, t2);
		glx::vertex3d(r2b, m1, t2); glx::vertex3d(r1b, m1, t1); glx::vertex3d(r1a, m1, t1);
	}

	if (face.m_nbr[1] == -1)
	{
		glx::vertex3d(r2a, m2, t2); glx::vertex3d(r3a, m2, t3); glx::vertex3d(r3b, m2, t3);
		glx::vertex3d(r3b, m2, t3); glx::vertex3d(r2b, m2, t2); glx::vertex3d(r2a, m2, t2);
	}

	if (face.m_nbr[2] == -1)
	{
		glx::vertex3d(r3a, m3, t3); glx::vertex3d(r1a, m3, t1); glx::vertex3d(r1b, m3, t1);
		glx::vertex3d(r1b, m3, t1); glx::vertex3d(r3b, m3, t3); glx::vertex3d(r3a, m3, t3);
	}
}

void GLMeshRender::RenderThickShellOutline(FSFace &face, FSCoreMesh* pm)
{
	FEElement_& el = pm->ElementRef(face.m_elem[0].eid);
	double* h = el.m_h;

	vec3d r1 = pm->Node(face.n[0]).r;
	vec3d r2 = pm->Node(face.n[1]).r;
	vec3d r3 = pm->Node(face.n[2]).r;
	vec3d r4 = pm->Node(face.n[3]).r;

	vec3d n1 = to_vec3d(face.m_nn[0]);
	vec3d n2 = to_vec3d(face.m_nn[1]);
	vec3d n3 = to_vec3d(face.m_nn[2]);
	vec3d n4 = to_vec3d(face.m_nn[3]);

	vec3d r1a, r2a, r3a, r4a;
	vec3d r1b, r2b, r3b, r4b;

	switch (m_nshellref)
	{
	case 0:	// midsurface
		r1a = r1 - n1*(0.5f*h[0]); r1b = r1 + n1*(0.5f*h[0]);
		r2a = r2 - n2*(0.5f*h[1]); r2b = r2 + n2*(0.5f*h[1]);
		r3a = r3 - n3*(0.5f*h[2]); r3b = r3 + n3*(0.5f*h[2]);
		r4a = r4 - n4*(0.5f*h[3]); r4b = r4 + n4*(0.5f*h[3]);
		break;
	case 1: // top surface
		r1a = r1; r1b = r1 + n1*h[0];
		r2a = r2; r2b = r2 + n2*h[1];
		r3a = r3; r3b = r3 + n3*h[2];
		r4a = r4; r4b = r4 + n4*h[3];
		break;
	case 2: // bottom surface
		r1a = r1 - n1*h[0]; r1b = r1;
		r2a = r2 - n2*h[1]; r2b = r2;
		r3a = r3 - n3*h[2]; r3b = r3;
		r4a = r4 - n4*h[3]; r4b = r4;
		break;
	}

	GLboolean btex;
	glGetBooleanv(GL_TEXTURE_1D, &btex);
	glDisable(GL_TEXTURE_1D);

	switch (face.m_type)
	{
	case FE_FACE_QUAD4:
	case FE_FACE_QUAD8:
	case FE_FACE_QUAD9:
		glBegin(GL_LINES);
		{
			glVertex3f(r1a.x, r1a.y, r1a.z); glVertex3f(r2a.x, r2a.y, r2a.z);
			glVertex3f(r2a.x, r2a.y, r2a.z); glVertex3f(r3a.x, r3a.y, r3a.z);
			glVertex3f(r3a.x, r3a.y, r3a.z); glVertex3f(r4a.x, r4a.y, r4a.z);
			glVertex3f(r4a.x, r4a.y, r4a.z); glVertex3f(r1a.x, r1a.y, r1a.z);

			glVertex3f(r1b.x, r1b.y, r1b.z); glVertex3f(r2b.x, r2b.y, r2b.z);
			glVertex3f(r2b.x, r2b.y, r2b.z); glVertex3f(r3b.x, r3b.y, r3b.z);
			glVertex3f(r3b.x, r3b.y, r3b.z); glVertex3f(r4b.x, r4b.y, r4b.z);
			glVertex3f(r4b.x, r4b.y, r4b.z); glVertex3f(r1b.x, r1b.y, r1b.z);

			glVertex3f(r1a.x, r1a.y, r1a.z); glVertex3f(r1b.x, r1b.y, r1b.z);
			glVertex3f(r2a.x, r2a.y, r2a.z); glVertex3f(r2b.x, r2b.y, r2b.z);
			glVertex3f(r3a.x, r3a.y, r3a.z); glVertex3f(r3b.x, r3b.y, r3b.z);
			glVertex3f(r4a.x, r4a.y, r4a.z); glVertex3f(r4b.x, r4b.y, r4b.z);
		}
		glEnd();
		break;
	case FE_FACE_TRI3:
	case FE_FACE_TRI6:
	case FE_FACE_TRI7:
	case FE_FACE_TRI10:
		glBegin(GL_LINES);
		{
			glVertex3f(r1a.x, r1a.y, r1a.z); glVertex3f(r2a.x, r2a.y, r2a.z);
			glVertex3f(r2a.x, r2a.y, r2a.z); glVertex3f(r3a.x, r3a.y, r3a.z);
			glVertex3f(r3a.x, r3a.y, r3a.z); glVertex3f(r1a.x, r1a.y, r1a.z);

			glVertex3f(r1b.x, r1b.y, r1b.z); glVertex3f(r2b.x, r2b.y, r2b.z);
			glVertex3f(r2b.x, r2b.y, r2b.z); glVertex3f(r3b.x, r3b.y, r3b.z);
			glVertex3f(r3b.x, r3b.y, r3b.z); glVertex3f(r1b.x, r1b.y, r1b.z);

			glVertex3f(r1a.x, r1a.y, r1a.z); glVertex3f(r1b.x, r1b.y, r1b.z);
			glVertex3f(r2a.x, r2a.y, r2a.z); glVertex3f(r2b.x, r2b.y, r2b.z);
			glVertex3f(r3a.x, r3a.y, r3a.z); glVertex3f(r3b.x, r3b.y, r3b.z);
		}
		glEnd();
		break;
	default:
		assert(false);
	}

	if (btex) glEnable(GL_TEXTURE_1D);
}

//-----------------------------------------------------------------------------
// Assumes that we are inside glBegin(GL_LINES)\glEnd()
void RenderFEEdge(FSEdge& edge, FSLineMesh* pm)
{
	const vec3d& r1 = pm->Node(edge.n[0]).r;
	const vec3d& r2 = pm->Node(edge.n[1]).r;

	switch (edge.Nodes())
	{
	case 2:
	{
		glx::vertex3d(r1);
		glx::vertex3d(r2);
	}
	break;
	case 3:
	{
		const vec3d& r3 = pm->Node(edge.n[2]).r;
		glx::vertex3d(r1); glx::vertex3d(r3);
		glx::vertex3d(r3); glx::vertex3d(r2);
	}
	break;
	case 4:
	{
		const vec3d& r3 = pm->Node(edge.n[2]).r;
		const vec3d& r4 = pm->Node(edge.n[3]).r;
		glx::vertex3d(r1); glx::vertex3d(r3);
		glx::vertex3d(r3); glx::vertex3d(r4);
		glx::vertex3d(r4); glx::vertex3d(r2);
	}
	break;
	default:
		assert(false);
	}
}

//-----------------------------------------------------------------------------
void RenderQUAD4(FSMeshBase* pm, const FSFace& f)
{
	assert(f.m_type == FE_FACE_QUAD4);

	// get the nodal data
	vec3d r[4]; pm->FaceNodePosition(f, r);

	vec3f n[4];
	pm->FaceNodeNormals(f, n);

	float t[4];
	pm->FaceNodeTexCoords(f, t);

	// render the quads
	glx::quad4(r, n, t);
}

//-----------------------------------------------------------------------------
// Render a 8-noded quad
void RenderQUAD8(FSMeshBase* pm, const FSFace& f)
{
	assert(f.m_type == FE_FACE_QUAD8);

	// get the nodal data
	vec3d r[8]; pm->FaceNodePosition(f, r);

	vec3f n[8];
	pm->FaceNodeNormals(f, n);

	float t[8];
	pm->FaceNodeTexCoords(f, t);

	glx::quad8(r, n, t);
}

//-----------------------------------------------------------------------------
// Render a 9-noded quad
void RenderQUAD9(FSMeshBase* pm, const FSFace& f)
{
	assert(f.m_type == FE_FACE_QUAD9);

	// get the nodal data
	vec3d r[9]; pm->FaceNodePosition(f, r);

	vec3f n[9];
	pm->FaceNodeNormals(f, n);

	float t[9];
	pm->FaceNodeTexCoords(f, t);

	glx::quad9(r, n, t);
}

//-----------------------------------------------------------------------------
// Render a 3-noded tri
void RenderTRI3(FSMeshBase* pm, const FSFace& f)
{
	assert(f.m_type == FE_FACE_TRI3);
	vec3d r[3]; pm->FaceNodePosition(f, r);
	glx::tri3(r, f.m_nn, f.m_tex);
}

//-----------------------------------------------------------------------------
// Render a 6-noded tri
void RenderTRI6(FSMeshBase* pm, const FSFace& f)
{
	assert(f.m_type == FE_FACE_TRI6);

	// get the nodal data
	vec3d r[6]; pm->FaceNodePosition(f, r);

	vec3f n[6];
	pm->FaceNodeNormals(f, n);

	float t[6];
	pm->FaceNodeTexCoords(f, t);

	glx::tri6(r, n, t);
}

//-----------------------------------------------------------------------------
// Render a 7-noded tri
void RenderTRI7(FSMeshBase* pm, const FSFace& f)
{
	assert(f.m_type == FE_FACE_TRI7);

	// get the nodal data
	vec3d r[7]; pm->FaceNodePosition(f, r);

	vec3f n[7];
	pm->FaceNodeNormals(f, n);

	float t[7];
	pm->FaceNodeTexCoords(f, t);

	glx::tri7(r, n, t);
}

//-----------------------------------------------------------------------------
// Render a 10-noded tri
void RenderTRI10(FSMeshBase* pm, const FSFace& f)
{
	assert(f.m_type == FE_FACE_TRI10);

	// get the nodal data
	vec3d r[10]; pm->FaceNodePosition(f, r);

	vec3f n[10];
	pm->FaceNodeNormals(f, n);

	float t[10];
	pm->FaceNodeTexCoords(f, t);

	glx::tri10(r, n, t);
}

//-----------------------------------------------------------------------------
// Render a sub-divided 4-noded quadrilateral
void RenderSmoothQUAD4(FSMeshBase* pm, const FSFace& face, int ndivs)
{
	vec3d r[4] = {
		pm->Node(face.n[0]).r,
		pm->Node(face.n[1]).r,
		pm->Node(face.n[2]).r,
		pm->Node(face.n[3]).r
	};

	vec3f n[4] = { face.m_nn[0], face.m_nn[1], face.m_nn[2], face.m_nn[3] };

	float t[4];
	pm->FaceNodeTexCoords(face, t);

	glx::smoothQUAD4(r, n, t, ndivs);
}

//-----------------------------------------------------------------------------
// Render a sub-divided 8-noded quadrilateral
void RenderSmoothQUAD8(FSMeshBase* pm, const FSFace& face, int ndivs)
{
	assert(face.m_type == FE_FACE_QUAD8);

	vec3d r[8];
	r[0] = pm->Node(face.n[0]).r;
	r[1] = pm->Node(face.n[1]).r;
	r[2] = pm->Node(face.n[2]).r;
	r[3] = pm->Node(face.n[3]).r;
	r[4] = pm->Node(face.n[4]).r;
	r[5] = pm->Node(face.n[5]).r;
	r[6] = pm->Node(face.n[6]).r;
	r[7] = pm->Node(face.n[7]).r;

	vec3f n[8];
	n[0] = face.m_nn[0];
	n[1] = face.m_nn[1];
	n[2] = face.m_nn[2];
	n[3] = face.m_nn[3];
	n[4] = face.m_nn[4];
	n[5] = face.m_nn[5];
	n[6] = face.m_nn[6];
	n[7] = face.m_nn[7];

	float t[8];
	pm->FaceNodeTexCoords(face, t);

	glx::smoothQUAD8(r, n, t, ndivs);
}


//-----------------------------------------------------------------------------
// Render a sub-divided 9-noded quadrilateral
void RenderSmoothQUAD9(FSMeshBase* pm, const FSFace& face, int ndivs)
{
	assert(face.m_type == FE_FACE_QUAD9);

	vec3d r[9];
	r[0] = pm->Node(face.n[0]).r;
	r[1] = pm->Node(face.n[1]).r;
	r[2] = pm->Node(face.n[2]).r;
	r[3] = pm->Node(face.n[3]).r;
	r[4] = pm->Node(face.n[4]).r;
	r[5] = pm->Node(face.n[5]).r;
	r[6] = pm->Node(face.n[6]).r;
	r[7] = pm->Node(face.n[7]).r;
	r[8] = pm->Node(face.n[8]).r;

	vec3f n[9];
	n[0] = face.m_nn[0];
	n[1] = face.m_nn[1];
	n[2] = face.m_nn[2];
	n[3] = face.m_nn[3];
	n[4] = face.m_nn[4];
	n[5] = face.m_nn[5];
	n[6] = face.m_nn[6];
	n[7] = face.m_nn[7];
	n[8] = face.m_nn[8];

	float t[9];
	pm->FaceNodeTexCoords(face, t);

	glx::smoothQUAD9(r, n, t, ndivs);
}

//-----------------------------------------------------------------------------
// Render a sub-divided 6-noded triangle
void RenderSmoothTRI3(FSMeshBase* pm, const FSFace& face, int ndivs)
{
	RenderTRI3(pm, face);
}

//-----------------------------------------------------------------------------
// Render a sub-divided 6-noded triangle
void RenderSmoothTRI6(FSMeshBase* pm, const FSFace& face, int ndivs)
{
	assert(face.m_type == FE_FACE_TRI6);

	vec3d r[6];
	r[0] = pm->Node(face.n[0]).r;
	r[1] = pm->Node(face.n[1]).r;
	r[2] = pm->Node(face.n[2]).r;
	r[3] = pm->Node(face.n[3]).r;
	r[4] = pm->Node(face.n[4]).r;
	r[5] = pm->Node(face.n[5]).r;

	vec3f n[6];
	n[0] = face.m_nn[0];
	n[1] = face.m_nn[1];
	n[2] = face.m_nn[2];
	n[3] = face.m_nn[3];
	n[4] = face.m_nn[4];
	n[5] = face.m_nn[5];

	float t[6];
	pm->FaceNodeTexCoords(face, t);

	glx::smoothTRI6(r, n, t, ndivs);
}

//-----------------------------------------------------------------------------
// Render a sub-divided 7-noded triangle
void RenderSmoothTRI7(FSMeshBase* pm, const FSFace& face, int ndivs)
{
	assert(face.m_type == FE_FACE_TRI7);

	vec3d r[7];
	r[0] = pm->Node(face.n[0]).r;
	r[1] = pm->Node(face.n[1]).r;
	r[2] = pm->Node(face.n[2]).r;
	r[3] = pm->Node(face.n[3]).r;
	r[4] = pm->Node(face.n[4]).r;
	r[5] = pm->Node(face.n[5]).r;
	r[6] = pm->Node(face.n[6]).r;

	vec3f n[7];
	n[0] = face.m_nn[0];
	n[1] = face.m_nn[1];
	n[2] = face.m_nn[2];
	n[3] = face.m_nn[3];
	n[4] = face.m_nn[4];
	n[5] = face.m_nn[5];
	n[6] = face.m_nn[6];

	float t[7];
	pm->FaceNodeTexCoords(face, t);

	glx::smoothTRI7(r, n, t, ndivs);
}

//-----------------------------------------------------------------------------
// Render a sub-divided 10-noded triangle
void RenderSmoothTRI10(FSMeshBase* pm, const FSFace& face, int ndivs)
{
	assert(face.m_type == FE_FACE_TRI10);

	vec3d r[10];
	r[0] = pm->Node(face.n[0]).r;
	r[1] = pm->Node(face.n[1]).r;
	r[2] = pm->Node(face.n[2]).r;
	r[3] = pm->Node(face.n[3]).r;
	r[4] = pm->Node(face.n[4]).r;
	r[5] = pm->Node(face.n[5]).r;
	r[6] = pm->Node(face.n[6]).r;
	r[7] = pm->Node(face.n[7]).r;
	r[8] = pm->Node(face.n[8]).r;
	r[9] = pm->Node(face.n[9]).r;

	vec3f n[10];
	n[0] = face.m_nn[0];
	n[1] = face.m_nn[1];
	n[2] = face.m_nn[2];
	n[3] = face.m_nn[3];
	n[4] = face.m_nn[4];
	n[5] = face.m_nn[5];
	n[6] = face.m_nn[6];
	n[7] = face.m_nn[7];
	n[8] = face.m_nn[8];
	n[9] = face.m_nn[9];

	float t[10];
	pm->FaceNodeTexCoords(face, t);

	glx::smoothTRI10(r, n, t, ndivs);
}

void RenderFace1Outline(FSCoreMesh* pm, FSFace& face)
{
	int N = face.Nodes();
	for (int i = 0; i < N; ++i)
	{
		vec3d r = pm->Node(face.n[i]).r; glVertex3f(r.x, r.y, r.z);
	}
}

void RenderFace2Outline(FSCoreMesh* pm, FSFace& face, int ndivs)
{
	vec3f a[3];
	int NE = face.Edges();
	for (int i = 0; i<NE; ++i)
	{
		FSEdge e = face.GetEdge(i);
		a[0] = to_vec3f(pm->Node(e.n[0]).r);
		a[1] = to_vec3f(pm->Node(e.n[1]).r);
		a[2] = to_vec3f(pm->Node(e.n[2]).r);
		const int M = (ndivs < 2 ? 2 : ndivs);
		for (int n = 0; n<M; ++n)
		{
			double t = n / (double)M;
			vec3f p = e.eval(a, t);
			glVertex3d(p.x, p.y, p.z);
		}
	}
}

void RenderFace3Outline(FSCoreMesh* pm, FSFace& face, int ndivs)
{
	vec3f a[4];
	int NE = face.Edges();
	for (int i = 0; i<NE; ++i)
>>>>>>> 14f9705c
	{
		int NN = mesh.Nodes();
		for (int i = 0; i < NN; ++i)
		{
			m_pointShader->Render(mesh.Node(i));
		}
	}
	m_pointShader->Deactivate();
	glPointSize(old_size);
}

void GLMeshRender::RenderPoints(GMesh& mesh, std::vector<int>& nodeList)
{
	if (m_pointShader == nullptr) { assert(false); return; }
	if (nodeList.empty()) return;
	GLfloat old_size;
	glGetFloatv(GL_POINT_SIZE, &old_size);
	glPointSize(m_pointSize);
	m_pointShader->Activate();
	{
		for (int i : nodeList)
		{
			m_pointShader->Render(mesh.Node(i));
		}
	}
	m_pointShader->Deactivate();
	glPointSize(old_size);
}

void GLMeshRender::RenderPoints(GMesh& mesh, std::function<bool(const GMesh::NODE& node)> fnc)
{
	if (m_pointShader == nullptr) { assert(false); return; }
	if (mesh.Nodes() == 0) return;
	GLfloat old_size;
	glGetFloatv(GL_POINT_SIZE, &old_size);
	glPointSize(m_pointSize);
	m_pointShader->Activate();
	{
		int NN = mesh.Nodes();
		for (int i = 0; i < NN; ++i)
		{
			GMesh::NODE& node = mesh.Node(i);
			if (fnc(node))
			{
				m_pointShader->Render(mesh.Node(i));
			}
		}
	}
	m_pointShader->Deactivate();
	glPointSize(old_size);
}<|MERGE_RESOLUTION|>--- conflicted
+++ resolved
@@ -449,1933 +449,9 @@
 	for (int i = 0; i < NE; i++)
 	{
 		const GMesh::EDGE& e = m.Edge(i);
-		if (f(e))
-		{
-			m_lineShader->Render(e);
-		}
-	}
-	m_lineShader->Deactivate();
-}
-
-void GLMeshRender::RenderNormals(const GMesh& mesh, GLLineShader& shader)
-{
-	shader.Activate();
-	{
-		GMesh::EDGE edge;
-		for (int i = 0; i < mesh.Faces(); ++i)
-		{
-			const GMesh::FACE& face = mesh.Face(i);
-
-			vec3f r1(0, 0, 0);
-			vec3f fn = face.fn;
-
-			for (int j = 0; j < 3; ++j) r1 += mesh.Node(face.n[j]).r;
-			r1 /= 3.f;
-
-			edge.vr[0] = r1;
-			edge.vr[1] = fn; // Note that we store the normal as the second coordinate!
-
-			shader.Render(edge);
-		}
-	}
-	shader.Deactivate();
-}
-
-void GLMeshRender::RenderPoints(GMesh& mesh)
-{
-<<<<<<< HEAD
-	if (m_pointShader == nullptr) { assert(false); return; }
-	if (mesh.Nodes() == 0) return;
-	GLfloat old_size;
-	glGetFloatv(GL_POINT_SIZE, &old_size);
-	glPointSize(m_pointSize);
-	m_pointShader->Activate();
-=======
-	assert(pe->IsType(FE_HEX20));
-	FEElement_& e = *pe;
-	vec3d r[8];
-	vec3d n[8];
-	GLColor c[8];
-	for (int i = 0; i < 6; ++i)
-	{
-		r[0] = pm->Node(e.m_node[FTHEX20[i][0]]).r; c[0] = col[FTHEX20[i][0]];
-		r[1] = pm->Node(e.m_node[FTHEX20[i][1]]).r; c[1] = col[FTHEX20[i][1]];
-		r[2] = pm->Node(e.m_node[FTHEX20[i][2]]).r; c[2] = col[FTHEX20[i][2]];
-		r[3] = pm->Node(e.m_node[FTHEX20[i][3]]).r; c[3] = col[FTHEX20[i][3]];
-		r[4] = pm->Node(e.m_node[FTHEX20[i][4]]).r; c[4] = col[FTHEX20[i][4]];
-		r[5] = pm->Node(e.m_node[FTHEX20[i][5]]).r; c[5] = col[FTHEX20[i][5]];
-		r[6] = pm->Node(e.m_node[FTHEX20[i][6]]).r; c[6] = col[FTHEX20[i][6]];
-		r[7] = pm->Node(e.m_node[FTHEX20[i][7]]).r; c[7] = col[FTHEX20[i][7]];
-
-		FEElement_* pen = (e.m_nbr[i] != -1 ? pm->ElementPtr(e.m_nbr[i]) : 0);
-		if (pen == 0)
-		{
-			FSFace* pf = pm->FacePtr(e.m_face[i]);
-			assert(pf);
-			if (pf)
-			{
-				n[0] = to_vec3d(pf->m_nn[0]);
-				n[1] = to_vec3d(pf->m_nn[1]);
-				n[2] = to_vec3d(pf->m_nn[2]);
-				n[3] = to_vec3d(pf->m_nn[3]);
-				n[4] = to_vec3d(pf->m_nn[4]);
-				n[5] = to_vec3d(pf->m_nn[5]);
-				n[6] = to_vec3d(pf->m_nn[6]);
-				n[7] = to_vec3d(pf->m_nn[7]);
-			}
-			else
-			{
-				vec3d fn = (r[1] - r[0]) ^ (r[2] - r[0]);
-				fn.Normalize();
-				n[0] = n[1] = n[2] = n[3] = n[4] = n[5] = n[6] = n[7] = fn;
-			}
-		}
-		else
-		{
-			vec3d fn = (r[1] - r[0]) ^ (r[2] - r[0]);
-			fn.Normalize();
-			n[0] = n[1] = n[2] = n[3] = n[4] = n[5] = n[6] = n[7] = fn;
-		}
-
-		if ((pen == 0) || (!pen->IsVisible()))
-		{
-			glx::vertex3d(r[0], n[0], c[0]);
-			glx::vertex3d(r[4], n[4], c[4]);
-			glx::vertex3d(r[7], n[7], c[7]);
-
-			glx::vertex3d(r[4], n[4], c[4]);
-			glx::vertex3d(r[1], n[1], c[1]);
-			glx::vertex3d(r[5], n[5], c[5]);
-
-			glx::vertex3d(r[5], n[5], c[5]);
-			glx::vertex3d(r[2], n[2], c[2]);
-			glx::vertex3d(r[6], n[6], c[6]);
-
-			glx::vertex3d(r[6], n[6], c[6]);
-			glx::vertex3d(r[3], n[3], c[3]);
-			glx::vertex3d(r[7], n[7], c[7]);
-
-			glx::vertex3d(r[4], n[4], c[4]);
-			glx::vertex3d(r[5], n[5], c[5]);
-			glx::vertex3d(r[7], n[7], c[7]);
-
-			glx::vertex3d(r[5], n[5], c[5]);
-			glx::vertex3d(r[6], n[6], c[6]);
-			glx::vertex3d(r[7], n[7], c[7]);
-		}
-	}
-}
-
-//-----------------------------------------------------------------------------
-// TODO: This may not always give the desired result: I render using both
-//		 element and face data. But that cannot always be guaranteed to be consistent.
-//		 What I need to do is only render using element or face data, but not both.
-void RenderPENTA(FEElement_ *pe, FSCoreMesh *pm, bool bsel)
-{
-	assert(pe->IsType(FE_PENTA6));
-	FEElement_& e = *pe;
-	vec3d r[4];
-	vec3f n[4];
-	for (int j = 0; j<3; j++)
-	{
-		r[0] = pm->Node(e.m_node[FTPENTA[j][0]]).r;
-		r[1] = pm->Node(e.m_node[FTPENTA[j][1]]).r;
-		r[2] = pm->Node(e.m_node[FTPENTA[j][2]]).r;
-		r[3] = pm->Node(e.m_node[FTPENTA[j][3]]).r;
-
-		FEElement_* pen = (e.m_nbr[j] != -1 ? pm->ElementPtr(e.m_nbr[j]) : 0);
-		if (pen == 0)
-		{
-			FSFace* pf = pm->FacePtr(e.m_face[j]);
-			assert(pm->ElementPtr(pf->m_elem[0].eid) == pe);
-			n[0] = pf->m_nn[0];
-			n[1] = pf->m_nn[1];
-			n[2] = pf->m_nn[2];
-			n[3] = pf->m_nn[3];
-		}
-		else
-		{
-			vec3d fn = (r[1] - r[0]) ^ (r[2] - r[0]);
-			fn.Normalize();
-			n[0] = n[1] = n[2] = n[3] = to_vec3f(fn);
-		}
-
-		if ((pen == 0) || (!pen->IsVisible()) || (pen->IsSelected() && bsel))
-		{
-			glx::quad4(r, n);
-		}
-	}
-
-	for (int j = 3; j<5; j++)
-	{
-		r[0] = pm->Node(e.m_node[FTPENTA[j][0]]).r;
-		r[1] = pm->Node(e.m_node[FTPENTA[j][1]]).r;
-		r[2] = pm->Node(e.m_node[FTPENTA[j][2]]).r;
-
-		FEElement_* pen = (e.m_nbr[j] != -1 ? pm->ElementPtr(e.m_nbr[j]) : 0);
-		if (pen == 0)
-		{
-			FSFace* pf = pm->FacePtr(e.m_face[j]);
-			n[0] = pf->m_nn[0];
-			n[1] = pf->m_nn[1];
-			n[2] = pf->m_nn[2];
-		}
-		else
-		{
-			vec3d fn = (r[1] - r[0]) ^ (r[2] - r[0]);
-			fn.Normalize();
-			n[0] = n[1] = n[2] = to_vec3f(fn);
-		}
-
-		if ((pen == 0) || (!pen->IsVisible()) || (pen->IsSelected() && bsel))
-		{
-			glx::tri3(r, n);
-		}
-	}
-}
-
-//-----------------------------------------------------------------------------
-// TODO: This may not always give the desired result: I render using both
-//		 element and face data. But that cannot always be guaranteed to be consistent.
-//		 What I need to do is only render using element or face data, but not both.
-void RenderPENTA6(FEElement_* pe, FSCoreMesh* pm, GLColor* col)
-{
-	assert(pe->IsType(FE_PENTA6));
-	FEElement_& e = *pe;
-
-	vec3d r[4];
-	vec3f n[4];
-	GLColor c[4];
-	for (int j = 0; j < 3; j++)
-	{
-		r[0] = pm->Node(e.m_node[FTPENTA[j][0]]).r;
-		r[1] = pm->Node(e.m_node[FTPENTA[j][1]]).r;
-		r[2] = pm->Node(e.m_node[FTPENTA[j][2]]).r;
-		r[3] = pm->Node(e.m_node[FTPENTA[j][3]]).r;
-
-		c[0] = col[FTPENTA[j][0]];
-		c[1] = col[FTPENTA[j][1]];
-		c[2] = col[FTPENTA[j][2]];
-		c[3] = col[FTPENTA[j][3]];
-
-		FEElement_* pen = (e.m_nbr[j] != -1 ? pm->ElementPtr(e.m_nbr[j]) : 0);
-		if (pen == 0)
-		{
-			FSFace* pf = pm->FacePtr(e.m_face[j]);
-			assert(pm->ElementPtr(pf->m_elem[0].eid) == pe);
-			n[0] = pf->m_nn[0];
-			n[1] = pf->m_nn[1];
-			n[2] = pf->m_nn[2];
-			n[3] = pf->m_nn[3];
-		}
-		else
-		{
-			vec3d fn = (r[1] - r[0]) ^ (r[2] - r[0]);
-			fn.Normalize();
-			n[0] = n[1] = n[2] = n[3] = to_vec3f(fn);
-		}
-
-		if ((pen == 0) || (!pen->IsVisible()) || (pen->IsSelected()))
-		{
-			glx::quad4(r, n, c);
-		}
-	}
-
-	for (int j = 3; j < 5; j++)
-	{
-		r[0] = pm->Node(e.m_node[FTPENTA[j][0]]).r;
-		r[1] = pm->Node(e.m_node[FTPENTA[j][1]]).r;
-		r[2] = pm->Node(e.m_node[FTPENTA[j][2]]).r;
-
-		c[0] = col[FTPENTA[j][0]];
-		c[1] = col[FTPENTA[j][1]];
-		c[2] = col[FTPENTA[j][2]];
-
-		FEElement_* pen = (e.m_nbr[j] != -1 ? pm->ElementPtr(e.m_nbr[j]) : 0);
-		if (pen == 0)
-		{
-			FSFace* pf = pm->FacePtr(e.m_face[j]);
-			n[0] = pf->m_nn[0];
-			n[1] = pf->m_nn[1];
-			n[2] = pf->m_nn[2];
-		}
-		else
-		{
-			vec3d fn = (r[1] - r[0]) ^ (r[2] - r[0]);
-			fn.Normalize();
-			n[0] = n[1] = n[2] = to_vec3f(fn);
-		}
-
-		if ((pen == 0) || (!pen->IsVisible()) || (pen->IsSelected()))
-		{
-			glx::tri3(r, n, c);
-		}
-	}
-}
-
-//-----------------------------------------------------------------------------
-// TODO: This may not always give the desired result: I render using both
-//		 element and face data. But that cannot always be guaranteed to be consistent.
-//		 What I need to do is only render using element or face data, but not both.
-void RenderPENTA15(FEElement_ *pe, FSCoreMesh *pm, bool bsel)
-{
-	assert(pe->IsType(FE_PENTA15));
-	FEElement_& e = *pe;
-	vec3d r1, r2, r3, r4, r5, r6, r7, r8;
-	vec3f n1, n2, n3, n4, n5, n6, n7, n8;
-	for (int j = 0; j<3; j++)
-	{
-		r1 = pm->Node(e.m_node[FTPENTA15[j][0]]).r;
-		r2 = pm->Node(e.m_node[FTPENTA15[j][1]]).r;
-		r3 = pm->Node(e.m_node[FTPENTA15[j][2]]).r;
-		r4 = pm->Node(e.m_node[FTPENTA15[j][3]]).r;
-		r5 = pm->Node(e.m_node[FTPENTA15[j][4]]).r;
-		r6 = pm->Node(e.m_node[FTPENTA15[j][5]]).r;
-		r7 = pm->Node(e.m_node[FTPENTA15[j][6]]).r;
-		r8 = pm->Node(e.m_node[FTPENTA15[j][7]]).r;
-
-		FEElement_* pen = (e.m_nbr[j] != -1 ? pm->ElementPtr(e.m_nbr[j]) : 0);
-		if (pen == 0)
-		{
-			FSFace* pf = pm->FacePtr(e.m_face[j]);
-			assert(pf);
-			if (pf)
-			{
-				n1 = pf->m_nn[0];
-				n2 = pf->m_nn[1];
-				n3 = pf->m_nn[2];
-				n4 = pf->m_nn[3];
-				n5 = pf->m_nn[4];
-				n6 = pf->m_nn[5];
-				n7 = pf->m_nn[6];
-				n8 = pf->m_nn[7];
-			}
-			else
-			{
-				vec3d n = (r2 - r1) ^ (r3 - r1);
-				n.Normalize();
-				n1 = n2 = n3 = n4 = n5 = n6 = n7 = n8 = to_vec3f(n);
-			}
-		}
-		else
-		{
-			vec3d n = (r2 - r1) ^ (r3 - r1);
-			n.Normalize();
-			n1 = n2 = n3 = n4 = n5 = n6 = n7 = n8 = to_vec3f(n);
-		}
-
-		if ((pen == 0) || (!pen->IsVisible()) || (pen->IsSelected() && bsel))
-		{
-			glNormal3d(n1.x, n1.y, n1.z); glVertex3d(r1.x, r1.y, r1.z);
-			glNormal3d(n5.x, n5.y, n5.z); glVertex3d(r5.x, r5.y, r5.z);
-			glNormal3d(n8.x, n8.y, n8.z); glVertex3d(r8.x, r8.y, r8.z);
-
-			glNormal3d(n5.x, n5.y, n5.z); glVertex3d(r5.x, r5.y, r5.z);
-			glNormal3d(n2.x, n2.y, n2.z); glVertex3d(r2.x, r2.y, r2.z);
-			glNormal3d(n6.x, n6.y, n6.z); glVertex3d(r6.x, r6.y, r6.z);
-
-			glNormal3d(n6.x, n6.y, n6.z); glVertex3d(r6.x, r6.y, r6.z);
-			glNormal3d(n3.x, n3.y, n3.z); glVertex3d(r3.x, r3.y, r3.z);
-			glNormal3d(n7.x, n7.y, n7.z); glVertex3d(r7.x, r7.y, r7.z);
-
-			glNormal3d(n7.x, n7.y, n7.z); glVertex3d(r7.x, r7.y, r7.z);
-			glNormal3d(n4.x, n4.y, n4.z); glVertex3d(r4.x, r4.y, r4.z);
-			glNormal3d(n8.x, n8.y, n8.z); glVertex3d(r8.x, r8.y, r8.z);
-
-			glNormal3d(n5.x, n5.y, n5.z); glVertex3d(r5.x, r5.y, r5.z);
-			glNormal3d(n6.x, n6.y, n6.z); glVertex3d(r6.x, r6.y, r6.z);
-			glNormal3d(n8.x, n8.y, n8.z); glVertex3d(r8.x, r8.y, r8.z);
-
-			glNormal3d(n6.x, n6.y, n6.z); glVertex3d(r6.x, r6.y, r6.z);
-			glNormal3d(n7.x, n7.y, n7.z); glVertex3d(r7.x, r7.y, r7.z);
-			glNormal3d(n8.x, n8.y, n8.z); glVertex3d(r8.x, r8.y, r8.z);
-		}
-	}
-
-	for (int j = 3; j<5; j++)
-	{
-		r1 = pm->Node(e.m_node[FTPENTA15[j][0]]).r;
-		r2 = pm->Node(e.m_node[FTPENTA15[j][1]]).r;
-		r3 = pm->Node(e.m_node[FTPENTA15[j][2]]).r;
-		r4 = pm->Node(e.m_node[FTPENTA15[j][3]]).r;
-		r5 = pm->Node(e.m_node[FTPENTA15[j][4]]).r;
-		r6 = pm->Node(e.m_node[FTPENTA15[j][5]]).r;
-
-		FEElement_* pen = (e.m_nbr[j] != -1 ? pm->ElementPtr(e.m_nbr[j]) : 0);
-		if (pen == 0)
-		{
-			FSFace* pf = pm->FacePtr(e.m_face[j]);
-			assert(pf);
-			if (pf)
-			{
-				n1 = pf->m_nn[0];
-				n2 = pf->m_nn[1];
-				n3 = pf->m_nn[2];
-				n4 = pf->m_nn[3];
-				n5 = pf->m_nn[4];
-				n6 = pf->m_nn[5];
-			}
-			else
-			{
-				vec3d n = (r2 - r1) ^ (r3 - r1);
-				n.Normalize();
-				n1 = n2 = n3 = n4 = n5 = n6 = to_vec3f(n);
-			}
-		}
-		else
-		{
-			vec3d n = (r2 - r1) ^ (r3 - r1);
-			n.Normalize();
-			n1 = n2 = n3 = n4 = n5 = n6 = to_vec3f(n);
-		}
-
-		if ((pen == 0) || (!pen->IsVisible()) || (pen->IsSelected() && bsel))
-		{
-			glNormal3d(n1.x, n1.y, n1.z); glVertex3d(r1.x, r1.y, r1.z);
-			glNormal3d(n4.x, n4.y, n4.z); glVertex3d(r4.x, r4.y, r4.z);
-			glNormal3d(n6.x, n6.y, n6.z); glVertex3d(r6.x, r6.y, r6.z);
-
-			glNormal3d(n4.x, n4.y, n4.z); glVertex3d(r4.x, r4.y, r4.z);
-			glNormal3d(n2.x, n2.y, n2.z); glVertex3d(r2.x, r2.y, r2.z);
-			glNormal3d(n5.x, n5.y, n5.z); glVertex3d(r5.x, r5.y, r5.z);
-
-			glNormal3d(n5.x, n5.y, n5.z); glVertex3d(r5.x, r5.y, r5.z);
-			glNormal3d(n3.x, n3.y, n3.z); glVertex3d(r3.x, r3.y, r3.z);
-			glNormal3d(n6.x, n6.y, n6.z); glVertex3d(r6.x, r6.y, r6.z);
-
-			glNormal3d(n4.x, n4.y, n4.z); glVertex3d(r4.x, r4.y, r4.z);
-			glNormal3d(n5.x, n5.y, n5.z); glVertex3d(r5.x, r5.y, r5.z);
-			glNormal3d(n6.x, n6.y, n6.z); glVertex3d(r6.x, r6.y, r6.z);
-		}
-	}
-}
-
-void RenderPENTA15(FEElement_* pe, FSCoreMesh* pm, GLColor* col)
-{
-	assert(pe->IsType(FE_PENTA15));
-	FEElement_& e = *pe;
-	vec3d r[8];
-	vec3d n[8];
-	GLColor c[8];
-	for (int j = 0; j < 3; j++)
-	{
-		r[0] = pm->Node(e.m_node[FTPENTA15[j][0]]).r; c[0] = col[FTPENTA15[j][0]];
-		r[1] = pm->Node(e.m_node[FTPENTA15[j][1]]).r; c[1] = col[FTPENTA15[j][1]];
-		r[2] = pm->Node(e.m_node[FTPENTA15[j][2]]).r; c[2] = col[FTPENTA15[j][2]];
-		r[3] = pm->Node(e.m_node[FTPENTA15[j][3]]).r; c[3] = col[FTPENTA15[j][3]];
-		r[4] = pm->Node(e.m_node[FTPENTA15[j][4]]).r; c[4] = col[FTPENTA15[j][4]];
-		r[5] = pm->Node(e.m_node[FTPENTA15[j][5]]).r; c[5] = col[FTPENTA15[j][5]];
-		r[6] = pm->Node(e.m_node[FTPENTA15[j][6]]).r; c[6] = col[FTPENTA15[j][6]];
-		r[7] = pm->Node(e.m_node[FTPENTA15[j][7]]).r; c[7] = col[FTPENTA15[j][7]];
-
-		FEElement_* pen = (e.m_nbr[j] != -1 ? pm->ElementPtr(e.m_nbr[j]) : 0);
-		if (pen == 0)
-		{
-			FSFace* pf = pm->FacePtr(e.m_face[j]);
-			assert(pf);
-			if (pf)
-			{
-				n[0] = to_vec3d(pf->m_nn[0]);
-				n[1] = to_vec3d(pf->m_nn[1]);
-				n[2] = to_vec3d(pf->m_nn[2]);
-				n[3] = to_vec3d(pf->m_nn[3]);
-				n[4] = to_vec3d(pf->m_nn[4]);
-				n[5] = to_vec3d(pf->m_nn[5]);
-				n[6] = to_vec3d(pf->m_nn[6]);
-				n[7] = to_vec3d(pf->m_nn[7]);
-			}
-			else
-			{
-				vec3d fn = (r[1] - r[0]) ^ (r[2] - r[0]);
-				fn.Normalize();
-				n[0] = n[1] = n[2] = n[3] = n[4] = n[5] = n[6] = n[7] = fn;
-			}
-		}
-		else
-		{
-			vec3d fn = (r[1] - r[0]) ^ (r[2] - r[0]);
-			fn.Normalize();
-			n[0] = n[1] = n[2] = n[3] = n[4] = n[5] = n[6] = n[7] = fn;
-		}
-
-		if ((pen == 0) || (!pen->IsVisible()))
-		{
-			glx::vertex3d(r[0], n[0], c[0]);
-			glx::vertex3d(r[4], n[4], c[4]);
-			glx::vertex3d(r[7], n[7], c[7]);
-
-			glx::vertex3d(r[4], n[4], c[4]);
-			glx::vertex3d(r[1], n[1], c[1]);
-			glx::vertex3d(r[5], n[5], c[5]);
-
-			glx::vertex3d(r[5], n[5], c[5]);
-			glx::vertex3d(r[2], n[2], c[2]);
-			glx::vertex3d(r[6], n[6], c[6]);
-
-			glx::vertex3d(r[6], n[6], c[6]);
-			glx::vertex3d(r[3], n[3], c[3]);
-			glx::vertex3d(r[7], n[7], c[7]);
-
-			glx::vertex3d(r[4], n[4], c[4]);
-			glx::vertex3d(r[5], n[5], c[5]);
-			glx::vertex3d(r[7], n[7], c[7]);
-
-			glx::vertex3d(r[5], n[5], c[5]);
-			glx::vertex3d(r[6], n[6], c[6]);
-			glx::vertex3d(r[7], n[7], c[7]);
-		}
-	}
-
-	for (int j = 3; j < 5; j++)
-	{
-		r[0] = pm->Node(e.m_node[FTPENTA15[j][0]]).r; c[0] = col[FTPENTA15[j][0]];
-		r[1] = pm->Node(e.m_node[FTPENTA15[j][1]]).r; c[1] = col[FTPENTA15[j][1]];
-		r[2] = pm->Node(e.m_node[FTPENTA15[j][2]]).r; c[2] = col[FTPENTA15[j][2]];
-		r[3] = pm->Node(e.m_node[FTPENTA15[j][3]]).r; c[3] = col[FTPENTA15[j][3]];
-		r[4] = pm->Node(e.m_node[FTPENTA15[j][4]]).r; c[4] = col[FTPENTA15[j][4]];
-		r[5] = pm->Node(e.m_node[FTPENTA15[j][5]]).r; c[5] = col[FTPENTA15[j][5]];
-
-		FEElement_* pen = (e.m_nbr[j] != -1 ? pm->ElementPtr(e.m_nbr[j]) : 0);
-		if (pen == 0)
-		{
-			FSFace* pf = pm->FacePtr(e.m_face[j]);
-			assert(pf);
-			if (pf)
-			{
-				n[0] = to_vec3d(pf->m_nn[0]);
-				n[1] = to_vec3d(pf->m_nn[1]);
-				n[2] = to_vec3d(pf->m_nn[2]);
-				n[3] = to_vec3d(pf->m_nn[3]);
-				n[4] = to_vec3d(pf->m_nn[4]);
-				n[5] = to_vec3d(pf->m_nn[5]);
-			}
-			else
-			{
-				vec3d fn = (r[1] - r[0]) ^ (r[2] - r[0]);
-				fn.Normalize();
-				n[0] = n[1] = n[2] = n[3] = n[4] = n[5] = fn;
-			}
-		}
-		else
-		{
-			vec3d fn = (r[1] - r[0]) ^ (r[2] - r[0]);
-			fn.Normalize();
-			n[0] = n[1] = n[2] = n[3] = n[4] = n[5] = fn;
-		}
-
-		if ((pen == 0) || (!pen->IsVisible()))
-		{
-			glx::vertex3d(r[0], n[0], c[0]);
-			glx::vertex3d(r[3], n[3], c[3]);
-			glx::vertex3d(r[5], n[5], c[5]);
-
-			glx::vertex3d(r[3], n[3], c[3]);
-			glx::vertex3d(r[1], n[1], c[1]);
-			glx::vertex3d(r[4], n[4], c[4]);
-
-			glx::vertex3d(r[4], n[4], c[4]);
-			glx::vertex3d(r[2], n[2], c[2]);
-			glx::vertex3d(r[5], n[5], c[5]);
-
-			glx::vertex3d(r[3], n[3], c[3]);
-			glx::vertex3d(r[4], n[4], c[4]);
-			glx::vertex3d(r[5], n[5], c[5]);
-		}
-	}
-}
-
-//-----------------------------------------------------------------------------
-void RenderTET4(FEElement_* pe, FSCoreMesh* pm, bool bsel)
-{
-	assert(pe->IsType(FE_TET4) || pe->IsType(FE_TET5));
-	FEElement_& e = *pe;
-	vec3d r1, r2, r3;
-	vec3f n1, n2, n3;
-	for (int i = 0; i < 4; ++i)
-	{
-		FEElement_* pen = (e.m_nbr[i] != -1 ? pm->ElementPtr(e.m_nbr[i]) : 0);
-		if (pen == 0)
-		{
-			FSFace* pf = pm->FacePtr(e.m_face[i]);
-			if (pf)
-			{
-				r1 = pm->Node(pf->n[0]).r;
-				r2 = pm->Node(pf->n[1]).r;
-				r3 = pm->Node(pf->n[2]).r;
-
-				n1 = pf->m_nn[0];
-				n2 = pf->m_nn[1];
-				n3 = pf->m_nn[2];
-
-				glNormal3f(n1.x, n1.y, n1.z); glVertex3d(r1.x, r1.y, r1.z);
-				glNormal3f(n2.x, n2.y, n2.z); glVertex3d(r2.x, r2.y, r2.z);
-				glNormal3f(n3.x, n3.y, n3.z); glVertex3d(r3.x, r3.y, r3.z);
-			}
-		}
-		else
-		{
-			if ((!pen->IsVisible()) || (pen->IsSelected() && bsel))
-			{
-				r1 = pm->Node(e.m_node[FTTET[i][0]]).r;
-				r2 = pm->Node(e.m_node[FTTET[i][1]]).r;
-				r3 = pm->Node(e.m_node[FTTET[i][2]]).r;
-
-				vec3d n = (r2 - r1) ^ (r3 - r1);
-				n.Normalize();
-
-				glNormal3d(n.x, n.y, n.z);
-				glVertex3d(r1.x, r1.y, r1.z);
-				glVertex3d(r2.x, r2.y, r2.z);
-				glVertex3d(r3.x, r3.y, r3.z);
-			}
-		}
-	}
-}
-
-//-----------------------------------------------------------------------------
-void RenderTET4(FEElement_ *pe, FSCoreMesh *pm, GLColor* col)
-{
-	assert(pe->IsType(FE_TET4) || pe->IsType(FE_TET5));
-	FEElement_& e = *pe;
-	vec3d r1, r2, r3;
-	vec3f n1, n2, n3;
-	GLColor c[3];
-	for (int i = 0; i<4; ++i)
-	{
-		FEElement_* pen = (e.m_nbr[i] != -1 ? pm->ElementPtr(e.m_nbr[i]) : 0);
-		if ((pen == 0) || (!pen->IsVisible()))
-		{
-			if (e.m_face[i] >= 0)
-			{
-				FSFace* pf = pm->FacePtr(e.m_face[i]);
-				r1 = pm->Node(pf->n[0]).r;
-				r2 = pm->Node(pf->n[1]).r;
-				r3 = pm->Node(pf->n[2]).r;
-
-				n1 = pf->m_nn[0];
-				n2 = pf->m_nn[1];
-				n3 = pf->m_nn[2];
-			}
-			else
-			{
-				r1 = pm->Node(e.m_node[FTTET[i][0]]).r;
-				r2 = pm->Node(e.m_node[FTTET[i][1]]).r;
-				r3 = pm->Node(e.m_node[FTTET[i][2]]).r;
-
-				vec3d n = (r2 - r1) ^ (r3 - r1);
-				n.Normalize();
-				n1 = n2 = n3 = to_vec3f(n);
-			}
-
-			c[0] = col[FTTET[i][0]];
-			c[1] = col[FTTET[i][1]];
-			c[2] = col[FTTET[i][2]];
-
-			glNormal3d(n1.x, n1.y, n1.z); glxColor(c[0]); glVertex3d(r1.x, r1.y, r1.z);
-			glNormal3d(n2.x, n2.y, n2.z); glxColor(c[1]); glVertex3d(r2.x, r2.y, r2.z);
-			glNormal3d(n3.x, n3.y, n3.z); glxColor(c[2]); glVertex3d(r3.x, r3.y, r3.z);
-		}
-	}
-}
-
-//-----------------------------------------------------------------------------
-void RenderTRI3(FEElement_ *pe, FSCoreMesh *pm, GLColor* col)
-{
-	assert(pe->IsType(FE_TRI3));
-	FEElement_& e = *pe;
-	FSFace* pf = pm->FacePtr(e.m_face[0]);
-	if (pf == 0) return;
-	vec3d r[3];
-	vec3d n[3];
-
-	r[0] = pm->Node(e.m_node[0]).r;
-	r[1] = pm->Node(e.m_node[1]).r;
-	r[2] = pm->Node(e.m_node[2]).r;
-
-	n[0] = to_vec3d(pf->m_nn[0]);
-	n[1] = to_vec3d(pf->m_nn[1]);
-	n[2] = to_vec3d(pf->m_nn[2]);
-
-	glx::vertex3d(r[0], n[0], col[0]);
-	glx::vertex3d(r[1], n[1], col[1]);
-	glx::vertex3d(r[2], n[2], col[2]);
-}
-
-//-----------------------------------------------------------------------------
-void RenderQUAD(FEElement_ *pe, FSCoreMesh *pm, GLColor* col)
-{
-	assert(pe->IsType(FE_QUAD4));
-	FEElement_& e = *pe;
-	FSFace* pf = pm->FacePtr(e.m_face[0]);
-	if (pf == 0) return;
-	vec3d r[4];
-	vec3d n[4];
-
-	r[0] = pm->Node(e.m_node[0]).r;
-	r[1] = pm->Node(e.m_node[1]).r;
-	r[2] = pm->Node(e.m_node[2]).r;
-	r[3] = pm->Node(e.m_node[3]).r;
-
-	n[0] = to_vec3d(pf->m_nn[0]);
-	n[1] = to_vec3d(pf->m_nn[1]);
-	n[2] = to_vec3d(pf->m_nn[2]);
-	n[3] = to_vec3d(pf->m_nn[3]);
-
-	glx::vertex3d(r[0], n[0], col[0]);
-	glx::vertex3d(r[1], n[1], col[1]);
-	glx::vertex3d(r[2], n[2], col[2]);
-
-	glx::vertex3d(r[2], n[2], col[2]);
-	glx::vertex3d(r[3], n[3], col[3]);
-	glx::vertex3d(r[0], n[0], col[0]);
-}
-
-//-----------------------------------------------------------------------------
-void RenderTET10(FEElement_ *pe, FSCoreMesh *pm, bool bsel)
-{
-	assert(pe->IsType(FE_TET10));
-	FEElement_& e = *pe;
-	vec3d r1, r2, r3;
-	vec3f n1, n2, n3;
-	for (int i = 0; i<4; ++i)
-	{
-		FEElement_* pen = (e.m_nbr[i] != -1 ? pm->ElementPtr(e.m_nbr[i]) : 0);
-		if (pen == 0)
-		{
-			FSFace* pf = pm->FacePtr(e.m_face[i]);
-			assert(pf);
-
-			r1 = pm->Node(pf->n[0]).r;
-			r2 = pm->Node(pf->n[1]).r;
-			r3 = pm->Node(pf->n[2]).r;
-
-			n1 = pf->m_nn[0];
-			n2 = pf->m_nn[1];
-			n3 = pf->m_nn[2];
-		}
-		else
-		{
-			r1 = pm->Node(e.m_node[FTTET10[i][0]]).r;
-			r2 = pm->Node(e.m_node[FTTET10[i][1]]).r;
-			r3 = pm->Node(e.m_node[FTTET10[i][2]]).r;
-
-			vec3d n = (r2 - r1) ^ (r3 - r1);
-			n.Normalize();
-			n1 = n2 = n3 = to_vec3f(n);
-		}
-
-		if ((pen == 0) || (!pen->IsVisible()) || (pen->IsSelected() && bsel))
-		{
-			glNormal3d(n1.x, n1.y, n1.z); glVertex3d(r1.x, r1.y, r1.z);
-			glNormal3d(n2.x, n2.y, n2.z); glVertex3d(r2.x, r2.y, r2.z);
-			glNormal3d(n3.x, n3.y, n3.z); glVertex3d(r3.x, r3.y, r3.z);
-		}
-	}
-}
-
-//-----------------------------------------------------------------------------
-void RenderTET10(FEElement_ *pe, FSCoreMesh *pm, GLColor* c)
-{
-	assert(pe->IsType(FE_TET10));
-	FEElement_& e = *pe;
-	vec3d r1, r2, r3;
-	vec3f n1, n2, n3;
-	GLColor c1, c2, c3;
-	for (int i = 0; i < 4; ++i)
-	{
-		FEElement_* pen = (e.m_nbr[i] != -1 ? pm->ElementPtr(e.m_nbr[i]) : 0);
-
-		r1 = pm->Node(e.m_node[FTTET10[i][0]]).r;
-		r2 = pm->Node(e.m_node[FTTET10[i][1]]).r;
-		r3 = pm->Node(e.m_node[FTTET10[i][2]]).r;
-
-		if (pen == 0)
-		{
-			FSFace* pf = pm->FacePtr(e.m_face[i]);
-			assert(pf);
-			n1 = pf->m_nn[0];
-			n2 = pf->m_nn[1];
-			n3 = pf->m_nn[2];
-		}
-		else
-		{
-			vec3d n = (r2 - r1) ^ (r3 - r1);
-			n.Normalize();
-			n1 = n2 = n3 = to_vec3f(n);
-		}
-
-		c1 = c[FTTET10[i][0]];
-		c2 = c[FTTET10[i][1]];
-		c3 = c[FTTET10[i][2]];
-
-		if ((pen == 0) || (!pen->IsVisible()))
-		{
-			glNormal3d(n1.x, n1.y, n1.z); glColor3ub(c1.r, c1.g, c1.b); glVertex3d(r1.x, r1.y, r1.z);
-			glNormal3d(n2.x, n2.y, n2.z); glColor3ub(c2.r, c2.g, c2.b); glVertex3d(r2.x, r2.y, r2.z);
-			glNormal3d(n3.x, n3.y, n3.z); glColor3ub(c3.r, c3.g, c3.b); glVertex3d(r3.x, r3.y, r3.z);
-		}
-	}
-}
-
-//-----------------------------------------------------------------------------
-void RenderTET15(FEElement_ *pe, FSCoreMesh *pm, bool bsel)
-{
-	assert(pe->IsType(FE_TET15));
-	FEElement_& e = *pe;
-	vec3d r1, r2, r3;
-	vec3f n1, n2, n3;
-	for (int i = 0; i<4; ++i)
-	{
-		FEElement_* pen = (e.m_nbr[i] != -1 ? pm->ElementPtr(e.m_nbr[i]) : 0);
-		if (pen == 0)
-		{
-			FSFace* pf = pm->FacePtr(e.m_face[i]);
-			assert(pf);
-
-			r1 = pm->Node(pf->n[0]).r;
-			r2 = pm->Node(pf->n[1]).r;
-			r3 = pm->Node(pf->n[2]).r;
-
-			n1 = pf->m_nn[0];
-			n2 = pf->m_nn[1];
-			n3 = pf->m_nn[2];
-		}
-		else
-		{
-			r1 = pm->Node(e.m_node[FTTET15[i][0]]).r;
-			r2 = pm->Node(e.m_node[FTTET15[i][1]]).r;
-			r3 = pm->Node(e.m_node[FTTET15[i][2]]).r;
-
-			vec3d n = (r2 - r1) ^ (r3 - r1);
-			n.Normalize();
-			n1 = n2 = n3 = to_vec3f(n);
-		}
-
-		if ((pen == 0) || (!pen->IsVisible()) || (pen->IsSelected() && bsel))
-		{
-			glNormal3d(n1.x, n1.y, n1.z); glVertex3d(r1.x, r1.y, r1.z);
-			glNormal3d(n2.x, n2.y, n2.z); glVertex3d(r2.x, r2.y, r2.z);
-			glNormal3d(n3.x, n3.y, n3.z); glVertex3d(r3.x, r3.y, r3.z);
-		}
-	}
-}
-
-//-----------------------------------------------------------------------------
-void RenderTET15(FEElement_* pe, FSCoreMesh* pm, GLColor* col)
-{
-	assert(pe->IsType(FE_TET15));
-	FEElement_& e = *pe;
-	vec3d r1, r2, r3;
-	vec3d n1, n2, n3;
-	GLColor c[3];
-	for (int i = 0; i < 4; ++i)
-	{
-		c[0] = col[FTTET15[i][0]];
-		c[1] = col[FTTET15[i][1]];
-		c[2] = col[FTTET15[i][2]];
-
-		FEElement_* pen = (e.m_nbr[i] != -1 ? pm->ElementPtr(e.m_nbr[i]) : 0);
-		if (pen == 0)
-		{
-			FSFace* pf = pm->FacePtr(e.m_face[i]);
-			assert(pf);
-
-			r1 = pm->Node(pf->n[0]).r;
-			r2 = pm->Node(pf->n[1]).r;
-			r3 = pm->Node(pf->n[2]).r;
-
-			n1 = to_vec3d(pf->m_nn[0]);
-			n2 = to_vec3d(pf->m_nn[1]);
-			n3 = to_vec3d(pf->m_nn[2]);
-		}
-		else
-		{
-			r1 = pm->Node(e.m_node[FTTET15[i][0]]).r;
-			r2 = pm->Node(e.m_node[FTTET15[i][1]]).r;
-			r3 = pm->Node(e.m_node[FTTET15[i][2]]).r;
-
-			vec3d n = (r2 - r1) ^ (r3 - r1);
-			n.Normalize();
-			n1 = n2 = n3 = n;
-		}
-
-		if ((pen == 0) || (!pen->IsVisible()))
-		{
-			glx::vertex3d(r1, n1, c[0]);
-			glx::vertex3d(r2, n2, c[1]);
-			glx::vertex3d(r3, n3, c[2]);
-		}
-	}
-}
-
-//-----------------------------------------------------------------------------
-void RenderTET20(FEElement_ *pe, FSCoreMesh *pm, bool bsel)
-{
-	assert(pe->IsType(FE_TET20));
-	FEElement_& e = *pe;
-	vec3d r1, r2, r3;
-	vec3f n1, n2, n3;
-	for (int i = 0; i<4; ++i)
-	{
-		FEElement_* pen = (e.m_nbr[i] != -1 ? pm->ElementPtr(e.m_nbr[i]) : 0);
-		if (pen == 0)
-		{
-			FSFace* pf = pm->FacePtr(e.m_face[i]);
-			assert(pf);
-
-			r1 = pm->Node(pf->n[0]).r;
-			r2 = pm->Node(pf->n[1]).r;
-			r3 = pm->Node(pf->n[2]).r;
-
-			n1 = pf->m_nn[0];
-			n2 = pf->m_nn[1];
-			n3 = pf->m_nn[2];
-		}
-		else
-		{
-			r1 = pm->Node(e.m_node[FTTET20[i][0]]).r;
-			r2 = pm->Node(e.m_node[FTTET20[i][1]]).r;
-			r3 = pm->Node(e.m_node[FTTET20[i][2]]).r;
-
-			vec3d n = (r2 - r1) ^ (r3 - r1);
-			n.Normalize();
-			n1 = n2 = n3 = to_vec3f(n);
-		}
-
-		if ((pen == 0) || (!pen->IsVisible()) || (pen->IsSelected() && bsel))
-		{
-			glNormal3d(n1.x, n1.y, n1.z); glVertex3d(r1.x, r1.y, r1.z);
-			glNormal3d(n2.x, n2.y, n2.z); glVertex3d(r2.x, r2.y, r2.z);
-			glNormal3d(n3.x, n3.y, n3.z); glVertex3d(r3.x, r3.y, r3.z);
-		}
-	}
-}
-
-
-//-----------------------------------------------------------------------------
-void RenderTET20(FEElement_* pe, FSCoreMesh* pm, GLColor* col)
-{
-	assert(pe->IsType(FE_TET20));
-	FEElement_& e = *pe;
-	vec3d r1, r2, r3;
-	vec3d n1, n2, n3;
-	GLColor c[3];
-	for (int i = 0; i < 4; ++i)
-	{
-		c[0] = col[FTTET20[i][0]];
-		c[1] = col[FTTET20[i][1]];
-		c[2] = col[FTTET20[i][2]];
-
-		FEElement_* pen = (e.m_nbr[i] != -1 ? pm->ElementPtr(e.m_nbr[i]) : 0);
-		if (pen == 0)
-		{
-			FSFace* pf = pm->FacePtr(e.m_face[i]);
-			assert(pf);
-
-			r1 = pm->Node(pf->n[0]).r;
-			r2 = pm->Node(pf->n[1]).r;
-			r3 = pm->Node(pf->n[2]).r;
-
-			n1 = to_vec3d(pf->m_nn[0]);
-			n2 = to_vec3d(pf->m_nn[1]);
-			n3 = to_vec3d(pf->m_nn[2]);
-		}
-		else
-		{
-			r1 = pm->Node(e.m_node[FTTET20[i][0]]).r;
-			r2 = pm->Node(e.m_node[FTTET20[i][1]]).r;
-			r3 = pm->Node(e.m_node[FTTET20[i][2]]).r;
-
-			vec3d n = (r2 - r1) ^ (r3 - r1);
-			n.Normalize();
-			n1 = n2 = n3 = n;
-		}
-
-		if ((pen == 0) || (!pen->IsVisible()))
-		{
-			glx::vertex3d(r1, n1, c[0]);
-			glx::vertex3d(r2, n2, c[1]);
-			glx::vertex3d(r3, n3, c[2]);
-		}
-	}
-}
-
-//-----------------------------------------------------------------------------
-void RenderQUAD(FEElement_ *pe, FSCoreMesh *pm, bool bsel)
-{
-	assert(pe->IsType(FE_QUAD4));
-	FEElement_& e = *pe;
-	FSFace* pf = pm->FacePtr(e.m_face[0]);
-	if (pf == 0) return;
-	vec3d r[4];
-	r[0] = pm->Node(e.m_node[0]).r;
-	r[1] = pm->Node(e.m_node[1]).r;
-	r[2] = pm->Node(e.m_node[2]).r;
-	r[3] = pm->Node(e.m_node[3]).r;
-	glx::quad4(r, pf->m_nn);
-}
-
-//-----------------------------------------------------------------------------
-void RenderQUAD8(FEElement_ *pe, FSCoreMesh *pm, bool bsel)
-{
-	assert(pe->IsType(FE_QUAD8));
-	FEElement_& e = *pe;
-	FSFace* pf = pm->FacePtr(e.m_face[0]);
-	if (pf == 0) return;
-	vec3d r[4];
-	r[0] = pm->Node(e.m_node[0]).r;
-	r[1] = pm->Node(e.m_node[1]).r;
-	r[2] = pm->Node(e.m_node[2]).r;
-	r[3] = pm->Node(e.m_node[3]).r;
-	glx::quad4(r, pf->m_nn);
-}
-
-//-----------------------------------------------------------------------------
-void RenderQUAD8(FEElement_* pe, FSCoreMesh* pm, GLColor* c)
-{
-	assert(pe->IsType(FE_QUAD8));
-	FEElement_& e = *pe;
-	FSFace* pf = pm->FacePtr(e.m_face[0]);
-	if (pf == 0) return;
-	vec3d r[4];
-	r[0] = pm->Node(e.m_node[0]).r;
-	r[1] = pm->Node(e.m_node[1]).r;
-	r[2] = pm->Node(e.m_node[2]).r;
-	r[3] = pm->Node(e.m_node[3]).r;
-	glx::quad4(r, pf->m_nn, c);
-}
-
-//-----------------------------------------------------------------------------
-void RenderQUAD9(FEElement_ *pe, FSCoreMesh *pm, bool bsel)
-{
-	assert(pe->IsType(FE_QUAD9));
-	FEElement_& e = *pe;
-	FSFace* pf = pm->FacePtr(e.m_face[0]);
-	if (pf == 0) return;
-	vec3d r[4];
-	r[0] = pm->Node(e.m_node[0]).r;
-	r[1] = pm->Node(e.m_node[1]).r;
-	r[2] = pm->Node(e.m_node[2]).r;
-	r[3] = pm->Node(e.m_node[3]).r;
-	glx::quad4(r, pf->m_nn);
-}
-
-//-----------------------------------------------------------------------------
-void RenderQUAD9(FEElement_* pe, FSCoreMesh* pm, GLColor* c)
-{
-	assert(pe->IsType(FE_QUAD9));
-	FEElement_& e = *pe;
-	FSFace* pf = pm->FacePtr(e.m_face[0]);
-	if (pf == 0) return;
-	vec3d r[4];
-	r[0] = pm->Node(e.m_node[0]).r;
-	r[1] = pm->Node(e.m_node[1]).r;
-	r[2] = pm->Node(e.m_node[2]).r;
-	r[3] = pm->Node(e.m_node[3]).r;
-	glx::quad4(r, pf->m_nn, c);
-}
-
-//-----------------------------------------------------------------------------
-void RenderTRI3(FEElement_ *pe, FSCoreMesh *pm, bool bsel)
-{
-	assert(pe->IsType(FE_TRI3));
-	FEElement_& e = *pe;
-	FSFace* pf = pm->FacePtr(e.m_face[0]); assert(pf);
-	if (pf == 0) return;
-	vec3d r[3];
-	r[0] = pm->Node(e.m_node[0]).r;
-	r[1] = pm->Node(e.m_node[1]).r;
-	r[2] = pm->Node(e.m_node[2]).r;
-	glx::tri3(r, pf->m_nn);
-}
-
-//-----------------------------------------------------------------------------
-void RenderTRI6(FEElement_ *pe, FSCoreMesh *pm, bool bsel)
-{
-	assert(pe->IsType(FE_TRI6));
-	FEElement_& e = *pe;
-	FSFace* pf = pm->FacePtr(e.m_face[0]); assert(pf);
-	if (pf == 0) return;
-	vec3d r[3];
-	r[0] = pm->Node(e.m_node[0]).r;
-	r[1] = pm->Node(e.m_node[1]).r;
-	r[2] = pm->Node(e.m_node[2]).r;
-	glx::tri3(r, pf->m_nn);
-}
-
-//-----------------------------------------------------------------------------
-void RenderTRI6(FEElement_* pe, FSCoreMesh* pm, GLColor* c)
-{
-	assert(pe->IsType(FE_TRI6));
-	FEElement_& e = *pe;
-	FSFace* pf = pm->FacePtr(e.m_face[0]); assert(pf);
-	if (pf)
-	{
-		vec3d r[3];
-		r[0] = pm->Node(e.m_node[0]).r;
-		r[1] = pm->Node(e.m_node[1]).r;
-		r[2] = pm->Node(e.m_node[2]).r;
-		glx::tri3(r, pf->m_nn, c);
-	}
-}
-
-//-----------------------------------------------------------------------------
-void RenderPYRA5(FEElement_ *pe, FSCoreMesh *pm, bool bsel)
-{
-	assert(pe->IsType(FE_PYRA5));
-	FEElement_& e = *pe;
-	vec3d r[4];
-	vec3f n[4];
-
-	for (int j = 0; j<4; j++)
-	{
-		r[0] = pm->Node(e.m_node[FTPYRA5[j][0]]).r;
-		r[1] = pm->Node(e.m_node[FTPYRA5[j][1]]).r;
-		r[2] = pm->Node(e.m_node[FTPYRA5[j][2]]).r;
-
-		FEElement_* pen = (e.m_nbr[j] != -1 ? pm->ElementPtr(e.m_nbr[j]) : 0);
-		if (pen == 0)
-		{
-			FSFace* pf = pm->FacePtr(e.m_face[j]);
-			n[0] = pf->m_nn[0];
-			n[1] = pf->m_nn[1];
-			n[2] = pf->m_nn[2];
-		}
-		else
-		{
-			vec3d fn = (r[1] - r[0]) ^ (r[2] - r[0]);
-			fn.Normalize();
-			n[0] = n[1] = n[2] = to_vec3f(fn);
-		}
-
-		if ((pen == 0) || (!pen->IsVisible()) || (pen->IsSelected() && bsel))
-		{
-			glx::vertex3d(r[0], n[0]);
-			glx::vertex3d(r[1], n[1]);
-			glx::vertex3d(r[2], n[2]);
-		}
-	}
-
-	r[0] = pm->Node(e.m_node[FTPYRA5[4][0]]).r;
-	r[1] = pm->Node(e.m_node[FTPYRA5[4][1]]).r;
-	r[2] = pm->Node(e.m_node[FTPYRA5[4][2]]).r;
-	r[3] = pm->Node(e.m_node[FTPYRA5[4][3]]).r;
-
-	FEElement_* pen = (e.m_nbr[4] != -1 ? pm->ElementPtr(e.m_nbr[4]) : 0);
-	if (pen == 0)
-	{
-		FSFace* pf = pm->FacePtr(e.m_face[4]);
-		assert(pm->ElementPtr(pf->m_elem[0].eid) == pe);
-		n[0] = pf->m_nn[0];
-		n[1] = pf->m_nn[1];
-		n[2] = pf->m_nn[2];
-		n[3] = pf->m_nn[3];
-	}
-	else
-	{
-		vec3d fn = (r[1] - r[0]) ^ (r[2] - r[0]);
-		fn.Normalize();
-		n[0] = n[1] = n[2] = n[3] = to_vec3f(fn);
-	}
-
-	if ((pen == 0) || (!pen->IsVisible()) || (pen->IsSelected() && bsel))
-	{
-		glx::quad4(r, n);
-	}
-}
-
-//-----------------------------------------------------------------------------
-void RenderPYRA5(FEElement_* pe, FSCoreMesh* pm, GLColor* col)
-{
-	assert(pe->IsType(FE_PYRA5));
-	FEElement_& e = *pe;
-	vec3d r[4];
-	vec3f n[4];
-	GLColor c[4];
-
-	for (int j = 0; j < 4; j++)
-	{
-		r[0] = pm->Node(e.m_node[FTPYRA5[j][0]]).r; c[0] = col[FTPYRA5[j][0]];
-		r[1] = pm->Node(e.m_node[FTPYRA5[j][1]]).r; c[1] = col[FTPYRA5[j][1]];
-		r[2] = pm->Node(e.m_node[FTPYRA5[j][2]]).r; c[2] = col[FTPYRA5[j][2]];
-
-		FEElement_* pen = (e.m_nbr[j] != -1 ? pm->ElementPtr(e.m_nbr[j]) : 0);
-		if (pen == 0)
-		{
-			FSFace* pf = pm->FacePtr(e.m_face[j]);
-			n[0] = pf->m_nn[0];
-			n[1] = pf->m_nn[1];
-			n[2] = pf->m_nn[2];
-		}
-		else
-		{
-			vec3d fn = (r[1] - r[0]) ^ (r[2] - r[0]);
-			fn.Normalize();
-			n[0] = n[1] = n[2] = to_vec3f(fn);
-		}
-
-		if ((pen == 0) || (!pen->IsVisible()))
-		{
-			glx::vertex3d(r[0], n[0], c[0]);
-			glx::vertex3d(r[1], n[1], c[1]);
-			glx::vertex3d(r[2], n[2], c[2]);
-		}
-	}
-
-	r[0] = pm->Node(e.m_node[FTPYRA5[4][0]]).r; c[0] = col[FTPYRA5[4][0]];
-	r[1] = pm->Node(e.m_node[FTPYRA5[4][1]]).r; c[0] = col[FTPYRA5[4][1]];
-	r[2] = pm->Node(e.m_node[FTPYRA5[4][2]]).r; c[0] = col[FTPYRA5[4][2]];
-	r[3] = pm->Node(e.m_node[FTPYRA5[4][3]]).r; c[0] = col[FTPYRA5[4][3]];
-
-	FEElement_* pen = (e.m_nbr[4] != -1 ? pm->ElementPtr(e.m_nbr[4]) : 0);
-	if (pen == 0)
-	{
-		FSFace* pf = pm->FacePtr(e.m_face[4]);
-		assert(pm->ElementPtr(pf->m_elem[0].eid) == pe);
-		n[0] = pf->m_nn[0];
-		n[1] = pf->m_nn[1];
-		n[2] = pf->m_nn[2];
-		n[3] = pf->m_nn[3];
-	}
-	else
-	{
-		vec3d fn = (r[1] - r[0]) ^ (r[2] - r[0]);
-		fn.Normalize();
-		n[0] = n[1] = n[2] = n[3] = to_vec3f(fn);
-	}
-
-	if ((pen == 0) || (!pen->IsVisible()))
-	{
-		glx::quad4(r, n, c);
-	}
-}
-
-//-----------------------------------------------------------------------------
-void RenderPYRA13(FEElement_ *pe, FSCoreMesh *pm, bool bsel)
-{
-    assert(pe->IsType(FE_PYRA13));
-    FEElement_& e = *pe;
-    vec3d r[4];
-    vec3f n[4];
-    
-        for (int j = 0; j<4; j++)
-        {
-            r[0] = pm->Node(e.m_node[FTPYRA13[j][0]]).r;
-        r[1] = pm->Node(e.m_node[FTPYRA13[j][1]]).r;
-        r[2] = pm->Node(e.m_node[FTPYRA13[j][2]]).r;
-            
-        FEElement_* pen = (e.m_nbr[j] != -1 ? pm->ElementPtr(e.m_nbr[j]) : 0);
-        if (pen == 0)
-        {
-            FSFace* pf = pm->FacePtr(e.m_face[j]);
-            n[0] = pf->m_nn[0];
-            n[1] = pf->m_nn[1];
-            n[2] = pf->m_nn[2];
-        }
-        else
-        {
-            vec3d fn = (r[1] - r[0]) ^ (r[2] - r[0]);
-            fn.Normalize();
-            n[0] = n[1] = n[2] = to_vec3f(fn);
-        }
-            
-        if ((pen == 0) || (!pen->IsVisible()) || (pen->IsSelected() && bsel))
-        {
-            glx::vertex3d(r[0], n[0]);
-            glx::vertex3d(r[1], n[1]);
-            glx::vertex3d(r[2], n[2]);
-        }
-    }
-    
-    r[0] = pm->Node(e.m_node[FTPYRA13[4][0]]).r;
-    r[1] = pm->Node(e.m_node[FTPYRA13[4][1]]).r;
-    r[2] = pm->Node(e.m_node[FTPYRA13[4][2]]).r;
-    r[3] = pm->Node(e.m_node[FTPYRA13[4][3]]).r;
-        
-    FEElement_* pen = (e.m_nbr[4] != -1 ? pm->ElementPtr(e.m_nbr[4]) : 0);
-    if (pen == 0)
-    {
-        FSFace* pf = pm->FacePtr(e.m_face[4]);
-        assert(pm->ElementPtr(pf->m_elem[0].eid) == pe);
-        n[0] = pf->m_nn[0];
-        n[1] = pf->m_nn[1];
-        n[2] = pf->m_nn[2];
-        n[3] = pf->m_nn[3];
-    }
-    else
-    {
-        vec3d fn = (r[1] - r[0]) ^ (r[2] - r[0]);
-        fn.Normalize();
-        n[0] = n[1] = n[2] = n[3] = to_vec3f(fn);
-    }
-        
-    if ((pen == 0) || (!pen->IsVisible()) || (pen->IsSelected() && bsel))
-    {
-        glx::quad4(r, n);
-    }
-}
-
-//-----------------------------------------------------------------------------
-void RenderPYRA13(FEElement_* pe, FSCoreMesh* pm, GLColor* col)
-{
-	assert(pe->IsType(FE_PYRA13));
-	FEElement_& e = *pe;
-	vec3d r[4];
-	vec3f n[4];
-	GLColor c[4];
-
-	for (int j = 0; j < 4; j++)
-	{
-		r[0] = pm->Node(e.m_node[FTPYRA13[j][0]]).r; c[0] = col[FTPYRA13[4][0]];
-		r[1] = pm->Node(e.m_node[FTPYRA13[j][1]]).r; c[1] = col[FTPYRA13[4][1]];
-		r[2] = pm->Node(e.m_node[FTPYRA13[j][2]]).r; c[2] = col[FTPYRA13[4][2]];
-
-		FEElement_* pen = (e.m_nbr[j] != -1 ? pm->ElementPtr(e.m_nbr[j]) : 0);
-		if (pen == 0)
-		{
-			FSFace* pf = pm->FacePtr(e.m_face[j]);
-			n[0] = pf->m_nn[0];
-			n[1] = pf->m_nn[1];
-			n[2] = pf->m_nn[2];
-		}
-		else
-		{
-			vec3d fn = (r[1] - r[0]) ^ (r[2] - r[0]);
-			fn.Normalize();
-			n[0] = n[1] = n[2] = to_vec3f(fn);
-		}
-
-		if ((pen == 0) || (!pen->IsVisible()))
-		{
-			glx::vertex3d(r[0], n[0], c[0]);
-			glx::vertex3d(r[1], n[1], c[1]);
-			glx::vertex3d(r[2], n[2], c[2]);
-		}
-	}
-
-	r[0] = pm->Node(e.m_node[FTPYRA13[4][0]]).r; c[0] = col[FTPYRA13[4][0]];
-	r[1] = pm->Node(e.m_node[FTPYRA13[4][1]]).r; c[1] = col[FTPYRA13[4][1]];
-	r[2] = pm->Node(e.m_node[FTPYRA13[4][2]]).r; c[2] = col[FTPYRA13[4][2]];
-	r[3] = pm->Node(e.m_node[FTPYRA13[4][3]]).r; c[3] = col[FTPYRA13[4][3]];
-
-	FEElement_* pen = (e.m_nbr[4] != -1 ? pm->ElementPtr(e.m_nbr[4]) : 0);
-	if (pen == 0)
-	{
-		FSFace* pf = pm->FacePtr(e.m_face[4]);
-		assert(pm->ElementPtr(pf->m_elem[0].eid) == pe);
-		n[0] = pf->m_nn[0];
-		n[1] = pf->m_nn[1];
-		n[2] = pf->m_nn[2];
-		n[3] = pf->m_nn[3];
-	}
-	else
-	{
-		vec3d fn = (r[1] - r[0]) ^ (r[2] - r[0]);
-		fn.Normalize();
-		n[0] = n[1] = n[2] = n[3] = to_vec3f(fn);
-	}
-
-	if ((pen == 0) || (!pen->IsVisible()))
-	{
-		glx::quad4(r, n, c);
-	}
-}
-
-//-----------------------------------------------------------------------------
-void GLMeshRender::RenderBEAM2(FEElement_* pe, FSCoreMesh* pm, bool bsel)
-{
-	assert(pe->IsType(FE_BEAM2));
-	FEElement_& e = *pe;
-	vec3d r[2];
-
-	glBegin(GL_LINES);
-	{
-		r[0] = pm->Node(e.m_node[0]).r;
-		r[1] = pm->Node(e.m_node[1]).r;
-
-		glx::vertex3d(r[0]);
-		glx::vertex3d(r[1]);
+		glx::line(e.vr[0], e.vr[1]);
 	}
 	glEnd();
-}
-
-//-----------------------------------------------------------------------------
-void GLMeshRender::RenderBEAM3(FEElement_* pe, FSCoreMesh* pm, bool bsel)
-{
-	assert(pe->IsType(FE_BEAM3));
-	FEElement_& e = *pe;
-	vec3d r[3];
-
-	glBegin(GL_LINES);
-	{
-		r[0] = pm->Node(e.m_node[0]).r;
-		r[1] = pm->Node(e.m_node[1]).r;
-		r[2] = pm->Node(e.m_node[2]).r;
-
-		glx::vertex3d(r[0]); glx::vertex3d(r[2]);
-		glx::vertex3d(r[2]); glx::vertex3d(r[1]);
-	}
-	glEnd();
-}
-
-void GLMeshRender::RenderGLMesh(GMesh* pm)
-{
-	glBegin(GL_TRIANGLES);
-	{
-		if (m_bfaceColor)
-		{
-			int NF = pm->Faces();
-			for (int i = 0; i < NF; ++i)
-			{
-				GMesh::FACE& f = pm->Face(i);
-				glNormal3fv(&f.vn[0].x); glColor4ub(f.c[0].r, f.c[0].g, f.c[0].b, f.c[0].a); glVertex3fv(&f.vr[0].x);
-				glNormal3fv(&f.vn[1].x); glColor4ub(f.c[1].r, f.c[1].g, f.c[1].b, f.c[1].a); glVertex3fv(&f.vr[1].x);
-				glNormal3fv(&f.vn[2].x); glColor4ub(f.c[2].r, f.c[2].g, f.c[2].b, f.c[2].a); glVertex3fv(&f.vr[2].x);
-			}
-		}
-		else
-		{
-			int NF = pm->Faces();
-			for (int i = 0; i < NF; ++i)
-			{
-				GMesh::FACE& f = pm->Face(i);
-				glNormal3fv(&f.vn[0].x); glVertex3fv(&f.vr[0].x);
-				glNormal3fv(&f.vn[1].x); glVertex3fv(&f.vr[1].x);
-				glNormal3fv(&f.vn[2].x); glVertex3fv(&f.vr[2].x);
-			}
-		}
-	}
-	glEnd();
-}
-
-void GLMeshRender::RenderGLMesh(GMesh& mesh, GLColor c)
-{
-	glColor4ub(c.r, c.g, c.b, c.a);
-	glBegin(GL_TRIANGLES);
-	{
-		int NF = mesh.Faces();
-		for (int i = 0; i < NF; ++i)
-		{
-			GMesh::FACE& f = mesh.Face(i);
-			glNormal3fv(&f.vn[0].x); glVertex3fv(&f.vr[0].x);
-			glNormal3fv(&f.vn[1].x); glVertex3fv(&f.vr[1].x);
-			glNormal3fv(&f.vn[2].x); glVertex3fv(&f.vr[2].x);
-		}
-	}
-	glEnd();
-}
-
-void GLMeshRender::RenderGLMesh(GMesh* pm, std::function<void(const GMesh::FACE& face)> func)
-{
-	glBegin(GL_TRIANGLES);
-	{
-		int NF = pm->Faces();
-		for (int i = 0; i < NF; ++i)
-		{
-			GMesh::FACE& f = pm->Face(i);
-			f.tag = i;
-			func(f);
-			glNormal3fv(&f.vn[0].x); glVertex3fv(&f.vr[0].x);
-			glNormal3fv(&f.vn[1].x); glVertex3fv(&f.vr[1].x);
-			glNormal3fv(&f.vn[2].x); glVertex3fv(&f.vr[2].x);
-		}
-	}
-	glEnd();
-}
-
-void GLMeshRender::RenderGLMesh(GMesh* pm, int surfID)
-{
-	if ((surfID < 0) || (surfID >= (int)pm->m_FIL.size())) return;
-	pair<int, int> fil = pm->m_FIL[surfID];
-	int NF = fil.second;
-	if (NF > 0)
-	{
-		glBegin(GL_TRIANGLES);
-		{
-			if (m_bfaceColor)
-			{
-				for (int i = 0; i < NF; ++i)
-				{
-					const GMesh::FACE& f = pm->Face(i + fil.first);
-					glNormal3fv(&f.vn[0].x); glColor4ub(f.c[0].r, f.c[0].g, f.c[0].b, f.c[0].a); glVertex3fv(&f.vr[0].x);
-					glNormal3fv(&f.vn[1].x); glColor4ub(f.c[1].r, f.c[1].g, f.c[1].b, f.c[1].a); glVertex3fv(&f.vr[1].x);
-					glNormal3fv(&f.vn[2].x); glColor4ub(f.c[2].r, f.c[2].g, f.c[2].b, f.c[2].a); glVertex3fv(&f.vr[2].x);
-				}
-			}
-			else
-			{
-				for (int i = 0; i < NF; ++i)
-				{
-					const GMesh::FACE& f = pm->Face(i + fil.first);
-					glNormal3fv(&f.vn[0].x); glVertex3fv(&f.vr[0].x);
-					glNormal3fv(&f.vn[1].x); glVertex3fv(&f.vr[1].x);
-					glNormal3fv(&f.vn[2].x); glVertex3fv(&f.vr[2].x);
-				}
-			}
-		}
-		glEnd();
-	}
-}
-
-/*
-void GLMeshRender::RenderGLMesh(GMesh* pm, int surfID)
-{
-	if (surfID == -1)
-	{
-		m_glmesh.CreateFromGMesh(*pm);
-	}
-	else if ((surfID >= 0) && (surfID < (int)pm->m_FIL.size()))
-	{
-		unsigned int flags = GLMesh::FLAG_NORMAL;
-		if (m_bfaceColor) flags |= GLMesh::FLAG_COLOR;
-
-		m_glmesh.CreateFromGMesh(*pm, surfID, flags);
-	}
-	else return;
-
-	m_glmesh.Render();
-}
-*/
-
-void GLMeshRender::RenderGLEdges(GMesh* pm)
-{
-	if (pm == nullptr) return;
-	int N = pm->Edges();
-	if (N == 0) return;
-	glBegin(GL_LINES);
-	{
-		for (int i = 0; i<N; ++i)
-		{
-			GMesh::EDGE& e = pm->Edge(i);
-			if ((e.pid >= 0) && (e.n[0] != -1) && (e.n[1] != -1))
-			{
-				vec3f r0 = pm->Node(e.n[0]).r;
-				vec3f r1 = pm->Node(e.n[1]).r;
-				glVertex3f(r0.x, r0.y, r0.z);
-				glVertex3f(r1.x, r1.y, r1.z);
-			}
-		}
-	}
-	glEnd();
-}
-
-void GLMeshRender::RenderGLEdges(GMesh* pm, int nid)
-{
-	if (pm == nullptr) return;
-	int N = pm->Edges();
-	if (N == 0) return;
-	if ((nid < 0) || (nid >= pm->m_EIL.size())) return;
-	glBegin(GL_LINES);
-	{
-		pair<int, int> eil = pm->m_EIL[nid];
-		for (int i = 0; i < eil.second; ++i)
-		{
-			GMesh::EDGE& e = pm->Edge(i + eil.first);
-			assert(e.pid == nid);
-			if ((e.n[0] != -1) && (e.n[1] != -1))
-			{
-				vec3f r0 = pm->Node(e.n[0]).r;
-				vec3f r1 = pm->Node(e.n[1]).r;
-				glVertex3d(r0.x, r0.y, r0.z);
-				glVertex3d(r1.x, r1.y, r1.z);
-			}
-		}
-	}
-	glEnd();
-}
-
-//-----------------------------------------------------------------------------
-void GLMeshRender::RenderOutline(CGLContext& rc, GMesh* pm, const Transform& T, bool outline)
-{
-	// get some settings
-	CGLCamera& cam = *rc.m_cam;
-	quatd q = cam.GetOrientation();
-	vec3d p = cam.GlobalPosition();
-
-	// this array will collect all points to render
-	vector<vec3f> points; points.reserve(1024);
-
-	// loop over all faces
-	for (int i = 0; i < pm->Faces(); ++i)
-	{
-		GMesh::FACE& f = pm->Face(i);
-
-		for (int j = 0; j < 3; ++j)
-		{
-			bool bdraw = false;
-
-			if (f.nbr[j] < 0)
-			{
-				bdraw = true;
-			}
-			else if (outline)
-			{
-				int j1 = (j + 1) % 3;
-				if (f.n[j] < f.n[j1])
-				{
-					GMesh::FACE& f2 = pm->Face(f.nbr[j]);
-					vec3d n1 = T.LocalToGlobalNormal(to_vec3d(f.fn));
-					vec3d n2 = T.LocalToGlobalNormal(to_vec3d(f2.fn));
-
-					if (cam.IsOrtho())
-					{
-						q.RotateVector(n1);
-						q.RotateVector(n2);
-						if (n1.z * n2.z <= 0) bdraw = true;
-					}
-					else
-					{
-						vec3d r1 = T.LocalToGlobal(to_vec3d(f.vr[j]));
-						vec3d r2 = T.LocalToGlobal(to_vec3d(f.vr[j1]));
-						vec3d c = (r1 + r2) * 0.5;
-						vec3d pc = p - c;
-						double d1 = pc * n1;
-						double d2 = pc * n2;
-						if (d1 * d2 <= 0) bdraw = true;
-					}
-				}
-			}
-
-			if (bdraw)
-			{
-				points.push_back(f.vr[j]);
-				points.push_back(f.vr[(j+1)%3]);
-			}
-		}
-	}
-	if (points.empty()) return;
-
-	// build the line mesh
-	GLLineMesh lineMesh;
-	lineMesh.Create((int)points.size() / 2);
-	lineMesh.BeginMesh();
-	for (auto& p : points) lineMesh.AddVertex(p);
-	lineMesh.EndMesh();
-
-	// render the active edges
-	lineMesh.Render();
-}
-
-void GLMeshRender::RenderSurfaceOutline(CGLContext& rc, GMesh* pm, const Transform& T, int surfID)
-{
-	// get some settings
-	CGLCamera& cam = *rc.m_cam;
-	quatd q = cam.GetOrientation();
-	vec3d p = cam.GlobalPosition();
-
-	// this array will collect all points to render
-	vector<vec3f> points; points.reserve(1024);
-
-	pair<int, int> fil = pm->m_FIL[surfID];
-	int NF = fil.second;
-	if (NF > 0)
-	{
-		// loop over all faces
-		for (int i = 0; i < NF; ++i)
-		{
-			const GMesh::FACE& f = pm->Face(i + fil.first);
-			for (int j = 0; j < 3; ++j)
-			{
-				bool bdraw = false;
-
-				if (f.nbr[j] < 0)
-				{
-					bdraw = true;
-				}
-				else
-				{
-					GMesh::FACE& f2 = pm->Face(f.nbr[j]);
-
-					if (f.pid != f2.pid)
-					{
-						bdraw = true;
-					}
-					else
-					{
-						vec3d n1 = T.LocalToGlobalNormal(to_vec3d(f.fn));
-						vec3d n2 = T.LocalToGlobalNormal(to_vec3d(f2.fn));
-
-						if (cam.IsOrtho())
-						{
-							q.RotateVector(n1);
-							q.RotateVector(n2);
-							if (n1.z * n2.z <= 0) bdraw = true;
-						}
-						else
-						{
-							int a = j;
-							int b = (j + 1) % 3;
-							vec3d ra = T.LocalToGlobal(to_vec3d(pm->Node(f.n[a]).r));
-							vec3d rb = T.LocalToGlobal(to_vec3d(pm->Node(f.n[b]).r));
-							vec3d c = (ra + rb) * 0.5;
-							vec3d pc = p - c;
-							double d1 = pc * n1;
-							double d2 = pc * n2;
-							if (d1 * d2 <= 0) bdraw = true;
-						}
-					}
-				}
-
-				if (bdraw)
-				{
-					int a = f.n[j];
-					int b = f.n[(j + 1) % 3];
-					if (a > b) { a ^= b; b ^= a; a ^= b; }
-
-					points.push_back(pm->Node(a).r);
-					points.push_back(pm->Node(b).r);
-				}
-			}
-		}
-	}
-	if (points.empty()) return;
-
-	// build the line mesh
-	GLLineMesh lineMesh;
-	lineMesh.Create((int)points.size() / 2);
-	lineMesh.BeginMesh();
-	for (auto& p : points) lineMesh.AddVertex(p);
-	lineMesh.EndMesh();
-
-	// render the active edges
-	lineMesh.Render();
-}
-
-//-----------------------------------------------------------------------------
-void GLMeshRender::RenderFENodes(FSLineMesh* mesh)
-{
-	glPushAttrib(GL_ENABLE_BIT);
-	glDisable(GL_LIGHTING);
-
-	GLfloat old_size;
-	glGetFloatv(GL_POINT_SIZE, &old_size);
-	glPointSize(m_pointSize);
-
-	int NN = mesh->Nodes();
-	vector<int> selectedNodes; selectedNodes.reserve(NN);
-
-	glBegin(GL_POINTS);
-	{
-		// render unselected nodes first
-		glColor4ub(0, 0, 255, 128);
-		for (int i = 0; i < mesh->Nodes(); ++i)
-		{
-			FSNode& node = mesh->Node(i);
-			if (node.m_ntag)
-			{
-				if (node.IsSelected() == false)
-					glx::vertex3d(node.r);
-				else
-					selectedNodes.push_back(i);
-			}
-		}
-	}
-	glEnd();
-	
-	if (!selectedNodes.empty())
-	{
-		// render selected nodes next
-		glDisable(GL_DEPTH_TEST);
-		glBegin(GL_POINTS);
-		{
-			glColor3ub(255, 0, 0);
-			for (int i : selectedNodes)
-			{
-				FSNode& node = mesh->Node(i);
-				glx::vertex3d(node.r);
-			}
-		}
-		glEnd();
-	}
-
-	glPointSize(old_size);
-
-	glPopAttrib();
-}
-
-//-----------------------------------------------------------------------------
-void GLMeshRender::RenderFENodes(FSLineMesh& mesh, std::function<bool(const FSNode& node)> f)
-{
-	GLfloat old_size;
-	glGetFloatv(GL_POINT_SIZE, &old_size);
-	glPointSize(m_pointSize);
-	glBegin(GL_POINTS);
-	{
-		for (int i = 0; i < mesh.Nodes(); ++i)
-		{
-			FSNode& node = mesh.Node(i);
-			if (f(node)) glx::vertex3d(node.r);
-		}
-	}
-	glEnd();
-	glPointSize(old_size);
-}
-
-void GLMeshRender::RenderFENodes(FSLineMesh& mesh, std::vector<int>& nodeList)
-{
-	GLfloat old_size;
-	glGetFloatv(GL_POINT_SIZE, &old_size);
-	glPointSize(m_pointSize);
-	glBegin(GL_POINTS);
-	{
-		for (int i : nodeList)
-		{
-			FSNode& node = mesh.Node(i);
-			glx::vertex3d(node.r);
-		}
-	}
-	glEnd();
-	glPointSize(old_size);
-}
-
-//-----------------------------------------------------------------------------
-void GLMeshRender::RenderFEEdges(FSLineMesh& mesh, std::function<bool(const FSEdge& edge)> f)
-{
-	glBegin(GL_LINES);
-	{
-		for (int i = 0; i < mesh.Edges(); ++i)
-		{
-			FSEdge& e = mesh.Edge(i);
-			if (f(e))
-			{
-				vec3d r0 = mesh.Node(e.n[0]).r;
-				vec3d r1 = mesh.Node(e.n[1]).r;
-				glVertex3d(r0.x, r0.y, r0.z);
-				glVertex3d(r1.x, r1.y, r1.z);
-			}
-		}
-	}
-	glEnd();
-}
-
-//-----------------------------------------------------------------------------
-void GLMeshRender::RenderSelectedFEEdges(FSLineMesh* pm)
-{
-	glBegin(GL_LINES);
-	for (int i = 0; i<pm->Edges(); i++)
-	{
-		FSEdge& edge = pm->Edge(i);
-		if (edge.IsSelected() && edge.IsVisible())
-		{
-			RenderFEEdge(edge, pm);
-		}
-	}
-	glEnd();
-}
-
-//-----------------------------------------------------------------------------
-void GLMeshRender::RenderUnselectedFEEdges(FSLineMesh* pm)
-{
-	glBegin(GL_LINES);
-	for (int i = 0; i<pm->Edges(); i++)
-	{
-		FSEdge& edge = pm->Edge(i);
-
-		if (!edge.IsSelected() && edge.IsVisible())
-		{
-			RenderFEEdge(edge, pm);
-		}
-	}
-	glEnd();
-}
-
-void GLMeshRender::RenderMeshLines(const GMesh& m)
-{
-	int NE = m.Edges();
-	if (NE == 0) return;
-	glPushAttrib(GL_ENABLE_BIT);
-	glDisable(GL_LIGHTING);
-	glBegin(GL_LINES);
-	for (int i = 0; i < NE; i++)
-	{
-		const GMesh::EDGE& e = m.Edge(i);
-		glx::line(e.vr[0], e.vr[1]);
-	}
-	glEnd();
-	glPopAttrib();
-}
-
-void GLMeshRender::RenderMeshLines(FSMeshBase* pm)
-{
-	if (pm == 0) return;
-
-	glPushAttrib(GL_ENABLE_BIT | GL_POLYGON_BIT | GL_LINE_BIT);
-	glDisable(GL_LIGHTING);
-	//	glPolygonMode(GL_FRONT_AND_BACK, GL_LINE);
-
-	// loop over all faces
-	int NF = pm->Faces();
-	glBegin(GL_LINES);
-	for (int i = 0; i<NF; i++)
-	{
-		const FSFace& face = pm->Face(i);
-		if (face.IsVisible())
-		{
-			switch (face.Type())
-			{
-			case FE_FACE_QUAD4:
-			{
-				const vec3d& r1 = pm->Node(face.n[0]).r;
-				const vec3d& r2 = pm->Node(face.n[1]).r;
-				const vec3d& r3 = pm->Node(face.n[2]).r;
-				const vec3d& r4 = pm->Node(face.n[3]).r;
-				glx::lineLoop(r1, r2, r3, r4);
-			}
-			break;
-			case FE_FACE_QUAD8:
-			case FE_FACE_QUAD9:
-			{
-				const vec3d& r1 = pm->Node(face.n[0]).r;
-				const vec3d& r2 = pm->Node(face.n[1]).r;
-				const vec3d& r3 = pm->Node(face.n[2]).r;
-				const vec3d& r4 = pm->Node(face.n[3]).r;
-				const vec3d& r5 = pm->Node(face.n[4]).r;
-				const vec3d& r6 = pm->Node(face.n[5]).r;
-				const vec3d& r7 = pm->Node(face.n[6]).r;
-				const vec3d& r8 = pm->Node(face.n[7]).r;
-				glx::lineLoop(r1, r5, r2, r6, r3, r7, r4, r8);
-			}
-			break;
-			case FE_FACE_TRI3:
-			{
-				const vec3d& r1 = pm->Node(face.n[0]).r;
-				const vec3d& r2 = pm->Node(face.n[1]).r;
-				const vec3d& r3 = pm->Node(face.n[2]).r;
-				glx::lineLoop(r1, r2, r3);
-			}
-			break;
-			case FE_FACE_TRI6:
-			case FE_FACE_TRI7:
-			{
-				const vec3d& r1 = pm->Node(face.n[0]).r;
-				const vec3d& r2 = pm->Node(face.n[1]).r;
-				const vec3d& r3 = pm->Node(face.n[2]).r;
-				const vec3d& r4 = pm->Node(face.n[3]).r;
-				const vec3d& r5 = pm->Node(face.n[4]).r;
-				const vec3d& r6 = pm->Node(face.n[5]).r;
-				glx::lineLoop(r1, r4, r2, r5, r3, r6);
-			}
-			break;
-			case FE_FACE_TRI10:
-			{
-				vec3d r[9];
-				r[0] = pm->Node(face.n[0]).r;
-				r[1] = pm->Node(face.n[3]).r;
-				r[2] = pm->Node(face.n[4]).r;
-				r[3] = pm->Node(face.n[1]).r;
-				r[4] = pm->Node(face.n[5]).r;
-				r[5] = pm->Node(face.n[6]).r;
-				r[6] = pm->Node(face.n[2]).r;
-				r[7] = pm->Node(face.n[8]).r;
-				r[8] = pm->Node(face.n[7]).r;
-				glx::lineLoop(r);
-			}
-			break;
-			} // switch
-		} // if
-	} // for
-	glEnd();
-
 	glPopAttrib();
 }
 
@@ -2403,1287 +479,38 @@
 	glPopAttrib();
 }
 
-void GLMeshRender::RenderMeshLines(FSMesh& mesh, std::function<bool(const FEElement_& el)> f)
-{
-	vector<vec3d> points; points.reserve(65536);
-	FSMesh* pm = &mesh;
-	// loop over all elements
-	for (int i = 0; i < mesh.Elements(); i++)
-	{
-		const FEElement_& e = mesh.ElementRef(i);
-		if (f(e))
-		{
-			switch (e.Type())
-			{
-			case FE_HEX8:
-			{
-				for (int j = 0; j < 6; j++)
-				{
-					FEElement_* pen = (e.m_nbr[j] == -1 ? 0 : mesh.ElementPtr(e.m_nbr[j]));
-
-					if ((pen == 0) || (!pen->IsVisible()))
-					{
-						const vec3d& r1 = pm->Node(e.m_node[FTHEX8[j][0]]).r;
-						const vec3d& r2 = pm->Node(e.m_node[FTHEX8[j][1]]).r;
-						const vec3d& r3 = pm->Node(e.m_node[FTHEX8[j][2]]).r;
-						const vec3d& r4 = pm->Node(e.m_node[FTHEX8[j][3]]).r;
-
-						points.push_back(r1); points.push_back(r2);
-						points.push_back(r2); points.push_back(r3);
-						points.push_back(r3); points.push_back(r4);
-						points.push_back(r4); points.push_back(r1);
-					}
-				}
-			}
-			break;
-			case FE_HEX20:
-			case FE_HEX27:
-			{
-				for (int j = 0; j < 6; j++)
-				{
-					FEElement_* pen = (e.m_nbr[j] == -1 ? 0 : pm->ElementPtr(e.m_nbr[j]));
-
-					if ((pen == 0) || (!pen->IsVisible()))
-					{
-						const vec3d& r1 = pm->Node(e.m_node[FTHEX20[j][0]]).r;
-						const vec3d& r2 = pm->Node(e.m_node[FTHEX20[j][1]]).r;
-						const vec3d& r3 = pm->Node(e.m_node[FTHEX20[j][2]]).r;
-						const vec3d& r4 = pm->Node(e.m_node[FTHEX20[j][3]]).r;
-						const vec3d& r5 = pm->Node(e.m_node[FTHEX20[j][4]]).r;
-						const vec3d& r6 = pm->Node(e.m_node[FTHEX20[j][5]]).r;
-						const vec3d& r7 = pm->Node(e.m_node[FTHEX20[j][6]]).r;
-						const vec3d& r8 = pm->Node(e.m_node[FTHEX20[j][7]]).r;
-
-						points.push_back(r1); points.push_back(r5);
-						points.push_back(r5); points.push_back(r2);
-						points.push_back(r2); points.push_back(r6);
-						points.push_back(r6); points.push_back(r3);
-						points.push_back(r3); points.push_back(r7);
-						points.push_back(r7); points.push_back(r4);
-						points.push_back(r4); points.push_back(r8);
-						points.push_back(r8); points.push_back(r1);
-					}
-				}
-			}
-			break;
-			case FE_PENTA6:
-			case FE_PENTA15:
-			{
-				for (int j = 0; j < 3; j++)
-				{
-					FEElement_* pen = (e.m_nbr[j] == -1 ? 0 : pm->ElementPtr(e.m_nbr[j]));
-
-					if ((pen == 0) || (!pen->IsVisible()))
-					{
-						const vec3d& r1 = pm->Node(e.m_node[FTPENTA[j][0]]).r;
-						const vec3d& r2 = pm->Node(e.m_node[FTPENTA[j][1]]).r;
-						const vec3d& r3 = pm->Node(e.m_node[FTPENTA[j][2]]).r;
-						const vec3d& r4 = pm->Node(e.m_node[FTPENTA[j][3]]).r;
-
-						points.push_back(r1); points.push_back(r2);
-						points.push_back(r2); points.push_back(r3);
-						points.push_back(r3); points.push_back(r4);
-						points.push_back(r4); points.push_back(r1);
-					}
-				}
-
-				for (int j = 3; j < 5; j++)
-				{
-					FEElement_* pen = (e.m_nbr[j] == -1 ? 0 : pm->ElementPtr(e.m_nbr[j]));
-
-					if ((pen == 0) || (!pen->IsVisible()))
-					{
-						const vec3d& r1 = pm->Node(e.m_node[FTPENTA[j][0]]).r;
-						const vec3d& r2 = pm->Node(e.m_node[FTPENTA[j][1]]).r;
-						const vec3d& r3 = pm->Node(e.m_node[FTPENTA[j][2]]).r;
-
-						points.push_back(r1); points.push_back(r2);
-						points.push_back(r2); points.push_back(r3);
-						points.push_back(r3); points.push_back(r1);
-					}
-				}
-			}
-			break;
-			case FE_PYRA5:
-			{
-				for (int j = 0; j < 4; j++)
-				{
-					const vec3d& r1 = pm->Node(e.m_node[FTPYRA5[j][0]]).r;
-					const vec3d& r2 = pm->Node(e.m_node[FTPYRA5[j][1]]).r;
-					const vec3d& r3 = pm->Node(e.m_node[FTPYRA5[j][2]]).r;
-
-					points.push_back(r1); points.push_back(r2);
-					points.push_back(r2); points.push_back(r3);
-					points.push_back(r3); points.push_back(r1);
-				}
-
-				glBegin(GL_LINE_LOOP);
-				{
-					const vec3d& r1 = pm->Node(e.m_node[FTPYRA5[4][0]]).r;
-					const vec3d& r2 = pm->Node(e.m_node[FTPYRA5[4][1]]).r;
-					const vec3d& r3 = pm->Node(e.m_node[FTPYRA5[4][2]]).r;
-					const vec3d& r4 = pm->Node(e.m_node[FTPYRA5[4][3]]).r;
-
-					points.push_back(r1); points.push_back(r2);
-					points.push_back(r2); points.push_back(r3);
-					points.push_back(r3); points.push_back(r4);
-					points.push_back(r4); points.push_back(r1);
-				}
-				glEnd();
-
-			}
-			break;
-
-			case FE_PYRA13:
-			{
-				for (int j = 0; j < 4; j++)
-				{
-					const vec3d& r1 = pm->Node(e.m_node[FTPYRA13[j][0]]).r;
-					const vec3d& r2 = pm->Node(e.m_node[FTPYRA13[j][1]]).r;
-					const vec3d& r3 = pm->Node(e.m_node[FTPYRA13[j][2]]).r;
-					const vec3d& r4 = pm->Node(e.m_node[FTPYRA13[j][3]]).r;
-					const vec3d& r5 = pm->Node(e.m_node[FTPYRA13[j][4]]).r;
-					const vec3d& r6 = pm->Node(e.m_node[FTPYRA13[j][5]]).r;
-
-					points.push_back(r1); points.push_back(r4);
-					points.push_back(r4); points.push_back(r2);
-					points.push_back(r2); points.push_back(r5);
-					points.push_back(r5); points.push_back(r3);
-					points.push_back(r3); points.push_back(r6);
-				}
-
-				const vec3d& r1 = pm->Node(e.m_node[FTPYRA13[4][0]]).r;
-				const vec3d& r2 = pm->Node(e.m_node[FTPYRA13[4][1]]).r;
-				const vec3d& r3 = pm->Node(e.m_node[FTPYRA13[4][2]]).r;
-				const vec3d& r4 = pm->Node(e.m_node[FTPYRA13[4][3]]).r;
-				const vec3d& r5 = pm->Node(e.m_node[FTPYRA13[4][4]]).r;
-				const vec3d& r6 = pm->Node(e.m_node[FTPYRA13[4][5]]).r;
-				const vec3d& r7 = pm->Node(e.m_node[FTPYRA13[4][6]]).r;
-				const vec3d& r8 = pm->Node(e.m_node[FTPYRA13[4][7]]).r;
-
-				points.push_back(r1); points.push_back(r5);
-				points.push_back(r5); points.push_back(r2);
-				points.push_back(r2); points.push_back(r6);
-				points.push_back(r6); points.push_back(r3);
-				points.push_back(r3); points.push_back(r7);
-				points.push_back(r7); points.push_back(r4);
-				points.push_back(r4); points.push_back(r8);
-				points.push_back(r8); points.push_back(r1);
-			}
-			break;
-
-			case FE_TET4:
-			case FE_TET5:
-			case FE_TET20:
-			{
-				for (int j = 0; j < 4; j++)
-				{
-					FEElement_* pen = (e.m_nbr[j] == -1 ? 0 : pm->ElementPtr(e.m_nbr[j]));
-					if ((pen == 0) || (!pen->IsVisible()))
-					{
-						const vec3d& r1 = pm->Node(e.m_node[FTTET[j][0]]).r;
-						const vec3d& r2 = pm->Node(e.m_node[FTTET[j][1]]).r;
-						const vec3d& r3 = pm->Node(e.m_node[FTTET[j][2]]).r;
-
-						points.push_back(r1); points.push_back(r2);
-						points.push_back(r2); points.push_back(r3);
-						points.push_back(r3); points.push_back(r1);
-					}
-				}
-			}
-			break;
-			case FE_TET10:
-			case FE_TET15:
-			{
-				for (int j = 0; j < 4; j++)
-				{
-					FEElement_* pen = (e.m_nbr[j] == -1 ? 0 : pm->ElementPtr(e.m_nbr[j]));
-					if ((pen == 0) || (!pen->IsVisible()))
-					{
-						const vec3d& r1 = pm->Node(e.m_node[FTTET10[j][0]]).r;
-						const vec3d& r2 = pm->Node(e.m_node[FTTET10[j][1]]).r;
-						const vec3d& r3 = pm->Node(e.m_node[FTTET10[j][2]]).r;
-						const vec3d& r4 = pm->Node(e.m_node[FTTET10[j][3]]).r;
-						const vec3d& r5 = pm->Node(e.m_node[FTTET10[j][4]]).r;
-						const vec3d& r6 = pm->Node(e.m_node[FTTET10[j][5]]).r;
-
-						points.push_back(r1); points.push_back(r4);
-						points.push_back(r4); points.push_back(r2);
-						points.push_back(r2); points.push_back(r5);
-						points.push_back(r5); points.push_back(r3);
-						points.push_back(r3); points.push_back(r6);
-						points.push_back(r6); points.push_back(r1);
-					}
-				}
-			}
-			break;
-			case FE_QUAD4:
-			case FE_QUAD8:
-			case FE_QUAD9:
-			{
-				const vec3d& r1 = pm->Node(e.m_node[0]).r;
-				const vec3d& r2 = pm->Node(e.m_node[1]).r;
-				const vec3d& r3 = pm->Node(e.m_node[2]).r;
-				const vec3d& r4 = pm->Node(e.m_node[3]).r;
-
-				points.push_back(r1); points.push_back(r2);
-				points.push_back(r2); points.push_back(r3);
-				points.push_back(r3); points.push_back(r4);
-				points.push_back(r4); points.push_back(r1);
-			}
-			break;
-			case FE_TRI3:
-			case FE_TRI6:
-			{
-				const vec3d& r1 = pm->Node(e.m_node[0]).r;
-				const vec3d& r2 = pm->Node(e.m_node[1]).r;
-				const vec3d& r3 = pm->Node(e.m_node[2]).r;
-
-				points.push_back(r1); points.push_back(r2);
-				points.push_back(r2); points.push_back(r3);
-				points.push_back(r3); points.push_back(r1);
-			}
-			break;
-			} // switch
-		} // if
-	} // for
-	if (points.empty()) return;
-
-	// build the line mesh
-	GLLineMesh lineMesh;
-	lineMesh.Create((int)points.size() / 2);
-	lineMesh.BeginMesh();
-	for (auto& v : points) lineMesh.AddVertex(v);
-	lineMesh.EndMesh();
-
-	// render the mesh
-	glPushAttrib(GL_ENABLE_BIT);
-	glDisable(GL_LIGHTING);
-	lineMesh.Render();
-	glPopAttrib();
-}
-
-//-----------------------------------------------------------------------------
-void GLMeshRender::RenderFEFaces(FSMeshBase* pm, const std::vector<FSFace>& faceList, std::function<bool(const FSFace& face)> f)
-{
-	if (faceList.empty()) return;
-	glBegin(GL_TRIANGLES);
-	{
-		for (const FSFace& face : faceList)
-		{
-			if (f(face)) RenderFEFace(face, pm);
-		}
-	}
-	glEnd();
-}
-
-//-----------------------------------------------------------------------------
-void GLMeshRender::RenderFEFaces(FSMeshBase* pm, const std::vector<int>& faceList)
-{
-	if (faceList.empty()) return;
-	glBegin(GL_TRIANGLES);
-	{
-		for (int i : faceList)
-		{
-			FSFace& face = pm->Face(i);
-			RenderFEFace(face, pm);
-		}
-	}
-	glEnd();
-}
-
-//-----------------------------------------------------------------------------
-void GLMeshRender::RenderFEFaces(FSMeshBase* pm, std::function<bool(const FSFace& face)> f)
-{
-	glBegin(GL_TRIANGLES);
-	{
-		int faces = (int)pm->Faces();
-		for (int i = 0; i<faces; ++i)
-		{
-			FSFace& face = pm->Face(i);
-			if (f(face)) RenderFEFace(face, pm);
-		}
-	}
-	glEnd();
-}
-
-//-----------------------------------------------------------------------------
-void GLMeshRender::RenderFEFaces(FSMeshBase* pm, const std::vector<int>& faceList, std::function<bool(const FSFace& face)> f)
-{
-	if (faceList.empty()) return;
-	glBegin(GL_TRIANGLES);
-	{
-		for (int i : faceList)
-		{
-			FSFace& face = pm->Face(i);
-			if (f(face)) RenderFEFace(face, pm);
-		}
-	}
-	glEnd();
-}
-
-//-----------------------------------------------------------------------------
-void GLMeshRender::RenderFEFaces(FSCoreMesh* pm, const std::vector<int>& faceList, std::function<bool(const FSFace& face, GLColor* c)> f)
-{
-	if (faceList.empty()) return;
-	GLColor c[FSFace::MAX_NODES];
-	glBegin(GL_TRIANGLES);
-	{
-		for (int i : faceList)
-		{
-			FSFace& face = pm->Face(i);
-			if (f(face, c)) RenderFace(face, pm, c);
-		}
-	}
-	glEnd();
-}
-
-//-----------------------------------------------------------------------------
-void GLMeshRender::RenderFEFaces(FSCoreMesh* pm, std::function<bool(const FSFace& face, GLColor* c)> f)
-{
-	GLColor c[FSFace::MAX_NODES];
-	glBegin(GL_TRIANGLES);
-	{
-		int faces = (int)pm->Faces();
-		for (int i = 0; i < faces; ++i)
-		{
-			FSFace& face = pm->Face(i);
-			if (f(face, c)) RenderFace(face, pm, c);
-		}
-	}
-	glEnd();
-
-}
-
-//-----------------------------------------------------------------------------
-void GLMeshRender::RenderFESurfaceMeshFaces(FSMeshBase* pm, std::function<bool(const FSFace& face, GLColor* c)> f)
-{
-	GLColor c[FSFace::MAX_NODES];
-	glBegin(GL_TRIANGLES);
-	{
-		int faces = pm->Faces();
-		for (int i = 0; i < faces; ++i)
-		{
-			FSFace& face = pm->Face(i);
-			face.m_ntag = i;
-			if (f(face, c)) RenderFESurfaceMeshFace(face, pm, c);
-		}
-	}
-	glEnd();
-
-}
-
-//-----------------------------------------------------------------------------
-void GLMeshRender::RenderFEFacesOutline(FSMeshBase* pm, const std::vector<int>& faceList)
-{
-	glBegin(GL_LINES);
-	for (int i : faceList)
-	{
-		FSFace& face = pm->Face(i);
-		int ne = face.Edges();
-		for (int j = 0; j < ne; ++j)
-		{
-			FSFace* pf = (face.m_nbr[j] >= 0 ? pm->FacePtr(face.m_nbr[j]) : 0);
-			if ((pf == 0) || !pf->IsSelected() || !pf->IsVisible())
-			{
-				int jp1 = (j + 1) % ne;
-				const vec3d& r1 = pm->Node(face.n[j]).r;
-				const vec3d& r2 = pm->Node(face.n[jp1]).r;
-
-				glVertex3d(r1.x, r1.y, r1.z);
-				glVertex3d(r2.x, r2.y, r2.z);
-			}
-		}
-	}
-	glEnd();
-}
-
-//-----------------------------------------------------------------------------
-void GLMeshRender::RenderFEFacesOutline(FSCoreMesh* pm, const std::vector<FSFace*>& faceList)
-{
-	glBegin(GL_LINES);
-	for (FSFace* pf : faceList)
-	{
-		FSFace& face = *pf;
-		RenderFaceOutline(face, pm);
-	}
-	glEnd();
-}
-
-//-----------------------------------------------------------------------------
-void GLMeshRender::RenderFEFacesOutline(FSMeshBase* pm, std::function<bool(const FSFace& face)> f)
-{
-	glBegin(GL_LINES);
-	for (int i = 0; i < pm->Faces(); i++)
-	{
-		FSFace& face = pm->Face(i);
-		int ne = face.Edges();
-		if (f(face))
-		{
-			for (int j = 0; j < ne; ++j)
-			{
-				FSFace* pf = (face.m_nbr[j] >= 0 ? pm->FacePtr(face.m_nbr[j]) : 0);
-				if ((pf == 0) || !pf->IsSelected() || !pf->IsVisible())
-				{
-					int jp1 = (j + 1) % ne;
-					const vec3d& r1 = pm->Node(face.n[j]).r;
-					const vec3d& r2 = pm->Node(face.n[jp1]).r;
-
-					glVertex3d(r1.x, r1.y, r1.z);
-					glVertex3d(r2.x, r2.y, r2.z);
-				}
-			}
-		}
-	}
-	glEnd();
-}
-
-//-----------------------------------------------------------------------------
-void GLMeshRender::RenderFace(FSFace& face, FSCoreMesh* pm)
-{
-	if (m_bShell2Solid)
-	{
-		if (pm->ElementRef(face.m_elem[0].eid).IsShell())
-		{
-			RenderThickShell(face, pm);
-			return;
-		}
-	}
-	if (m_ndivs == 1)
-	{
-		// Render the facet
-		switch (face.m_type)
-		{
-		case FE_FACE_QUAD4: ::RenderQUAD4(pm, face); break;
-		case FE_FACE_QUAD8: ::RenderQUAD8(pm, face); break;
-		case FE_FACE_QUAD9: ::RenderQUAD9(pm, face); break;
-		case FE_FACE_TRI3 : ::RenderTRI3 (pm, face); break;
-		case FE_FACE_TRI6 : ::RenderTRI6 (pm, face); break;
-		case FE_FACE_TRI7 : ::RenderTRI7 (pm, face); break;
-		case FE_FACE_TRI10: ::RenderTRI10(pm, face); break;
-		default:
-			assert(false);
-		}
-	}
-	else
-	{
-		// Render the facet
-		switch (face.m_type)
-		{
-		case FE_FACE_QUAD4: RenderSmoothQUAD4(pm, face, m_ndivs); break;
-		case FE_FACE_QUAD8: RenderSmoothQUAD8(pm, face, m_ndivs); break;
-		case FE_FACE_QUAD9: RenderSmoothQUAD9(pm, face, m_ndivs); break;
-		case FE_FACE_TRI3 : RenderSmoothTRI3 (pm, face, m_ndivs); break;
-		case FE_FACE_TRI6 : RenderSmoothTRI6 (pm, face, m_ndivs); break;
-		case FE_FACE_TRI7 : RenderSmoothTRI7 (pm, face, m_ndivs); break;
-		case FE_FACE_TRI10: RenderSmoothTRI10(pm, face, m_ndivs); break;
-		default:
-			assert(false);
-		}
-	}
-}
-
-//-----------------------------------------------------------------------------
-void GLMeshRender::RenderFace(FSFace& face, FSCoreMesh* pm, GLColor c[4])
-{
-	if (m_bShell2Solid)
-	{
-		if (pm->ElementRef(face.m_elem[0].eid).IsShell())
-		{
-			RenderThickShell(face, pm);
-			return;
-		}
-	}
-
-	RenderFESurfaceMeshFace(face, pm, c);
-}
-
-//-----------------------------------------------------------------------------
-void GLMeshRender::RenderFESurfaceMeshFace(FSFace& face, FSMeshBase* pm, GLColor c[4])
-{
-	vec3d& r1 = pm->Node(face.n[0]).r;
-	vec3d& r2 = pm->Node(face.n[1]).r;
-	vec3d& r3 = pm->Node(face.n[2]).r;
-	vec3d r4 = (face.n[3] >= 0 ? pm->Node(face.n[3]).r : r3);
-
-	vec3f& n1 = face.m_nn[0];
-	vec3f& n2 = face.m_nn[1];
-	vec3f& n3 = face.m_nn[2];
-	vec3f& n4 = face.m_nn[3];
-
-	vec3f& fn = face.m_fn;
-
-	float t[FSFace::MAX_NODES];
-	pm->FaceNodeTexCoords(face, t);
-
-	switch (face.m_type)
-	{
-	case FE_FACE_QUAD4:
-	case FE_FACE_QUAD8:
-	case FE_FACE_QUAD9:
-		if (m_ndivs <= 1)
-		{
-			glNormal3f(n1.x, n1.y, n1.z); glColor4ub(c[0].r, c[0].g, c[0].b, c[0].a); glTexCoord1f(t[0]); glVertex3f(r1.x, r1.y, r1.z);
-			glNormal3f(n2.x, n2.y, n2.z); glColor4ub(c[1].r, c[1].g, c[1].b, c[1].a); glTexCoord1f(t[1]); glVertex3f(r2.x, r2.y, r2.z);
-			glNormal3f(n3.x, n3.y, n3.z); glColor4ub(c[2].r, c[2].g, c[2].b, c[2].a); glTexCoord1f(t[2]); glVertex3f(r3.x, r3.y, r3.z);
-
-			glNormal3f(n3.x, n3.y, n3.z); glColor4ub(c[2].r, c[2].g, c[2].b, c[2].a); glTexCoord1f(t[2]); glVertex3f(r3.x, r3.y, r3.z);
-			glNormal3f(n4.x, n4.y, n4.z); glColor4ub(c[3].r, c[3].g, c[3].b, c[3].a); glTexCoord1f(t[3]); glVertex3f(r4.x, r4.y, r4.z);
-			glNormal3f(n1.x, n1.y, n1.z); glColor4ub(c[0].r, c[0].g, c[0].b, c[0].a); glTexCoord1f(t[0]); glVertex3f(r1.x, r1.y, r1.z);
-		}
-		else
-		{
-			RenderSmoothQUAD4(pm, face, m_ndivs);
-		}
-		break;
-	case FE_FACE_TRI3:
-	case FE_FACE_TRI6:
-	case FE_FACE_TRI7:
-	case FE_FACE_TRI10:
-		glNormal3f(n1.x, n1.y, n1.z); glColor4ub(c[0].r, c[0].g, c[0].b, c[0].a); glTexCoord1f(t[0]); glVertex3f(r1.x, r1.y, r1.z);
-		glNormal3f(n2.x, n2.y, n2.z); glColor4ub(c[1].r, c[1].g, c[1].b, c[1].a); glTexCoord1f(t[1]); glVertex3f(r2.x, r2.y, r2.z);
-		glNormal3f(n3.x, n3.y, n3.z); glColor4ub(c[2].r, c[2].g, c[2].b, c[2].a); glTexCoord1f(t[2]); glVertex3f(r3.x, r3.y, r3.z);
-		break;
-	default:
-		assert(false);
-	}
-}
-
-//-----------------------------------------------------------------------------
-void GLMeshRender::RenderFaceOutline(FSFace& face, FSCoreMesh* pm)
-{
-	if (m_bShell2Solid)
-	{
-		if (pm->ElementRef(face.m_elem[0].eid).IsShell())
-		{
-			RenderThickShellOutline(face, pm);
-			return;
-		}
-	}
-
-	GLboolean btex;
-	glGetBooleanv(GL_TEXTURE_1D, &btex);
-	glDisable(GL_TEXTURE_1D);
-
-	glBegin(GL_LINE_LOOP);
-	{
-		// render the edges of the face
-		switch (face.m_type)
-		{
-		case FE_FACE_TRI3:
-		case FE_FACE_QUAD4: RenderFace1Outline(pm, face); break;
-		case FE_FACE_TRI6:
-		case FE_FACE_TRI7:
-		case FE_FACE_QUAD8:
-		case FE_FACE_QUAD9: RenderFace2Outline(pm, face, m_ndivs); break;
-		case FE_FACE_TRI10: RenderFace3Outline(pm, face, m_ndivs); break;
-		default:
-			assert(false);
-		}
-	}
-	glEnd();
-
-	if (btex) glEnable(GL_TEXTURE_1D);
-}
-
-//-----------------------------------------------------------------------------
-void GLMeshRender::RenderFEFace(const FSFace& face, FSMeshBase* pm)
-{
-	if (m_bShell2Solid)
-	{
-		FSCoreMesh* pcm = dynamic_cast<FSCoreMesh*>(pm);
-		if (pcm) {
-			RenderThickShell(face, pcm);
-			return;
-		}
-	}
-
-	if (m_ndivs == 1)
-	{
-		switch (face.Type())
-		{
-		case FE_FACE_TRI3 : ::RenderTRI3 (pm, face); break;
-		case FE_FACE_TRI6 : ::RenderTRI6 (pm, face); break;
-		case FE_FACE_TRI7 : ::RenderTRI7 (pm, face); break;
-		case FE_FACE_TRI10: ::RenderTRI10(pm, face); break;
-		case FE_FACE_QUAD4: ::RenderQUAD4(pm, face); break;
-		case FE_FACE_QUAD8: ::RenderQUAD8(pm, face); break;
-		case FE_FACE_QUAD9: ::RenderQUAD9(pm, face); break;
-		default:
-			assert(false);
-		}
-	}
-	else
-	{
-		// Render the facet
-		switch (face.m_type)
-		{
-		case FE_FACE_QUAD4: RenderSmoothQUAD4(pm, face, m_ndivs); break;
-		case FE_FACE_QUAD8: RenderSmoothQUAD8(pm, face, m_ndivs); break;
-		case FE_FACE_QUAD9: RenderSmoothQUAD9(pm, face, m_ndivs); break;
-		case FE_FACE_TRI3 : RenderSmoothTRI3 (pm, face, m_ndivs); break;
-		case FE_FACE_TRI6 : RenderSmoothTRI6 (pm, face, m_ndivs); break;
-		case FE_FACE_TRI7 : RenderSmoothTRI7 (pm, face, m_ndivs); break;
-		case FE_FACE_TRI10: RenderSmoothTRI10(pm, face, m_ndivs); break;
-		default:
-			assert(false);
-		}
-	}
-}
-
-///////////////////////////////////////////////////////////////////////////////
-void GLMeshRender::RenderThickShell(const FSFace &face, FSCoreMesh* pm)
-{
-	switch (face.m_type)
-	{
-	case FE_FACE_QUAD4:
-	case FE_FACE_QUAD8:
-	case FE_FACE_QUAD9:
-		RenderThickQuad(face, pm);
-		break;
-	case FE_FACE_TRI3:
-	case FE_FACE_TRI6:
-	case FE_FACE_TRI7:
-	case FE_FACE_TRI10:
-		RenderThickTri(face, pm);
-		break;
-	}
-}
-
-void GLMeshRender::RenderThickQuad(const FSFace &face, FSCoreMesh* pm)
-{
-	FEElement_& el = pm->ElementRef(face.m_elem[0].eid);
-	double* h = el.m_h;
-
-	vec3d r1 = pm->Node(face.n[0]).r;
-	vec3d r2 = pm->Node(face.n[1]).r;
-	vec3d r3 = pm->Node(face.n[2]).r;
-	vec3d r4 = pm->Node(face.n[3]).r;
-
-	vec3d n1 = to_vec3d(face.m_nn[0]);
-	vec3d n2 = to_vec3d(face.m_nn[1]);
-	vec3d n3 = to_vec3d(face.m_nn[2]);
-	vec3d n4 = to_vec3d(face.m_nn[3]);
-
-	vec3d r1a, r2a, r3a, r4a;
-	vec3d r1b, r2b, r3b, r4b;
-
-	switch (m_nshellref)
-	{
-	case 0:	// midsurface
-		r1a = r1 - n1*(0.5f*h[0]); r1b = r1 + n1*(0.5f*h[0]);
-		r2a = r2 - n2*(0.5f*h[1]); r2b = r2 + n2*(0.5f*h[1]);
-		r3a = r3 - n3*(0.5f*h[2]); r3b = r3 + n3*(0.5f*h[2]);
-		r4a = r4 - n4*(0.5f*h[3]); r4b = r4 + n4*(0.5f*h[3]);
-		break;
-	case 1: // top surface
-		r1a = r1; r1b = r1 + n1*h[0];
-		r2a = r2; r2b = r2 + n2*h[1];
-		r3a = r3; r3b = r3 + n3*h[2];
-		r4a = r4; r4b = r4 + n4*h[3];
-		break;
-	case 2: // bottom surface
-		r1a = r1 - n1*h[0]; r1b = r1;
-		r2a = r2 - n2*h[1]; r2b = r2;
-		r3a = r3 - n3*h[2]; r3b = r3;
-		r4a = r4 - n4*h[3]; r4b = r4;
-		break;
-	}
-
-	vec3d m1 = (r2 - r1) ^ n1; m1.Normalize();
-	vec3d m2 = (r3 - r2) ^ n1; m2.Normalize();
-	vec3d m3 = (r4 - r3) ^ n1; m3.Normalize();
-	vec3d m4 = (r1 - r4) ^ n1; m4.Normalize();
-
-	vec3f fn = face.m_fn;
-
-	float t1 = face.m_tex[0];
-	float t2 = face.m_tex[1];
-	float t3 = face.m_tex[2];
-	float t4 = face.m_tex[3];
-
-	// top face
-	glx::vertex3d(r1b, n1, t1); glx::vertex3d(r2b, n2, t2); glx::vertex3d(r3b, n3, t3);
-	glx::vertex3d(r3b, n3, t3); glx::vertex3d(r4b, n4, t4); glx::vertex3d(r1b, n1, t1);
-
-	// bottom face
-	glx::vertex3d(r4a, -n4, t4); glx::vertex3d(r3a, -n3, t3); glx::vertex3d(r2a, -n2, t2);
-	glx::vertex3d(r2a, -n2, t2); glx::vertex3d(r1a, -n1, t1); glx::vertex3d(r4a, -n4, t4);
-
-	// side faces
-	if (face.m_nbr[0] == -1)
-	{
-		glx::vertex3d(r1a, m1, t1); glx::vertex3d(r2a, m1, t2); glx::vertex3d(r2b, m1, t2);
-		glx::vertex3d(r2b, m1, t2); glx::vertex3d(r1b, m1, t1); glx::vertex3d(r1a, m1, t1);
-	}
-
-	if (face.m_nbr[1] == -1)
-	{
-		glx::vertex3d(r2a, m2, t2); glx::vertex3d(r3a, m2, t3); glx::vertex3d(r3b, m2, t3);
-		glx::vertex3d(r3b, m2, t3); glx::vertex3d(r2b, m2, t2); glx::vertex3d(r2a, m2, t2);
-	}
-
-	if (face.m_nbr[2] == -1)
-	{
-		glx::vertex3d(r3a, m3, t3); glx::vertex3d(r4a, m3, t4); glx::vertex3d(r4b, m3, t4);
-		glx::vertex3d(r4b, m3, t4); glx::vertex3d(r3b, m3, t3); glx::vertex3d(r3a, m3, t3);
-	}
-
-	if (face.m_nbr[3] == -1)
-	{
-		glx::vertex3d(r4a, m4, t4); glx::vertex3d(r1a, m4, t1); glx::vertex3d(r1b, m4, t1);
-		glx::vertex3d(r1b, m4, t1); glx::vertex3d(r4b, m4, t4); glx::vertex3d(r4a, m4, t4);
-	}
-}
-
-void GLMeshRender::RenderThickTri(const FSFace &face, FSCoreMesh* pm)
-{
-	FEElement_& el = pm->ElementRef(face.m_elem[0].eid);
-	double* h = el.m_h;
-
-	vec3d r1 = pm->Node(face.n[0]).r;
-	vec3d r2 = pm->Node(face.n[1]).r;
-	vec3d r3 = pm->Node(face.n[2]).r;
-
-	//h[0] = (h[0] + h[1] + h[2])/3;
-	//h[1] = h[0];
-	//h[2] = h[0];
-	vec3d n1 = to_vec3d(face.m_nn[0]);
-	vec3d n2 = to_vec3d(face.m_nn[1]);
-	vec3d n3 = to_vec3d(face.m_nn[2]);
-
-	vec3d r1a, r2a, r3a;
-	vec3d r1b, r2b, r3b;
-
-	switch (m_nshellref)
-	{
-	case 0:	// midsurface
-		r1a = r1 - n1*(0.5f*h[0]); r1b = r1 + n1*(0.5f*h[0]);
-		r2a = r2 - n2*(0.5f*h[1]); r2b = r2 + n2*(0.5f*h[1]);
-		r3a = r3 - n3*(0.5f*h[2]); r3b = r3 + n3*(0.5f*h[2]);
-		break;
-	case 1: // top surface
-		r1a = r1; r1b = r1 + n1*h[0];
-		r2a = r2; r2b = r2 + n2*h[1];
-		r3a = r3; r3b = r3 + n3*h[2];
-		break;
-	case 2: // bottom surface
-		r1a = r1 - n1*h[0]; r1b = r1;
-		r2a = r2 - n2*h[1]; r2b = r2;
-		r3a = r3 - n3*h[2]; r3b = r3;
-		break;
-	}
-
-	vec3d m1 = (r2 - r1) ^ n1; m1.Normalize();
-	vec3d m2 = (r3 - r2) ^ n1; m2.Normalize();
-	vec3d m3 = (r1 - r3) ^ n1; m3.Normalize();
-
-	vec3f fn = face.m_fn;
-
-	float t1 = face.m_tex[0];
-	float t2 = face.m_tex[1];
-	float t3 = face.m_tex[2];
-
-	// top face
-	glx::vertex3d(r1b, n1, t1);
-	glx::vertex3d(r2b, n2, t2);
-	glx::vertex3d(r3b, n3, t3);
-
-	// bottom face
-	glx::vertex3d(r3a, -n3, t3);
-	glx::vertex3d(r2a, -n2, t2);
-	glx::vertex3d(r1a, -n1, t1);
-
-	// side faces
-	if (face.m_nbr[0] == -1)
-	{
-		glx::vertex3d(r1a, m1, t1); glx::vertex3d(r2a, m1, t2); glx::vertex3d(r2b, m1, t2);
-		glx::vertex3d(r2b, m1, t2); glx::vertex3d(r1b, m1, t1); glx::vertex3d(r1a, m1, t1);
-	}
-
-	if (face.m_nbr[1] == -1)
-	{
-		glx::vertex3d(r2a, m2, t2); glx::vertex3d(r3a, m2, t3); glx::vertex3d(r3b, m2, t3);
-		glx::vertex3d(r3b, m2, t3); glx::vertex3d(r2b, m2, t2); glx::vertex3d(r2a, m2, t2);
-	}
-
-	if (face.m_nbr[2] == -1)
-	{
-		glx::vertex3d(r3a, m3, t3); glx::vertex3d(r1a, m3, t1); glx::vertex3d(r1b, m3, t1);
-		glx::vertex3d(r1b, m3, t1); glx::vertex3d(r3b, m3, t3); glx::vertex3d(r3a, m3, t3);
-	}
-}
-
-void GLMeshRender::RenderThickShellOutline(FSFace &face, FSCoreMesh* pm)
-{
-	FEElement_& el = pm->ElementRef(face.m_elem[0].eid);
-	double* h = el.m_h;
-
-	vec3d r1 = pm->Node(face.n[0]).r;
-	vec3d r2 = pm->Node(face.n[1]).r;
-	vec3d r3 = pm->Node(face.n[2]).r;
-	vec3d r4 = pm->Node(face.n[3]).r;
-
-	vec3d n1 = to_vec3d(face.m_nn[0]);
-	vec3d n2 = to_vec3d(face.m_nn[1]);
-	vec3d n3 = to_vec3d(face.m_nn[2]);
-	vec3d n4 = to_vec3d(face.m_nn[3]);
-
-	vec3d r1a, r2a, r3a, r4a;
-	vec3d r1b, r2b, r3b, r4b;
-
-	switch (m_nshellref)
-	{
-	case 0:	// midsurface
-		r1a = r1 - n1*(0.5f*h[0]); r1b = r1 + n1*(0.5f*h[0]);
-		r2a = r2 - n2*(0.5f*h[1]); r2b = r2 + n2*(0.5f*h[1]);
-		r3a = r3 - n3*(0.5f*h[2]); r3b = r3 + n3*(0.5f*h[2]);
-		r4a = r4 - n4*(0.5f*h[3]); r4b = r4 + n4*(0.5f*h[3]);
-		break;
-	case 1: // top surface
-		r1a = r1; r1b = r1 + n1*h[0];
-		r2a = r2; r2b = r2 + n2*h[1];
-		r3a = r3; r3b = r3 + n3*h[2];
-		r4a = r4; r4b = r4 + n4*h[3];
-		break;
-	case 2: // bottom surface
-		r1a = r1 - n1*h[0]; r1b = r1;
-		r2a = r2 - n2*h[1]; r2b = r2;
-		r3a = r3 - n3*h[2]; r3b = r3;
-		r4a = r4 - n4*h[3]; r4b = r4;
-		break;
-	}
-
-	GLboolean btex;
-	glGetBooleanv(GL_TEXTURE_1D, &btex);
-	glDisable(GL_TEXTURE_1D);
-
-	switch (face.m_type)
-	{
-	case FE_FACE_QUAD4:
-	case FE_FACE_QUAD8:
-	case FE_FACE_QUAD9:
-		glBegin(GL_LINES);
-		{
-			glVertex3f(r1a.x, r1a.y, r1a.z); glVertex3f(r2a.x, r2a.y, r2a.z);
-			glVertex3f(r2a.x, r2a.y, r2a.z); glVertex3f(r3a.x, r3a.y, r3a.z);
-			glVertex3f(r3a.x, r3a.y, r3a.z); glVertex3f(r4a.x, r4a.y, r4a.z);
-			glVertex3f(r4a.x, r4a.y, r4a.z); glVertex3f(r1a.x, r1a.y, r1a.z);
-
-			glVertex3f(r1b.x, r1b.y, r1b.z); glVertex3f(r2b.x, r2b.y, r2b.z);
-			glVertex3f(r2b.x, r2b.y, r2b.z); glVertex3f(r3b.x, r3b.y, r3b.z);
-			glVertex3f(r3b.x, r3b.y, r3b.z); glVertex3f(r4b.x, r4b.y, r4b.z);
-			glVertex3f(r4b.x, r4b.y, r4b.z); glVertex3f(r1b.x, r1b.y, r1b.z);
-
-			glVertex3f(r1a.x, r1a.y, r1a.z); glVertex3f(r1b.x, r1b.y, r1b.z);
-			glVertex3f(r2a.x, r2a.y, r2a.z); glVertex3f(r2b.x, r2b.y, r2b.z);
-			glVertex3f(r3a.x, r3a.y, r3a.z); glVertex3f(r3b.x, r3b.y, r3b.z);
-			glVertex3f(r4a.x, r4a.y, r4a.z); glVertex3f(r4b.x, r4b.y, r4b.z);
-		}
-		glEnd();
-		break;
-	case FE_FACE_TRI3:
-	case FE_FACE_TRI6:
-	case FE_FACE_TRI7:
-	case FE_FACE_TRI10:
-		glBegin(GL_LINES);
-		{
-			glVertex3f(r1a.x, r1a.y, r1a.z); glVertex3f(r2a.x, r2a.y, r2a.z);
-			glVertex3f(r2a.x, r2a.y, r2a.z); glVertex3f(r3a.x, r3a.y, r3a.z);
-			glVertex3f(r3a.x, r3a.y, r3a.z); glVertex3f(r1a.x, r1a.y, r1a.z);
-
-			glVertex3f(r1b.x, r1b.y, r1b.z); glVertex3f(r2b.x, r2b.y, r2b.z);
-			glVertex3f(r2b.x, r2b.y, r2b.z); glVertex3f(r3b.x, r3b.y, r3b.z);
-			glVertex3f(r3b.x, r3b.y, r3b.z); glVertex3f(r1b.x, r1b.y, r1b.z);
-
-			glVertex3f(r1a.x, r1a.y, r1a.z); glVertex3f(r1b.x, r1b.y, r1b.z);
-			glVertex3f(r2a.x, r2a.y, r2a.z); glVertex3f(r2b.x, r2b.y, r2b.z);
-			glVertex3f(r3a.x, r3a.y, r3a.z); glVertex3f(r3b.x, r3b.y, r3b.z);
-		}
-		glEnd();
-		break;
-	default:
-		assert(false);
-	}
-
-	if (btex) glEnable(GL_TEXTURE_1D);
-}
-
-//-----------------------------------------------------------------------------
-// Assumes that we are inside glBegin(GL_LINES)\glEnd()
-void RenderFEEdge(FSEdge& edge, FSLineMesh* pm)
-{
-	const vec3d& r1 = pm->Node(edge.n[0]).r;
-	const vec3d& r2 = pm->Node(edge.n[1]).r;
-
-	switch (edge.Nodes())
-	{
-	case 2:
-	{
-		glx::vertex3d(r1);
-		glx::vertex3d(r2);
-	}
-	break;
-	case 3:
-	{
-		const vec3d& r3 = pm->Node(edge.n[2]).r;
-		glx::vertex3d(r1); glx::vertex3d(r3);
-		glx::vertex3d(r3); glx::vertex3d(r2);
-	}
-	break;
-	case 4:
-	{
-		const vec3d& r3 = pm->Node(edge.n[2]).r;
-		const vec3d& r4 = pm->Node(edge.n[3]).r;
-		glx::vertex3d(r1); glx::vertex3d(r3);
-		glx::vertex3d(r3); glx::vertex3d(r4);
-		glx::vertex3d(r4); glx::vertex3d(r2);
-	}
-	break;
-	default:
-		assert(false);
-	}
-}
-
-//-----------------------------------------------------------------------------
-void RenderQUAD4(FSMeshBase* pm, const FSFace& f)
-{
-	assert(f.m_type == FE_FACE_QUAD4);
-
-	// get the nodal data
-	vec3d r[4]; pm->FaceNodePosition(f, r);
-
-	vec3f n[4];
-	pm->FaceNodeNormals(f, n);
-
-	float t[4];
-	pm->FaceNodeTexCoords(f, t);
-
-	// render the quads
-	glx::quad4(r, n, t);
-}
-
-//-----------------------------------------------------------------------------
-// Render a 8-noded quad
-void RenderQUAD8(FSMeshBase* pm, const FSFace& f)
-{
-	assert(f.m_type == FE_FACE_QUAD8);
-
-	// get the nodal data
-	vec3d r[8]; pm->FaceNodePosition(f, r);
-
-	vec3f n[8];
-	pm->FaceNodeNormals(f, n);
-
-	float t[8];
-	pm->FaceNodeTexCoords(f, t);
-
-	glx::quad8(r, n, t);
-}
-
-//-----------------------------------------------------------------------------
-// Render a 9-noded quad
-void RenderQUAD9(FSMeshBase* pm, const FSFace& f)
-{
-	assert(f.m_type == FE_FACE_QUAD9);
-
-	// get the nodal data
-	vec3d r[9]; pm->FaceNodePosition(f, r);
-
-	vec3f n[9];
-	pm->FaceNodeNormals(f, n);
-
-	float t[9];
-	pm->FaceNodeTexCoords(f, t);
-
-	glx::quad9(r, n, t);
-}
-
-//-----------------------------------------------------------------------------
-// Render a 3-noded tri
-void RenderTRI3(FSMeshBase* pm, const FSFace& f)
-{
-	assert(f.m_type == FE_FACE_TRI3);
-	vec3d r[3]; pm->FaceNodePosition(f, r);
-	glx::tri3(r, f.m_nn, f.m_tex);
-}
-
-//-----------------------------------------------------------------------------
-// Render a 6-noded tri
-void RenderTRI6(FSMeshBase* pm, const FSFace& f)
-{
-	assert(f.m_type == FE_FACE_TRI6);
-
-	// get the nodal data
-	vec3d r[6]; pm->FaceNodePosition(f, r);
-
-	vec3f n[6];
-	pm->FaceNodeNormals(f, n);
-
-	float t[6];
-	pm->FaceNodeTexCoords(f, t);
-
-	glx::tri6(r, n, t);
-}
-
-//-----------------------------------------------------------------------------
-// Render a 7-noded tri
-void RenderTRI7(FSMeshBase* pm, const FSFace& f)
-{
-	assert(f.m_type == FE_FACE_TRI7);
-
-	// get the nodal data
-	vec3d r[7]; pm->FaceNodePosition(f, r);
-
-	vec3f n[7];
-	pm->FaceNodeNormals(f, n);
-
-	float t[7];
-	pm->FaceNodeTexCoords(f, t);
-
-	glx::tri7(r, n, t);
-}
-
-//-----------------------------------------------------------------------------
-// Render a 10-noded tri
-void RenderTRI10(FSMeshBase* pm, const FSFace& f)
-{
-	assert(f.m_type == FE_FACE_TRI10);
-
-	// get the nodal data
-	vec3d r[10]; pm->FaceNodePosition(f, r);
-
-	vec3f n[10];
-	pm->FaceNodeNormals(f, n);
-
-	float t[10];
-	pm->FaceNodeTexCoords(f, t);
-
-	glx::tri10(r, n, t);
-}
-
-//-----------------------------------------------------------------------------
-// Render a sub-divided 4-noded quadrilateral
-void RenderSmoothQUAD4(FSMeshBase* pm, const FSFace& face, int ndivs)
-{
-	vec3d r[4] = {
-		pm->Node(face.n[0]).r,
-		pm->Node(face.n[1]).r,
-		pm->Node(face.n[2]).r,
-		pm->Node(face.n[3]).r
-	};
-
-	vec3f n[4] = { face.m_nn[0], face.m_nn[1], face.m_nn[2], face.m_nn[3] };
-
-	float t[4];
-	pm->FaceNodeTexCoords(face, t);
-
-	glx::smoothQUAD4(r, n, t, ndivs);
-}
-
-//-----------------------------------------------------------------------------
-// Render a sub-divided 8-noded quadrilateral
-void RenderSmoothQUAD8(FSMeshBase* pm, const FSFace& face, int ndivs)
-{
-	assert(face.m_type == FE_FACE_QUAD8);
-
-	vec3d r[8];
-	r[0] = pm->Node(face.n[0]).r;
-	r[1] = pm->Node(face.n[1]).r;
-	r[2] = pm->Node(face.n[2]).r;
-	r[3] = pm->Node(face.n[3]).r;
-	r[4] = pm->Node(face.n[4]).r;
-	r[5] = pm->Node(face.n[5]).r;
-	r[6] = pm->Node(face.n[6]).r;
-	r[7] = pm->Node(face.n[7]).r;
-
-	vec3f n[8];
-	n[0] = face.m_nn[0];
-	n[1] = face.m_nn[1];
-	n[2] = face.m_nn[2];
-	n[3] = face.m_nn[3];
-	n[4] = face.m_nn[4];
-	n[5] = face.m_nn[5];
-	n[6] = face.m_nn[6];
-	n[7] = face.m_nn[7];
-
-	float t[8];
-	pm->FaceNodeTexCoords(face, t);
-
-	glx::smoothQUAD8(r, n, t, ndivs);
-}
-
-
-//-----------------------------------------------------------------------------
-// Render a sub-divided 9-noded quadrilateral
-void RenderSmoothQUAD9(FSMeshBase* pm, const FSFace& face, int ndivs)
-{
-	assert(face.m_type == FE_FACE_QUAD9);
-
-	vec3d r[9];
-	r[0] = pm->Node(face.n[0]).r;
-	r[1] = pm->Node(face.n[1]).r;
-	r[2] = pm->Node(face.n[2]).r;
-	r[3] = pm->Node(face.n[3]).r;
-	r[4] = pm->Node(face.n[4]).r;
-	r[5] = pm->Node(face.n[5]).r;
-	r[6] = pm->Node(face.n[6]).r;
-	r[7] = pm->Node(face.n[7]).r;
-	r[8] = pm->Node(face.n[8]).r;
-
-	vec3f n[9];
-	n[0] = face.m_nn[0];
-	n[1] = face.m_nn[1];
-	n[2] = face.m_nn[2];
-	n[3] = face.m_nn[3];
-	n[4] = face.m_nn[4];
-	n[5] = face.m_nn[5];
-	n[6] = face.m_nn[6];
-	n[7] = face.m_nn[7];
-	n[8] = face.m_nn[8];
-
-	float t[9];
-	pm->FaceNodeTexCoords(face, t);
-
-	glx::smoothQUAD9(r, n, t, ndivs);
-}
-
-//-----------------------------------------------------------------------------
-// Render a sub-divided 6-noded triangle
-void RenderSmoothTRI3(FSMeshBase* pm, const FSFace& face, int ndivs)
-{
-	RenderTRI3(pm, face);
-}
-
-//-----------------------------------------------------------------------------
-// Render a sub-divided 6-noded triangle
-void RenderSmoothTRI6(FSMeshBase* pm, const FSFace& face, int ndivs)
-{
-	assert(face.m_type == FE_FACE_TRI6);
-
-	vec3d r[6];
-	r[0] = pm->Node(face.n[0]).r;
-	r[1] = pm->Node(face.n[1]).r;
-	r[2] = pm->Node(face.n[2]).r;
-	r[3] = pm->Node(face.n[3]).r;
-	r[4] = pm->Node(face.n[4]).r;
-	r[5] = pm->Node(face.n[5]).r;
-
-	vec3f n[6];
-	n[0] = face.m_nn[0];
-	n[1] = face.m_nn[1];
-	n[2] = face.m_nn[2];
-	n[3] = face.m_nn[3];
-	n[4] = face.m_nn[4];
-	n[5] = face.m_nn[5];
-
-	float t[6];
-	pm->FaceNodeTexCoords(face, t);
-
-	glx::smoothTRI6(r, n, t, ndivs);
-}
-
-//-----------------------------------------------------------------------------
-// Render a sub-divided 7-noded triangle
-void RenderSmoothTRI7(FSMeshBase* pm, const FSFace& face, int ndivs)
-{
-	assert(face.m_type == FE_FACE_TRI7);
-
-	vec3d r[7];
-	r[0] = pm->Node(face.n[0]).r;
-	r[1] = pm->Node(face.n[1]).r;
-	r[2] = pm->Node(face.n[2]).r;
-	r[3] = pm->Node(face.n[3]).r;
-	r[4] = pm->Node(face.n[4]).r;
-	r[5] = pm->Node(face.n[5]).r;
-	r[6] = pm->Node(face.n[6]).r;
-
-	vec3f n[7];
-	n[0] = face.m_nn[0];
-	n[1] = face.m_nn[1];
-	n[2] = face.m_nn[2];
-	n[3] = face.m_nn[3];
-	n[4] = face.m_nn[4];
-	n[5] = face.m_nn[5];
-	n[6] = face.m_nn[6];
-
-	float t[7];
-	pm->FaceNodeTexCoords(face, t);
-
-	glx::smoothTRI7(r, n, t, ndivs);
-}
-
-//-----------------------------------------------------------------------------
-// Render a sub-divided 10-noded triangle
-void RenderSmoothTRI10(FSMeshBase* pm, const FSFace& face, int ndivs)
-{
-	assert(face.m_type == FE_FACE_TRI10);
-
-	vec3d r[10];
-	r[0] = pm->Node(face.n[0]).r;
-	r[1] = pm->Node(face.n[1]).r;
-	r[2] = pm->Node(face.n[2]).r;
-	r[3] = pm->Node(face.n[3]).r;
-	r[4] = pm->Node(face.n[4]).r;
-	r[5] = pm->Node(face.n[5]).r;
-	r[6] = pm->Node(face.n[6]).r;
-	r[7] = pm->Node(face.n[7]).r;
-	r[8] = pm->Node(face.n[8]).r;
-	r[9] = pm->Node(face.n[9]).r;
-
-	vec3f n[10];
-	n[0] = face.m_nn[0];
-	n[1] = face.m_nn[1];
-	n[2] = face.m_nn[2];
-	n[3] = face.m_nn[3];
-	n[4] = face.m_nn[4];
-	n[5] = face.m_nn[5];
-	n[6] = face.m_nn[6];
-	n[7] = face.m_nn[7];
-	n[8] = face.m_nn[8];
-	n[9] = face.m_nn[9];
-
-	float t[10];
-	pm->FaceNodeTexCoords(face, t);
-
-	glx::smoothTRI10(r, n, t, ndivs);
-}
-
-void RenderFace1Outline(FSCoreMesh* pm, FSFace& face)
-{
-	int N = face.Nodes();
-	for (int i = 0; i < N; ++i)
-	{
-		vec3d r = pm->Node(face.n[i]).r; glVertex3f(r.x, r.y, r.z);
-	}
-}
-
-void RenderFace2Outline(FSCoreMesh* pm, FSFace& face, int ndivs)
-{
-	vec3f a[3];
-	int NE = face.Edges();
-	for (int i = 0; i<NE; ++i)
-	{
-		FSEdge e = face.GetEdge(i);
-		a[0] = to_vec3f(pm->Node(e.n[0]).r);
-		a[1] = to_vec3f(pm->Node(e.n[1]).r);
-		a[2] = to_vec3f(pm->Node(e.n[2]).r);
-		const int M = (ndivs < 2 ? 2 : ndivs);
-		for (int n = 0; n<M; ++n)
-		{
-			double t = n / (double)M;
-			vec3f p = e.eval(a, t);
-			glVertex3d(p.x, p.y, p.z);
-		}
-	}
-}
-
-void RenderFace3Outline(FSCoreMesh* pm, FSFace& face, int ndivs)
-{
-	vec3f a[4];
-	int NE = face.Edges();
-	for (int i = 0; i<NE; ++i)
->>>>>>> 14f9705c
+void GLMeshRender::RenderNormals(const GMesh& mesh, GLLineShader& shader)
+{
+	shader.Activate();
+	{
+		GMesh::EDGE edge;
+		for (int i = 0; i < mesh.Faces(); ++i)
+		{
+			const GMesh::FACE& face = mesh.Face(i);
+
+			vec3f r1(0, 0, 0);
+			vec3f fn = face.fn;
+
+			for (int j = 0; j < 3; ++j) r1 += mesh.Node(face.n[j]).r;
+			r1 /= 3.f;
+
+			edge.vr[0] = r1;
+			edge.vr[1] = fn; // Note that we store the normal as the second coordinate!
+
+			shader.Render(edge);
+		}
+	}
+	shader.Deactivate();
+}
+
+void GLMeshRender::RenderPoints(GMesh& mesh)
+{
+	if (m_pointShader == nullptr) { assert(false); return; }
+	if (mesh.Nodes() == 0) return;
+	GLfloat old_size;
+	glGetFloatv(GL_POINT_SIZE, &old_size);
+	glPointSize(m_pointSize);
+	m_pointShader->Activate();
 	{
 		int NN = mesh.Nodes();
 		for (int i = 0; i < NN; ++i)
