/*This file is part of the FEBio Studio source code and is licensed under the MIT license
listed below.

See Copyright-FEBio-Studio.txt for details.

Copyright (c) 2021 University of Utah, The Trustees of Columbia University in
the City of New York, and others.

Permission is hereby granted, free of charge, to any person obtaining a copy
of this software and associated documentation files (the "Software"), to deal
in the Software without restriction, including without limitation the rights
to use, copy, modify, merge, publish, distribute, sublicense, and/or sell
copies of the Software, and to permit persons to whom the Software is
furnished to do so, subject to the following conditions:

The above copyright notice and this permission notice shall be included in all
copies or substantial portions of the Software.

THE SOFTWARE IS PROVIDED "AS IS", WITHOUT WARRANTY OF ANY KIND, EXPRESS OR
IMPLIED, INCLUDING BUT NOT LIMITED TO THE WARRANTIES OF MERCHANTABILITY,
FITNESS FOR A PARTICULAR PURPOSE AND NONINFRINGEMENT. IN NO EVENT SHALL THE
AUTHORS OR COPYRIGHT HOLDERS BE LIABLE FOR ANY CLAIM, DAMAGES OR OTHER
LIABILITY, WHETHER IN AN ACTION OF CONTRACT, TORT OR OTHERWISE, ARISING FROM,
OUT OF OR IN CONNECTION WITH THE SOFTWARE OR THE USE OR OTHER DEALINGS IN THE
SOFTWARE.*/

#include "stdafx.h"
#include "FEProject.h"
#include <FEMLib/FEMKernel.h>
#include <FEMLib/FESurfaceLoad.h>
#include <FEMLib/FEBodyLoad.h>
#include <FEMLib/FERigidConstraint.h>
#include <FEMLib/FEMultiMaterial.h>
#include <FEMLib/FEModelConstraint.h>
#include <FEMLib/FERigidLoad.h>
#include <FEMLib/FELoadController.h>
#include <FEMLib/FEMeshDataGenerator.h>
#include <FEMLib/FEElementFormulation.h>
#include "GGroup.h"
#include "GModel.h"
#include <FEBioLink/FEBioModule.h>
#include <FEBioLink/FEBioClass.h>
#include <GeomLib/GObject.h>
#include <sstream>
//using namespace std;

//=================================================================================================
CLogDataSettings::CLogDataSettings()
{
}

void CLogDataSettings::RemoveLogData(int item)
{
	m_log.erase(m_log.begin() + item);
}

void CLogDataSettings::Save(OArchive& ar)
{
	const int N = (int) m_log.size();
	for (int i = 0; i<N; ++i)
	{
		FELogData& v = m_log[i];
		ar.BeginChunk(CID_PRJ_LOGDATA_ITEM);
		{
			ar.WriteChunk(CID_PRJ_LOGDATA_TYPE, v.type);
			ar.WriteChunk(CID_PRJ_LOGDATA_DATA, v.sdata);
			ar.WriteChunk(CID_PRJ_LOGDATA_MID , v.matID);
			ar.WriteChunk(CID_PRJ_LOGDATA_GID , v.groupID);
            ar.WriteChunk(CID_PRJ_LOGDATA_CID , v.rcID);
			ar.WriteChunk(CID_PRJ_LOGDATA_FILE, v.fileName);
		}
		ar.EndChunk();
	}
}

void CLogDataSettings::Load(IArchive& ar)
{
	while (IArchive::IO_OK == ar.OpenChunk())
	{
		if (ar.GetChunkID() == CID_PRJ_LOGDATA_ITEM)
		{
			string data, file;
			int ntype;
			int mid = -1, gid = -1, cid = -1;
			while (IArchive::IO_OK == ar.OpenChunk())
			{
				switch (ar.GetChunkID())
				{
				case CID_PRJ_LOGDATA_TYPE: ar.read(ntype); break;
				case CID_PRJ_LOGDATA_DATA: ar.read(data); break;
				case CID_PRJ_LOGDATA_MID : ar.read(mid); break;
				case CID_PRJ_LOGDATA_GID : ar.read(gid); break;
                case CID_PRJ_LOGDATA_CID : ar.read(cid); break;
				case CID_PRJ_LOGDATA_FILE: ar.read(file); break;
				}
				ar.CloseChunk();
			}

			FELogData d;
			d.type = ntype;
			d.sdata = data;
			d.matID = mid;
			d.groupID = gid;
            d.rcID = cid;
			d.fileName = file;
			AddLogData(d);
		}
		ar.CloseChunk();
	}
}

//=================================================================================================
//-----------------------------------------------------------------------------
// constructor
FSProject::FSProject(void) : m_plt(*this)
{
	// set the title
	m_title = "untitled";

	m_module = -1;

	static bool init = false;
	if (init == false)
	{
		InitModules();
		init = true;
	}
}

//-----------------------------------------------------------------------------
// destructor
FSProject::~FSProject(void)
{
	
}

//-----------------------------------------------------------------------------
void FSProject::Reset()
{
	m_fem.New();
	m_plt.Init();
}

//-----------------------------------------------------------------------------
int FSProject::GetModule() const
{
	return m_module;// FEBio::GetActiveModule();
}

//-----------------------------------------------------------------------------
std::string FSProject::GetModuleName() const
{
	int mod = FEBio::GetActiveModule();
	assert(mod == m_module);
	return FEBio::GetModuleName(mod);
}

//-----------------------------------------------------------------------------
void FSProject::SetModule(int mod)
{
	m_module = mod;
	FEBio::SetActiveModule(mod);

	// get the list of variables
	if (mod != -1)
	{
		FSModel& fem = GetFSModel();
		FEBio::InitFSModel(fem);

		if (m_plt.PlotVariables() == 0)
		{
			// add some default variables
			// TODO: Maybe I can pull this info from FEBio somehow
			SetDefaultPlotVariables();
		}
	}
}

//-----------------------------------------------------------------------------
void FSProject::SetTitle(const std::string& title)
{ 
	m_title = title; 
}

//-----------------------------------------------------------------------------
// save project data to archive
void FSProject::Save(OArchive& ar)
{
	// save the title
	ar.WriteChunk(CID_PRJ_TITLE   , m_title);

	// save the modules flag
	int module = FEBio::GetActiveModule();
	string modName(FEBio::GetModuleName(module));
	ar.WriteChunk(CID_PRJ_MODULE_NAME, modName);

	// save the model data
	ar.BeginChunk(CID_FEM);
	{
		m_fem.Save(ar);
	}
	ar.EndChunk();

	// save the output data
	int N = m_plt.PlotVariables();
	if (N > 0)
	{
		ar.BeginChunk(CID_PRJ_OUTPUT);
		{
			m_plt.Save(ar);
		}
		ar.EndChunk();
	}

	// save the logfile data
	N = m_log.LogDataSize();
	if (N > 0)
	{
		ar.BeginChunk(CID_PRJ_LOGDATA);
		{
			m_log.Save(ar);
		}
		ar.EndChunk();
	}
}

//-----------------------------------------------------------------------------
int MapOldToNewModules(int oldId)
{
	if (oldId & MODULE_FLUID_FSI  ) return FEBio::GetModuleId("fluid-FSI");
	if (oldId & MODULE_FLUID      ) return FEBio::GetModuleId("fluid");
	if (oldId & MODULE_MULTIPHASIC) return FEBio::GetModuleId("multiphasic");
	if (oldId & MODULE_SOLUTES    ) return FEBio::GetModuleId("solute");
	if (oldId & MODULE_BIPHASIC   ) return FEBio::GetModuleId("biphasic");
	if (oldId & MODULE_HEAT       ) return FEBio::GetModuleId("heat");
	if (oldId & MODULE_MECH       ) return FEBio::GetModuleId("solid");
	assert(false);
	return -1;
}

//-----------------------------------------------------------------------------
// load project data from archive
void FSProject::Load(IArchive &ar)
{
	TRACE("FSProject::Load");

	while (IArchive::IO_OK == ar.OpenChunk())
	{
		int nid = ar.GetChunkID();
		switch (nid)
		{
		case CID_PRJ_TITLE  : ar.read(m_title); break;
		case CID_PRJ_MODULES: { 
			int oldModuleId = 0;  
			ar.read(oldModuleId); 
			int moduleId = MapOldToNewModules(oldModuleId);
			assert(moduleId != -1);
			SetModule(moduleId);
		} 
		break;
		case CID_PRJ_MODULE_NAME:
		{
			string modName;
			ar.read(modName);
			int moduleId = FEBio::GetModuleId(modName); assert(moduleId > 0);
			SetModule(moduleId);
		}
		break;
		case CID_FEM        : m_fem.Load(ar); break;
		case CID_PRJ_OUTPUT : m_plt.Load(ar); break;
		case CID_PRJ_LOGDATA: m_log.Load(ar); break;
		}
		ar.CloseChunk();
	}

	if (ar.Version() < 0x00040000)
	{
		ar.log("Converting FE model:");
		ar.log("===================");
		std::ostringstream log;
		ConvertToNewFormat(log);
		string s = log.str();
		if (s.empty() == false) ar.log(s.c_str());
		else ar.log("No issues found!");
	}
}

//-----------------------------------------------------------------------------
// Validate the project, that is try to catch problems that FEBio won't like
// returns 0 on success, non-zero on failure
int FSProject::Validate(std::string &szerr)
{
	szerr = "ERRORS:\n";
	GModel& mdl = m_fem.GetModel();

	// --- collect metrics ---
	int nerrs = 0;

	// number of objects
	int nobj = mdl.Objects();
	if (nobj   ==  0) { szerr += "-No geometry is defined for this model.\n"; nerrs++; }

	// parts that don't have a material assigned
	int npnm = 0; 
	for (int i=0; i<mdl.Parts(); ++i)
	{
		GPart* pg = mdl.Part(i);
		if (pg->GetMaterialID() == -1) npnm++;
	}
	if (npnm   >   0) { szerr += "-Not all parts or objects have a material assigned.\n"; nerrs++; }

	// numer of analysis steps
	int nsteps = m_fem.Steps() - 1;
	if (nsteps <=  0) { szerr += "-At least one analysis step is required to run the model.\n"; nerrs++; }

	// number of objects that have no mesh
	int nnomesh = 0;
	for (int i=0; i<mdl.Objects(); ++i)
	{
		FSMesh* pm = mdl.Object(i)->GetFEMesh();
		if (pm == 0) nnomesh++;
	}
	if (nnomesh > 0) { szerr += "-Not all objects have a mesh.\n"; nerrs++; }

	return nerrs;
}

void FSProject::InitModules()
{
	// register material categories
	FEMaterialFactory::AddCategory("elastic"             , MODULE_MECH               , FE_MAT_ELASTIC);
	FEMaterialFactory::AddCategory("uncoupled elastic"   , MODULE_MECH               , FE_MAT_ELASTIC_UNCOUPLED);
	FEMaterialFactory::AddCategory("bi-/tri-/multiphasic", MODULE_BIPHASIC           , FE_MAT_MULTIPHASIC);
	FEMaterialFactory::AddCategory("heat transfer"       , MODULE_HEAT               , FE_MAT_HEAT_TRANSFER);
	FEMaterialFactory::AddCategory("fluid"               , MODULE_FLUID              , FE_MAT_FLUID);
    FEMaterialFactory::AddCategory("fluid-FSI"           , MODULE_FLUID_FSI          , FE_MAT_FLUID_FSI);
	FEMaterialFactory::AddCategory("reaction-diffusion"  , MODULE_REACTION_DIFFUSION , FE_MAT_REACTION_DIFFUSION);
	FEMaterialFactory::AddCategory("other"               , MODULE_MECH				 , FE_MAT_RIGID);

	// --- MECH MODULE ---
	REGISTER_FE_CLASS(FSNonLinearMechanics         , MODULE_MECH, FEANALYSIS_ID         , FE_STEP_MECHANICS               , "Structural Mechanics");
	REGISTER_FE_CLASS(FSFixedDisplacement          , MODULE_MECH, FEBC_ID			    , FE_FIXED_DISPLACEMENT           , "Fixed displacement");
	REGISTER_FE_CLASS(FSFixedShellDisplacement     , MODULE_MECH, FEBC_ID			    , FE_FIXED_SHELL_DISPLACEMENT     , "Fixed shell displacement");
	REGISTER_FE_CLASS(FSFixedRotation              , MODULE_MECH, FEBC_ID			    , FE_FIXED_ROTATION               , "Fixed shell rotation");
	REGISTER_FE_CLASS(FSPrescribedDisplacement     , MODULE_MECH, FEBC_ID			    , FE_PRESCRIBED_DISPLACEMENT      , "Prescribed displacement");
	REGISTER_FE_CLASS(FSPrescribedShellDisplacement, MODULE_MECH, FEBC_ID			    , FE_PRESCRIBED_SHELL_DISPLACEMENT, "Prescribed shell displacement");
	REGISTER_FE_CLASS(FSPrescribedRotation         , MODULE_MECH, FEBC_ID			    , FE_PRESCRIBED_ROTATION          , "Prescribed shell rotation");
	REGISTER_FE_CLASS(FSPressureLoad               , MODULE_MECH, FELOAD_ID             , FE_PRESSURE_LOAD                , "Pressure");
	REGISTER_FE_CLASS(FSSurfaceTraction            , MODULE_MECH, FELOAD_ID             , FE_SURFACE_TRACTION             , "Surface traction");
	REGISTER_FE_CLASS(FSSurfaceForceUniform        , MODULE_MECH, FELOAD_ID             , FE_SURFACE_FORCE                , "Surface force");
	REGISTER_FE_CLASS(FSBearingLoad                , MODULE_MECH, FELOAD_ID             , FE_BEARING_LOAD                 , "Bearing load");
	REGISTER_FE_CLASS(FSNodalVelocities            , MODULE_MECH, FEIC_ID               , FE_INIT_NODAL_VELOCITIES        , "Velocity");
	REGISTER_FE_CLASS(FSNodalShellVelocities       , MODULE_MECH, FEIC_ID               , FE_INIT_NODAL_SHELL_VELOCITIES  , "Shell velocity");
	REGISTER_FE_CLASS(FSInitPrestrain              , MODULE_MECH, FEIC_ID               , FE_INIT_PRESTRAIN               , "Initialize Prestrain");
	REGISTER_FE_CLASS(FSRigidInterface             , MODULE_MECH, FESURFACEINTERFACE_ID , FE_RIGID_INTERFACE              , "Rigid");
	REGISTER_FE_CLASS(FSSlidingWithGapsInterface   , MODULE_MECH, FESURFACEINTERFACE_ID , FE_SLIDING_WITH_GAPS            , "Sliding node-on-facet");
	REGISTER_FE_CLASS(FSFacetOnFacetInterface      , MODULE_MECH, FESURFACEINTERFACE_ID , FE_FACET_ON_FACET_SLIDING       , "Sliding facet-on-facet");
    REGISTER_FE_CLASS(FSTensionCompressionInterface, MODULE_MECH, FESURFACEINTERFACE_ID , FE_TENSCOMP_INTERFACE           , "Sliding elastic");
	REGISTER_FE_CLASS(FSTiedInterface              , MODULE_MECH, FESURFACEINTERFACE_ID , FE_TIED_INTERFACE               , "Tied node-on-facet");
	REGISTER_FE_CLASS(FSF2FTiedInterface           , MODULE_MECH, FESURFACEINTERFACE_ID , FE_FACET_ON_FACET_TIED          , "Tied facet-on-facet");
    REGISTER_FE_CLASS(FSTiedElasticInterface       , MODULE_MECH, FESURFACEINTERFACE_ID , FE_TIED_ELASTIC_INTERFACE       , "Tied elastic");
    REGISTER_FE_CLASS(FSContactPotentialInterface  , MODULE_MECH, FESURFACEINTERFACE_ID , FE_CONTACTPOTENTIAL_CONTACT     , "contact potential");
	REGISTER_FE_CLASS(FSStickyInterface            , MODULE_MECH, FESURFACEINTERFACE_ID , FE_STICKY_INTERFACE             , "Sticky");
	REGISTER_FE_CLASS(FSPeriodicBoundary           , MODULE_MECH, FESURFACEINTERFACE_ID , FE_PERIODIC_BOUNDARY            , "Periodic boundary");
	REGISTER_FE_CLASS(FSRigidWallInterface         , MODULE_MECH, FESURFACEINTERFACE_ID , FE_RIGID_WALL                   , "Rigid wall");
	REGISTER_FE_CLASS(FSRigidSphereInterface       , MODULE_MECH, FESURFACEINTERFACE_ID , FE_RIGID_SPHERE_CONTACT         , "Rigid sphere");
	REGISTER_FE_CLASS(FSRigidJoint                 , MODULE_MECH, FESURFACEINTERFACE_ID , FE_RIGID_JOINT                  , "Rigid joint");
	REGISTER_FE_CLASS(FSConstBodyForce             , MODULE_MECH, FELOAD_ID        , FE_CONST_BODY_FORCE             , "Const body force");
	REGISTER_FE_CLASS(FSNonConstBodyForce          , MODULE_MECH, FELOAD_ID        , FE_NON_CONST_BODY_FORCE         , "Non-const body force");
    REGISTER_FE_CLASS(FSCentrifugalBodyForce       , MODULE_MECH, FELOAD_ID        , FE_CENTRIFUGAL_BODY_FORCE       , "Centrifugal body force");
    REGISTER_FE_CLASS(FSMassDamping                , MODULE_MECH, FELOAD_ID        , FE_MASSDAMPING_LOAD             , "Mass damping");

	REGISTER_FE_CLASS(FSRigidFixed			, MODULE_MECH, FEBC_ID, FE_RIGID_FIXED				, "Fixed rigid displacement/rotation");
	REGISTER_FE_CLASS(FSRigidDisplacement	, MODULE_MECH, FEBC_ID, FE_RIGID_DISPLACEMENT		, "Prescribed rigid displacement/rotation");
	REGISTER_FE_CLASS(FSRigidForce			, MODULE_MECH, FEBC_ID, FE_RIGID_FORCE				, "Prescribed rigid force");
	REGISTER_FE_CLASS(FSRigidVelocity		, MODULE_MECH, FEBC_ID, FE_RIGID_INIT_VELOCITY		, "Initial rigid velocity");
	REGISTER_FE_CLASS(FSRigidAngularVelocity, MODULE_MECH, FEBC_ID, FE_RIGID_INIT_ANG_VELOCITY	, "Initial rigid angular velocity");

	REGISTER_FE_CLASS(FSRigidSphericalJoint		, MODULE_MECH, FENLCONSTRAINT_ID, FE_RC_SPHERICAL_JOINT	, "Spherical joint");
	REGISTER_FE_CLASS(FSRigidRevoluteJoint		, MODULE_MECH, FENLCONSTRAINT_ID, FE_RC_REVOLUTE_JOINT		, "Revolute joint");
	REGISTER_FE_CLASS(FSRigidPrismaticJoint		, MODULE_MECH, FENLCONSTRAINT_ID, FE_RC_PRISMATIC_JOINT	, "Prismatic joint");
	REGISTER_FE_CLASS(FSRigidCylindricalJoint	, MODULE_MECH, FENLCONSTRAINT_ID, FE_RC_CYLINDRICAL_JOINT	, "Cylindrical joint");
	REGISTER_FE_CLASS(FSRigidPlanarJoint		, MODULE_MECH, FENLCONSTRAINT_ID, FE_RC_PLANAR_JOINT		, "Planar joint");
    REGISTER_FE_CLASS(FSRigidLock               , MODULE_MECH, FENLCONSTRAINT_ID, FE_RC_RIGID_LOCK         , "Rigid lock");
	REGISTER_FE_CLASS(FSRigidSpring				, MODULE_MECH, FENLCONSTRAINT_ID, FE_RC_SPRING				, "Spring");
	REGISTER_FE_CLASS(FSRigidDamper				, MODULE_MECH, FENLCONSTRAINT_ID, FE_RC_DAMPER				, "Damper");
	REGISTER_FE_CLASS(FSRigidAngularDamper		, MODULE_MECH, FENLCONSTRAINT_ID, FE_RC_ANGULAR_DAMPER		, "Angular damper");
	REGISTER_FE_CLASS(FSRigidContractileForce	, MODULE_MECH, FENLCONSTRAINT_ID, FE_RC_CONTRACTILE_FORCE	, "Contractile force");
	REGISTER_FE_CLASS(FSGenericRigidJoint       , MODULE_MECH, FENLCONSTRAINT_ID, FE_RC_GENERIC_JOINT      , "Generic joint");

	REGISTER_FE_CLASS(FSSymmetryPlane      , MODULE_MECH, FENLCONSTRAINT_ID, FE_SYMMETRY_PLANE      , "symmetry plane");
	REGISTER_FE_CLASS(FSVolumeConstraint   , MODULE_MECH, FENLCONSTRAINT_ID, FE_VOLUME_CONSTRAINT   , "volume constraint");
	REGISTER_FE_CLASS(FSWarpingConstraint  , MODULE_MECH, FENLCONSTRAINT_ID, FE_WARP_CONSTRAINT     , "warp-image");
	REGISTER_FE_CLASS(FSPrestrainConstraint, MODULE_MECH, FENLCONSTRAINT_ID, FE_PRESTRAIN_CONSTRAINT, "prestrain");
	REGISTER_FE_CLASS(FSFixedNormalDisplacement, MODULE_MECH, FENLCONSTRAINT_ID, FE_FIXED_NORMAL_DISPLACEMENT, "fixed normal displacement");

	// --- HEAT MODULE ---
	REGISTER_FE_CLASS(FSHeatTransfer         , MODULE_HEAT, FEANALYSIS_ID        , FE_STEP_HEAT_TRANSFER    , "Heat Transfer");
	REGISTER_FE_CLASS(FSFixedTemperature     , MODULE_HEAT, FEBC_ID              , FE_FIXED_TEMPERATURE     , "Zero temperature");
	REGISTER_FE_CLASS(FSPrescribedTemperature, MODULE_HEAT, FEBC_ID              , FE_PRESCRIBED_TEMPERATURE, "Prescribed temperature");
	REGISTER_FE_CLASS(FSHeatFlux             , MODULE_HEAT, FELOAD_ID       , FE_HEAT_FLUX             , "Heat flux");
	REGISTER_FE_CLASS(FSConvectiveHeatFlux   , MODULE_HEAT, FELOAD_ID       , FE_CONV_HEAT_FLUX        , "Convective heat flux");
	REGISTER_FE_CLASS(FSInitTemperature      , MODULE_HEAT, FEIC_ID              , FE_INIT_TEMPERATURE      , "Temperature");
	REGISTER_FE_CLASS(FSHeatSource           , MODULE_HEAT, FELOAD_ID       , FE_HEAT_SOURCE           , "Heat source");
	REGISTER_FE_CLASS(FSGapHeatFluxInterface , MODULE_HEAT, FESURFACEINTERFACE_ID, FE_GAPHEATFLUX_INTERFACE , "Gap heat flux");

	// --- BIPHASIC MODULE ---
	REGISTER_FE_CLASS(FSNonLinearBiphasic      , MODULE_BIPHASIC, FEANALYSIS_ID        , FE_STEP_BIPHASIC            , "Biphasic");
	REGISTER_FE_CLASS(FSFixedFluidPressure     , MODULE_BIPHASIC, FEBC_ID              , FE_FIXED_FLUID_PRESSURE     , "Zero fluid pressure");
	REGISTER_FE_CLASS(FSPrescribedFluidPressure, MODULE_BIPHASIC, FEBC_ID              , FE_PRESCRIBED_FLUID_PRESSURE, "Prescribed fluid pressure");
	REGISTER_FE_CLASS(FSFluidFlux              , MODULE_BIPHASIC, FELOAD_ID       , FE_FLUID_FLUX               , "Fluid flux");
	REGISTER_FE_CLASS(FSBPNormalTraction       , MODULE_BIPHASIC, FELOAD_ID       , FE_BP_NORMAL_TRACTION       , "Mixture normal traction");
	REGISTER_FE_CLASS(FSInitFluidPressure      , MODULE_BIPHASIC, FEIC_ID              , FE_INIT_FLUID_PRESSURE      , "Fluid pressure");
    REGISTER_FE_CLASS(FSInitShellFluidPressure , MODULE_BIPHASIC, FEIC_ID              , FE_INIT_SHELL_FLUID_PRESSURE, "Shell fluid pressure");
    REGISTER_FE_CLASS(FSPoroContact            , MODULE_BIPHASIC, FESURFACEINTERFACE_ID, FE_PORO_INTERFACE           , "Biphasic contact");
    REGISTER_FE_CLASS(FSTiedBiphasicInterface  , MODULE_BIPHASIC, FESURFACEINTERFACE_ID, FE_TIEDBIPHASIC_INTERFACE   , "Tied biphasic contact");

	// --- SOLUTES MODULE ---
	REGISTER_FE_CLASS(FSFixedConcentration      , MODULE_SOLUTES, FEBC_ID, FE_FIXED_CONCENTRATION      , "Zero concentration");
	REGISTER_FE_CLASS(FSPrescribedConcentration , MODULE_SOLUTES, FEBC_ID, FE_PRESCRIBED_CONCENTRATION , "Prescribed concentration");
	REGISTER_FE_CLASS(FSInitConcentration       , MODULE_SOLUTES, FEIC_ID, FE_INIT_CONCENTRATION       , "Concentration");
    REGISTER_FE_CLASS(FSInitShellConcentration  , MODULE_SOLUTES, FEIC_ID, FE_INIT_SHELL_CONCENTRATION , "Shell concentration");

	// --- MULTIPHASIC MODULE ---
<<<<<<< HEAD
	REGISTER_FE_CLASS(FSBiphasicSolutes           , MODULE_MULTIPHASIC, FEANALYSIS_ID        , FE_STEP_BIPHASIC_SOLUTE     , "Biphasic-solute");
	REGISTER_FE_CLASS(FSMultiphasicAnalysis       , MODULE_MULTIPHASIC, FEANALYSIS_ID        , FE_STEP_MULTIPHASIC         , "Multiphasic");
	REGISTER_FE_CLASS(FSPoroSoluteContact         , MODULE_MULTIPHASIC, FESURFACEINTERFACE_ID, FE_PORO_SOLUTE_INTERFACE    , "Biphasic-solute contact");
	REGISTER_FE_CLASS(FSMultiphasicContact        , MODULE_MULTIPHASIC, FESURFACEINTERFACE_ID, FE_MULTIPHASIC_INTERFACE    , "Multiphasic contact");
	REGISTER_FE_CLASS(FSTiedMultiphasicInterface  , MODULE_MULTIPHASIC, FESURFACEINTERFACE_ID, FE_TIEDMULTIPHASIC_INTERFACE, "Tied multiphasic contact");
	REGISTER_FE_CLASS(FSSoluteFlux                , MODULE_MULTIPHASIC, FELOAD_ID       , FE_SOLUTE_FLUX              , "Solute flux");
    REGISTER_FE_CLASS(FSMatchingOsmoticCoefficient, MODULE_MULTIPHASIC, FELOAD_ID       , FE_MATCHING_OSM_COEF        , "Matching osmotic coefficient");
=======
	REGISTER_FE_CLASS(FEBiphasicSolutes         , MODULE_MULTIPHASIC, FE_ANALYSIS         , FE_STEP_BIPHASIC_SOLUTE     , "Biphasic-solute");
	REGISTER_FE_CLASS(FEMultiphasicAnalysis     , MODULE_MULTIPHASIC, FE_ANALYSIS         , FE_STEP_MULTIPHASIC         , "Multiphasic");
	REGISTER_FE_CLASS(FEPoroSoluteContact       , MODULE_MULTIPHASIC, FE_INTERFACE        , FE_PORO_SOLUTE_INTERFACE    , "Biphasic-solute contact", BIPHASIC_SOLUTE_AND_MULTIPHASIC_CONTACT_HTML);
	REGISTER_FE_CLASS(FEMultiphasicContact      , MODULE_MULTIPHASIC, FE_INTERFACE        , FE_MULTIPHASIC_INTERFACE    , "Multiphasic contact", BIPHASIC_SOLUTE_AND_MULTIPHASIC_CONTACT_HTML);
	REGISTER_FE_CLASS(FETiedMultiphasicInterface, MODULE_MULTIPHASIC, FE_INTERFACE        , FE_TIEDMULTIPHASIC_INTERFACE, "Tied multiphasic contact", TIED_MULTIPHASIC_INTERFACES_HTML);
	REGISTER_FE_CLASS(FESoluteFlux              , MODULE_MULTIPHASIC, FE_SURFACE_LOAD     , FE_SOLUTE_FLUX              , "Solute flux", SOLUTE_FLUX_HTML);
    REGISTER_FE_CLASS(FESoluteNaturalFlux       , MODULE_MULTIPHASIC, FE_SURFACE_LOAD     , FE_SOLUTE_NATURAL_FLUX      , "Solute natural flux", 0);
    REGISTER_FE_CLASS(FEMatchingOsmoticCoefficient, MODULE_MULTIPHASIC, FE_SURFACE_LOAD   , FE_MATCHING_OSM_COEF        , "Matching osmotic coefficient", FLUID_NORMAL_TRACTION_HTML);
>>>>>>> 70253863

#ifdef _DEBUG
	REGISTER_FE_CLASS(FSSBMPointSource, MODULE_MULTIPHASIC, FELOAD_ID, FE_SBM_POINT_SOURCE, "SBM point source");
#endif

	// --- FLUID MODULE ---
	REGISTER_FE_CLASS(FSFluidAnalysis               , MODULE_FLUID, FEANALYSIS_ID   , FE_STEP_FLUID                  , "Fluid Mechanics");
    REGISTER_FE_CLASS(FSFixedFluidVelocity          , MODULE_FLUID, FEBC_ID         , FE_FIXED_FLUID_VELOCITY        , "Zero fluid velocity");
    REGISTER_FE_CLASS(FSPrescribedFluidVelocity     , MODULE_FLUID, FEBC_ID         , FE_PRESCRIBED_FLUID_VELOCITY   , "Prescribed fluid velocity");
	REGISTER_FE_CLASS(FSFixedFluidDilatation        , MODULE_FLUID, FEBC_ID         , FE_FIXED_FLUID_DILATATION      , "Zero fluid dilatation");
	REGISTER_FE_CLASS(FSPrescribedFluidDilatation   , MODULE_FLUID, FEBC_ID         , FE_PRESCRIBED_FLUID_DILATATION , "Prescribed fluid dilatation");
	REGISTER_FE_CLASS(FSFluidTraction               , MODULE_FLUID, FELOAD_ID  , FE_FLUID_TRACTION              , "Fluid viscous traction");
    REGISTER_FE_CLASS(FSFluidPressureLoad           , MODULE_FLUID, FELOAD_ID  , FE_FLUID_PRESSURE_LOAD         , "Fluid pressure");
    REGISTER_FE_CLASS(FSFluidVelocity               , MODULE_FLUID, FELOAD_ID  , FE_FLUID_VELOCITY              , "Fluid velocity");
    REGISTER_FE_CLASS(FSFluidNormalVelocity         , MODULE_FLUID, FELOAD_ID  , FE_FLUID_NORMAL_VELOCITY       , "Fluid normal velocity");
    REGISTER_FE_CLASS(FSFluidRotationalVelocity     , MODULE_FLUID, FELOAD_ID  , FE_FLUID_ROTATIONAL_VELOCITY   , "Fluid rotational velocity");
    REGISTER_FE_CLASS(FSFluidFlowResistance         , MODULE_FLUID, FELOAD_ID  , FE_FLUID_FLOW_RESISTANCE       , "Fluid flow resistance");
    REGISTER_FE_CLASS(FSFluidFlowRCR                , MODULE_FLUID, FELOAD_ID  , FE_FLUID_FLOW_RCR              , "Fluid RCR");
    REGISTER_FE_CLASS(FSFluidBackflowStabilization  , MODULE_FLUID, FELOAD_ID  , FE_FLUID_BACKFLOW_STABIL       , "Fluid back flow stabilization");
    REGISTER_FE_CLASS(FSFluidTangentialStabilization, MODULE_FLUID, FELOAD_ID  , FE_FLUID_TANGENTIAL_STABIL     , "Fluid tangential stabilization");
    REGISTER_FE_CLASS(FSInitFluidDilatation         , MODULE_FLUID, FEIC_ID         , FE_INIT_FLUID_DILATATION       , "Fluid dilatation");

	REGISTER_FE_CLASS(FSNormalFlowSurface       , MODULE_FLUID, FENLCONSTRAINT_ID, FE_NORMAL_FLUID_FLOW           , "Normal flow constraint");
    REGISTER_FE_CLASS(FSFrictionlessFluidWall   , MODULE_FLUID, FENLCONSTRAINT_ID, FE_FRICTIONLESS_FLUID_WALL     , "Frictionless fluid wall");

    // --- FLUID-FSI MODULE ---
    REGISTER_FE_CLASS(FSFluidFSIAnalysis        , MODULE_FLUID_FSI, FEANALYSIS_ID   , FE_STEP_FLUID_FSI   , "Fluid-FSI Mechanics");
    REGISTER_FE_CLASS(FSFSITraction             , MODULE_FLUID_FSI, FELOAD_ID  , FE_FSI_TRACTION     , "FSI Interface Traction");
    REGISTER_FE_CLASS(FSBFSITraction            , MODULE_FLUID_FSI, FELOAD_ID  , FE_BFSI_TRACTION     , "Biphasic-FSI Interface Traction");
    

	// --- REACTION-DIFFUSION MODULE ---
	REGISTER_FE_CLASS(FSReactionDiffusionAnalysis, MODULE_REACTION_DIFFUSION, FEANALYSIS_ID   , FE_STEP_REACTION_DIFFUSION, "Reaction-Diffusion");
	REGISTER_FE_CLASS(FSConcentrationFlux        , MODULE_REACTION_DIFFUSION, FELOAD_ID  , FE_CONCENTRATION_FLUX, "Concentration Flux");

	// FEBio interface classes
	REGISTER_FE_CLASS(FEBioBoundaryCondition, 0, FEBC_ID               , FE_FEBIO_BC                , "[febio]");
	REGISTER_FE_CLASS(FEBioNodalLoad        , 0, FELOAD_ID        , FE_FEBIO_NODAL_LOAD        , "[febio]");
	REGISTER_FE_CLASS(FEBioSurfaceLoad      , 0, FELOAD_ID        , FE_FEBIO_SURFACE_LOAD      , "[febio]");
	REGISTER_FE_CLASS(FEBioBodyLoad         , 0, FELOAD_ID        , FE_FEBIO_BODY_LOAD         , "[febio]");
	REGISTER_FE_CLASS(FEBioInterface        , 0, FESURFACEINTERFACE_ID , FE_FEBIO_INTERFACE         , "[febio]");
	REGISTER_FE_CLASS(FEBioInitialCondition , 0, FEIC_ID               , FE_FEBIO_INITIAL_CONDITION , "[febio]");
	REGISTER_FE_CLASS(FEBioNLConstraint     , 0, FENLCONSTRAINT_ID     , FE_FEBIO_NLCONSTRAINT      , "[febio]");
	REGISTER_FE_CLASS(FEBioSurfaceConstraint, 0, FENLCONSTRAINT_ID     , FE_FEBIO_SURFACECONSTRAINT , "[febio]");
	REGISTER_FE_CLASS(FEBioBodyConstraint   , 0, FENLCONSTRAINT_ID     , FE_FEBIO_BODYCONSTRAINT    , "[febio]");
	REGISTER_FE_CLASS(FEBioAnalysisStep     , 0, FEANALYSIS_ID         , FE_STEP_FEBIO_ANALYSIS     , "[febio]");
	REGISTER_FE_CLASS(FEBioRigidBC          , 0, FEBC_ID			   , FE_FEBIO_RIGID_BC          , "[febio]");
	REGISTER_FE_CLASS(FEBioRigidIC          , 0, FEIC_ID			   , FE_FEBIO_RIGID_IC          , "[febio]");
	REGISTER_FE_CLASS(FEBioRigidConnector   , 0, FENLCONSTRAINT_ID     , FE_FEBIO_RIGID_CONNECTOR   , "[febio]");
	REGISTER_FE_CLASS(FEBioRigidLoad        , 0, FELOAD_ID             , FE_FEBIO_RIGID_LOAD        , "[febio]");
	REGISTER_FE_CLASS(FEBioMeshAdaptor      , 0, FEMESHADAPTOR_ID      , FE_FEBIO_MESH_ADAPTOR      , "[febio]");
	REGISTER_FE_CLASS(FEBioLoadController   , 0, FELOADCONTROLLER_ID   , FE_FEBIO_LOAD_CONTROLLER   , "[febio]");
	REGISTER_FE_CLASS(FEBioFunction1D       , 0, FEFUNCTION1D_ID       , FE_FEBIO_FUNCTION1D        , "[febio]");
	REGISTER_FE_CLASS(FEBioMaterialProperty , 0, FEMATERIALPROP_ID     , FE_FEBIO_MATERIAL_PROPERTY , "[febio]");
}

//-------------------------------------------------------------------------------------------------
void FSProject::SetDefaultPlotVariables()
{
	int moduleId = GetModule();
	const char* szmod = FEBio::GetModuleName(moduleId); assert(szmod);
	if (szmod == nullptr) return;
	if (strcmp(szmod, "solid") == 0)
	{
		m_plt.AddPlotVariable("displacement", true);
		m_plt.AddPlotVariable("stress", true);
	}
	else if (strcmp(szmod, "biphasic") == 0)
	{
		m_plt.AddPlotVariable("displacement", true);
		m_plt.AddPlotVariable("stress", true);
		m_plt.AddPlotVariable("relative volume", true);
		m_plt.AddPlotVariable("solid stress", true);
		m_plt.AddPlotVariable("effective fluid pressure", true);
		m_plt.AddPlotVariable("fluid flux", true);
	}
	else if (strcmp(szmod, "heat") == 0)
	{
		m_plt.AddPlotVariable("temperature", true);
		m_plt.AddPlotVariable("heat flux", true);
	}
	else if ((strcmp(szmod, "multiphasic") == 0) || (strcmp(szmod, "solute") == 0))
	{
		m_plt.AddPlotVariable("displacement", true);
		m_plt.AddPlotVariable("stress", true);
		m_plt.AddPlotVariable("relative volume", true);
		m_plt.AddPlotVariable("solid stress", true);
		m_plt.AddPlotVariable("fluid flux", true);
		m_plt.AddPlotVariable("effective fluid pressure", true);
		m_plt.AddPlotVariable("effective solute concentration", true);
		m_plt.AddPlotVariable("solute concentration", true);
		m_plt.AddPlotVariable("solute flux", true);
	}
	else if (strcmp(szmod, "fluid") == 0)
	{
		m_plt.AddPlotVariable("fluid pressure", true);
		m_plt.AddPlotVariable("nodal fluid velocity", true);
		m_plt.AddPlotVariable("fluid stress", true);
		m_plt.AddPlotVariable("fluid velocity", true);
		m_plt.AddPlotVariable("fluid acceleration", true);
		m_plt.AddPlotVariable("fluid vorticity", true);
		m_plt.AddPlotVariable("fluid rate of deformation", true);
		m_plt.AddPlotVariable("fluid dilatation", true);
		m_plt.AddPlotVariable("fluid volume ratio", true);
	}
	else if (strcmp(szmod, "fluid-FSI") == 0)
	{
		m_plt.AddPlotVariable("displacement", true);
		m_plt.AddPlotVariable("velocity", true);
		m_plt.AddPlotVariable("acceleration", true);
		m_plt.AddPlotVariable("fluid pressure", true);
		m_plt.AddPlotVariable("fluid stress", true);
		m_plt.AddPlotVariable("fluid velocity", true);
		m_plt.AddPlotVariable("fluid acceleration", true);
		m_plt.AddPlotVariable("fluid vorticity", true);
		m_plt.AddPlotVariable("fluid rate of deformation", true);
		m_plt.AddPlotVariable("fluid dilatation", true);
		m_plt.AddPlotVariable("fluid volume ratio", true);
	}
}

bool copyParameter(std::ostream& log, FSCoreBase* pc, const Param& p)
{
	// we try to copy the parameter value, but we need to make sure
	// that we don't change the type of pc parameter (unless it's a variable parameter). 
	Param* pi = pc->GetParam(p.GetShortName());
	if (pi)
	{
		if (pi->IsVariable() || p.IsVariable())
			*pi = p;
		else
		{
			if ((pi->GetParamType() == Param_INT) && (p.GetParamType() == Param_BOOL))
			{
				log << "implicit conversion from bool to int (" << pc->GetName() << "." << pi->GetShortName() << ")\n";
				pi->SetIntValue(p.GetBoolValue() ? 1 : 0);
			}
			else if ((pi->GetParamType() == Param_BOOL) && (p.GetParamType() == Param_INT))
			{
				log << "implicit conversion from int to bool (" << pc->GetName() << "." << pi->GetShortName() << ")\n";
				pi->SetBoolValue(p.GetIntValue() != 0 ? true : false);
			}
			else if ((pi->GetParamType() == Param_CHOICE) && (p.GetParamType() == Param_INT))
			{
#ifdef _DEBUG
				log << "implicit conversion from int to choice (" << pc->GetName() << "." << pi->GetShortName() << ")\n";
#endif
				pi->SetIntValue(p.GetIntValue());
			}
			else if ((pi->GetParamType() == Param_INT) && (p.GetParamType() == Param_CHOICE))
			{
#ifdef _DEBUG
				log << "implicit conversion from choice to int (" << pc->GetName() << "." << pi->GetShortName() << ")\n";
#endif
				pi->SetIntValue(p.GetIntValue());
			}
			else if (pi->GetParamType() != p.GetParamType())
			{
				return false;
			}
			else *pi = p;
		}

		// copy load curve IDs
		pi->SetLoadCurveID(p.GetLoadCurveID());
	}
	else { 
		return false; 
	}

	return true;
}

bool copyParameters(std::ostream& log, FSModelComponent* pd, const FSCoreBase* ps)
{
	bool bret = true;
	for (int i = 0; i < ps->Parameters(); ++i)
	{
		const Param& p = ps->GetParam(i);
		if (copyParameter(log, pd, p) == false)
		{
			bool bok = false;

			// vec3d parameters might be mapped to a vec3d valuator
			if (p.GetParamType() == Param_VEC3D)
			{
				FSProperty* prop = pd->FindProperty(p.GetShortName());
				if (prop && (prop->GetSuperClassID() == FEVEC3DVALUATOR_ID))
				{
					FSModelComponent* pc = FEBio::CreateClass(FEVEC3DVALUATOR_ID, "vector", pd->GetFSModel());
					prop->SetComponent(pc);

					Param* pv = pc->GetParam("vector");
					pv->SetVec3dValue(p.GetVec3dValue());

					int lc = p.GetLoadCurveID();
					pv->SetLoadCurveID(lc);

					bok = true;
				}
			}

			if (bok == false)
			{
				const char* sz = (p.GetShortName() ? p.GetShortName() : "(unnamed)");
				log << "Failed to copy parameter " << ps->GetName() << "." << sz << "\n";
				bret = bok;
			}
		}
	}
	if (bret == false) log << "Errors encountered copying parameters from " << ps->GetName() << std::endl;
	return bret;
}

void FSProject::ConvertToNewFormat(std::ostream& log)
{
	// although the active module was read in already, in previous versions of FEBio Studio
	// the module ID didn't really matter, so it's possible that it was not set properly. 
	// So, just to be sure, we're going to set the active module here as well, based on the first analysis' step type
	FSModel& fem = GetFSModel();
	if (fem.Steps() > 1)
	{
		FSAnalysisStep* step = dynamic_cast<FSAnalysisStep*>(fem.GetStep(1)); assert(step);
		int ntype = step->GetType();
		switch (ntype)
		{
		case FE_STEP_MECHANICS      : FEBio::SetActiveModule("solid"); break;
		case FE_STEP_BIPHASIC       : FEBio::SetActiveModule("biphasic"); break;
		case FE_STEP_BIPHASIC_SOLUTE: FEBio::SetActiveModule("solute"); break;
		case FE_STEP_MULTIPHASIC    : FEBio::SetActiveModule("multiphasic"); break;
		case FE_STEP_FLUID          : FEBio::SetActiveModule("fluid"); break;
		case FE_STEP_FLUID_FSI      : FEBio::SetActiveModule("fluid-FSI"); break;
		default:
			assert(false);
		}
	}

	ConvertMaterials(log);
	ConvertSteps(log);
}

void copyModelComponent(std::ostream& log, FSModelComponent* pd, const FSModelComponent* ps)
{
	// first copy parameters
	copyParameters(log, pd, ps);

	// copy properties
	for (int i = 0; i < ps->Properties(); ++i)
	{
		const FSProperty& prop = ps->GetProperty(i);

		FSProperty* pi = pd->FindProperty(prop.GetName());
		if (pi)
		{
			int ncomp = prop.Size();
			pi->SetSize(ncomp);
			for (int j = 0; j < ncomp; ++j)
			{
				if (prop.GetComponent(j))
				{
					const FSModelComponent* pcj = dynamic_cast<const FSModelComponent*>(prop.GetComponent(j));
					if (pcj)
					{
						FSModelComponent* pcn = FEBio::CreateClass(pcj->GetSuperClassID(), pcj->GetTypeString(), pd->GetFSModel());
						assert(pcn);
						if (pcn)
						{
							copyModelComponent(log, pcn, pcj);
							pi->SetComponent(pcn, j);
						}
						else
						{
							log << "Failed to create model component!\n";
						}
					}
					else
					{
						log << "dynamic_cast to FSModelComponent failed!\n";
					}
				}
			}
		}
		else
		{
			log << "Failed to find property %s" << prop.GetName() << std::endl;
		}
	}
}

void FSProject::ConvertMaterials(std::ostream& log)
{
	FSModel& fem = GetFSModel();

	for (int i = 0; i < fem.Materials(); ++i)
	{
		GMaterial* mat = fem.GetMaterial(i);

		FSMaterial* pm = mat->GetMaterialProperties();

		FSMaterial* febMat = FEBio::CreateMaterial(pm->GetTypeString(), &fem);
		if (febMat == nullptr)
		{
			log << "Failed to create FEBio material " << pm->GetTypeString() << std::endl;
		}
		else
		{
			copyModelComponent(log, febMat, pm);
			mat->SetMaterialProperties(febMat);
		}
	}
}

bool FSProject::ConvertSteps(std::ostream& log)
{
	FSModel& fem = GetFSModel();

	// loop over all steps (skipping the initial step)
	for (int i = 0; i < fem.Steps(); ++i)
	{
		FSStep* oldStep = fem.GetStep(i);
		FSStep* newStep = nullptr;
		if (oldStep->GetType() == FE_STEP_INITIAL)
		{
			newStep = new FSInitialStep(&fem);
		}
		else
		{
			FSAnalysisStep* step = dynamic_cast<FSAnalysisStep*>(fem.GetStep(i)); assert(step);
			if (step == nullptr) return false;

			FEBioAnalysisStep* febioStep = dynamic_cast<FEBioAnalysisStep*>(FEBio::CreateStep("analysis", &fem)); assert(febioStep);
			if (febioStep == nullptr)
			{
				log << "Failed to create FEBio step.\n";
				return false;
			}
			FEBio::InitDefaultProps(febioStep);

			ConvertStepSettings(log, *febioStep, *step);

			newStep = febioStep;
		}

		// copy the step name and ID
		newStep->SetName(oldStep->GetName());
		newStep->SetID(oldStep->GetID());

		// copy settings
		ConvertStep(log, *newStep, *oldStep);

		// swap old with new step
		fem.ReplaceStep(i, newStep);
		delete oldStep;
	}

	return true;
}

void FSProject::ConvertStep(std::ostream& log, FSStep& newStep, FSStep& oldStep)
{
	// convert the model components
	ConvertStepBCs             (log, newStep, oldStep);
	ConvertStepLoads           (log, newStep, oldStep);
	ConvertStepContact         (log, newStep, oldStep);
	ConvertStepConstraints     (log, newStep, oldStep);
	ConvertStepRigidConstraints(log, newStep, oldStep);
	ConvertStepRigidConnectors (log, newStep, oldStep);
	ConvertLinearConstraints   (log, newStep, oldStep);
}

void FSProject::ConvertStepRigidConstraints(std::ostream& log, FSStep& newStep, FSStep& oldStep)
{
	FSModel* fem = newStep.GetFSModel();
	for (int i = 0; i < oldStep.RigidConstraints(); ++i)
	{
		FSRigidConstraint* pc = oldStep.RigidConstraint(i);

		if (pc->Type() == FE_RIGID_FIXED)
		{
			FSRigidFixed* pf = dynamic_cast<FSRigidFixed*>(pc); assert(pf);
			vector<int> dofs;
			for (int i = 0; i < 6; ++i)
			{
				if (pf->GetBoolValue(i)) dofs.push_back(i);
			}

			FSRigidBC* pcfeb = FEBio::CreateRigidBC("rigid_fixed", fem); assert(pcfeb);
			pcfeb->SetParamVectorInt("dofs", dofs);

			// copy the name 
			pcfeb->SetName(pc->GetName());

			// copy rigid body
			pcfeb->SetMaterialID(pc->GetMaterialID());

			newStep.AddRigidBC(pcfeb);
		}
		else if (pc->Type() == FE_RIGID_FORCE)
		{
			FSRigidLoad* pl = FEBio::CreateRigidLoad("rigid_force", fem);

			// TODO: copy parameters
			assert(false);

			pl->SetName(pc->GetName());
			pl->SetMaterialID(pc->GetMaterialID());
			newStep.AddRigidLoad(pl);
		}
		else if (pc->Type() == FE_RIGID_DISPLACEMENT)
		{
			FSRigidPrescribed* pf = dynamic_cast<FSRigidPrescribed*>(pc); assert(pf);
			FSRigidBC* pcfeb = FEBio::CreateRigidBC("rigid_prescribed", fem); assert(pcfeb);
			copyParameters(log, pcfeb, pc);
			pcfeb->SetName(pc->GetName());
			pcfeb->SetMaterialID(pc->GetMaterialID());
			newStep.AddRigidBC(pcfeb);
		}
		else if (pc->Type() == FE_RIGID_INIT_VELOCITY)
		{
			FSRigidVelocity* pf = dynamic_cast<FSRigidVelocity*>(pc); assert(pf);
			FSRigidIC* pcfeb = FEBio::CreateRigidIC("initial_rigid_velocity", fem); assert(pcfeb);
			copyParameters(log, pcfeb, pc);
			pcfeb->SetName(pc->GetName());
			pcfeb->SetMaterialID(pc->GetMaterialID());
			newStep.AddRigidIC(pcfeb);
		}
		else if (pc->Type() == FE_RIGID_INIT_ANG_VELOCITY)
		{
			FSRigidAngularVelocity* pf = dynamic_cast<FSRigidAngularVelocity*>(pc); assert(pf);
			FSRigidIC* pcfeb = FEBio::CreateRigidIC("initial_rigid_angular_velocity", fem); assert(pcfeb);
			copyParameters(log, pcfeb, pc);
			pcfeb->SetName(pc->GetName());
			pcfeb->SetMaterialID(pc->GetMaterialID());
			newStep.AddRigidIC(pcfeb);
		}
		else
		{
			assert(false);
		}
	}
}

void FSProject::ConvertStepRigidConnectors(std::ostream& log, FSStep& newStep, FSStep& oldStep)
{
	FSModel* fem = newStep.GetFSModel();
	for (int i = 0; i < oldStep.RigidConnectors(); ++i)
	{
		FSRigidConnector* pc = oldStep.RigidConnector(i);
		FSRigidConnector* pcfeb = nullptr;
		switch (pc->Type())
		{
		case FE_RC_SPHERICAL_JOINT   : pcfeb = FEBio::CreateRigidConnector("rigid spherical joint"  , fem); break;
		case FE_RC_REVOLUTE_JOINT	 : pcfeb = FEBio::CreateRigidConnector("rigid revolute joint"   , fem); break;
		case FE_RC_PRISMATIC_JOINT	 : pcfeb = FEBio::CreateRigidConnector("rigid prismatic joint"  , fem); break;
		case FE_RC_CYLINDRICAL_JOINT : pcfeb = FEBio::CreateRigidConnector("rigid cylindrical joint", fem); break;
		case FE_RC_PLANAR_JOINT      : pcfeb = FEBio::CreateRigidConnector("rigid planar joint"     , fem); break;
		case FE_RC_SPRING            : pcfeb = FEBio::CreateRigidConnector("rigid spring"           , fem); break;
		case FE_RC_DAMPER            : pcfeb = FEBio::CreateRigidConnector("rigid damper"           , fem); break;
		case FE_RC_ANGULAR_DAMPER	 : pcfeb = FEBio::CreateRigidConnector("rigid angular damper"   , fem); break;
		case FE_RC_CONTRACTILE_FORCE : pcfeb = FEBio::CreateRigidConnector("rigid contractile force", fem); break;
		case FE_RC_RIGID_LOCK        : pcfeb = FEBio::CreateRigidConnector("rigid lock"             , fem); break;
		case FE_RC_GENERIC_JOINT	 : pcfeb = FEBio::CreateRigidConnector("generic rigid joint"    , fem); break;
		default:
			assert(false);
		}
		assert(pcfeb);
		
		if (pcfeb)
		{
			// copy the name 
			pcfeb->SetName(pc->GetName());

			// copy rigid bodys
			pcfeb->SetRigidBody1(pc->GetRigidBody1());
			pcfeb->SetRigidBody2(pc->GetRigidBody2());

			// replace parameters
			copyParameters(log, pcfeb, pc);

			newStep.AddRigidConnector(pcfeb);
		}
	}
}

void FSProject::ConvertStepConstraints(std::ostream& log, FSStep& newStep, FSStep& oldStep)
{
	FSModel* fem = newStep.GetFSModel();
	for (int i = 0; i < oldStep.Constraints(); ++i)
	{
		FSModelConstraint* pc = oldStep.Constraint(i);
		FSModelConstraint* pcfeb = nullptr;
		switch (pc->Type())
		{
		case FE_SYMMETRY_PLANE          : pcfeb = FEBio::CreateNLConstraint("symmetry plane", fem); break;
		case FE_NORMAL_FLUID_FLOW       : pcfeb = FEBio::CreateNLConstraint("normal fluid flow", fem); break;
		case FE_VOLUME_CONSTRAINT       : pcfeb = FEBio::CreateNLConstraint("volume", fem); break;
//		case FE_WARP_CONSTRAINT         : pcfeb = FEBio::CreateNLConstraint("", fem); break;
		case FE_FRICTIONLESS_FLUID_WALL : pcfeb = FEBio::CreateNLConstraint("frictionless fluid wall", fem); break;
		case FE_INSITUSTRETCH_CONSTRAINT: pcfeb = FEBio::CreateNLConstraint("in-situ stretch", fem); break;
		case FE_PRESTRAIN_CONSTRAINT    : pcfeb = FEBio::CreateNLConstraint("prestrain", fem); break;
		default:
			assert(false);
		}
		assert(pcfeb);

		if (pcfeb)
		{
			// copy the name 
			pcfeb->SetName(pc->GetName());

			// steal the item list
			pcfeb->SetItemList(pc->GetItemList());
			pc->SetItemList(nullptr);

			// replace parameters
			copyParameters(log, pcfeb, pc);

			newStep.AddConstraint(pcfeb);
		}
		else
		{
			log << "Failed to convert constraint " << pc->GetName() << std::endl;
		}
	}
}

void FSProject::ConvertStepContact(std::ostream& log, FSStep& newStep, FSStep& oldStep)
{
	FSModel* fem = newStep.GetFSModel();
	for (int i = 0; i < oldStep.Interfaces(); ++i)
	{
		FSInterface* pi = oldStep.Interface(i);
		FSInterface* newpi = nullptr;

		// some special cases
		if (pi->Type() == FE_RIGID_WALL)
		{
			FSSoloInterface* pc = dynamic_cast<FSSoloInterface*>(pi); assert(pc);
			FSSurfaceConstraint* newpc = FEBio::CreateSurfaceConstraint("rigid_wall", fem);

			newpc->SetItemList(pc->GetItemList());
			pc->SetItemList(nullptr);

			newpc->SetName(pc->GetName());

			// replace parameters
			std::vector<double> plane(4, 0);
			for (int i = 0; i < pc->Parameters(); ++i)
			{
				Param& p = pc->GetParam(i);
				if      (strcmp(p.GetShortName(), "a") == 0) plane[0] = p.GetFloatValue();
				else if (strcmp(p.GetShortName(), "b") == 0) plane[1] = p.GetFloatValue();
				else if (strcmp(p.GetShortName(), "c") == 0) plane[2] = p.GetFloatValue();
				else if (strcmp(p.GetShortName(), "d") == 0) plane[3] = p.GetFloatValue();
				else copyParameter(log, newpc, p);
			}

			newpc->GetParam("plane")->SetArrayDoubleValue(plane);

			newStep.AddConstraint(newpc);
		}
		else if (pi->Type() == FE_RIGID_INTERFACE)
		{
			// rigid interface became a boundary condition
			FSRigidInterface* pr = dynamic_cast<FSRigidInterface*>(pi);
			FSBoundaryCondition* pbc = FEBio::CreateBoundaryCondition("rigid", fem); break;

			pbc->SetParamInt("rb", pr->GetRigidBody()->GetID());

			pbc->SetItemList(pr->GetItemList());

			newStep.AddBC(pbc);
		}
		else
		{
			switch (pi->Type())
			{
	//		case FE_RIGID_INTERFACE				: newpi = FEBio::CreatePairedInterface("rigid", fem); break;
			case FE_SLIDING_INTERFACE           : newpi = FEBio::CreatePairedInterface("sliding-elastic", fem); break;
	//		case FE_RIGID_JOINT					: newpi = FEBio::CreatePairedInterface(, fem); break;
			case FE_TIED_INTERFACE              : newpi = FEBio::CreatePairedInterface("tied-node-on-facet", fem); break;
			case FE_PORO_INTERFACE              : newpi = FEBio::CreatePairedInterface("sliding-biphasic", fem); break;
	//		case FE_PORO_SOLUTE_INTERFACE		: newpi = FEBio::CreatePairedInterface(, fem); break;
			case FE_TENSCOMP_INTERFACE          : newpi = FEBio::CreatePairedInterface("sliding-elastic", fem); break;
			case FE_TIEDBIPHASIC_INTERFACE      : newpi = FEBio::CreatePairedInterface("tied-biphasic", fem); break;
	//		case FE_SPRINGTIED_INTERFACE		: newpi = FEBio::CreatePairedInterface(, fem); break;
			case FE_MULTIPHASIC_INTERFACE       : newpi = FEBio::CreatePairedInterface("sliding-multiphasic", fem); break;
			case FE_STICKY_INTERFACE            : newpi = FEBio::CreatePairedInterface("sticky", fem); break;
			case FE_PERIODIC_BOUNDARY			: newpi = FEBio::CreatePairedInterface("periodic boundary", fem); break;
	//		case FE_RIGID_SPHERE_CONTACT		: newpi = FEBio::CreatePairedInterface(, fem); break;
			case FE_SLIDING_WITH_GAPS           : newpi = FEBio::CreatePairedInterface("sliding-node-on-facet", fem); break;
			case FE_FACET_ON_FACET_SLIDING      : newpi = FEBio::CreatePairedInterface("sliding-facet-on-facet", fem); break;
			case FE_FACET_ON_FACET_TIED         : newpi = FEBio::CreatePairedInterface("tied-facet-on-facet", fem); break;
			case FE_TIEDMULTIPHASIC_INTERFACE   : newpi = FEBio::CreatePairedInterface("tied-multiphasic", fem); break;
			case FE_TIED_ELASTIC_INTERFACE      : newpi = FEBio::CreatePairedInterface("tied-elastic", fem); break;
	//		case FE_GAPHEATFLUX_INTERFACE		: newpi = FEBio::CreatePairedInterface(, fem); break;
			case FE_CONTACTPOTENTIAL_CONTACT    : newpi = FEBio::CreatePairedInterface("contact potential", fem); break;
			default:
				assert(false);
			}
			assert(newpi);

			if (newpi)
			{
				// copy the name 
				newpi->SetName(pi->GetName());

				// steal the item lists
				if (dynamic_cast<FSPairedInterface*>(pi))
				{
					FSPairedInterface* pc_old = dynamic_cast<FSPairedInterface*>(pi);
					FSPairedInterface* pc_new = dynamic_cast<FSPairedInterface*>(newpi); assert(pc_new);

					pc_new->SetPrimarySurface(pc_old->GetPrimarySurface()); pc_old->SetPrimarySurface(nullptr);
					pc_new->SetSecondarySurface(pc_old->GetSecondarySurface()); pc_old->SetSecondarySurface(nullptr);
				}
				if (dynamic_cast<FSSoloInterface*>(pi))
				{
					FSSoloInterface* pc_old = dynamic_cast<FSSoloInterface*>(pi);
					FSSoloInterface* pc_new = dynamic_cast<FSSoloInterface*>(newpi); assert(pc_new);

					pc_new->SetItemList(pc_old->GetItemList()); pc_old->SetItemList(nullptr);
				}

				// replace parameters
				bool bret = true;
				for (int i = 0; i < pi->Parameters(); ++i)
				{
					Param& p = pi->GetParam(i);

					// regrettably, it was missed that the minaug and maxaug were defined as doubles. 
					if (strcmp(p.GetShortName(), "minaug") == 0)
					{
						Param* ppi = newpi->GetParam("minaug");
						ppi->SetIntValue((int)p.GetFloatValue());
					}
					else if (strcmp(p.GetShortName(), "maxaug") == 0)
					{
						Param* ppi = newpi->GetParam("maxaug");
						ppi->SetIntValue((int)p.GetFloatValue());
					}
					else if (copyParameter(log, newpi, p) == false) bret = false;
				}
				if (bret == false) log << "Errors encountered copying parameters from " << pi->GetName() << std::endl;

				newStep.AddInterface(newpi);
			}
			else
			{
				log << "Failed to convert interface " << pi->GetName() << std::endl;
			}
		}
	}
}

void FSProject::ConvertStepLoads(std::ostream& log, FSStep& newStep, FSStep& oldStep)
{
	FSModel* fem = newStep.GetFSModel();
	for (int i = 0; i < oldStep.Loads(); ++i)
	{
		FSLoad* pl = oldStep.Load(i);
		FSLoad* febLoad = nullptr;
		if (pl->Type() == FE_NODAL_DOF_LOAD)
		{
			FSNodalDOFLoad* pnl = dynamic_cast<FSNodalDOFLoad*>(pl);

			febLoad = FEBio::CreateNodalLoad("nodal_force", fem);
			int bc = pnl->GetDOF();
			double s = pnl->GetLoad();

			vec3d f;
			switch (bc)
			{
			case 0: f = vec3d(s, 0, 0); break;
			case 1: f = vec3d(0, s, 0); break;
			case 2: f = vec3d(0, 0, s); break;
			}

			FSProperty* pf = febLoad->FindProperty("value"); assert(pf);
			FSModelComponent* pv = FEBio::CreateClass(FEVEC3DVALUATOR_ID, "vector", fem);
			pf->SetComponent(pv);

			Param* p = pv->GetParam("vector");
			p->SetVec3dValue(f);

			int lc = pnl->GetParam(FSNodalDOFLoad::LOAD).GetLoadCurveID();
			p->SetLoadCurveID(lc);
		}
		else if (pl->Type() == FE_FLUID_ROTATIONAL_VELOCITY)
		{
			// TODO: This is now a boundary condition
			assert(false);
		}
		else
		{
			if (dynamic_cast<FSSurfaceLoad*>(pl))
			{
				febLoad = FEBio::CreateSurfaceLoad(pl->GetTypeString(), fem);
			}
			else if (dynamic_cast<FSBodyLoad*>(pl))
			{
				febLoad = FEBio::CreateBodyLoad(pl->GetTypeString(), fem);
			}
			assert(febLoad);

			// replace parameters
			copyParameters(log, febLoad, pl);
		}

		if (febLoad)
		{
			// copy the name 
			febLoad->SetName(pl->GetName());

			// steal the item list
			febLoad->SetItemList(pl->GetItemList());
			pl->SetItemList(nullptr);

			newStep.AddLoad(febLoad);
		}
		else
		{
			log << "Failed to convert load " << pl->GetName() << std::endl;
		}
	}
}

void FSProject::ConvertStepICs(std::ostream& log, FSStep& newStep, FSStep& oldStep)
{
	FSModel* fem = newStep.GetFSModel();

	// convert all model components
	for (int i = 0; i < oldStep.ICs(); ++i)
	{
		FSInitialCondition* ic = oldStep.IC(i);
		FSInitialCondition* febic = nullptr;

		switch (ic->Type())
		{
		case FE_INIT_NODAL_VELOCITIES      : febic = FEBio::CreateInitialCondition("velocity", fem); break;
//		case FE_INIT_NODAL_SHELL_VELOCITIES: break;
		case FE_INIT_FLUID_PRESSURE        : febic = FEBio::CreateInitialCondition("initial fluid pressure", fem); break;
//		case FE_INIT_SHELL_FLUID_PRESSURE  : break;
		case FE_INIT_CONCENTRATION         : febic = FEBio::CreateInitialCondition("initial concentration", fem); break;
//		case FE_INIT_SHELL_CONCENTRATION   : break;
//		case FE_INIT_TEMPERATURE           : break;
		case FE_INIT_FLUID_DILATATION      : febic = FEBio::CreateInitialCondition("initial fluid dilatation", fem); break;
		case FE_INIT_PRESTRAIN             : febic = FEBio::CreateInitialCondition("prestrain", fem); break;
		default:
			assert(false);
		}
		assert(febic);

		if (febic)
		{
			febic->SetName(ic->GetName());
			febic->SetItemList(ic->GetItemList());
			ic->SetItemList(nullptr);

			copyParameters(log, febic, ic);

			newStep.AddIC(febic);
		}
	}
}


void FSProject::ConvertStepBCs(std::ostream& log, FSStep& newStep, FSStep& oldStep)
{
	FSModel* fem = newStep.GetFSModel();

	// convert all model components
	for (int i = 0; i < oldStep.BCs(); ++i)
	{
		FSBoundaryCondition* pb = oldStep.BC(i);
		FSBoundaryCondition* febbc = nullptr;
		FSFixedDOF* pbc = dynamic_cast<FSFixedDOF*>(pb);
		if (pbc)
		{
			switch (pbc->Type())
			{
			case FE_FIXED_DISPLACEMENT      : febbc = FEBio::CreateBoundaryCondition("zero displacement"      , fem); break;
			case FE_FIXED_ROTATION          : febbc = FEBio::CreateBoundaryCondition("zero rotation"          , fem); break;
			case FE_FIXED_SHELL_DISPLACEMENT: febbc = FEBio::CreateBoundaryCondition("zero shell displacement", fem); break;
			case FE_FIXED_FLUID_PRESSURE    : febbc = FEBio::CreateBoundaryCondition("zero fluid pressure"    , fem); break;
			case FE_FIXED_TEMPERATURE       : febbc = FEBio::CreateBoundaryCondition("zero temperature"       , fem); break;
			case FE_FIXED_CONCENTRATION     : febbc = FEBio::CreateBoundaryCondition("zero concentration"     , fem); break;
			case FE_FIXED_FLUID_VELOCITY    : febbc = FEBio::CreateBoundaryCondition("zero fluid velocity"    , fem); break;
			case FE_FIXED_FLUID_DILATATION  : febbc = FEBio::CreateBoundaryCondition("zero fluid velocity"    , fem); break;
			default:
				assert(false);
			}
			assert(febbc);

			if (febbc)
			{
				int bc = pbc->GetBC();

				if (febbc->GetParam("dofs"))
				{
					// TODO: This is not going to work for concentrations!
					vector<int> dofs;
					for (int i = 0; i < 3; ++i) if (bc & (1 << i)) dofs.push_back(i);
					febbc->SetParamVectorInt("dofs", dofs);
				}

				// copy the name 
				febbc->SetName(pbc->GetName());

				// steal the item list
				febbc->SetItemList(pbc->GetItemList());
				pbc->SetItemList(nullptr);

				newStep.AddBC(febbc);
			}
			else
			{
				log << "Unable to convert boundary condition " << pb->GetName() << std::endl;
			}
		}

		FSPrescribedDOF* pdc = dynamic_cast<FSPrescribedDOF*>(pb);
		if (pdc)
		{
			switch (pdc->Type())
			{
			case FE_PRESCRIBED_DISPLACEMENT      : febbc = FEBio::CreateBoundaryCondition("prescribed displacement", fem); break;
			case FE_PRESCRIBED_ROTATION          : febbc = FEBio::CreateBoundaryCondition("prescribed rotation", fem); break;
			case FE_PRESCRIBED_SHELL_DISPLACEMENT: febbc = FEBio::CreateBoundaryCondition("prescribed shell displacement", fem); break;
			case FE_PRESCRIBED_FLUID_PRESSURE    : febbc = FEBio::CreateBoundaryCondition("prescribed fluid pressure", fem); break;
			case FE_PRESCRIBED_TEMPERATURE       : febbc = FEBio::CreateBoundaryCondition("prescribed temperature", fem); break;
			case FE_PRESCRIBED_CONCENTRATION     : febbc = FEBio::CreateBoundaryCondition("prescribed concentration", fem); break;
			case FE_PRESCRIBED_FLUID_VELOCITY    : febbc = FEBio::CreateBoundaryCondition("prescribed fluid velocity", fem); break;
			case FE_PRESCRIBED_FLUID_DILATATION  : febbc = FEBio::CreateBoundaryCondition("prescribed fluid dilatation", fem); break;
			default:
				assert(false);
			}
			assert(febbc);

			if (febbc)
			{
				int dof = pdc->GetDOF();
				bool brel = pdc->GetRelativeFlag();

				if (febbc->GetParam("dof")) febbc->SetParamInt("dof", dof);
				febbc->SetParamBool("relative", brel);

				Param& scl = *pdc->GetParam("scale");
				Param& val = *febbc->GetParam("value");
				val = scl;

				// copy the name 
				febbc->SetName(pdc->GetName());

				// steal the item list
				febbc->SetItemList(pdc->GetItemList());
				pdc->SetItemList(nullptr);

				newStep.AddBC(febbc);
			}
			else
			{
				log << "Unable to convert boundary condition " << pb->GetName() << std::endl;
			}
		}
	}
}

void FSProject::ConvertLinearConstraints(std::ostream& log, FSStep& newStep, FSStep& oldStep)
{
	FSModel* fem = oldStep.GetFSModel();
	for (int i = 0; i < oldStep.LinearConstraints(); ++i)
	{
		FSLinearConstraintSet& lc = *oldStep.LinearConstraint(i);

		FSModelConstraint* flc = FEBio::CreateNLConstraint("linear constraint", fem);
		flc->SetParamFloat("tol"    , lc.m_atol   );
		flc->SetParamFloat("penalty", lc.m_penalty);
		flc->SetParamInt  ("maxaug" , lc.m_nmaxaug);

		FSProperty& lcp = *flc->FindProperty("linear_constraint");
		for (int j = 0; j < lc.m_set.size(); ++j)
		{
			FSLinearConstraintSet::LinearConstraint& lcj = lc.m_set[j];
			FSGenericClass* pc = FEBio::CreateGenericClass("linear_constraint", fem);

			FSProperty* node = pc->FindProperty("node");
			for (int k = 0; k < lcj.m_dof.size(); ++k)
			{
				FSLinearConstraintSet::LinearConstraint::DOF& dof = lcj.m_dof[k];
				FSGenericClass* pn = FEBio::CreateGenericClass("node", fem);
				pn->SetParamInt("id", dof.node);
				pn->SetParamInt("bc", dof.bc);
				pn->SetParamFloat("node", dof.s);

				node->AddComponent(pn);
			}
			lcp.AddComponent(pc);
		}

		newStep.AddConstraint(flc);
	}
}

void FSProject::ConvertStepSettings(std::ostream& log, FEBioAnalysisStep& febStep, FSAnalysisStep& oldStep)
{
	STEP_SETTINGS& ops = oldStep.GetSettings();

	febStep.SetParamInt("analysis", ops.nanalysis);
	febStep.SetParamInt("time_steps", ops.ntime);
	febStep.SetParamFloat("step_size", ops.dt);

	febStep.SetParamInt("plot_level", ops.plot_level);
	febStep.SetParamInt("plot_stride", ops.plot_stride);

	// auto time stepper settings
	FSProperty* timeStepperProp = febStep.FindProperty("time_stepper");
	FSCoreBase* timeStepper = timeStepperProp->GetComponent(0);
	if (ops.bauto && timeStepper)
	{
		timeStepper->SetParamInt("max_retries", ops.mxback);
		timeStepper->SetParamInt("opt_iter", ops.iteopt);
		timeStepper->SetParamFloat("dtmin", ops.dtmin);
		timeStepper->SetParamFloat("dtmax", ops.dtmax);
		timeStepper->SetParamInt("aggressiveness", ops.ncut);
	}
	else timeStepperProp->SetComponent(nullptr);

	// solver settings
	FSProperty* solverProp = febStep.FindProperty("solver");
	FSCoreBase* solver = solverProp->GetComponent(0);
	if (solver)
	{
		solver->SetParamInt("max_refs", ops.maxref);
		solver->SetParamBool("diverge_reform", ops.bdivref);
		solver->SetParamBool("reform_each_time_step", ops.brefstep);

		FSProperty* qnProp = solver->FindProperty("qn_method");
		qnProp->SetComponent(nullptr);
		FSCoreBase* qnSolver = nullptr;

		for (int i = 0; i < oldStep.Parameters(); ++i)
		{
			Param& p = oldStep.GetParam(i);

			if (strcmp(p.GetShortName(), "qnmethod") == 0)
			{
				int qnmethod = p.GetIntValue();
				switch (qnmethod)
				{
				case 0: qnSolver = FEBio::CreateClass(FENEWTONSTRATEGY_ID, "BFGS", febStep.GetFSModel()); break;
				case 1: qnSolver = FEBio::CreateClass(FENEWTONSTRATEGY_ID, "Broyden", febStep.GetFSModel()); break;
				default:
					assert(false);
				}
				qnProp->SetComponent(qnSolver);

				qnSolver->SetParamInt("max_ups", ops.ilimit);
			}
			else
			{
				copyParameter(log, solver, p);
			}
		}
	}
}<|MERGE_RESOLUTION|>--- conflicted
+++ resolved
@@ -422,24 +422,14 @@
     REGISTER_FE_CLASS(FSInitShellConcentration  , MODULE_SOLUTES, FEIC_ID, FE_INIT_SHELL_CONCENTRATION , "Shell concentration");
 
 	// --- MULTIPHASIC MODULE ---
-<<<<<<< HEAD
 	REGISTER_FE_CLASS(FSBiphasicSolutes           , MODULE_MULTIPHASIC, FEANALYSIS_ID        , FE_STEP_BIPHASIC_SOLUTE     , "Biphasic-solute");
 	REGISTER_FE_CLASS(FSMultiphasicAnalysis       , MODULE_MULTIPHASIC, FEANALYSIS_ID        , FE_STEP_MULTIPHASIC         , "Multiphasic");
 	REGISTER_FE_CLASS(FSPoroSoluteContact         , MODULE_MULTIPHASIC, FESURFACEINTERFACE_ID, FE_PORO_SOLUTE_INTERFACE    , "Biphasic-solute contact");
 	REGISTER_FE_CLASS(FSMultiphasicContact        , MODULE_MULTIPHASIC, FESURFACEINTERFACE_ID, FE_MULTIPHASIC_INTERFACE    , "Multiphasic contact");
 	REGISTER_FE_CLASS(FSTiedMultiphasicInterface  , MODULE_MULTIPHASIC, FESURFACEINTERFACE_ID, FE_TIEDMULTIPHASIC_INTERFACE, "Tied multiphasic contact");
-	REGISTER_FE_CLASS(FSSoluteFlux                , MODULE_MULTIPHASIC, FELOAD_ID       , FE_SOLUTE_FLUX              , "Solute flux");
-    REGISTER_FE_CLASS(FSMatchingOsmoticCoefficient, MODULE_MULTIPHASIC, FELOAD_ID       , FE_MATCHING_OSM_COEF        , "Matching osmotic coefficient");
-=======
-	REGISTER_FE_CLASS(FEBiphasicSolutes         , MODULE_MULTIPHASIC, FE_ANALYSIS         , FE_STEP_BIPHASIC_SOLUTE     , "Biphasic-solute");
-	REGISTER_FE_CLASS(FEMultiphasicAnalysis     , MODULE_MULTIPHASIC, FE_ANALYSIS         , FE_STEP_MULTIPHASIC         , "Multiphasic");
-	REGISTER_FE_CLASS(FEPoroSoluteContact       , MODULE_MULTIPHASIC, FE_INTERFACE        , FE_PORO_SOLUTE_INTERFACE    , "Biphasic-solute contact", BIPHASIC_SOLUTE_AND_MULTIPHASIC_CONTACT_HTML);
-	REGISTER_FE_CLASS(FEMultiphasicContact      , MODULE_MULTIPHASIC, FE_INTERFACE        , FE_MULTIPHASIC_INTERFACE    , "Multiphasic contact", BIPHASIC_SOLUTE_AND_MULTIPHASIC_CONTACT_HTML);
-	REGISTER_FE_CLASS(FETiedMultiphasicInterface, MODULE_MULTIPHASIC, FE_INTERFACE        , FE_TIEDMULTIPHASIC_INTERFACE, "Tied multiphasic contact", TIED_MULTIPHASIC_INTERFACES_HTML);
-	REGISTER_FE_CLASS(FESoluteFlux              , MODULE_MULTIPHASIC, FE_SURFACE_LOAD     , FE_SOLUTE_FLUX              , "Solute flux", SOLUTE_FLUX_HTML);
-    REGISTER_FE_CLASS(FESoluteNaturalFlux       , MODULE_MULTIPHASIC, FE_SURFACE_LOAD     , FE_SOLUTE_NATURAL_FLUX      , "Solute natural flux", 0);
-    REGISTER_FE_CLASS(FEMatchingOsmoticCoefficient, MODULE_MULTIPHASIC, FE_SURFACE_LOAD   , FE_MATCHING_OSM_COEF        , "Matching osmotic coefficient", FLUID_NORMAL_TRACTION_HTML);
->>>>>>> 70253863
+	REGISTER_FE_CLASS(FSSoluteFlux                , MODULE_MULTIPHASIC, FELOAD_ID            , FE_SOLUTE_FLUX              , "Solute flux");
+	REGISTER_FE_CLASS(FSSoluteNaturalFlux         , MODULE_MULTIPHASIC, FELOAD_ID            , FE_SOLUTE_NATURAL_FLUX      , "Solute natural flux", 0);
+	REGISTER_FE_CLASS(FSMatchingOsmoticCoefficient, MODULE_MULTIPHASIC, FELOAD_ID            , FE_MATCHING_OSM_COEF        , "Matching osmotic coefficient");
 
 #ifdef _DEBUG
 	REGISTER_FE_CLASS(FSSBMPointSource, MODULE_MULTIPHASIC, FELOAD_ID, FE_SBM_POINT_SOURCE, "SBM point source");
