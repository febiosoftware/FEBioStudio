--- conflicted
+++ resolved
@@ -1,379 +1,188 @@
-<<<<<<< HEAD
-/****************************************************************************
-** Meta object code from reading C++ file 'GLControlBar.h'
-**
-** Created by: The Qt Meta Object Compiler version 67 (Qt 5.14.1)
-**
-** WARNING! All changes made in this file will be lost!
-*****************************************************************************/
-
-#include <memory>
-#include "GLControlBar.h"
-#include <QtCore/qbytearray.h>
-#include <QtCore/qmetatype.h>
-#if !defined(Q_MOC_OUTPUT_REVISION)
-#error "The header file 'GLControlBar.h' doesn't include <QObject>."
-#elif Q_MOC_OUTPUT_REVISION != 67
-#error "This file was generated using the moc from 5.14.1. It"
-#error "cannot be used with the include files from this version of Qt."
-#error "(The moc has changed too much.)"
-#endif
-
-QT_BEGIN_MOC_NAMESPACE
-QT_WARNING_PUSH
-QT_WARNING_DISABLE_DEPRECATED
-struct qt_meta_stringdata_CGLControlBar_t {
-    QByteArrayData data[21];
-    char stringdata0[302];
-};
-#define QT_MOC_LITERAL(idx, ofs, len) \
-    Q_STATIC_BYTE_ARRAY_DATA_HEADER_INITIALIZER_WITH_OFFSET(len, \
-    qptrdiff(offsetof(qt_meta_stringdata_CGLControlBar_t, stringdata0) + ofs \
-        - idx * sizeof(QByteArrayData)) \
-    )
-static const qt_meta_stringdata_CGLControlBar_t qt_meta_stringdata_CGLControlBar = {
-    {
-QT_MOC_LITERAL(0, 0, 13), // "CGLControlBar"
-QT_MOC_LITERAL(1, 14, 14), // "onPivotChanged"
-QT_MOC_LITERAL(2, 29, 0), // ""
-QT_MOC_LITERAL(3, 30, 14), // "onPivotClicked"
-QT_MOC_LITERAL(4, 45, 1), // "b"
-QT_MOC_LITERAL(5, 47, 19), // "onSnapToGridClicked"
-QT_MOC_LITERAL(6, 67, 19), // "onSnapToNodeClicked"
-QT_MOC_LITERAL(7, 87, 22), // "onToggleVisibleClicked"
-QT_MOC_LITERAL(8, 110, 19), // "onMeshButtonClicked"
-QT_MOC_LITERAL(9, 130, 1), // "n"
-QT_MOC_LITERAL(10, 132, 17), // "onSelectConnected"
-QT_MOC_LITERAL(11, 150, 19), // "onSelectClosestPath"
-QT_MOC_LITERAL(12, 170, 17), // "onMaxAngleChanged"
-QT_MOC_LITERAL(13, 188, 1), // "v"
-QT_MOC_LITERAL(14, 190, 18), // "onSelectBackfacing"
-QT_MOC_LITERAL(15, 209, 16), // "onIgnoreInterior"
-QT_MOC_LITERAL(16, 226, 15), // "onHideSelection"
-QT_MOC_LITERAL(17, 242, 9), // "onShowAll"
-QT_MOC_LITERAL(18, 252, 19), // "onZoomSelectClicked"
-QT_MOC_LITERAL(19, 272, 16), // "onZoomAllClicked"
-QT_MOC_LITERAL(20, 289, 12) // "onToggleMesh"
-
-    },
-    "CGLControlBar\0onPivotChanged\0\0"
-    "onPivotClicked\0b\0onSnapToGridClicked\0"
-    "onSnapToNodeClicked\0onToggleVisibleClicked\0"
-    "onMeshButtonClicked\0n\0onSelectConnected\0"
-    "onSelectClosestPath\0onMaxAngleChanged\0"
-    "v\0onSelectBackfacing\0onIgnoreInterior\0"
-    "onHideSelection\0onShowAll\0onZoomSelectClicked\0"
-    "onZoomAllClicked\0onToggleMesh"
-};
-#undef QT_MOC_LITERAL
-
-static const uint qt_meta_data_CGLControlBar[] = {
-
- // content:
-       8,       // revision
-       0,       // classname
-       0,    0, // classinfo
-      16,   14, // methods
-       0,    0, // properties
-       0,    0, // enums/sets
-       0,    0, // constructors
-       0,       // flags
-       0,       // signalCount
-
- // slots: name, argc, parameters, tag, flags
-       1,    0,   94,    2, 0x08 /* Private */,
-       3,    1,   95,    2, 0x08 /* Private */,
-       5,    1,   98,    2, 0x08 /* Private */,
-       6,    1,  101,    2, 0x08 /* Private */,
-       7,    1,  104,    2, 0x08 /* Private */,
-       8,    1,  107,    2, 0x08 /* Private */,
-      10,    1,  110,    2, 0x08 /* Private */,
-      11,    1,  113,    2, 0x08 /* Private */,
-      12,    1,  116,    2, 0x08 /* Private */,
-      14,    1,  119,    2, 0x08 /* Private */,
-      15,    1,  122,    2, 0x08 /* Private */,
-      16,    1,  125,    2, 0x08 /* Private */,
-      17,    1,  128,    2, 0x08 /* Private */,
-      18,    1,  131,    2, 0x08 /* Private */,
-      19,    1,  134,    2, 0x08 /* Private */,
-      20,    1,  137,    2, 0x08 /* Private */,
-
- // slots: parameters
-    QMetaType::Void,
-    QMetaType::Void, QMetaType::Bool,    4,
-    QMetaType::Void, QMetaType::Bool,    4,
-    QMetaType::Void, QMetaType::Bool,    4,
-    QMetaType::Void, QMetaType::Bool,    4,
-    QMetaType::Void, QMetaType::Int,    9,
-    QMetaType::Void, QMetaType::Bool,    4,
-    QMetaType::Void, QMetaType::Bool,    4,
-    QMetaType::Void, QMetaType::Double,   13,
-    QMetaType::Void, QMetaType::Bool,    4,
-    QMetaType::Void, QMetaType::Bool,    4,
-    QMetaType::Void, QMetaType::Bool,    4,
-    QMetaType::Void, QMetaType::Bool,    4,
-    QMetaType::Void, QMetaType::Bool,    4,
-    QMetaType::Void, QMetaType::Bool,    4,
-    QMetaType::Void, QMetaType::Bool,    4,
-
-       0        // eod
-};
-
-void CGLControlBar::qt_static_metacall(QObject *_o, QMetaObject::Call _c, int _id, void **_a)
-{
-    if (_c == QMetaObject::InvokeMetaMethod) {
-        auto *_t = static_cast<CGLControlBar *>(_o);
-        Q_UNUSED(_t)
-        switch (_id) {
-        case 0: _t->onPivotChanged(); break;
-        case 1: _t->onPivotClicked((*reinterpret_cast< bool(*)>(_a[1]))); break;
-        case 2: _t->onSnapToGridClicked((*reinterpret_cast< bool(*)>(_a[1]))); break;
-        case 3: _t->onSnapToNodeClicked((*reinterpret_cast< bool(*)>(_a[1]))); break;
-        case 4: _t->onToggleVisibleClicked((*reinterpret_cast< bool(*)>(_a[1]))); break;
-        case 5: _t->onMeshButtonClicked((*reinterpret_cast< int(*)>(_a[1]))); break;
-        case 6: _t->onSelectConnected((*reinterpret_cast< bool(*)>(_a[1]))); break;
-        case 7: _t->onSelectClosestPath((*reinterpret_cast< bool(*)>(_a[1]))); break;
-        case 8: _t->onMaxAngleChanged((*reinterpret_cast< double(*)>(_a[1]))); break;
-        case 9: _t->onSelectBackfacing((*reinterpret_cast< bool(*)>(_a[1]))); break;
-        case 10: _t->onIgnoreInterior((*reinterpret_cast< bool(*)>(_a[1]))); break;
-        case 11: _t->onHideSelection((*reinterpret_cast< bool(*)>(_a[1]))); break;
-        case 12: _t->onShowAll((*reinterpret_cast< bool(*)>(_a[1]))); break;
-        case 13: _t->onZoomSelectClicked((*reinterpret_cast< bool(*)>(_a[1]))); break;
-        case 14: _t->onZoomAllClicked((*reinterpret_cast< bool(*)>(_a[1]))); break;
-        case 15: _t->onToggleMesh((*reinterpret_cast< bool(*)>(_a[1]))); break;
-        default: ;
-        }
-    }
-}
-
-QT_INIT_METAOBJECT const QMetaObject CGLControlBar::staticMetaObject = { {
-    QMetaObject::SuperData::link<QWidget::staticMetaObject>(),
-    qt_meta_stringdata_CGLControlBar.data,
-    qt_meta_data_CGLControlBar,
-    qt_static_metacall,
-    nullptr,
-    nullptr
-} };
-
-
-const QMetaObject *CGLControlBar::metaObject() const
-{
-    return QObject::d_ptr->metaObject ? QObject::d_ptr->dynamicMetaObject() : &staticMetaObject;
-}
-
-void *CGLControlBar::qt_metacast(const char *_clname)
-{
-    if (!_clname) return nullptr;
-    if (!strcmp(_clname, qt_meta_stringdata_CGLControlBar.stringdata0))
-        return static_cast<void*>(this);
-    return QWidget::qt_metacast(_clname);
-}
-
-int CGLControlBar::qt_metacall(QMetaObject::Call _c, int _id, void **_a)
-{
-    _id = QWidget::qt_metacall(_c, _id, _a);
-    if (_id < 0)
-        return _id;
-    if (_c == QMetaObject::InvokeMetaMethod) {
-        if (_id < 16)
-            qt_static_metacall(this, _c, _id, _a);
-        _id -= 16;
-    } else if (_c == QMetaObject::RegisterMethodArgumentMetaType) {
-        if (_id < 16)
-            *reinterpret_cast<int*>(_a[0]) = -1;
-        _id -= 16;
-    }
-    return _id;
-}
-QT_WARNING_POP
-QT_END_MOC_NAMESPACE
-=======
-/****************************************************************************
-** Meta object code from reading C++ file 'GLControlBar.h'
-**
-** Created by: The Qt Meta Object Compiler version 67 (Qt 5.14.2)
-**
-** WARNING! All changes made in this file will be lost!
-*****************************************************************************/
-
-#include <memory>
-#include "GLControlBar.h"
-#include <QtCore/qbytearray.h>
-#include <QtCore/qmetatype.h>
-#if !defined(Q_MOC_OUTPUT_REVISION)
-#error "The header file 'GLControlBar.h' doesn't include <QObject>."
-#elif Q_MOC_OUTPUT_REVISION != 67
-#error "This file was generated using the moc from 5.14.2. It"
-#error "cannot be used with the include files from this version of Qt."
-#error "(The moc has changed too much.)"
-#endif
-
-QT_BEGIN_MOC_NAMESPACE
-QT_WARNING_PUSH
-QT_WARNING_DISABLE_DEPRECATED
-struct qt_meta_stringdata_CGLControlBar_t {
-    QByteArrayData data[21];
-    char stringdata0[302];
-};
-#define QT_MOC_LITERAL(idx, ofs, len) \
-    Q_STATIC_BYTE_ARRAY_DATA_HEADER_INITIALIZER_WITH_OFFSET(len, \
-    qptrdiff(offsetof(qt_meta_stringdata_CGLControlBar_t, stringdata0) + ofs \
-        - idx * sizeof(QByteArrayData)) \
-    )
-static const qt_meta_stringdata_CGLControlBar_t qt_meta_stringdata_CGLControlBar = {
-    {
-QT_MOC_LITERAL(0, 0, 13), // "CGLControlBar"
-QT_MOC_LITERAL(1, 14, 14), // "onPivotChanged"
-QT_MOC_LITERAL(2, 29, 0), // ""
-QT_MOC_LITERAL(3, 30, 14), // "onPivotClicked"
-QT_MOC_LITERAL(4, 45, 1), // "b"
-QT_MOC_LITERAL(5, 47, 19), // "onSnapToGridClicked"
-QT_MOC_LITERAL(6, 67, 19), // "onSnapToNodeClicked"
-QT_MOC_LITERAL(7, 87, 22), // "onToggleVisibleClicked"
-QT_MOC_LITERAL(8, 110, 19), // "onMeshButtonClicked"
-QT_MOC_LITERAL(9, 130, 1), // "n"
-QT_MOC_LITERAL(10, 132, 17), // "onSelectConnected"
-QT_MOC_LITERAL(11, 150, 19), // "onSelectClosestPath"
-QT_MOC_LITERAL(12, 170, 17), // "onMaxAngleChanged"
-QT_MOC_LITERAL(13, 188, 1), // "v"
-QT_MOC_LITERAL(14, 190, 18), // "onSelectBackfacing"
-QT_MOC_LITERAL(15, 209, 16), // "onIgnoreInterior"
-QT_MOC_LITERAL(16, 226, 15), // "onHideSelection"
-QT_MOC_LITERAL(17, 242, 9), // "onShowAll"
-QT_MOC_LITERAL(18, 252, 19), // "onZoomSelectClicked"
-QT_MOC_LITERAL(19, 272, 16), // "onZoomAllClicked"
-QT_MOC_LITERAL(20, 289, 12) // "onToggleMesh"
-
-    },
-    "CGLControlBar\0onPivotChanged\0\0"
-    "onPivotClicked\0b\0onSnapToGridClicked\0"
-    "onSnapToNodeClicked\0onToggleVisibleClicked\0"
-    "onMeshButtonClicked\0n\0onSelectConnected\0"
-    "onSelectClosestPath\0onMaxAngleChanged\0"
-    "v\0onSelectBackfacing\0onIgnoreInterior\0"
-    "onHideSelection\0onShowAll\0onZoomSelectClicked\0"
-    "onZoomAllClicked\0onToggleMesh"
-};
-#undef QT_MOC_LITERAL
-
-static const uint qt_meta_data_CGLControlBar[] = {
-
- // content:
-       8,       // revision
-       0,       // classname
-       0,    0, // classinfo
-      16,   14, // methods
-       0,    0, // properties
-       0,    0, // enums/sets
-       0,    0, // constructors
-       0,       // flags
-       0,       // signalCount
-
- // slots: name, argc, parameters, tag, flags
-       1,    0,   94,    2, 0x08 /* Private */,
-       3,    1,   95,    2, 0x08 /* Private */,
-       5,    1,   98,    2, 0x08 /* Private */,
-       6,    1,  101,    2, 0x08 /* Private */,
-       7,    1,  104,    2, 0x08 /* Private */,
-       8,    1,  107,    2, 0x08 /* Private */,
-      10,    1,  110,    2, 0x08 /* Private */,
-      11,    1,  113,    2, 0x08 /* Private */,
-      12,    1,  116,    2, 0x08 /* Private */,
-      14,    1,  119,    2, 0x08 /* Private */,
-      15,    1,  122,    2, 0x08 /* Private */,
-      16,    1,  125,    2, 0x08 /* Private */,
-      17,    1,  128,    2, 0x08 /* Private */,
-      18,    1,  131,    2, 0x08 /* Private */,
-      19,    1,  134,    2, 0x08 /* Private */,
-      20,    1,  137,    2, 0x08 /* Private */,
-
- // slots: parameters
-    QMetaType::Void,
-    QMetaType::Void, QMetaType::Bool,    4,
-    QMetaType::Void, QMetaType::Bool,    4,
-    QMetaType::Void, QMetaType::Bool,    4,
-    QMetaType::Void, QMetaType::Bool,    4,
-    QMetaType::Void, QMetaType::Int,    9,
-    QMetaType::Void, QMetaType::Bool,    4,
-    QMetaType::Void, QMetaType::Bool,    4,
-    QMetaType::Void, QMetaType::Double,   13,
-    QMetaType::Void, QMetaType::Bool,    4,
-    QMetaType::Void, QMetaType::Bool,    4,
-    QMetaType::Void, QMetaType::Bool,    4,
-    QMetaType::Void, QMetaType::Bool,    4,
-    QMetaType::Void, QMetaType::Bool,    4,
-    QMetaType::Void, QMetaType::Bool,    4,
-    QMetaType::Void, QMetaType::Bool,    4,
-
-       0        // eod
-};
-
-void CGLControlBar::qt_static_metacall(QObject *_o, QMetaObject::Call _c, int _id, void **_a)
-{
-    if (_c == QMetaObject::InvokeMetaMethod) {
-        auto *_t = static_cast<CGLControlBar *>(_o);
-        Q_UNUSED(_t)
-        switch (_id) {
-        case 0: _t->onPivotChanged(); break;
-        case 1: _t->onPivotClicked((*reinterpret_cast< bool(*)>(_a[1]))); break;
-        case 2: _t->onSnapToGridClicked((*reinterpret_cast< bool(*)>(_a[1]))); break;
-        case 3: _t->onSnapToNodeClicked((*reinterpret_cast< bool(*)>(_a[1]))); break;
-        case 4: _t->onToggleVisibleClicked((*reinterpret_cast< bool(*)>(_a[1]))); break;
-        case 5: _t->onMeshButtonClicked((*reinterpret_cast< int(*)>(_a[1]))); break;
-        case 6: _t->onSelectConnected((*reinterpret_cast< bool(*)>(_a[1]))); break;
-        case 7: _t->onSelectClosestPath((*reinterpret_cast< bool(*)>(_a[1]))); break;
-        case 8: _t->onMaxAngleChanged((*reinterpret_cast< double(*)>(_a[1]))); break;
-        case 9: _t->onSelectBackfacing((*reinterpret_cast< bool(*)>(_a[1]))); break;
-        case 10: _t->onIgnoreInterior((*reinterpret_cast< bool(*)>(_a[1]))); break;
-        case 11: _t->onHideSelection((*reinterpret_cast< bool(*)>(_a[1]))); break;
-        case 12: _t->onShowAll((*reinterpret_cast< bool(*)>(_a[1]))); break;
-        case 13: _t->onZoomSelectClicked((*reinterpret_cast< bool(*)>(_a[1]))); break;
-        case 14: _t->onZoomAllClicked((*reinterpret_cast< bool(*)>(_a[1]))); break;
-        case 15: _t->onToggleMesh((*reinterpret_cast< bool(*)>(_a[1]))); break;
-        default: ;
-        }
-    }
-}
-
-QT_INIT_METAOBJECT const QMetaObject CGLControlBar::staticMetaObject = { {
-    QMetaObject::SuperData::link<QWidget::staticMetaObject>(),
-    qt_meta_stringdata_CGLControlBar.data,
-    qt_meta_data_CGLControlBar,
-    qt_static_metacall,
-    nullptr,
-    nullptr
-} };
-
-
-const QMetaObject *CGLControlBar::metaObject() const
-{
-    return QObject::d_ptr->metaObject ? QObject::d_ptr->dynamicMetaObject() : &staticMetaObject;
-}
-
-void *CGLControlBar::qt_metacast(const char *_clname)
-{
-    if (!_clname) return nullptr;
-    if (!strcmp(_clname, qt_meta_stringdata_CGLControlBar.stringdata0))
-        return static_cast<void*>(this);
-    return QWidget::qt_metacast(_clname);
-}
-
-int CGLControlBar::qt_metacall(QMetaObject::Call _c, int _id, void **_a)
-{
-    _id = QWidget::qt_metacall(_c, _id, _a);
-    if (_id < 0)
-        return _id;
-    if (_c == QMetaObject::InvokeMetaMethod) {
-        if (_id < 16)
-            qt_static_metacall(this, _c, _id, _a);
-        _id -= 16;
-    } else if (_c == QMetaObject::RegisterMethodArgumentMetaType) {
-        if (_id < 16)
-            *reinterpret_cast<int*>(_a[0]) = -1;
-        _id -= 16;
-    }
-    return _id;
-}
-QT_WARNING_POP
-QT_END_MOC_NAMESPACE
->>>>>>> 13b041e9
+/****************************************************************************
+** Meta object code from reading C++ file 'GLControlBar.h'
+**
+** Created by: The Qt Meta Object Compiler version 67 (Qt 5.14.2)
+**
+** WARNING! All changes made in this file will be lost!
+*****************************************************************************/
+
+#include <memory>
+#include "GLControlBar.h"
+#include <QtCore/qbytearray.h>
+#include <QtCore/qmetatype.h>
+#if !defined(Q_MOC_OUTPUT_REVISION)
+#error "The header file 'GLControlBar.h' doesn't include <QObject>."
+#elif Q_MOC_OUTPUT_REVISION != 67
+#error "This file was generated using the moc from 5.14.2. It"
+#error "cannot be used with the include files from this version of Qt."
+#error "(The moc has changed too much.)"
+#endif
+
+QT_BEGIN_MOC_NAMESPACE
+QT_WARNING_PUSH
+QT_WARNING_DISABLE_DEPRECATED
+struct qt_meta_stringdata_CGLControlBar_t {
+    QByteArrayData data[21];
+    char stringdata0[302];
+};
+#define QT_MOC_LITERAL(idx, ofs, len) \
+    Q_STATIC_BYTE_ARRAY_DATA_HEADER_INITIALIZER_WITH_OFFSET(len, \
+    qptrdiff(offsetof(qt_meta_stringdata_CGLControlBar_t, stringdata0) + ofs \
+        - idx * sizeof(QByteArrayData)) \
+    )
+static const qt_meta_stringdata_CGLControlBar_t qt_meta_stringdata_CGLControlBar = {
+    {
+QT_MOC_LITERAL(0, 0, 13), // "CGLControlBar"
+QT_MOC_LITERAL(1, 14, 14), // "onPivotChanged"
+QT_MOC_LITERAL(2, 29, 0), // ""
+QT_MOC_LITERAL(3, 30, 14), // "onPivotClicked"
+QT_MOC_LITERAL(4, 45, 1), // "b"
+QT_MOC_LITERAL(5, 47, 19), // "onSnapToGridClicked"
+QT_MOC_LITERAL(6, 67, 19), // "onSnapToNodeClicked"
+QT_MOC_LITERAL(7, 87, 22), // "onToggleVisibleClicked"
+QT_MOC_LITERAL(8, 110, 19), // "onMeshButtonClicked"
+QT_MOC_LITERAL(9, 130, 1), // "n"
+QT_MOC_LITERAL(10, 132, 17), // "onSelectConnected"
+QT_MOC_LITERAL(11, 150, 19), // "onSelectClosestPath"
+QT_MOC_LITERAL(12, 170, 17), // "onMaxAngleChanged"
+QT_MOC_LITERAL(13, 188, 1), // "v"
+QT_MOC_LITERAL(14, 190, 18), // "onSelectBackfacing"
+QT_MOC_LITERAL(15, 209, 16), // "onIgnoreInterior"
+QT_MOC_LITERAL(16, 226, 15), // "onHideSelection"
+QT_MOC_LITERAL(17, 242, 9), // "onShowAll"
+QT_MOC_LITERAL(18, 252, 19), // "onZoomSelectClicked"
+QT_MOC_LITERAL(19, 272, 16), // "onZoomAllClicked"
+QT_MOC_LITERAL(20, 289, 12) // "onToggleMesh"
+
+    },
+    "CGLControlBar\0onPivotChanged\0\0"
+    "onPivotClicked\0b\0onSnapToGridClicked\0"
+    "onSnapToNodeClicked\0onToggleVisibleClicked\0"
+    "onMeshButtonClicked\0n\0onSelectConnected\0"
+    "onSelectClosestPath\0onMaxAngleChanged\0"
+    "v\0onSelectBackfacing\0onIgnoreInterior\0"
+    "onHideSelection\0onShowAll\0onZoomSelectClicked\0"
+    "onZoomAllClicked\0onToggleMesh"
+};
+#undef QT_MOC_LITERAL
+
+static const uint qt_meta_data_CGLControlBar[] = {
+
+ // content:
+       8,       // revision
+       0,       // classname
+       0,    0, // classinfo
+      16,   14, // methods
+       0,    0, // properties
+       0,    0, // enums/sets
+       0,    0, // constructors
+       0,       // flags
+       0,       // signalCount
+
+ // slots: name, argc, parameters, tag, flags
+       1,    0,   94,    2, 0x08 /* Private */,
+       3,    1,   95,    2, 0x08 /* Private */,
+       5,    1,   98,    2, 0x08 /* Private */,
+       6,    1,  101,    2, 0x08 /* Private */,
+       7,    1,  104,    2, 0x08 /* Private */,
+       8,    1,  107,    2, 0x08 /* Private */,
+      10,    1,  110,    2, 0x08 /* Private */,
+      11,    1,  113,    2, 0x08 /* Private */,
+      12,    1,  116,    2, 0x08 /* Private */,
+      14,    1,  119,    2, 0x08 /* Private */,
+      15,    1,  122,    2, 0x08 /* Private */,
+      16,    1,  125,    2, 0x08 /* Private */,
+      17,    1,  128,    2, 0x08 /* Private */,
+      18,    1,  131,    2, 0x08 /* Private */,
+      19,    1,  134,    2, 0x08 /* Private */,
+      20,    1,  137,    2, 0x08 /* Private */,
+
+ // slots: parameters
+    QMetaType::Void,
+    QMetaType::Void, QMetaType::Bool,    4,
+    QMetaType::Void, QMetaType::Bool,    4,
+    QMetaType::Void, QMetaType::Bool,    4,
+    QMetaType::Void, QMetaType::Bool,    4,
+    QMetaType::Void, QMetaType::Int,    9,
+    QMetaType::Void, QMetaType::Bool,    4,
+    QMetaType::Void, QMetaType::Bool,    4,
+    QMetaType::Void, QMetaType::Double,   13,
+    QMetaType::Void, QMetaType::Bool,    4,
+    QMetaType::Void, QMetaType::Bool,    4,
+    QMetaType::Void, QMetaType::Bool,    4,
+    QMetaType::Void, QMetaType::Bool,    4,
+    QMetaType::Void, QMetaType::Bool,    4,
+    QMetaType::Void, QMetaType::Bool,    4,
+    QMetaType::Void, QMetaType::Bool,    4,
+
+       0        // eod
+};
+
+void CGLControlBar::qt_static_metacall(QObject *_o, QMetaObject::Call _c, int _id, void **_a)
+{
+    if (_c == QMetaObject::InvokeMetaMethod) {
+        auto *_t = static_cast<CGLControlBar *>(_o);
+        Q_UNUSED(_t)
+        switch (_id) {
+        case 0: _t->onPivotChanged(); break;
+        case 1: _t->onPivotClicked((*reinterpret_cast< bool(*)>(_a[1]))); break;
+        case 2: _t->onSnapToGridClicked((*reinterpret_cast< bool(*)>(_a[1]))); break;
+        case 3: _t->onSnapToNodeClicked((*reinterpret_cast< bool(*)>(_a[1]))); break;
+        case 4: _t->onToggleVisibleClicked((*reinterpret_cast< bool(*)>(_a[1]))); break;
+        case 5: _t->onMeshButtonClicked((*reinterpret_cast< int(*)>(_a[1]))); break;
+        case 6: _t->onSelectConnected((*reinterpret_cast< bool(*)>(_a[1]))); break;
+        case 7: _t->onSelectClosestPath((*reinterpret_cast< bool(*)>(_a[1]))); break;
+        case 8: _t->onMaxAngleChanged((*reinterpret_cast< double(*)>(_a[1]))); break;
+        case 9: _t->onSelectBackfacing((*reinterpret_cast< bool(*)>(_a[1]))); break;
+        case 10: _t->onIgnoreInterior((*reinterpret_cast< bool(*)>(_a[1]))); break;
+        case 11: _t->onHideSelection((*reinterpret_cast< bool(*)>(_a[1]))); break;
+        case 12: _t->onShowAll((*reinterpret_cast< bool(*)>(_a[1]))); break;
+        case 13: _t->onZoomSelectClicked((*reinterpret_cast< bool(*)>(_a[1]))); break;
+        case 14: _t->onZoomAllClicked((*reinterpret_cast< bool(*)>(_a[1]))); break;
+        case 15: _t->onToggleMesh((*reinterpret_cast< bool(*)>(_a[1]))); break;
+        default: ;
+        }
+    }
+}
+
+QT_INIT_METAOBJECT const QMetaObject CGLControlBar::staticMetaObject = { {
+    QMetaObject::SuperData::link<QWidget::staticMetaObject>(),
+    qt_meta_stringdata_CGLControlBar.data,
+    qt_meta_data_CGLControlBar,
+    qt_static_metacall,
+    nullptr,
+    nullptr
+} };
+
+
+const QMetaObject *CGLControlBar::metaObject() const
+{
+    return QObject::d_ptr->metaObject ? QObject::d_ptr->dynamicMetaObject() : &staticMetaObject;
+}
+
+void *CGLControlBar::qt_metacast(const char *_clname)
+{
+    if (!_clname) return nullptr;
+    if (!strcmp(_clname, qt_meta_stringdata_CGLControlBar.stringdata0))
+        return static_cast<void*>(this);
+    return QWidget::qt_metacast(_clname);
+}
+
+int CGLControlBar::qt_metacall(QMetaObject::Call _c, int _id, void **_a)
+{
+    _id = QWidget::qt_metacall(_c, _id, _a);
+    if (_id < 0)
+        return _id;
+    if (_c == QMetaObject::InvokeMetaMethod) {
+        if (_id < 16)
+            qt_static_metacall(this, _c, _id, _a);
+        _id -= 16;
+    } else if (_c == QMetaObject::RegisterMethodArgumentMetaType) {
+        if (_id < 16)
+            *reinterpret_cast<int*>(_a[0]) = -1;
+        _id -= 16;
+    }
+    return _id;
+}
+QT_WARNING_POP
+QT_END_MOC_NAMESPACE