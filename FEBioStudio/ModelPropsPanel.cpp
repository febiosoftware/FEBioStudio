/*This file is part of the FEBio Studio source code and is licensed under the MIT license
listed below.

See Copyright-FEBio-Studio.txt for details.

Copyright (c) 2021 University of Utah, The Trustees of Columbia University in
the City of New York, and others.

Permission is hereby granted, free of charge, to any person obtaining a copy
of this software and associated documentation files (the "Software"), to deal
in the Software without restriction, including without limitation the rights
to use, copy, modify, merge, publish, distribute, sublicense, and/or sell
copies of the Software, and to permit persons to whom the Software is
furnished to do so, subject to the following conditions:

The above copyright notice and this permission notice shall be included in all
copies or substantial portions of the Software.

THE SOFTWARE IS PROVIDED "AS IS", WITHOUT WARRANTY OF ANY KIND, EXPRESS OR
IMPLIED, INCLUDING BUT NOT LIMITED TO THE WARRANTIES OF MERCHANTABILITY,
FITNESS FOR A PARTICULAR PURPOSE AND NONINFRINGEMENT. IN NO EVENT SHALL THE
AUTHORS OR COPYRIGHT HOLDERS BE LIABLE FOR ANY CLAIM, DAMAGES OR OTHER
LIABILITY, WHETHER IN AN ACTION OF CONTRACT, TORT OR OTHERWISE, ARISING FROM,
OUT OF OR IN CONNECTION WITH THE SOFTWARE OR THE USE OR OTHER DEALINGS IN THE
SOFTWARE.*/

#include "stdafx.h"
#include "ModelPropsPanel.h"
#include "PropertyListView.h"
#include "PropertyListForm.h"
#include "ToolBox.h"
#include "SelectionBox.h"
#include <QStackedWidget>
#include <QLabel>
#include <QLineEdit>
#include <QBoxLayout>
#include <QMessageBox>
#include <QFormLayout>
#include <QTabWidget>
#include <QListWidget>
#include <QDialogButtonBox>
#include "ModelDocument.h"
#include "MainWindow.h"
#include "ObjectProps.h"
#include <GeomLib/GPrimitive.h>
#include <FEMLib/FEInitialCondition.h>
#include <FEMLib/FESurfaceLoad.h>
#include <FEMLib/FEBodyLoad.h>
#include <FEMLib/FEMultiMaterial.h>
#include <FEMLib/FEModelConstraint.h>
#include <FEMLib/FERigidLoad.h>
#include <FEMLib/FELoadController.h>
#include <QGridLayout>
#include <QComboBox>
#include <QCheckBox>
#include "CColorButton.h"
#include "MeshInfoPanel.h"
#include <GLWLib/convert.h>
#include <GeomLib/GGroup.h>
#include <CUILib/ImageViewer.h>
#include <CUILib/HistogramViewer.h>
#include <ImageLib/ImageModel.h>
#include <PostGL/GLPlot.h>
#include <GeomLib/GModel.h>
#include <MeshLib/FEElementData.h>
#include "Commands.h"
#include "MaterialPropsView.h"
#include "FEClassPropsView.h"
#include "PlotWidget.h"
#include "DynamicStackedWidget.h"
#include "ImageFilterWidget.h"
<<<<<<< HEAD
#include "FiberODFWidget.h"
#include <ImageLib/FiberODFAnalysis.h>
=======
#include "DlgPickNamedSelection.h"
>>>>>>> 66871739

//=============================================================================
CObjectPropsPanel::CObjectPropsPanel(QWidget* parent) : QWidget(parent)
{
	QGridLayout* l = new QGridLayout;

	l->addWidget(new QLabel("Name:"), 0, 0, Qt::AlignRight);
	l->addWidget(m_name = new QLineEdit, 0, 1);
	m_name->setObjectName("name");

	l->addWidget(m_col = new CColorButton, 0, 2);
	m_col->setObjectName("col");

	l->addWidget(new QLabel("Type:"), 1, 0, Qt::AlignRight);
	l->addWidget(m_type = new QLabel, 1, 1);

	l->addWidget(m_statusLabel = new QLabel("Active:"), 2, 0, Qt::AlignRight);
	l->addWidget(m_status = new QCheckBox, 2, 1);
	m_status->setObjectName("status");

	setLayout(l);

	QMetaObject::connectSlotsByName(this);
}

void CObjectPropsPanel::setName(const QString& name)
{
	m_name->setText(name);
}

void CObjectPropsPanel::setType(const QString& name)
{
	m_type->setText(name);
}

void CObjectPropsPanel::setColor(const QColor& col)
{
	m_col->setColor(col);
}

void CObjectPropsPanel::showColor(bool b)
{
	m_col->setVisible(b);
}

void CObjectPropsPanel::showStatus(bool b)
{
	m_status->setVisible(b);
	m_statusLabel->setVisible(b);
}

void CObjectPropsPanel::setNameReadOnly(bool b)
{
	m_name->setReadOnly(b);
}

void CObjectPropsPanel::setStatus(bool b)
{
	m_status->setChecked(b);
}

void CObjectPropsPanel::on_name_textEdited(const QString& t)
{
	emit nameChanged(t);
}

void CObjectPropsPanel::on_col_colorChanged(QColor c)
{
	emit colorChanged(c);
}

void CObjectPropsPanel::on_status_clicked(bool b)
{
	emit statusChanged(b);
}

//=============================================================================
CBCObjectPropsPanel::CBCObjectPropsPanel(QWidget* parent) : QWidget(parent)
{
	QGridLayout* l = new QGridLayout;

	l->addWidget(new QLabel("Name:"), 0, 0);
	l->addWidget(m_name = new QLineEdit, 0, 1);
	m_name->setObjectName("name");

	l->addWidget(new QLabel("Type:"), 1, 0);
	l->addWidget(m_type = new QLabel, 1, 1);

	l->addWidget(new QLabel("Step:"), 2, 0);
	l->addWidget(m_list = new QComboBox, 2, 1);
	m_list->setObjectName("list");

	l->addWidget(new QLabel("Active:"), 3, 0, Qt::AlignRight);
	l->addWidget(m_state = new QCheckBox, 3, 1);
	m_state->setObjectName("state");

	setLayout(l);

	QMetaObject::connectSlotsByName(this);
}

void CBCObjectPropsPanel::setStepValues(const vector<pair<QString, int> >& l)
{
	m_list->clear();
	for (size_t i=0; i<l.size(); ++i)
	{
		const pair<QString,int>& item = l[i];
		m_list->addItem(item.first, item.second);
	}
}

void CBCObjectPropsPanel::setStepID(int n)
{
	int nitem = m_list->findData(n);
	m_list->setCurrentIndex(nitem);
}

int CBCObjectPropsPanel::currentStepID()
{
	return m_list->currentData().toInt();
}

void CBCObjectPropsPanel::setName(const QString& name)
{
	m_name->setText(name);
}

void CBCObjectPropsPanel::setType(const QString& name)
{
	m_type->setText(name);
}

void CBCObjectPropsPanel::on_name_textEdited(const QString& t)
{
	emit nameChanged(t);
}

void CBCObjectPropsPanel::on_list_currentIndexChanged(int n)
{
	emit stepChanged(n);
}

void CBCObjectPropsPanel::showActiveState(bool b)
{
	m_state->setVisible(b);
}

void CBCObjectPropsPanel::setActiveState(bool b)
{
	m_state->setChecked(b);
}

void CBCObjectPropsPanel::on_state_toggled(bool b)
{
	emit stateChanged(b);
}

//=============================================================================
CGItemPropsPanel::CGItemPropsPanel(QWidget* parent) : QWidget(parent)
{
	QGridLayout* l = new QGridLayout;

	l->addWidget(new QLabel("Name:"), 0, 0, Qt::AlignRight);
	l->addWidget(m_name = new QLineEdit, 0, 1);
	m_name->setObjectName("name");

	l->addWidget(new QLabel("Type:"), 1, 0, Qt::AlignRight);
	l->addWidget(m_type = new QLabel, 1, 1);

	l->addWidget(new QLabel("ID:"), 2, 0, Qt::AlignRight);
	l->addWidget(m_id = new QLabel, 2, 1);

	setLayout(l);

	QMetaObject::connectSlotsByName(this);
}

void CGItemPropsPanel::setName(const QString& name)
{
	m_name->setText(name);
}

void CGItemPropsPanel::setType(const QString& name)
{
	m_type->setText(name);
}

void CGItemPropsPanel::setID(int nid)
{
	m_id->setText(QString::number(nid));
}

void CGItemPropsPanel::on_name_textEdited(const QString& t)
{
	emit nameChanged(t);
}

//=============================================================================
CMeshDataInfoPanel::CMeshDataInfoPanel(QWidget* parent) : QWidget(parent)
{
	QGridLayout* l = new QGridLayout;

	l->addWidget(new QLabel("Name:"), 0, 0, Qt::AlignRight);
	l->addWidget(m_name = new QLineEdit, 0, 1);
	m_name->setObjectName("name");

	l->addWidget(new QLabel("Type:"), 1, 0, Qt::AlignRight);
	l->addWidget(m_type = new QLabel, 1, 1);

	l->addWidget(new QLabel("Data type:"), 2, 0, Qt::AlignRight);
	l->addWidget(m_dataType = new QLabel, 2, 1);

	l->addWidget(new QLabel("Data format:"), 3, 0, Qt::AlignRight);
	l->addWidget(m_dataFmt = new QLabel, 3, 1);

	setLayout(l);

	QMetaObject::connectSlotsByName(this);
}

void CMeshDataInfoPanel::setName(const QString& name)
{
	m_name->setText(name);
}

void CMeshDataInfoPanel::setType(int data)
{
	switch (data)
	{
	case FEMeshData::NODE_DATA   : m_type->setText("Node data"   ); break;
	case FEMeshData::SURFACE_DATA: m_type->setText("Surface data"); break;
	case FEMeshData::ELEMENT_DATA: m_type->setText("Element data"); break;
	case FEMeshData::PART_DATA   : m_type->setText("Part data"   ); break;
	default:
		m_type->setText("(unknown)");
	}
}

void CMeshDataInfoPanel::setDataType(int ndatatype)
{
	switch (ndatatype)
	{
	case FEMeshData::DATA_SCALAR: m_dataType->setText("scalar"); break;
	case FEMeshData::DATA_VEC3D : m_dataType->setText("vec3"); break;
	case FEMeshData::DATA_MAT3D : m_dataType->setText("mat3"); break;
	default:
		m_dataType->setText("(unknown)");
	}
}

void CMeshDataInfoPanel::setDataFormat(int ndataformat)
{
	switch (ndataformat)
	{
	case FEMeshData::DATA_ITEM: m_dataFmt->setText("item"); break;
	case FEMeshData::DATA_NODE: m_dataFmt->setText("node"); break;
	case FEMeshData::DATA_MULT: m_dataFmt->setText("mult"); break;
	default:
		m_dataFmt->setText("(unknown)");
	}
}

void CMeshDataInfoPanel::on_name_textEdited(const QString& t)
{
	emit nameChanged(t);
}

//=============================================================================
class Ui::CModelPropsPanel
{
	enum {
		OBJECT_PANEL,
		BCOBJECT_PANEL,
		GITEM_PANEL,
		MESHDATA_PANEL,
		MESHINFO_PANEL,
		PARTINFO_PANEL,
		PROPS_PANEL,
		SELECTION1_PANEL,
		SELECTION2_PANEL,
		IMAGE_PANEL,
        FIBERODF_PANEL
	};

	enum {
		PROPS_VIEW,
		PROPS_FORM,
//		PROPS_MAT,
		PROPS_FECLASS,
		PROPS_PLOT,
		PROPS_MATH,
		PROPS_MATH_INTERVAL
	};

public:
	QStackedWidget*	stack;
	DynamicStackedWidget*	propStack;
	CItemListSelectionBox* sel1;
	CItemListSelectionBox* sel2;
	::CPropertyListView* props;
	::CPropertyListForm* form;
//	CMaterialPropsView*	mat;
	FEClassEdit*		fec;
	CCurveEditWidget* plt;
	CMathEditWidget* math;
	CMathEditWidget* math2;
    ::CFiberODFWidget* fiberODF;

	CToolBox* tool;
	CObjectPropsPanel*	obj;
	CBCObjectPropsPanel*	bcobj;
	CGItemPropsPanel*		gitem;
	CMeshDataInfoPanel*		data;
	CMeshInfoPanel*	mesh;
	CPartInfoPanel* part;
	QTabWidget* imageTab;

    ::CPropertyListView* imageProps;
    CImageFilterWidget* imageFilters;
	CHistogramViewer*	histoView;

	bool		m_showImageTools;

public:
	void setupUi(::CMainWindow* wnd, QWidget* parent)
	{
		m_showImageTools = false;

		props = new ::CPropertyListView; props->setObjectName("props");
		form  = new ::CPropertyListForm; form->setObjectName("form");
//		mat   = new CMaterialPropsView; mat->setObjectName("mat");
		fec   = new FEClassEdit(wnd); fec->setObjectName("fec");
		plt   = new CCurveEditWidget; plt->setObjectName("plt");
		math  = new CMathEditWidget; math->setObjectName("math");
		math->SetOrdinate("t");

		math2 = new CMathEditWidget; math2->setObjectName("math2");
		math2->SetOrdinate("t");
		math2->showRangeOptions(true);

		obj = new CObjectPropsPanel;
		obj->setObjectName("object");

		bcobj = new CBCObjectPropsPanel;
		bcobj->setObjectName("bcobject");

		gitem = new CGItemPropsPanel;
		gitem->setObjectName("gitem");

		data = new CMeshDataInfoPanel;
		data->setObjectName("data");

		propStack = new DynamicStackedWidget;
		propStack->addWidget(props);
		propStack->addWidget(form);
//		propStack->addWidget(mat);
		propStack->addWidget(fec);
		propStack->addWidget(plt);
		propStack->addWidget(math);
		propStack->addWidget(math2);

		sel1 = new CItemListSelectionBox;
		sel1->setObjectName("select1");

		sel2 = new CItemListSelectionBox;
		sel2->setObjectName("select2");

		mesh = new CMeshInfoPanel;
		part = new CPartInfoPanel;

		imageTab = new QTabWidget;
        imageTab->addTab(imageProps = new ::CPropertyListView, "Properties");
        imageTab->addTab(imageFilters = new CImageFilterWidget(wnd), "Filters");
		imageTab->addTab(histoView = new CHistogramViewer, "Histogram");

        fiberODF = new ::CFiberODFWidget(wnd);
        fiberODF->setObjectName("fiberODF");

		// compose toolbox
		tool = new CToolBox;
		tool->addTool("Info", obj);
		tool->addTool("Info", bcobj);
		tool->addTool("Info", gitem);
		tool->addTool("Info", data);
		tool->addTool("Mesh Info", mesh);
		tool->addTool("Mesh Info", part);
		tool->addTool("Properties", propStack);
		tool->addTool("Selection", sel1);
		tool->addTool("Selection", sel2);
		tool->addTool("3D Image", imageTab);
        tool->addTool("Fiber ODF Analysis", fiberODF);

		// hide all panels initially
//		tool->getToolItem(OBJECT_PANEL)->setVisible(false);
		tool->getToolItem(BCOBJECT_PANEL)->setVisible(false);
		tool->getToolItem(MESHINFO_PANEL)->setVisible(false);
		tool->getToolItem(PARTINFO_PANEL)->setVisible(false);
		tool->getToolItem(MESHDATA_PANEL)->setVisible(false);
//		tool->getToolItem(PROPS_PANEL)->setVisible(false);
		tool->getToolItem(SELECTION1_PANEL)->setVisible(false);
		tool->getToolItem(SELECTION2_PANEL)->setVisible(false);
        tool->getToolItem(IMAGE_PANEL)->setVisible(false);
        tool->getToolItem(FIBERODF_PANEL)->setVisible(false);

		stack = new QStackedWidget;
		QLabel* label = new QLabel("");
		label->setAlignment(Qt::AlignTop | Qt::AlignHCenter);
		stack->addWidget(label);
		stack->addWidget(tool);

		QVBoxLayout* mainLayout = new QVBoxLayout;
		mainLayout->setContentsMargins(0,0,0,0);
		mainLayout->addWidget(stack);
		parent->setLayout(mainLayout);

		QMetaObject::connectSlotsByName(parent);
	}

	void showObjectInfo(bool b, bool showColor = false, bool editName = true, QColor col = QColor(0,0,0), bool showActive = false, bool isActive = false) 
	{ 
		obj->showColor(showColor);
		obj->showStatus(showActive);
		if (showActive) obj->setStatus(isActive);
		if (showColor) obj->setColor(col);
		tool->getToolItem(OBJECT_PANEL)->setVisible(b); 
		obj->setNameReadOnly(!editName);
	}

	void showBCObjectInfo(bool b, bool showActiveState = false, bool isActive = false)
	{
		tool->getToolItem(BCOBJECT_PANEL)->setVisible(b);
		if (showActiveState)
			bcobj->setActiveState(isActive);
	}

	void showGItemInfo(bool b, const QString& name = "", const QString& type = "", int nid = -1)
	{
		if (b)
		{
			gitem->setName(name);
			gitem->setType(type);
			gitem->setID(nid);
		}
		tool->getToolItem(GITEM_PANEL)->setVisible(b);
	}

	void showMeshDataInfo(bool b, FEMeshData* meshdata = nullptr)
	{
		if (b && meshdata)
		{
			data->setName(QString::fromStdString(meshdata->GetName()));
			data->setType(meshdata->GetDataClass());
			data->setDataType(meshdata->GetDataType());
			data->setDataFormat(meshdata->GetDataFormat());
		}
		else
		{
			data->setName("");
			data->setType(-1);
			data->setDataType(-1);
			data->setDataFormat(-1);
		}

		tool->getToolItem(MESHDATA_PANEL)->setVisible(b);
	}

	void showPropsPanel(bool b) { tool->getToolItem(PROPS_PANEL)->setVisible(b); }
	void showSelectionPanel1(bool b) { tool->getToolItem(SELECTION1_PANEL)->setVisible(b); }
	void showSelectionPanel2(bool b) { tool->getToolItem(SELECTION2_PANEL)->setVisible(b); }

	void setSelection1Title(const QString& t) { tool->getToolItem(SELECTION1_PANEL)->setTitle(t); }
	void setSelection2Title(const QString& t) { tool->getToolItem(SELECTION2_PANEL)->setTitle(t); }

	void setName(const QString& txt) { obj->setName(txt); }
	void setType(const QString& txt) { obj->setType(txt); }

	void setBCName(const QString& txt) { bcobj->setName(txt); }
	void setBCType(const QString& txt) { bcobj->setType(txt); }

	void setPropertyList(CPropertyList* pl)
	{
		propStack->setCurrentIndex(PROPS_VIEW);
		props->Update(pl);
		form->setPropertyList(0);
//		mat->SetMaterial(nullptr);
		fec->SetFEClass(nullptr, nullptr);
	}

	void setPropertyForm(CPropertyList* pl)
	{
		propStack->setCurrentIndex(PROPS_FORM);
		props->Update(0);
		form->setPropertyList(pl);
//		mat->SetMaterial(nullptr);
		fec->SetFEClass(nullptr, nullptr);
	}

/*	void setMaterialData(GMaterial* pm)
	{
		propStack->setCurrentIndex(PROPS_MAT);
		props->Update(0);
		form->setPropertyList(0);
		mat->SetMaterial(pm);
	}
*/
	void setFEClassData(FSCoreBase* pc, FSModel* fem)
	{
		propStack->setCurrentIndex(PROPS_FECLASS);
		props->Update(0);
		form->setPropertyList(0);
//		mat->SetMaterial(nullptr);
		fec->SetFEClass(pc, fem);
	}

	void showPlotWidget(FSLoadController* plc)
	{
		props->Update(0);
		form->setPropertyList(0);
		fec->SetFEClass(nullptr, nullptr);
		propStack->setCurrentIndex(PROPS_PLOT);
		
		plt->Clear();

		if (plc == nullptr) return;

		LoadCurve* lc = plc->CreateLoadCurve();
		if (lc)
		{
			lc->SetExtendMode(plc->GetParam("extend")->GetIntValue());
			lc->SetInterpolator(plc->GetParam("interpolate")->GetIntValue());
			plt->SetLoadCurve(lc);
		}
	}

	void showMathWidget(FSLoadController* plc)
	{
		props->Update(0);
		form->setPropertyList(0);
		fec->SetFEClass(nullptr, nullptr);
		propStack->setCurrentIndex(PROPS_MATH);
		plt->Clear();
		plt->SetLoadCurve(nullptr);

		if (plc == nullptr) return;

		Param* p = plc->GetParam("math"); assert(p);
		std::string s = p->GetStringValue();
		math->SetMath(QString::fromStdString(s));
	}

	void showMathIntervalWidget(FSLoadController* plc)
	{
		props->Update(0);
		form->setPropertyList(0);
		fec->SetFEClass(nullptr, nullptr);
		propStack->setCurrentIndex(PROPS_MATH_INTERVAL);
		plt->Clear();
		plt->SetLoadCurve(nullptr);

		if (plc == nullptr) return;

		Param* p = plc->GetParam("math"); assert(p);
		std::string s = p->GetStringValue();
		math2->SetMath(QString::fromStdString(s));
		math2->setLeftExtend(plc->GetParam("left_extend")->GetIntValue());
		math2->setRightExtend(plc->GetParam("right_extend")->GetIntValue());
		vector<double> v = plc->GetParam("interval")->GetArrayDoubleValue();
		math2->setMinMaxRange(v[0], v[1]);
	}

    void showFiberODFWidget(bool b, CFiberODFAnalysis* analysis = nullptr)
    {

        // props->Update(nullptr);
		// form->setPropertyList(nullptr);

        fiberODF->setAnalysis(analysis);

        tool->getToolItem(FIBERODF_PANEL)->setVisible(b);
    }

	void showImagePanel(bool b, CImageModel* img = nullptr, CPropertyList* props = nullptr)
	{
		if (b && (m_showImageTools==false))
		{
			m_showImageTools = true;

            imageProps->Update(props);
            imageFilters->SetImageModel(img);
			histoView->SetImageModel(img);
		}
		else if ((b == false) && m_showImageTools)
		{
			m_showImageTools = false;
		}
		tool->getToolItem(IMAGE_PANEL)->setVisible(b);
	}

	void showProperties(bool b)
	{
		if (b == false)
		{
			stack->setCurrentIndex(0);
			setPropertyList(0);
		}
		else
		{
			stack->setCurrentIndex(1);
		}
	}

	CItemListSelectionBox* selectionPanel(int n)
	{
		return (n==0?sel1 : sel2);
	}

	void setStepList(vector<pair<QString, int> >& l)
	{
		bcobj->setStepValues(l);
	}

	void setCurrentStepID(int n)
	{
		bcobj->setStepID(n);
	}

	int current_bcobject_value()
	{
		return bcobj->currentStepID();
	}

	void showMeshInfoPanel(bool b)
	{
		tool->getToolItem(MESHINFO_PANEL)->setVisible(b);
	}

	void showPartInfoPanel(bool b)
	{
		tool->getToolItem(PARTINFO_PANEL)->setVisible(b);
	}

	void setObject(GObject* po)
	{
		mesh->setInfo(po);
	}

	void setPart(GPart* pg)
	{
		part->setInfo(pg);
	}
};

//=============================================================================
CModelPropsPanel::CModelPropsPanel(CMainWindow* wnd, QWidget* parent) : QWidget(parent), m_wnd(wnd), ui(new Ui::CModelPropsPanel)
{
	m_currentObject = 0;
	m_isUpdating = false;
	ui->setupUi(wnd, this);
}

void CModelPropsPanel::Update()
{
	CModelDocument* doc = dynamic_cast<CModelDocument*>(m_wnd->GetDocument());
	if (doc == nullptr) return;

	// rebuild the step list
	FSModel* fem = doc->GetFSModel();
	int N = fem->Steps();
	vector<pair<QString,int> > steps(N);
	for (int i=0; i<N; ++i)
	{
		FSStep* step = fem->GetStep(i);
		steps[i].first = QString::fromStdString(step->GetName());
		steps[i].second = step->GetID();
	}

	m_isUpdating = true;
	ui->setStepList(steps);
	m_isUpdating = false;
}

void CModelPropsPanel::Refresh()
{
	if (m_currentObject)
	{
		m_currentObject->UpdateData(false);
		ui->props->Refresh();
	}
}

void CModelPropsPanel::AssignCurrentSelection()
{
	addSelection(0);
}

void CModelPropsPanel::SetObjectProps(FSObject* po, CPropertyList* props, int flags)
{
	if ((po == 0) && (props == 0))
	{
		ui->showProperties(false);
		m_currentObject = 0;
	}
	else
	{
		ui->showProperties(true);
		ui->showImagePanel(false);
<<<<<<< HEAD
        ui->showFiberODFWidget(false);
		// Post::CImageSource* imgSrc = dynamic_cast<Post::CImageSource*>(po);
=======
		// CImageSource* imgSrc = dynamic_cast<CImageSource*>(po);
>>>>>>> 66871739
		// if (imgSrc)
		// {
		// 	CImageModel* img = imgSrc->GetImageModel();
		// 	if (img)
		// 	{
		// 		ui->showPropsPanel(false);
		// 		ui->showImagePanel(true, img);
		// 		props = nullptr;
		// 	}
		// }

        CImageModel* img = dynamic_cast<CImageModel*>(po);
        if(img)
        {
            ui->showPropsPanel(false);
            ui->showImagePanel(true, img, props);
            props = nullptr;
        }

		m_currentObject = po;
		SetSelection(0, 0);
		SetSelection(1, 0);

		ui->showBCObjectInfo(false);
		ui->showGItemInfo(false);
		ui->showMeshDataInfo(false);

		if (dynamic_cast<GObject*>(m_currentObject))
			ui->showMeshInfoPanel(true);
		else
			ui->showMeshInfoPanel(false);

		if (dynamic_cast<GPart*>(m_currentObject))
			ui->showPartInfoPanel(true);
		else
			ui->showPartInfoPanel(false);

		if (dynamic_cast<FSMaterial*>(m_currentObject))
		{
            // don't show the object info pane
            ui->showObjectInfo(false);
		}
		else
		{
			// set the object's name
			if (m_currentObject)
			{
				QString name = QString::fromStdString(m_currentObject->GetName());
				ui->setName(name);

				std::string stype = CGLDocument::GetTypeString(m_currentObject);
				QString type(stype.c_str());
				ui->setType(type);

				bool nameEditable = !(flags & 0x08);

				// show the color if it's a material or an object
				// TODO: maybe encode that in the flag?
				if (dynamic_cast<GObject*>(po))
				{
					GObject* go = dynamic_cast<GObject*>(po);
					ui->showObjectInfo(true, true, nameEditable, toQColor(go->GetColor()));
					ui->showMeshInfoPanel(true);
					ui->setObject(go);
				}
				else if (dynamic_cast<GMaterial*>(po))
				{
                    GMaterial* mo = dynamic_cast<GMaterial*>(po);
                    ui->showObjectInfo(true, true, nameEditable, toQColor(mo->Diffuse()));
				}
				else if (dynamic_cast<GDiscreteElementSet*>(po))
				{
					GDiscreteElementSet* pd = dynamic_cast<GDiscreteElementSet*>(po);
					ui->showObjectInfo(true, true, nameEditable, toQColor(pd->GetColor()));
				}
				else if (dynamic_cast<FSStepComponent*>(po))
				{
					FSStepComponent* pc = dynamic_cast<FSStepComponent*>(po);

					ui->showObjectInfo(false, false, nameEditable);

					ui->setBCName(name);
					ui->setBCType(type);
					ui->setCurrentStepID(pc->GetStep());
					ui->showBCObjectInfo(true, true, pc->IsActive());
				}
				else if (dynamic_cast<Post::CGLObject*>(po))
				{
					Post::CGLObject* plot = dynamic_cast<Post::CGLObject*>(po);
					ui->showObjectInfo(true, false, nameEditable, QColor(0, 0, 0), true, plot->IsActive());
				}
				else if (dynamic_cast<GItem*>(po))
				{
					GItem* git = dynamic_cast<GItem*>(po);
					QString typeStr("unknown");
					if (dynamic_cast<GPart*>(git)) {
						typeStr = "Part"; ui->setPart(dynamic_cast<GPart*>(git)); }
					if (dynamic_cast<GFace*>(git)) typeStr = "Surface";
					if (dynamic_cast<GEdge*>(git)) typeStr = "Edge";
					if (dynamic_cast<GNode*>(git)) typeStr = "Node";

					ui->showObjectInfo(false);
					ui->showGItemInfo(true, QString::fromStdString(git->GetName()), typeStr, git->GetID());
				}
				else if (dynamic_cast<FEMeshData*>(po))
				{
					FEMeshData* pd = dynamic_cast<FEMeshData*>(po);
					ui->showMeshDataInfo(true, pd);
					ui->showObjectInfo(false);
				}
				else if (dynamic_cast<CImageAnalysis*>(po))
				{
					CImageAnalysis* ima = dynamic_cast<CImageAnalysis*>(po);
					ui->showObjectInfo(true, false, nameEditable, QColor(), true, ima->IsActive());
				}
				else ui->showObjectInfo(true, false, nameEditable);
			}
			else ui->showObjectInfo(false);
		}

		// show the property list
		if (dynamic_cast<GMaterial*>(po))
		{
            std::string stype = CGLDocument::GetTypeString(m_currentObject);

            GMaterial* mo = dynamic_cast<GMaterial*>(po);
//			ui->setMaterialData(mo);
            ui->setFEClassData(mo->GetMaterialProperties(), mo->GetModel());
            ui->showPropsPanel(true);
		}
		else if (dynamic_cast<FSLoadController*>(po))
		{
			FSLoadController* plc = dynamic_cast<FSLoadController*>(po);
			if (plc && plc->IsType("loadcurve"))
				ui->showPlotWidget(plc);
			else if (plc && plc->IsType("math"))
				ui->showMathWidget(plc);
			else if (plc && plc->IsType("math-interval"))
				ui->showMathIntervalWidget(plc);
			else
			{
				ui->setFEClassData(plc, plc->GetFSModel());
				ui->showPropsPanel(true);
			}
		}
		else if (dynamic_cast<FSModelComponent*>(po))
		{
			FSModelComponent* pc = dynamic_cast<FSModelComponent*>(po);
			ui->setFEClassData(pc, pc->GetFSModel());
			ui->showPropsPanel(true);
		}
		else if (dynamic_cast<GDiscreteSpringSet*>(po))
		{
			GDiscreteSpringSet* pds = dynamic_cast<GDiscreteSpringSet*>(po);
			ui->setFEClassData(pds->GetMaterial(), pds->GetModel()->GetFSModel());
			ui->showPropsPanel(true);
		}
        else if (dynamic_cast<CFiberODFAnalysis*>(po))
        {
            ui->showFiberODFWidget(true, dynamic_cast<CFiberODFAnalysis*>(po));
            ui->setPropertyList(props);
            ui->showPropsPanel(true);
        }
		else if (props)
		{
			if (flags & 1)
				ui->setPropertyForm(props);
			else
				ui->setPropertyList(props);

			ui->showPropsPanel(true);
		}
		else ui->showPropsPanel(false);

		ui->showSelectionPanel1(true); ui->setSelection1Title("Selection");
		ui->showSelectionPanel2(false);

		FSPairedInterface* pi = dynamic_cast<FSPairedInterface*>(m_currentObject);
		if (pi)
		{
			ui->setSelection1Title("Primary");
			ui->setSelection2Title("Secondary");
			ui->showSelectionPanel2(true);
			SetSelection(0, pi->GetPrimarySurface(), true);
			SetSelection(1, pi->GetSecondarySurface(), true);
			return;
		}

		IHasItemLists* hil = dynamic_cast<IHasItemLists*>(m_currentObject);
		if (hil && (hil->GetMeshItemType() != 0))
		{
			ui->showSelectionPanel1(true);

			if (dynamic_cast<GMaterial*>(m_currentObject) == nullptr)
				SetSelection(0, hil->GetItemList(0), true);
			else
				SetSelection(0, hil->GetItemList(0), false);
			return;
		}

		FEItemListBuilder* pl = dynamic_cast<FEItemListBuilder*>(m_currentObject);
		if (pl) { 
			SetSelection(0, pl, false); 
			return;
		}

		GDiscreteElementSet* ds = dynamic_cast<GDiscreteElementSet*>(m_currentObject);
		if (ds)
		{
			SetSelection(ds);
			return;
		}

		ui->showSelectionPanel1(false);
		ui->showSelectionPanel2(false);
	}
}

void CModelPropsPanel::SetSelection(int n, FEItemListBuilder* item)
{
	CItemListSelectionBox* sel = ui->selectionPanel(n);
	sel->SetItemList(item);
}

void CModelPropsPanel::SetSelection(int n, FEItemListBuilder* item, bool showNameType)
{
	CItemListSelectionBox* sel = ui->selectionPanel(n);
	sel->SetItemList(item);
	sel->showNameType(showNameType);
}

void CModelPropsPanel::SetSelection(GDiscreteElementSet* set)
{
	// clear the name
	::CSelectionBox* sel = ui->selectionPanel(0);
	sel->showNameType(false);
	sel->enableAddButton(false);
	sel->enableRemoveButton(false);
	sel->enableDeleteButton(false);
	sel->setCollapsed(true);

	// set the type
	sel->setType("Discrete Elements");

	// set the items
	sel->clearData();
	int N = set->size();
	for (int i = 0; i<N; ++i)
	{
		GDiscreteElement& de = set->element(i);
		sel->addData(QString::fromStdString(de.GetName()), i);
	}
}


void CModelPropsPanel::on_select1_addButtonClicked() { addSelection(0); }
void CModelPropsPanel::on_select2_addButtonClicked() { addSelection(1); }

void CModelPropsPanel::addSelection(int n)
{
	// get the document
	CModelDocument* pdoc = dynamic_cast<CModelDocument*>(m_wnd->GetDocument());

	// get the current selection
	FESelection* ps = pdoc->GetCurrentSelection();
	if ((ps == 0) || (ps->Size() == 0)) return;

	GModel& mdl = *pdoc->GetGModel();

	assert(m_currentObject);
	if (m_currentObject == 0) return;

	IHasItemLists* pil = dynamic_cast<IHasItemLists*>(m_currentObject);
	if (pil)
	{
		// create the item list from the selection
		FEItemListBuilder* pg = ps->CreateItemList();
		if (pg == nullptr)
		{
			QMessageBox::critical(this, "FEBio Studio", "You cannot assign an empty selection.");
			return;
		}

		// get the current item list
		FEItemListBuilder* pl = pil->GetItemList(n);

		// see whether the current list exists or not
		if (pl == nullptr)
		{
			// see if we can assign it
			int itemType = pil->GetMeshItemType();
			if (pg->Supports(itemType) == false)
			{
				QMessageBox::critical(this, "FEBio Studio", "You cannot apply the current selection to this model component.");
				delete pg;
				return;
			}

			// for part data, we need to convert to an FSPartSet
			FEPartData* pd = dynamic_cast<FEPartData*>(m_currentObject);
			if (pd)
			{
				// make sure it's a part list
				GPartList* partList = dynamic_cast<GPartList*>(pg);
				if (partList == nullptr)
				{
					QMessageBox::critical(this, "FEBio Studio", "You cannot apply the current selection to this model component.");
					delete pg;
					return;
				}

				// extract the part set
				FSPartSet* partSet = partList->BuildPartSet();
				if (partSet == nullptr)
				{
					QMessageBox::critical(this, "FEBio Studio", "You cannot apply the current selection to this model component.");
					delete pg;
					return;
				}

				// make sure its on the same object
				if (pd->GetMesh() != partSet->GetMesh())
				{
					QMessageBox::critical(this, "FEBio Studio", "You cannot apply the current selection to this model component.");
					delete pg;
					return;
				}

				// don't forget to add it to the object
				GObject* po = pd->GetMesh()->GetGObject();
				po->AddFEPartSet(partSet);

				// ok, we're good
				delete pg;
				pg = partSet;
			}

			// for model components and mesh data, we need to give this new list a name and add it to the model
			FSModelComponent* pmc = dynamic_cast<FSModelComponent*>(m_currentObject);
			FEMeshData* pmd = dynamic_cast<FEMeshData*>(m_currentObject);
			if (pmc || pmd)
			{
				string s = m_currentObject->GetName();
				if (pil->ItemLists() == 2)
				{
					if (n == 0) s += "Primary";
					else s += "Secondary";
				}
				pg->SetName(s);
				mdl.AddNamedSelection(pg);
			}

			pdoc->DoCommand(new CCmdSetItemList(pil, pg, n));
			SetSelection(n, pil->GetItemList(n));

			emit modelChanged();
		}
		else
		{
			// merge with the current list
			if (pg->Type() != pl->Type())
			{
				QMessageBox::critical(this, "FEBio Studio", "The selection is not of the correct type.");
			}
			else
			{
				// for groups, make sure that they are on the same mesh
				FSGroup* pg_prv = dynamic_cast<FSGroup*>(pl);
				FSGroup* pg_new = dynamic_cast<FSGroup*>(pg);
				if (pg_prv && pg_new && (pg_prv->GetMesh() != pg_new->GetMesh()))
				{
					QMessageBox::critical(this, "FEBio Studio", "You cannot assign the current selection.\nThe model component was already assigned to a different mesh.");
				}
				else
				{
					if (pl->GetReferenceCount() > 1)
					{
						const char* szmsg = "This selection is used by multiple model components.\nChanging the selection may affect other components.\nDo you wish to continue?";
						if (QMessageBox::question(this, "FEBio Studio", szmsg, QMessageBox::Yes, QMessageBox::No) != QMessageBox::Yes)
						{
							delete pg;
							return;
						}
					}
					vector<int> l = pg->CopyItems();
					pdoc->DoCommand(new CCmdAddToItemListBuilder(pl, l));
				}
			}
			SetSelection(n, pl);
			pil->SetItemList(pl, n);
			delete pg;
		}
		emit selectionChanged();
		return;
	}

	FEItemListBuilder* pl = dynamic_cast<FEItemListBuilder*>(m_currentObject);
	if (pl)
	{
		// create the item list builder
		FEItemListBuilder* pg = ps->CreateItemList();

		// merge with the current list
		if (pg->Type() != pl->Type())
		{
			QMessageBox::critical(this, "FEBio Studio", "The selection is not of the correct type.");
		}
		else
		{
			// for groups, make sure that they are on the same mesh
			FSGroup* pg_prv = dynamic_cast<FSGroup*>(pl);
			FSGroup* pg_new = dynamic_cast<FSGroup*>(pg);
			if (pg_prv && pg_new && (pg_prv->GetMesh() != pg_new->GetMesh()))
			{
				QMessageBox::critical(this, "FEBio Studio", "You cannot assign the current selection.\nThe model component was already assigned to a different mesh.");
			}
			else
			{
				vector<int> l = pg->CopyItems();
				pdoc->DoCommand(new CCmdAddToItemListBuilder(pl, l));
			}
		}
		SetSelection(n, pl);

		// don't forget to clean up
		delete pg;

		emit selectionChanged();
		return;
	}
}

void CModelPropsPanel::on_select1_subButtonClicked() { subSelection(0); }
void CModelPropsPanel::on_select2_subButtonClicked() { subSelection(1); }

void CModelPropsPanel::subSelection(int n)
{
	// get the document
	CModelDocument* pdoc = dynamic_cast<CModelDocument*>(m_wnd->GetDocument());

	// get the current selection
	FESelection* ps = pdoc->GetCurrentSelection();
	if ((ps == 0) || (ps->Size() == 0)) return;

	// get the item list
	FEItemListBuilder* pl = nullptr;

	IHasItemLists* pmc = dynamic_cast<IHasItemLists*>(m_currentObject);
	if (pmc) pl = pmc->GetItemList(n);

	FEItemListBuilder* pil = dynamic_cast<FEItemListBuilder*>(m_currentObject);
	if (pil) pl = pil;

	if (pl)
	{
		if (pl->GetReferenceCount() > 1)
		{
			const char* szmsg = "This selection is used by multiple model components.\nChanging the selection may affect other components.\nDo you wish to continue?";
			if (QMessageBox::question(this, "FEBio Studio", szmsg, QMessageBox::Yes, QMessageBox::No) != QMessageBox::Yes)
			{
				return;
			}
		}

		// create the item list builder
		FEItemListBuilder* pg = ps->CreateItemList();

		// subtract from the current list
		if (pg->Type() == pl->Type())
		{
			vector<int> l = pg->CopyItems();
			pdoc->DoCommand(new CCmdRemoveFromItemListBuilder(pl, l));
		}

		if (pmc) pmc->SetItemList(pl, n);

		SetSelection(n, pl);
		delete pg;
		emit selectionChanged();
		return;
	}
}

void CModelPropsPanel::on_select1_delButtonClicked() { delSelection(0); }
void CModelPropsPanel::on_select2_delButtonClicked() { delSelection(1); }

void CModelPropsPanel::delSelection(int n)
{
	CModelDocument* pdoc = dynamic_cast<CModelDocument*>(m_wnd->GetDocument());

	FEItemListBuilder* pl = 0;

	if (dynamic_cast<IHasItemLists*>(m_currentObject))
	{
		IHasItemLists* pmc = dynamic_cast<IHasItemLists*>(m_currentObject);
		pl = pmc->GetItemList(n);
		if (pl)
		{
			if (pl->GetReferenceCount() > 1)
			{
				const char* szmsg = "This selection is used by multiple model components.\nChanging the selection may affect other components.\nDo you wish to continue?";
				if (QMessageBox::question(this, "FEBio Studio", szmsg, QMessageBox::Yes, QMessageBox::No) != QMessageBox::Yes)
				{
					return;
				}
			}

			CSelectionBox* sel = ui->selectionPanel(n);
			vector<int> items;
			sel->getSelectedItems(items);

			pdoc->DoCommand(new CCmdRemoveFromItemListBuilder(pl, items));

			pmc->SetItemList(pl, n);

			SetSelection(n, pl);
			emit selectionChanged();
		}
	}
}

void CModelPropsPanel::on_select1_selButtonClicked() { selSelection(0); }
void CModelPropsPanel::on_select2_selButtonClicked() { selSelection(1); }

void CModelPropsPanel::on_select1_nameChanged(const QString& t)
{
	FEItemListBuilder* pl = 0;

	IHasItemLists* pmc = dynamic_cast<IHasItemLists*>(m_currentObject);
	if (pmc) pl = pmc->GetItemList(0);
	if (pl == 0) return;

	string sname = t.toStdString();
	pl->SetName(sname);
}

void CModelPropsPanel::on_select1_clearButtonClicked() { clearSelection(0); }
void CModelPropsPanel::on_select2_clearButtonClicked() { clearSelection(1); }

void CModelPropsPanel::on_select1_pickClicked() { PickSelection(0); }
void CModelPropsPanel::on_select2_pickClicked() { PickSelection(1); }

void CModelPropsPanel::PickSelection(int n)
{
	CModelDocument* pdoc = m_wnd->GetModelDocument();
	if (pdoc == nullptr) return;

	IHasItemLists* hil = dynamic_cast<IHasItemLists*>(m_currentObject);

	// find the required mesh type
	int meshType = -1;
	if (hil) meshType = hil->GetMeshItemType();
	else return;

	GModel& gm = *pdoc->GetGModel();

	// build the candidate list
	QStringList names;
	if (meshType & FE_NODE_FLAG)
	{
		auto l = gm.AllNamedSelections(GO_NODE);
		for (auto i : l) names.push_back(QString::fromStdString(i->GetName()));

		l = gm.AllNamedSelections(FE_NODESET);
		for (auto i : l) names.push_back(QString::fromStdString(i->GetName()));
	}
	if ((meshType & FE_FACE_FLAG) || (meshType & FE_NODE_FLAG))
	{
		auto l = gm.AllNamedSelections(GO_FACE);
		for (auto i : l) names.push_back(QString::fromStdString(i->GetName()));

		l = gm.AllNamedSelections(FE_SURFACE);
		for (auto i : l) names.push_back(QString::fromStdString(i->GetName()));
	}
	if (meshType & FE_PART_FLAG)
	{
		auto l = gm.AllNamedSelections(DOMAIN_PART);
		for (auto i : l) names.push_back(QString::fromStdString(i->GetName()));
	}

	// get the current selection
	FEItemListBuilder* pl = nullptr;
	if (hil) pl = hil->GetItemList(n);

	CDlgPickNamedSelection dlg(this);
	dlg.setNameList(names);
	if (pl) dlg.setSelection(QString::fromStdString(pl->GetName()));
	if (dlg.exec())
	{
		QString qs = dlg.getSelection();
		if (qs.isEmpty() == false)
		{
			std::string s = qs.toStdString();
			if ((pl == nullptr) || (s != pl->GetName()))
			{
				pl = gm.FindNamedSelection(s);
				if (hil) hil->SetItemList(pl, n);
				SetSelection(n, pl);
			}
		}
	}
}

void CModelPropsPanel::clearSelection(int n)
{
	CModelDocument* pdoc = dynamic_cast<CModelDocument*>(m_wnd->GetDocument());

	FEItemListBuilder* pl = 0;

	if (dynamic_cast<IHasItemLists*>(m_currentObject))
	{
		IHasItemLists* pmc = dynamic_cast<IHasItemLists*>(m_currentObject);
		pl = pmc->GetItemList(n);
		if (pl)
		{
			pdoc->DoCommand(new CCmdRemoveItemListBuilder(pmc, n));
			SetSelection(n, nullptr);
			emit selectionChanged();
		}
	}
}

void CModelPropsPanel::on_select2_nameChanged(const QString& t)
{
	FEItemListBuilder* pl = 0;

	// this is only used by paired interfaces
	FSPairedInterface* pi = dynamic_cast<FSPairedInterface*>(m_currentObject);
	if (pi) pl = pi->GetSecondarySurface();

	if (pl == 0) return;

	string sname = t.toStdString();
	pl->SetName(sname);
}

void CModelPropsPanel::selSelection(int n)
{
	CModelDocument* pdoc = dynamic_cast<CModelDocument*>(m_wnd->GetDocument());

	assert(m_currentObject);
	if (m_currentObject == 0) return;

	CSelectionBox* sel = ui->selectionPanel(n);
	
	// get the selection list
	vector<int> l;
	sel->getSelectedItems(l);
	if (l.empty())
	{
		QMessageBox::information(this, "FEBio Studio", "Nothing to select");
		return;
	}

	pdoc->SelectItems(m_currentObject, l, n);
	m_wnd->UpdateToolbar();
	m_wnd->Update();
}

void CModelPropsPanel::on_object_nameChanged(const QString& txt)
{
	if (m_currentObject)
	{
		std::string sname = txt.toStdString();
		m_currentObject->SetName(sname.c_str());

		emit nameChanged(txt);
	}
}

void CModelPropsPanel::on_bcobject_nameChanged(const QString& txt)
{
	if (m_currentObject)
	{
		std::string sname = txt.toStdString();
		m_currentObject->SetName(sname.c_str());

		emit nameChanged(txt);
	}
}

void CModelPropsPanel::on_gitem_nameChanged(const QString& txt)
{
	if (m_currentObject)
	{
		std::string sname = txt.toStdString();
		m_currentObject->SetName(sname.c_str());

		emit nameChanged(txt);
	}
}

void CModelPropsPanel::on_data_nameChanged(const QString& txt)
{
	if (m_currentObject)
	{
		std::string sname = txt.toStdString();
		m_currentObject->SetName(sname.c_str());

		emit nameChanged(txt);
	}
}

void CModelPropsPanel::on_object_colorChanged(const QColor& col)
{
	GObject* po = dynamic_cast<GObject*>(m_currentObject);
	if (po)
	{
		po->SetColor(toGLColor(col));
	}

	GMaterial* mo = dynamic_cast<GMaterial*>(m_currentObject);
	if (mo)
	{
		mo->AmbientDiffuse(toGLColor(col));
	}

	GDiscreteObject* pd = dynamic_cast<GDiscreteObject*>(m_currentObject);
	if (pd)
	{
		pd->SetColor(toGLColor(col));
	}

	m_wnd->RedrawGL();
}

void CModelPropsPanel::on_props_dataChanged(int n)
{
	Post::CGLObject* po = dynamic_cast<Post::CGLObject*>(m_currentObject);
	if (po) po->Update();
	m_wnd->RedrawGL();
}

void CModelPropsPanel::on_form_dataChanged(bool itemModified)
{
	m_wnd->RedrawGL();
	emit dataChanged(itemModified);
}

void CModelPropsPanel::on_bcobject_stepChanged(int n)
{
	if (m_isUpdating) return;

	FSStepComponent* pc = dynamic_cast<FSStepComponent*>(m_currentObject);
	if (pc == 0) return;

	int stepId = ui->current_bcobject_value();
	if ((stepId !=-1) && (pc->GetStep() != stepId))
	{
		CModelDocument* doc = dynamic_cast<CModelDocument*>(m_wnd->GetDocument());

		FSModel* fem = doc->GetFSModel();

		fem->AssignComponentToStep(pc, fem->GetStep(n));

		// Changing the step of a BC requires the whole model tree to be rebuild
		emit dataChanged(true);
	}
}

void CModelPropsPanel::on_bcobject_stateChanged(bool isActive)
{
	if (m_isUpdating) return;

	FSStepComponent* pc = dynamic_cast<FSStepComponent*>(m_currentObject);
	if (pc == 0) return;

	pc->Activate(isActive);

	emit dataChanged(false);
}

void CModelPropsPanel::on_object_statusChanged(bool b)
{
	if (m_isUpdating) return;

	Post::CGLObject* po = dynamic_cast<Post::CGLObject*>(m_currentObject);
	if (po)
	{
		po->Activate(b);
		emit dataChanged(false);
	}

	CImageAnalysis* ima = dynamic_cast<CImageAnalysis*>(m_currentObject);
	if (ima)
	{
		ima->Activate(b);
		emit dataChanged(false);
	}
}

void CModelPropsPanel::on_math_mathChanged(QString m)
{
	FSLoadController* plc = dynamic_cast<FSLoadController*>(m_currentObject);
	if (plc && plc->IsType("math"))
	{
		Param* p = plc->GetParam("math"); assert(p);
		p->SetStringValue(m.toStdString());
	}
}

void CModelPropsPanel::on_math2_mathChanged(QString m)
{
	FSLoadController* plc = dynamic_cast<FSLoadController*>(m_currentObject);
	if (plc && plc->IsType("math-interval"))
	{
		Param* p = plc->GetParam("math"); assert(p);
		p->SetStringValue(m.toStdString());
	}
}

void CModelPropsPanel::on_math2_leftExtendChanged(int n)
{
	FSLoadController* plc = dynamic_cast<FSLoadController*>(m_currentObject);
	if (plc && plc->IsType("math-interval"))
	{
		plc->SetParamInt("left_extend", n);
	}
}

void CModelPropsPanel::on_math2_rightExtendChanged(int n)
{
	FSLoadController* plc = dynamic_cast<FSLoadController*>(m_currentObject);
	if (plc && plc->IsType("math-interval"))
	{
		plc->SetParamInt("right_extend", n);
	}
}

void CModelPropsPanel::on_math2_minChanged(double vmin)
{
	FSLoadController* plc = dynamic_cast<FSLoadController*>(m_currentObject);
	if (plc && plc->IsType("math-interval"))
	{
		Param* p = plc->GetParam("interval");
		vector<double> v = p->GetArrayDoubleValue();
		v[0] = vmin;
		p->SetArrayDoubleValue(v);
	}
}

void CModelPropsPanel::on_math2_maxChanged(double vmax)
{
	FSLoadController* plc = dynamic_cast<FSLoadController*>(m_currentObject);
	if (plc && plc->IsType("math-interval"))
	{
		Param* p = plc->GetParam("interval");
		vector<double> v = p->GetArrayDoubleValue();
		v[1] = vmax;
		p->SetArrayDoubleValue(v);
	}
}

void CModelPropsPanel::on_plt_dataChanged()
{
	FSLoadController* plc = dynamic_cast<FSLoadController*>(m_currentObject);
	if (plc && plc->IsType("loadcurve"))
	{
		plc->UpdateData(true);
	}
}<|MERGE_RESOLUTION|>--- conflicted
+++ resolved
@@ -69,12 +69,9 @@
 #include "PlotWidget.h"
 #include "DynamicStackedWidget.h"
 #include "ImageFilterWidget.h"
-<<<<<<< HEAD
+#include "DlgPickNamedSelection.h"
 #include "FiberODFWidget.h"
 #include <ImageLib/FiberODFAnalysis.h>
-=======
-#include "DlgPickNamedSelection.h"
->>>>>>> 66871739
 
 //=============================================================================
 CObjectPropsPanel::CObjectPropsPanel(QWidget* parent) : QWidget(parent)
@@ -781,12 +778,8 @@
 	{
 		ui->showProperties(true);
 		ui->showImagePanel(false);
-<<<<<<< HEAD
         ui->showFiberODFWidget(false);
-		// Post::CImageSource* imgSrc = dynamic_cast<Post::CImageSource*>(po);
-=======
 		// CImageSource* imgSrc = dynamic_cast<CImageSource*>(po);
->>>>>>> 66871739
 		// if (imgSrc)
 		// {
 		// 	CImageModel* img = imgSrc->GetImageModel();
