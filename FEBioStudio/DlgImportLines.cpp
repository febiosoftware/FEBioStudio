/*This file is part of the FEBio Studio source code and is licensed under the MIT license
listed below.

See Copyright-FEBio-Studio.txt for details.

Copyright (c) 2021 University of Utah, The Trustees of Columbia University in
the City of New York, and others.

Permission is hereby granted, free of charge, to any person obtaining a copy
of this software and associated documentation files (the "Software"), to deal
in the Software without restriction, including without limitation the rights
to use, copy, modify, merge, publish, distribute, sublicense, and/or sell
copies of the Software, and to permit persons to whom the Software is
furnished to do so, subject to the following conditions:

The above copyright notice and this permission notice shall be included in all
copies or substantial portions of the Software.

THE SOFTWARE IS PROVIDED "AS IS", WITHOUT WARRANTY OF ANY KIND, EXPRESS OR
IMPLIED, INCLUDING BUT NOT LIMITED TO THE WARRANTIES OF MERCHANTABILITY,
FITNESS FOR A PARTICULAR PURPOSE AND NONINFRINGEMENT. IN NO EVENT SHALL THE
AUTHORS OR COPYRIGHT HOLDERS BE LIABLE FOR ANY CLAIM, DAMAGES OR OTHER
LIABILITY, WHETHER IN AN ACTION OF CONTRACT, TORT OR OTHERWISE, ARISING FROM,
OUT OF OR IN CONNECTION WITH THE SOFTWARE OR THE USE OR OTHER DEALINGS IN THE
SOFTWARE.*/

#include "stdafx.h"
#include "DlgImportLines.h"
#include <QWidget>
#include <QBoxLayout>
#include <QCheckBox>
#include <QPushButton>
#include <QFormLayout>
#include <QLineEdit>
#include "Document.h"
#include <PostLib/FEPostModel.h>
#include <MeshTools/SphereFit.h>
#include "PropertyListView.h"
#include <PostLib/FEPointCongruency.h>
#include <QLabel>
#include <QFileDialog>
#include <QMessageBox>
#include <QDialogButtonBox>
#include <PostGL/GLLinePlot.h>
#include "MainWindow.h"
#include "PostDocument.h"
#include <MeshLib/FEFindElement.h>
#include <PostGL/GLModel.h>
#include <PostGL/GLLinePlot.h>
#include <sstream>
using namespace std;

class CDlgImportLinesUI
{
public:
	CMainWindow*	m_wnd;

	QLineEdit*	name;
	QLineEdit*	fileName;

	static int m_ncount;

public:
	void setup(QDialog* dlg)
	{
		QVBoxLayout* pv = new QVBoxLayout;
		QHBoxLayout* ph = new QHBoxLayout;
		name = new QLineEdit(QString("Lines%1").arg(m_ncount++));
		QLabel* pl = new QLabel("Name"); pl->setBuddy(name);
		ph->addWidget(pl);
		ph->addWidget(name);
		pv->addLayout(ph);

		ph = new QHBoxLayout;
		fileName = new QLineEdit;
		QPushButton* browse = new QPushButton("Browse...");
		ph->addWidget(fileName);
		ph->addWidget(browse);
		pv->addLayout(ph);

		QDialogButtonBox* bb = new QDialogButtonBox(QDialogButtonBox::Ok | QDialogButtonBox::Cancel);
		pv->addWidget(bb);
		dlg->setLayout(pv);

		QObject::connect(browse, SIGNAL(clicked(bool)), dlg, SLOT(OnBrowse()));
		QObject::connect(bb, SIGNAL(accepted()), dlg, SLOT(OnApply()));
		QObject::connect(bb, SIGNAL(rejected()), dlg, SLOT(reject()));
	}
};

int CDlgImportLinesUI::m_ncount = 1;

// constructor
CDlgImportLines::CDlgImportLines(CMainWindow* wnd) : QDialog(wnd), ui(new CDlgImportLinesUI)
{
	ui->m_wnd = wnd;
	setWindowTitle("Import Lines");
	ui->setup(this);
}

QString CDlgImportLines::GetFileName() { return ui->fileName->text(); }
QString CDlgImportLines::GetName() { return ui->name->text(); }

void CDlgImportLines::OnApply()
{
	if (ui->fileName->text().isEmpty())
	{
		QMessageBox::warning(this, "FEBio Studio", "Please select a valid file name.");
		return;
	}

	if (ui->name->text().isEmpty()) {
		QMessageBox::warning(this, "FEBio Studio", "Please enter a valid name.");
		return;
	}

	accept();
}

void CDlgImportLines::OnBrowse()
{
	QString filename = QFileDialog::getOpenFileName(0, "Open file", 0, "All files(*)");
	if (filename.isEmpty() == false)
	{
		ui->fileName->setText(filename);
	}
}

//=============================================================================

class CDlgImportPointsUI
{
public:
	CMainWindow*	m_wnd;

	QLineEdit*	name;
	QLineEdit*	fileName;
	static int m_ncount;

public:
	void setup(QDialog* dlg)
	{
		QPushButton* browse;
		QVBoxLayout* pv = new QVBoxLayout;
		QGridLayout* pgrid = new QGridLayout;
		name = new QLineEdit(QString("Points%1").arg(m_ncount++));
		QLabel* pl = new QLabel("Name:"); pl->setBuddy(name);
		pgrid->addWidget(pl, 0, 0);
		pgrid->addWidget(name, 0, 1);

		fileName = new QLineEdit;
		pl = new QLabel("File:"); pl->setBuddy(fileName);
		browse = new QPushButton("..."); browse->setFixedWidth(30);
		pgrid->addWidget(pl, 1, 0);
		pgrid->addWidget(fileName, 1, 1);
		pgrid->addWidget(browse, 1, 2);

		pv->addLayout(pgrid);

		QDialogButtonBox* bb = new QDialogButtonBox(QDialogButtonBox::Ok | QDialogButtonBox::Cancel);
		pv->addWidget(bb);
		dlg->setLayout(pv);
		QObject::connect(browse, SIGNAL(clicked(bool)), dlg, SLOT(OnBrowse()));
		QObject::connect(bb, SIGNAL(accepted()), dlg, SLOT(OnApply()));
		QObject::connect(bb, SIGNAL(rejected()), dlg, SLOT(reject()));
	}
};

int CDlgImportPointsUI::m_ncount = 1;

// constructor
CDlgImportPoints::CDlgImportPoints(CMainWindow* wnd) : QDialog(wnd), ui(new CDlgImportPointsUI)
{
	ui->m_wnd = wnd;
	setWindowTitle("Import points");
	ui->setup(this);
}

void CDlgImportPoints::OnBrowse()
{
	QString filename = QFileDialog::getOpenFileName(0, "Open file", 0, "All files(*)");
	if (filename.isEmpty() == false)
	{
		ui->fileName->setText(filename);
	}
}

class PointDataFile : public Post::PointDataSource
{
public:
	PointDataFile(Post::PointDataModel* mdl) : Post::PointDataSource(mdl) {}
	bool Load(const char* szfile) override
	{
		m_fileName = szfile;
		bool b = Reload();
		if (b == false) m_fileName.clear();
		return b;
	}

	bool Reload() override
	{
		Post::PointDataModel* pointData = GetPointDataModel();
		pointData->Clear();

<<<<<<< HEAD
		Post::FEPostModel& fem = *doc->GetFSModel();
=======
		Post::FEPostModel& fem = *pointData->GetFEModel();

		const char* szfile = m_fileName.c_str();

		FILE* fp = fopen(szfile, "rt");
		if (fp == 0) return false;
>>>>>>> 9bc246c3

		char szline[256] = { 0 };

		// get the first line
		fgets(szline, 255, fp);

		vector<string> header;

		// if the line starts with an asterisk, it is the header
		if (szline[0] == '*')
		{
			// remove trailing newline
			char* eol = strrchr(szline, '\n');
			if (eol) *eol = 0;
			else {
				eol = strrchr(szline, '\r');
				if (eol) *eol = 0;
			}

			// process header
			char tmp[256] = { 0 };
			char* sz = szline + 1;
			do {
				char* c = strchr(sz, ',');
				if (c)
				{
					int l = c - sz;
					strncpy(tmp, sz, l);
					tmp[l] = 0;
					header.push_back(tmp);
					c++;
				}
				else header.push_back(sz);
				sz = c;
			} while (sz);

			// read the next line
			fgets(szline, 255, fp);
		}

		// count the nr of fields in the line
		char* sz = szline;
		int nfields = 1;
		while (sz = strchr(sz, ',')) { nfields++; ++sz; }

		if (nfields < 5)
		{
			fclose(fp);
			return false;
		}

		int ndataFields = nfields - 1; assert(ndataFields >= 0);
		assert(ndataFields <= MAX_POINT_DATA_FIELDS);

		while (!feof(fp))
		{
			// process line
			int nstate, id;
			float x, y, z;
			vector<float> v;
			if (ndataFields > 0) v.assign(ndataFields, 0.f);

			sz = szline;
			int n = 0;
			do {
				switch (n)
				{
				case 0: nstate = atoi(sz); break;
				case 1: id = atoi(sz); v[n - 1] = (float)id; break;
				case 2: x = atof(sz); v[n - 1] = (float)x; break;
				case 3: y = atof(sz); v[n - 1] = (float)y; break;
				case 4: z = atof(sz); v[n - 1] = (float)z; break;
				default:
					if (n - 1 < MAX_POINT_DATA_FIELDS) v[n - 1] = atof(sz); else assert(false);
				}

				sz = strchr(sz, ',');
				if (sz) sz++;
				n++;
			} while (sz);

			if ((nstate >= 0) && (nstate < fem.GetStates()))
			{
				Post::PointData& pd = pointData->GetPointData(nstate);
				if (ndataFields > 0)
					pd.AddPoint(vec3f(x, y, z), v, id);
				else
					pd.AddPoint(vec3f(x, y, z), id);
			}

			// read the next line
			if (fgets(szline, 255, fp) == nullptr) break;
		}
		fclose(fp);

		for (int i = 0; i < ndataFields; ++i)
		{
			string dataName;
			int m = i + 1;
			if (m < header.size()) dataName = header[m];
			else
			{
				stringstream ss;
				ss << "Data" << i + 1;
				dataName = ss.str();
			}

			pointData->AddDataField(dataName);
		}
	}

private:
	std::string	m_fileName;
};

void CDlgImportPoints::OnApply()
{
	CPostDocument* doc = ui->m_wnd->GetPostDocument();
	if (doc && doc->IsValid())
	{
		string fileName = ui->fileName->text().toStdString();
		string name = ui->name->text().toStdString();

		Post::FEPostModel& fem = *doc->GetFEModel();

		// create a data point
		Post::PointDataModel* pointData = new Post::PointDataModel(&fem);

		// create the point data source
		PointDataFile* src = new PointDataFile(pointData);

		bool b = src->Load(fileName.c_str());

		if (b)
		{
			// add a line plot
			Post::CGLPointPlot* pgl = new Post::CGLPointPlot();

			pgl->SetPointDataModel(pointData);

			doc->GetGLModel()->AddPlot(pgl);
			pgl->SetName(name.c_str());

			ui->name->setText(QString("Points%1").arg(ui->m_ncount));

			ui->m_wnd->UpdatePostPanel(false, pgl);
		}
		else
		{
			QMessageBox::critical(this, "FEBio Studio", "Hmm, that does not look the correct file format.");
		}

		accept();
	}
}<|MERGE_RESOLUTION|>--- conflicted
+++ resolved
@@ -202,16 +202,12 @@
 		Post::PointDataModel* pointData = GetPointDataModel();
 		pointData->Clear();
 
-<<<<<<< HEAD
-		Post::FEPostModel& fem = *doc->GetFSModel();
-=======
 		Post::FEPostModel& fem = *pointData->GetFEModel();
 
 		const char* szfile = m_fileName.c_str();
 
 		FILE* fp = fopen(szfile, "rt");
 		if (fp == 0) return false;
->>>>>>> 9bc246c3
 
 		char szline[256] = { 0 };
 
@@ -335,7 +331,7 @@
 		string fileName = ui->fileName->text().toStdString();
 		string name = ui->name->text().toStdString();
 
-		Post::FEPostModel& fem = *doc->GetFEModel();
+		Post::FEPostModel& fem = *doc->GetFSModel();
 
 		// create a data point
 		Post::PointDataModel* pointData = new Post::PointDataModel(&fem);
