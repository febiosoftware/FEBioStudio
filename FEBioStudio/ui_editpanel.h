/*This file is part of the FEBio Studio source code and is licensed under the MIT license
listed below.

See Copyright-FEBio-Studio.txt for details.

Copyright (c) 2021 University of Utah, The Trustees of Columbia University in
the City of New York, and others.

Permission is hereby granted, free of charge, to any person obtaining a copy
of this software and associated documentation files (the "Software"), to deal
in the Software without restriction, including without limitation the rights
to use, copy, modify, merge, publish, distribute, sublicense, and/or sell
copies of the Software, and to permit persons to whom the Software is
furnished to do so, subject to the following conditions:

The above copyright notice and this permission notice shall be included in all
copies or substantial portions of the Software.

THE SOFTWARE IS PROVIDED "AS IS", WITHOUT WARRANTY OF ANY KIND, EXPRESS OR
IMPLIED, INCLUDING BUT NOT LIMITED TO THE WARRANTIES OF MERCHANTABILITY,
FITNESS FOR A PARTICULAR PURPOSE AND NONINFRINGEMENT. IN NO EVENT SHALL THE
AUTHORS OR COPYRIGHT HOLDERS BE LIABLE FOR ANY CLAIM, DAMAGES OR OTHER
LIABILITY, WHETHER IN AN ACTION OF CONTRACT, TORT OR OTHERWISE, ARISING FROM,
OUT OF OR IN CONNECTION WITH THE SOFTWARE OR THE USE OR OTHER DEALINGS IN THE
SOFTWARE.*/

#pragma once
#include "EditPanel.h"
#include <QLineEdit>
#include <QBoxLayout>
#include <QPushButton>
#include <QAction>
#include <QFormLayout>
#include "PropertyListForm.h"
#include "ToolBox.h"
#include "PropertyList.h"
#include "ObjectPanel.h"
#include "MeshButtonBox.h"
#include <MeshTools/FEModifier.h>
#include <MeshTools/FECurveIntersect.h>
#include <MeshLib/FESurfaceMesh.h>
#include "MainWindow.h"
#include "Document.h"
#include "InputWidgets.h"
#include "Tool.h"
#include "ButtonBox.h"
#include "ToolParamsPanel.h"
#include "ModelDocument.h"
#include "CurveIntersectProps.h"
#include "ObjectProps.h"

class CPartitionProps : public CDataPropertyList
{
public:
	CPartitionProps(FESurfacePartitionSelection* mod) : m_mod(mod)
	{
		m_createNew = true;
		m_partition = 0;

		addBoolProperty(&m_createNew, "Create New");
		addIntProperty(&m_partition, "Partition");

		if (m_createNew) mod->assignToPartition(-1);
	}

	void SetPropertyValue(int i, const QVariant& value)
	{
		switch (i)
		{
		case 0: m_createNew = value.toBool(); break;
		case 1: m_partition = value.toInt(); break;
		}

		if (m_createNew) m_mod->assignToPartition(-1);
		else m_mod->assignToPartition(m_partition);
	}

	QVariant GetPropertyValue(int i)
	{
		switch (i)
		{
		case 0: return m_createNew; break;
		case 1: return m_partition; break;
		}

		return QVariant();
	}


public:
	bool	m_createNew;
	int		m_partition;
	FESurfacePartitionSelection* m_mod;
};

class CEditParamsPanel : public QWidget
{
public:
	CEditParamsPanel(QWidget* parent = nullptr) : QWidget(parent)
	{
		QVBoxLayout* pl = new QVBoxLayout;
		QPushButton* applyButton = new QPushButton("Apply");
		applyButton->setObjectName("apply");
		pl->addWidget(form = new CPropertyListForm); form->setBackgroundRole(QPalette::Light);
		form->setObjectName("form2");
		pl->addWidget(applyButton);
		setLayout(pl);
	}

	void SetPropertyList(CPropertyList* pl)
	{
		CPropertyList* plold = form->getPropertyList();
		form->setPropertyList(nullptr);
		if (plold) delete plold;
		if (pl) form->setPropertyList(pl);
	}

	void updateData() { form->updateData(); }

private:
	CPropertyListForm* form;
};

class CEditPositionWidget : public QWidget
{
public:
	CEditPositionWidget(QWidget* parent = nullptr) : QWidget(parent)
	{
		QFormLayout* posForm = new QFormLayout;
		QHBoxLayout* ph = nullptr;
		ph = new QHBoxLayout; ph->addWidget(r[0] = new CFloatInput); ph->addStretch(); ph->setContentsMargins(0, 0, 0, 0); posForm->addRow("X:", ph);
		ph = new QHBoxLayout; ph->addWidget(r[1] = new CFloatInput); ph->addStretch(); ph->setContentsMargins(0, 0, 0, 0); posForm->addRow("Y:", ph);
		ph = new QHBoxLayout; ph->addWidget(r[2] = new CFloatInput); ph->addStretch(); ph->setContentsMargins(0, 0, 0, 0); posForm->addRow("Z:", ph);
		setLayout(posForm);

		r[0]->setObjectName("posX");
		r[1]->setObjectName("posY");
		r[2]->setObjectName("posZ");
	}

	void SetObjectPosition(const vec3d& p)
	{
		r[0]->setValue(p.x);
		r[1]->setValue(p.y);
		r[2]->setValue(p.z);
	}

	vec3d objectPosition()
	{
		vec3d p;
		p.x = r[0]->value();
		p.y = r[1]->value();
		p.z = r[2]->value();
		return p;
	}

public:
	CFloatInput* r[3];
};

class SurfaceModifierTool : public CAbstractTool
{
public:
	SurfaceModifierTool(CMainWindow* wnd, ClassDescriptor* cd) : CAbstractTool(wnd, cd->GetName()), m_cd(cd)
	{
		m_mod = nullptr;
		ui = nullptr;
	}

	void Activate() override
	{
		CAbstractTool::Activate();

		if (m_cd) {
			m_mod = dynamic_cast<FESurfaceModifier*>(m_cd->Create());
			assert(m_mod);

			CMainWindow* wnd = GetMainWindow();
			CModelDocument* doc = wnd->GetModelDocument();
			GModel* geo = &doc->GetFSModel()->GetModel();

			CPropertyList* pl = 0;
			if      (dynamic_cast<FECurveIntersect*>(m_mod)) pl = new CCurveIntersectProps(geo, dynamic_cast<FECurveIntersect*>(m_mod));
			else if (dynamic_cast<FESurfacePartitionSelection*>(m_mod)) pl = new CPartitionProps(dynamic_cast<FESurfacePartitionSelection*>(m_mod));
			else pl = new CObjectProps(m_mod);

			ui->setPropertyList(pl);
		}
	}

	void Deactivate() override
	{
		if (ui) ui->setPropertyList(nullptr);
		if (m_mod) delete m_mod;
		m_mod = nullptr;
		CAbstractTool::Deactivate();
	}

	void updateUi() override
	{
		if (ui) ui->updateData();
		CAbstractTool::updateUi();
	}

	QWidget* createUi() override
	{
		ui = new CPropertyListForm();
		ui->setBackgroundRole(QPalette::Light);
		return ui;
	}

	FESurfaceModifier* GetModifier() { return m_mod; }

	unsigned int flags() const { return (m_cd ? m_cd->Flag() : 0); }

private:
	CModelDocument* m_doc;
	ClassDescriptor* m_cd;
	FESurfaceModifier* m_mod;
	CPropertyListForm* ui;
};

class Ui::CEditPanel
{
	// make sure these values correspond to the order of the panel
	enum {
		OBJECT_PANEL,
		POSITION_PANEL,
		OBJ_PARAMS_PANEL,
		EDITMESH_PANEL,
		MOD_PARAMS_PANEL
	};

	enum {
		EMPTY_LAYOUT,

	};

public:

	CToolBox* tool;
	CObjectPanel* obj;
	CEditPositionWidget* pos;
	CEditParamsPanel* editParams;
	CToolParamsPanel* modParams;

	CAbstractTool* m_activeTool = nullptr;
	QList<CAbstractTool*>	tools;

	GObject* m_currentObject = nullptr;

	::CMainWindow* m_wnd;

public:
	void setupUi(QWidget* parent, ::CMainWindow* mainWindow)
	{
		m_wnd = mainWindow;
		obj = new CObjectPanel(mainWindow); obj->setObjectName("objectPanel");

<<<<<<< HEAD
		QWidget* pw = new QWidget;
		QVBoxLayout* pl = new QVBoxLayout;
		QPushButton* applyButton = new QPushButton("Apply");
		applyButton->setObjectName("apply");
		pl->addWidget(form = new CPropertyListForm);
		form->setObjectName("form");
		pl->addWidget(applyButton);
		pw->setLayout(pl);
=======
		editParams = new CEditParamsPanel(mainWindow); 
>>>>>>> fde46dd2

		pos = new CEditPositionWidget;

		// UIs for tools
		initTools();
		modParams = new CToolParamsPanel;
		modParams->setObjectName("modParams");
		int n = 1;
		for (CAbstractTool* tool : tools)
		{
			tool->SetID(n++);
			modParams->AddTool(tool);
		}

		// buttons for mesh modifiers
		CButtonBox* box = new CButtonBox("buttons");
		for (CAbstractTool* tool : tools)
		{
			SurfaceModifierTool* modTool = dynamic_cast<SurfaceModifierTool*>(tool);
			if (modTool)
			{
				box->AddButton(modTool->name(), tool->GetID());
			}
		}

		tool = new CToolBox;
		tool->addTool("Object", obj);
		tool->addTool("Position", pos);
		tool->addTool("Parameters", editParams);
		tool->addTool("Edit Surface Mesh", box);
		tool->addTool("Parameters", modParams);

		showPositionPanel(false);
		showObjectParametersPanel(false);
		showButtonsPanel(false);
		showModifierParametersPanel(false);

		QVBoxLayout* mainLayout = new QVBoxLayout;
		mainLayout->setContentsMargins(0,0,0,0);
		mainLayout->addWidget(tool);
		parent->setLayout(mainLayout);

		QMetaObject::connectSlotsByName(parent);
	}

	void initTools()
	{
		for (Class_Iterator it = ClassKernel::FirstCD(); it != ClassKernel::LastCD(); ++it)
		{
			ClassDescriptor* pcd = *it;
			if (pcd->GetType() == CLASS_SURFACE_MODIFIER)
			{
				tools.push_back(new SurfaceModifierTool(m_wnd, pcd));
			}
		}
	}

	void activateTool(int id)
	{
		// deactivate the active tool
		if (m_activeTool) m_activeTool->Deactivate();
		m_activeTool = nullptr;

		if (id == -1)
		{
			showModifierParametersPanel(false);
			return;
		}

		// find the tool
		for (CAbstractTool* tool : tools)
		{
			if (tool->GetID() == id)
			{
				m_activeTool = tool;
				break;
			}
		}

		// activate the tool
		if (m_activeTool)
		{
			m_activeTool->Activate();
			modParams->setCurrentIndex(id);
			showModifierParametersPanel(true);
		}
		else
		{
			modParams->setCurrentIndex(0);
			showModifierParametersPanel(false);
		}
	}

	void ShowObjectInfoPanel(bool b)
	{
		tool->getToolItem(OBJECT_PANEL)->setVisible(b);
	}

	void showPositionPanel(bool b)
	{
		tool->getToolItem(POSITION_PANEL)->setVisible(b);
	}

	void showObjectParametersPanel(bool b)
	{
		tool->getToolItem(OBJ_PARAMS_PANEL)->setVisible(b);
	}

	void showButtonsPanel(bool b)
	{
		tool->getToolItem(EDITMESH_PANEL)->setVisible(b);
	}

	void showModifierParametersPanel(bool b)
	{
		tool->getToolItem(MOD_PARAMS_PANEL)->setVisible(b);
	}
};<|MERGE_RESOLUTION|>--- conflicted
+++ resolved
@@ -115,6 +115,8 @@
 		if (pl) form->setPropertyList(pl);
 	}
 
+	CPropertyList* GetPropertyList() { return form->getPropertyList(); }
+
 	void updateData() { form->updateData(); }
 
 private:
@@ -257,18 +259,7 @@
 		m_wnd = mainWindow;
 		obj = new CObjectPanel(mainWindow); obj->setObjectName("objectPanel");
 
-<<<<<<< HEAD
-		QWidget* pw = new QWidget;
-		QVBoxLayout* pl = new QVBoxLayout;
-		QPushButton* applyButton = new QPushButton("Apply");
-		applyButton->setObjectName("apply");
-		pl->addWidget(form = new CPropertyListForm);
-		form->setObjectName("form");
-		pl->addWidget(applyButton);
-		pw->setLayout(pl);
-=======
 		editParams = new CEditParamsPanel(mainWindow); 
->>>>>>> fde46dd2
 
 		pos = new CEditPositionWidget;
 
