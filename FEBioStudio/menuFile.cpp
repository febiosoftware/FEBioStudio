/*This file is part of the FEBio Studio source code and is licensed under the MIT license
listed below.

See Copyright-FEBio-Studio.txt for details.

Copyright (c) 2020 University of Utah, The Trustees of Columbia University in 
the City of New York, and others.

Permission is hereby granted, free of charge, to any person obtaining a copy
of this software and associated documentation files (the "Software"), to deal
in the Software without restriction, including without limitation the rights
to use, copy, modify, merge, publish, distribute, sublicense, and/or sell
copies of the Software, and to permit persons to whom the Software is
furnished to do so, subject to the following conditions:

The above copyright notice and this permission notice shall be included in all
copies or substantial portions of the Software.

THE SOFTWARE IS PROVIDED "AS IS", WITHOUT WARRANTY OF ANY KIND, EXPRESS OR
IMPLIED, INCLUDING BUT NOT LIMITED TO THE WARRANTIES OF MERCHANTABILITY,
FITNESS FOR A PARTICULAR PURPOSE AND NONINFRINGEMENT. IN NO EVENT SHALL THE
AUTHORS OR COPYRIGHT HOLDERS BE LIABLE FOR ANY CLAIM, DAMAGES OR OTHER
LIABILITY, WHETHER IN AN ACTION OF CONTRACT, TORT OR OTHERWISE, ARISING FROM,
OUT OF OR IN CONNECTION WITH THE SOFTWARE OR THE USE OR OTHER DEALINGS IN THE
SOFTWARE.*/

#include "stdafx.h"
#include "MainWindow.h"
#include <QApplication>
#include <QFileDialog>
#include <QMessageBox>
#include <QInputDialog>
#include <QDesktopServices>
#include "ui_mainwindow.h"
#include "ModelDocument.h"
#include "ModelFileWriter.h"
#include "Commands.h"
#include "DocManager.h"
#include <FEBio/FEBioExport12.h>
#include <FEBio/FEBioExport2.h>
#include <FEBio/FEBioExport25.h>
#include <FEBio/FEBioExport3.h>
#include <FEBio/FEBioExport4.h>
#include <Nike3D/FENIKEExport.h>
#include <MeshIO/FEBYUExport.h>
#include <MeshIO/FEHypersurfaceExport.h>
#include <LSDyna/FELSDYNAexport.h>
#include <MeshIO/FEMeshExport.h>
#include <MeshIO/FESTLExport.h>
#include <MeshIO/FEViewpointExport.h>
#include <MeshIO/FETetGenExport.h>
#include <MeshIO/FEVTKExport.h>
#include <MeshIO/FEPLYExport.h>
#include <GeomLib/GPrimitive.h>
#include <FEBio/FEBioImport.h>
#include <Abaqus/AbaqusImport.h>
#include <Ansys/AnsysImport.h>
#include <MeshIO/FEBYUimport.h>
#include <Comsol/COMSOLImport.h>
#include <MeshIO/FEDXFimport.h>
#include <MeshIO/FEGMshImport.h>
#include <MeshIO/FEHMASCIIimport.h>
#include <MeshIO/FEHyperSurfImport.h>
#include <MeshIO/FEIDEASimport.h>
#include <MeshIO/FEIGESFileImport.h>
#include <LSDyna/FELSDYNAimport.h>
#include <MeshIO/FEMeshImport.h>
#include <MeshIO/FENASTRANimport.h>
#include <MeshIO/FEPLYImport.h>
#include <MeshIO/FERAWImport.h>
#include <MeshIO/FESTLimport.h>
#include <MeshIO/FETetGenImport.h>
#include <MeshIO/FEVTKImport.h>
#include <Nike3D/NikeImport.h>
#include <MeshIO/PRVObjectImport.h>
#include <MeshIO/PRVObjectExport.h>
#include <MeshIO/BREPImport.h>
#include <MeshIO/STEPImport.h>
#include <Abaqus/AbaqusExport.h>
#include "DlgImportAbaqus.h"
#include "DlgRAWImport.h"
#include "DlgImportCOMSOL.h"
#include "DlgLSDYNAExport.h"
#include "DlgVTKExport.h"
#include "DlgExportFEBio.h"
#include "DlgNew.h"
#include "DlgNewProject.h"
#include "DlgImportSTL.h"
#include "DlgModelInfo.h"
#include "DlgExportLSDYNA.h"
#include <GeomLib/GSurfaceMeshObject.h>
#include "DlgPurge.h"
#include "DlgBatchConvert.h"
#include "version.h"
#include "PostDocument.h"
#include <PostGL/GLColorMap.h>
#include <PostGL/GLModel.h>
#include <QtCore/QTextStream>
#include <PostLib/ImageModel.h>
#include <PostLib/FELSDYNAExport.h>
#include <PostLib/FEAbaqusExport.h>
#include <MeshTools/GModel.h>
#include "DlgExportXPLT.h"
#include <XPLTLib/xpltFileExport.h>
#include <iostream>
#include "ModelDocument.h"
#include "FileThread.h"
#include "DlgExportAscii.h"
#include "DlgExportVTK.h"
#include <PostLib/FEFEBioExport.h>
#include <PostLib/FEAsciiExport.h>
#include <PostLib/VRMLExporter.h>
#include <PostLib/FENikeExport.h>
#include <PostLib/FEVTKExport.h>
#include <PostLib/FELSDYNAPlot.h>
#include <PostLib/BYUExport.h>
#include <PostLib/FEVTKImport.h>
#include <PostLib/VolRender.h>
#include <PostLib/VolumeRender2.h>
#include <sstream>

using std::stringstream;

#ifdef HAS_QUAZIP
#include "ZipFiles.h"
#endif

#ifdef HAS_TEEM
#include <QFileInfo>
#endif


void CMainWindow::on_actionOpenProject_triggered()
{
	QString projectFile = QFileDialog::getOpenFileName(this, "Open Project", "", QString("FEBioStudio Projects (*.fsp)"));
	if (projectFile.isEmpty() == false)
	{
		OpenProject(projectFile);
	}
}

void CMainWindow::on_actionNewModel_triggered()
{
	// create a unique name for this model
	int n = 1;
	string docTitle;
	CDocManager* dm = m_DocManager;
	bool bok = true;
	do
	{
		stringstream ss;
		ss << "Model" << n++;
		docTitle = ss.str();
		bok = true;
		for (int i = 0; i < dm->Documents(); ++i)
		{
			CDocument* doci = dm->GetDocument(i);
			if ((doci->GetDocTitle() == docTitle) || (doci->GetDocFileBase() == docTitle))
			{
				bok = false;
				break;
			}
		}
	} while (bok == false);

	// show the dialog box
	int nmodule = -1;
	if (ui->m_showNewDialog)
	{
		CDlgNew dlg(this);
		dlg.SetModelName(QString::fromStdString(docTitle));
		if (dlg.exec())
		{
			nmodule = dlg.GetModule();
			docTitle = dlg.GetModelName().toStdString();
		}
		else return;

		ui->m_showNewDialog = !(dlg.showDialogOption());
	}

	// create a new model doc
	CModelDocument* doc = CreateNewDocument();
	doc->GetProject().SetModule(nmodule);
	doc->SetDocTitle(docTitle);
	AddDocument(doc);
}

void CMainWindow::on_actionNewProject_triggered()
{
	CDlgNewProject dlg(this);
	dlg.SetProjectFolder(ui->m_defaultProjectParent);
	if (dlg.exec())
	{
		ui->fileViewer->Update();
		ui->m_defaultProjectParent = dlg.GetProjectFolder();
	}
}

void CMainWindow::on_actionOpen_triggered()
{
	QStringList filters;
	filters << "All supported files (*.fsm *.feb *.xplt *.n *.inp *.fsprj *.prv *.vtk)";
	filters << "FEBioStudio Model (*.fsm *.fsprj)";
	filters << "FEBio input files (*.feb)";
	filters << "FEBio plot files (*.xplt)";
	filters << "PreView files (*.prv)";
	filters << "Abaus files (*.inp)";
	filters << "Nike3D files (*.n)";
	filters << "VTK files (*.vtk)";
	filters << "LSDYNA database (*)";

	QFileDialog dlg(this, "Open");
	dlg.setFileMode(QFileDialog::ExistingFile);
	dlg.setAcceptMode(QFileDialog::AcceptOpen);
	dlg.setDirectory(ui->currentPath);
	dlg.setNameFilters(filters);
	if (dlg.exec())
	{
		// store the current path
		QDir dir = dlg.directory();
		SetCurrentFolder(dir.absolutePath());

		// get the file name
		QStringList files = dlg.selectedFiles();
		QString fileName = files.first();

		OpenFile(fileName);
	}
}

void CMainWindow::on_actionSave_triggered()
{
	CDocument* doc = GetDocument();
	if (doc == nullptr) return;

	std::string fileName = doc->GetDocFilePath();
	if (fileName.empty()) on_actionSaveAs_triggered();
	else
	{
		SaveDocument(QString::fromStdString(fileName));
	}
}


#ifdef HAS_QUAZIP
void CMainWindow::on_actionImportProject_triggered()
{
	QStringList filters;
	filters << "FBS Project Archives (*.prj)";

	QFileDialog dlg(this, "Open");
	dlg.setFileMode(QFileDialog::ExistingFile);
	dlg.setAcceptMode(QFileDialog::AcceptOpen);
	dlg.setDirectory(ui->currentPath);
	dlg.setNameFilters(filters);
	if (dlg.exec())
	{
		// store the current path
		QDir dir = dlg.directory();
		SetCurrentFolder(dir.absolutePath());

		// get the file name
		QStringList files = dlg.selectedFiles();
		QString fileName = files.first();

		ImportProjectArchive(fileName);


//		QFileInfo fileInfo(fileName);
//
//		// get the parent directory's name
//		QString parentDirName = fileInfo.path();
//
//		// create folder in which to unzip
//		QDir parentDir(parentDirName);
//		parentDir.mkdir(fileInfo.completeBaseName());
//		QString destDir = parentDirName + "/" + fileInfo.completeBaseName();
//
//		// extract files
//		QStringList extractedFiles = JlCompress::extractFiles(fileName, JlCompress::getFileList(fileName), destDir);
//
//		// open first .fsprj file
//		for(QString str : extractedFiles)
//		{
//			if(QFileInfo(str).suffix().compare("fsprj", Qt::CaseInsensitive) == 0)
//			{
//				OpenDocument(str);
//				break;
//			}
//		}

	}
}

void CMainWindow::on_actionExportProject_triggered()
{
	CDocument* doc = GetDocument();
	if (doc == nullptr) return;

	QString fileName = QFileDialog::getSaveFileName(this, "Export", ui->currentPath, "FEBio Studio Project (*.prj)");
	if (fileName.isEmpty() == false)
	{
		// make sure the file has an extension
		std::string sfile = fileName.toStdString();
		std::size_t found = sfile.rfind(".");
		if (found == std::string::npos) sfile.append(".prj");

		std::string pathName = doc->GetDocFolder();

		archive(QString::fromStdString(sfile), QDir(QString::fromStdString(pathName)));
	}
}
#else
void CMainWindow::on_actionImportProject_triggered() {}
void CMainWindow::on_actionExportProject_triggered() {}
#endif

bool CMainWindow::SaveDocument(const QString& fileName)
{
	CDocument* doc = GetDocument();
	if (doc == nullptr) return false;

	// start log message
	ui->logPanel->AddText(QString("Saving file: %1 ...").arg(fileName));

	// save the document
	bool success = doc->SaveDocument(fileName.toStdString());

	// clear the command stack
	if (ui->m_clearUndoOnSave)
	{
		CGLDocument* gldoc = dynamic_cast<CGLDocument*>(doc);
		if (gldoc) gldoc->ClearCommandStack();
	}

	ui->logPanel->AddText(success ? "SUCCESS\n" : "FAILED\n");

	if (success)
	{
		UpdateTab(doc);
		ui->addToRecentFiles(fileName);
		ui->m_project.AddFile(QDir::toNativeSeparators(fileName));
		ui->fileViewer->Update();
	}
	else
	{
		QString errStr = QString("Failed storing file to:\n%1").arg(fileName);
		QMessageBox::critical(this, "FEBio Studio", errStr);
	}

	return success;
}

void CMainWindow::SaveImage(QImage& image)
{
	const uchar* bits = image.bits();

	QStringList filters;
	filters << "Bitmap files (*.bmp)"
		<< "PNG files (*.png)"
		<< "JPEG files (*.jpg)";

	QFileDialog dlg(this, "Save Image");
	dlg.setNameFilters(filters);
	dlg.setFileMode(QFileDialog::AnyFile);
	dlg.setAcceptMode(QFileDialog::AcceptSave);
	if (dlg.exec())
	{
		QString fileName = dlg.selectedFiles().first();
		int nfilter = filters.indexOf(dlg.selectedNameFilter());
		bool bret = false;
		switch (nfilter)
		{
		case 0: bret = image.save(fileName, "BMP"); break;
		case 1: bret = image.save(fileName, "PNG"); break;
		case 2: bret = image.save(fileName, "JPG"); break;
		}
		if (bret == false)
		{
			QMessageBox::critical(this, "FEBio Studio", "Failed saving image file.");
		}
	}
}

FileReader* CMainWindow::CreateFileReader(const QString& fileName)
{
	CModelDocument* doc = dynamic_cast<CModelDocument*>(GetDocument());
	if (doc == nullptr) return nullptr;

	FEProject& prj = doc->GetProject();

	// get the file extension
	QString ext = QFileInfo(fileName).suffix();
	if (ext.compare("pvo", Qt::CaseInsensitive) == 0) return new PRVObjectImport(prj);
	if (ext.compare("inp", Qt::CaseInsensitive) == 0)
	{
		AbaqusImport* reader = new AbaqusImport(prj);
		CDlgImportAbaqus dlg(reader, this);
		if (dlg.exec())
		{
			return reader;
		}
		else return 0;
	}
	if (ext.compare("cdb", Qt::CaseInsensitive) == 0) return new AnsysImport(prj);
	if (ext.compare("k", Qt::CaseInsensitive) == 0) return new FELSDYNAimport(prj);
	if (ext.compare("unv", Qt::CaseInsensitive) == 0) return new FEIDEASimport(prj);
	if (ext.compare("nas", Qt::CaseInsensitive) == 0) return new FENASTRANimport(prj);
	if (ext.compare("dxf", Qt::CaseInsensitive) == 0) return new FEDXFimport(prj);
	if (ext.compare("stl", Qt::CaseInsensitive) == 0) return new FESTLimport(prj);
	if (ext.compare("hmascii", Qt::CaseInsensitive) == 0) return new FEHMASCIIimport(prj);
	if (ext.compare("surf", Qt::CaseInsensitive) == 0) return new FEHyperSurfImport(prj);
	if (ext.compare("msh", Qt::CaseInsensitive) == 0) return new FEGMshImport(prj);
	if (ext.compare("byu", Qt::CaseInsensitive) == 0) return new FEBYUimport(prj);
	if (ext.compare("mesh", Qt::CaseInsensitive) == 0) return new FEMeshImport(prj);
	if (ext.compare("ele", Qt::CaseInsensitive) == 0) return new FETetGenImport(prj);
	//	if (ext.compare("iges"   , Qt::CaseInsensitive) == 0) return new FEIGESFileImport(prj);
	if (ext.compare("vtk", Qt::CaseInsensitive) == 0) return new FEVTKimport(prj);
	if (ext.compare("raw", Qt::CaseInsensitive) == 0)
	{
		CDlgRAWImport dlg(this);
		if (dlg.exec())
		{
			FERAWImport* reader = new FERAWImport(prj);
			reader->SetImageDimensions(dlg.m_nx, dlg.m_ny, dlg.m_nz);
			reader->SetBoxSize(dlg.m_x0, dlg.m_y0, dlg.m_z0, dlg.m_w, dlg.m_h, dlg.m_d);
			return reader;
		}
		else return 0;
	}
	if (ext.compare("mphtxt", Qt::CaseInsensitive) == 0)
	{
		COMSOLimport* reader = new COMSOLimport(prj);
		CDlgImportCOMSOL dlg(reader, this);
		if (dlg.exec())
		{
			return reader;
		}
		else return 0;
	}
	if (ext.compare("ply", Qt::CaseInsensitive) == 0) return new FEPLYImport(prj);
	if ((ext.compare("brep", Qt::CaseInsensitive) == 0) ||
		(ext.compare("brp", Qt::CaseInsensitive) == 0)) return new BREPImport(prj);
	if ((ext.compare("step", Qt::CaseInsensitive) == 0) ||
		(ext.compare("stp", Qt::CaseInsensitive) == 0)) return new STEPImport(prj);
	if ((ext.compare("iges", Qt::CaseInsensitive) == 0) ||
		(ext.compare("igs", Qt::CaseInsensitive) == 0)) return new IGESImport(prj);
	if (ext.compare("feb", Qt::CaseInsensitive) == 0)
	{
		FEBioImport* febio = new FEBioImport(prj);
		febio->SetGeometryOnlyFlag(true);
		return febio;
	}

	return 0;
}

//-----------------------------------------------------------------------------
void CMainWindow::OpenFEModel(const QString& fileName)
{
	m_fileQueue.clear();

	// create a new document
	CModelDocument* doc = new CModelDocument(this);
	doc->SetFileWriter(nullptr);

	// we need to set this document as the active document
	// NOTE: This might cause problems if the user modifies the currently open document
	//       while the file is reading. 
	CDocument::SetActiveDocument(doc);

	FEProject& prj = doc->GetProject();

	// create a file reader
	FileReader* reader = 0;
	QString ext = QFileInfo(fileName).suffix();
	if (ext.compare("feb", Qt::CaseInsensitive) == 0) reader = new FEBioImport(prj);
	else if (ext.compare("n", Qt::CaseInsensitive) == 0) reader = new FENIKEImport(prj);
	else if (ext.compare("inp", Qt::CaseInsensitive) == 0)
	{
		AbaqusImport* abaqusReader = new AbaqusImport(prj);

		CDlgImportAbaqus dlg(abaqusReader, this);
		if (dlg.exec() == 0)
		{
			return;
		}

		// when reading an Abaqus model, we process the physics
		abaqusReader->m_breadPhysics = true;
		reader = abaqusReader;
	}
	else
	{
		QMessageBox::critical(this, "Read File", QString("Cannot reade file\n%0").arg(fileName));
		return;
	}

	/*	// remove quotes from the filename
	char* ch = strchr((char*)szfile, '"');
	if (ch) szfile++;
	ch = strrchr((char*)szfile, '"');
	if (ch) *ch = 0;
	*/

	// start reading the file
	ReadFile(doc, fileName, reader, QueuedFile::NEW_DOCUMENT);
}

void CMainWindow::OpenFEBioFile(const QString& fileName)
{
	CTextDocument* txt = new CTextDocument(this);
	if (txt->ReadFromFile(fileName) == false)
	{
		QMessageBox::critical(this, "FEBio Studio", "Failed to open file:\n" + fileName);
		return;
	}

	txt->SetDocFilePath(fileName.toStdString());

	AddDocument(txt);
}

void CMainWindow::ExportPostGeometry()
{
	CPostDocument* doc = GetPostDocument();
	if ((doc == nullptr) || (doc->IsValid() == false)) return;

	QStringList filters;
	filters << "FEBio xplt files (*.xplt)"
		//		<< "FEBio files (*.feb)"
		//		<< "ASCII files (*.*)"
		//		<< "VRML files (*.wrl)"
		<< "LSDYNA Keyword (*.k)";
	//		<< "BYU files(*.byu)"
	//		<< "NIKE3D files (*.n)"
	//		<< "VTK files (*.vtk)"
	//		<< "LSDYNA database (*.d3plot)";

	QFileDialog dlg(this, "Save");
	dlg.setFileMode(QFileDialog::AnyFile);
	dlg.setNameFilters(filters);
	dlg.setAcceptMode(QFileDialog::AcceptSave);
	if (dlg.exec() == 0) return;

	QStringList files = dlg.selectedFiles();
	QString filter = dlg.selectedNameFilter();

	int nfilter = filters.indexOf(filter);

	QString fileName = files.first();

	if (fileName.isEmpty()) return;
	string sfilename = fileName.toStdString();
	const char* szfilename = sfilename.c_str();

	Post::FEPostModel& fem = *doc->GetFEModel();

	bool bret = false;
	QString error("(unknown)");
	switch (nfilter)
	{
	case 0:
	{
		CDlgExportXPLT dlg(this);
		if (dlg.exec() == QDialog::Accepted)
		{
			Post::xpltFileExport ex;
			ex.SetCompression(dlg.m_bcompress);
			bret = ex.Save(fem, szfilename);
			error = ex.GetErrorMessage();
		}
	}
	break;
	/*	case 1:
	{
	Post::FEFEBioExport fr;
	bret = fr.Save(fem, szfilename);
	}
	break;
	case 2:
	{
	CDlgExportAscii dlg(this);
	if (dlg.exec() == QDialog::Accepted)
	{
	// decide which time steps to export
	int n0, n1;
	if (dlg.m_nstep == 0) n0 = n1 = doc->currentTime();
	else
	{
	n0 = 0;
	n1 = fem.GetStates() - 1;
	}

	// export the data
	Post::FEASCIIExport out;
	out.m_bcoords = dlg.m_bcoords;
	out.m_bedata = dlg.m_bedata;
	out.m_belem = dlg.m_belem;
	out.m_bface = dlg.m_bface;
	out.m_bfnormals = dlg.m_bfnormals;
	out.m_bndata = dlg.m_bndata;
	out.m_bselonly = dlg.m_bsel;

	bret = out.Save(&fem, n0, n1, szfilename);
	}
	}
	break;
	case 3:
	{
	Post::VRMLExporter exporter;
	bret = exporter.Save(&fem, szfilename);
	}
	break;
	*/	case 1:
	{
		CDlgExportLSDYNA dlg(this);
		if (dlg.exec())
		{
			Post::FELSDYNAExport w;
			w.m_bsel = dlg.m_bsel;
			w.m_bsurf = dlg.m_bsurf;
			w.m_bnode = dlg.m_bnode;
			bret = w.Save(fem, doc->GetActiveState(), szfilename);
		}
	}
	break;
	/*	case 5:
	{
	bret = doc->ExportBYU(szfilename);
	}
	break;
	case 6:
	{
	Post::FENikeExport fr;
	bret = fr.Save(fem, szfilename);
	}
	break;
	case 7:
	{
	CDlgExportVTK dlg(this);
	if (dlg.exec())
	{
	Post::FEVTKExport w;
	w.ExportAllStates(dlg.m_ops[0]);
	bret = w.Save(fem, szfilename);
	error = "Failed writing VTK file";
	}
	}
	break;
	case 8:
	{
	CDlgExportLSDYNAPlot dlg(&fem, this);
	if (dlg.exec())
	{
	Post::FELSDYNAPlotExport ls;
	bret = ls.Save(fem, szfilename, dlg.m_flag, dlg.m_code);
	error = "Failed writing LSDYNA database file";
	}
	}
	break;
	*/	default:
		assert(false);
		error = "Unknown file type";
		break;
	}

	if (bret == false)
	{
		QMessageBox b;
		b.setText(QString("Failed saving file.\nReason:%1").arg(error));
		b.setIcon(QMessageBox::Critical);
		b.exec();
	}
	else
	{
		QMessageBox::information(this, "FEBio Studio", "Success saving file!");
	}

	if (bret == false)
	{
		QMessageBox::critical(this, "FEBio Studio", "Failed exporting geometry.");
	}
}

void CMainWindow::ExportGeometry()
{
	CModelDocument* doc = dynamic_cast<CModelDocument*>(GetDocument());
	if (doc == nullptr) return;

	// supported file formats
	QStringList filters;
	filters << "PreView Object File (*.pvo)";
	filters << "LSDYNA keyword (*.k)";
	filters << "Abaqus files (*.inp)";
	filters << "HyperSurface files (*.surf)";
	filters << "BYU files (*.byu)";
	filters << "STL-ASCII files (*.stl)";
	filters << "ViewPoint files (*.*)";
	filters << "Mesh files (*.mesh)";
	filters << "TetGen files (*.ele)";
	filters << "VTK files (*.vtk)";

	// default extensions
	const char* szext[] = {
		".pvo",
		".k",
		".inp",
		".surf",
		".byu",
		".stl",
		".txt",
		".mesh",
		".ele",
		".vtk"
	};

	// file name
	std::string sfile = GetDocument()->GetDocFilePath();

	// get rid of the extension
	size_t ext = sfile.rfind(".");
	if (ext != std::string::npos) sfile.erase(ext);

	// present file save dialog
	QFileDialog dlg(this);
	dlg.setFileMode(QFileDialog::AnyFile);
	dlg.setAcceptMode(QFileDialog::AcceptSave);
	dlg.setDirectory(ui->currentPath);
	dlg.setNameFilters(filters);
	dlg.selectFile(QString(sfile.c_str()));
	if (dlg.exec())
	{
		// get the file name
		QStringList files = dlg.selectedFiles();
		QString fileName = files.at(0);
		sfile = fileName.toStdString();

		// get the filter
		QString flt = dlg.selectedNameFilter();
		int nflt = filters.indexOf(flt);

		// make sure the file has an extension
		size_t epos = sfile.rfind(".");
		if (epos == std::string::npos) sfile.append(szext[nflt]);

		// get the zero-terminated string
		const char* szfile = sfile.c_str();

		// get the project
		FEProject& fem = doc->GetProject();

		AddLogEntry(QString("Writing file %1 ... ").arg(fileName));

		// export file based on selected filter
		switch (nflt)
		{
		case 0: // PreView Object files
		{
			PRVObjectExport writer(fem);
			if (!writer.Write(szfile))
				QMessageBox::critical(this, "FEBio Studio", QString("Couldn't save project to PreView Object file."));
		}
		break;
		case 1: // LSDYNA keyword
		{
			CDlgLSDYNAExport dlg(this);
			if (dlg.exec())
			{
				LSDYNAEXPORT ops;
				ops.bselonly = dlg.m_bselonly;
				ops.bshellthick = dlg.m_bshell_thick;

				FELSDYNAexport writer(fem);
				writer.SetOptions(ops);
				if (!writer.Write(szfile))
					QMessageBox::critical(this, "FEBio Studio", QString("Couldn't save model to LSDYNA keyword file."));
			}
		}
		break;
		case 2:
		{
			FEAbaqusExport writer(fem);
			stringstream ss;
			ss << "Written by FEBio Studio " << VERSION << "." << SUBVERSION << "." << SUBSUBVERSION;
			writer.SetHeading(ss.str());
			if (!writer.Write(szfile))
				QMessageBox::critical(this, "FEBio Studio", QString("Couldn't save model to Abaqus file."));
		}
		break;
		case 3:
		{
			FEHypersurfaceExport writer(fem);
			if (!writer.Write(szfile))
				QMessageBox::critical(this, "FEBio Studio", QString("Couldn't save model to surf file."));
		}
		break;
		case 4: // BYU files
		{
			FEBYUExport writer(fem);
			if (!writer.Write(szfile))
				QMessageBox::critical(this, "FEBio Studio", QString("Couldn't save model to byu file."));
		}
		break;
		case 5: // STL files
		{
			FESTLExport writer(fem);
			if (!writer.Write(szfile))
				QMessageBox::critical(this, "FEBio Studio", QString("Couldn't save model to STL file:\n%1").arg(QString::fromStdString(writer.GetErrorMessage())));
		}
		break;
		case 6: // ViewPoint files
		{
			FEViewpointExport writer(fem);
			if (!writer.Write(szfile))
				QMessageBox::critical(this, "FEBio Studio", QString("Couldn't save project to viewpoint file."));
		}
		break;
		case 7:
		{
			FEMeshExport writer(fem);
			if (!writer.Write(szfile))
				QMessageBox::critical(this, "FEBio Studio", QString("Couldn't save project to Mesh file."));
		}
		break;
		case 8:
		{
			FETetGenExport writer(fem);
			if (!writer.Write(szfile))
				QMessageBox::critical(this, "FEBio Studio", QString("Couldn't save project to TetGen file."));
		}
		break;
		case 9: // VTK files
		{
			CDlgVTKExport dlg(this);
			if (dlg.exec())
			{
				VTKEXPORT ops;
				ops.bpartIds    = dlg.m_bpart_ids;
				ops.bshellthick = dlg.m_bshell_thick;
				ops.bscalardata = dlg.m_bscalar_data;
				FEVTKExport writer(fem);
				writer.SetOptions(ops);
				if (!writer.Write(szfile))
					QMessageBox::critical(this, "FEBio Studio", QString("Couldn't save project to vtk file."));
			}
		}
		break;
		default:
			QMessageBox::critical(this, "FEBio Studio", "Don't know how to save this file.");
		}
		AddLogEntry(QString("success!\n"));
	}
}

//-----------------------------------------------------------------------------
void CMainWindow::on_recentFiles_triggered(QAction* action)
{
	QString fileName = action->text();
	OpenFile(fileName);
}

//-----------------------------------------------------------------------------
void CMainWindow::on_recentProjects_triggered(QAction* action)
{
	QString fileName = action->text();
	OpenFile(fileName);
}

//-----------------------------------------------------------------------------
void CMainWindow::on_recentFEFiles_triggered(QAction* action)
{
	QString fileName = action->text();
	OpenFEModel(fileName);
}

//-----------------------------------------------------------------------------
void CMainWindow::on_recentGeomFiles_triggered(QAction* action)
{
	QString fileName = action->text();
	ImportFiles(QStringList(fileName));
}

//-----------------------------------------------------------------------------
void CMainWindow::SavePostDoc()
{
	QStringList filters;
	filters << "FEBio xplt files (*.xplt)"
		<< "FEBio files (*.feb)"
		<< "ASCII files (*.*)"
		<< "VRML files (*.wrl)"
		<< "LSDYNA Keyword (*.k)"
		<< "BYU files(*.byu)"
		<< "NIKE3D files (*.n)"
		<< "VTK files (*.vtk)"
		<< "LSDYNA database (*.d3plot)"
		<< "Abaqus files (*.inp)";

	QFileDialog dlg(this, "Save");
	dlg.setFileMode(QFileDialog::AnyFile);
	dlg.setNameFilters(filters);
	dlg.setAcceptMode(QFileDialog::AcceptSave);
	if (dlg.exec())
	{
		QStringList files = dlg.selectedFiles();
		QString filter = dlg.selectedNameFilter();

		int nfilter = filters.indexOf(filter);

		QString fileName = files.first();
		if (fileName.isEmpty()) return;
		string sfilename = fileName.toStdString();
		const char* szfilename = sfilename.c_str();

		CPostDocument* doc = GetPostDocument();
		if ((doc == nullptr) || (doc->IsValid() == false)) return;

		Post::FEPostModel& fem = *doc->GetFEModel();

		bool bret = false;
		QString error("(unknown)");
		switch (nfilter)
		{
		case 0:
		{
			CDlgExportXPLT dlg(this);
			if (dlg.exec() == QDialog::Accepted)
			{
				Post::xpltFileExport ex;
				ex.SetCompression(dlg.m_bcompress);
				bret = ex.Save(fem, szfilename);
				error = ex.GetErrorMessage();
			}
		}
		break;
		case 1:
		{
			Post::FEFEBioExport fr;
			bret = fr.Save(fem, szfilename);
		}
		break;
		case 2:
		{
			CDlgExportAscii dlg(this);
			if (dlg.exec() == QDialog::Accepted)
			{
				// decide which time steps to export
				int n0, n1;
				if (dlg.m_nstep == 0) n0 = n1 = doc->GetActiveState();
				else
				{
					n0 = 0;
					n1 = fem.GetStates() - 1;
				}

				// export the data
				Post::FEASCIIExport out;
				out.m_bcoords = dlg.m_bcoords;
				out.m_bedata = dlg.m_bedata;
				out.m_belem = dlg.m_belem;
				out.m_bface = dlg.m_bface;
				out.m_bfnormals = dlg.m_bfnormals;
				out.m_bndata = dlg.m_bndata;
				out.m_bselonly = dlg.m_bsel;

				bret = out.Save(&fem, n0, n1, szfilename);
			}
		}
		break;
		case 3:
		{
			Post::VRMLExporter exporter;
			bret = exporter.Save(&fem, szfilename);
		}
		break;
		case 4:
		{
			CDlgExportLSDYNA dlg(this);
			if (dlg.exec())
			{
				Post::FELSDYNAExport w;
				w.m_bsel = dlg.m_bsel;
				w.m_bsurf = dlg.m_bsurf;
				w.m_bnode = dlg.m_bnode;
				bret = w.Save(fem, doc->GetActiveState(), szfilename);
			}
		}
		break;
		case 5:
		{
			Post::BYUExport exporter;
			bret = exporter.Save(fem, szfilename);
		}
		break;
		case 6:
		{
			Post::FENikeExport fr;
			bret = fr.Save(fem, szfilename);
		}
		break;
		case 7:
		{
			CDlgExportVTK dlg(this);
			if (dlg.exec())
			{
				Post::FEVTKExport w;
				w.ExportAllStates(dlg.m_ops[0]);
				bret = w.Save(fem, szfilename);
				error = "Failed writing VTK file";
			}
		}
		break;
		case 8:
		{
			CDlgExportLSDYNAPlot dlg(&fem, this);
			if (dlg.exec())
			{
				Post::FELSDYNAPlotExport ls;
				bret = ls.Save(fem, szfilename, dlg.m_flag, dlg.m_code);
				error = "Failed writing LSDYNA database file";
			}
		}
		break;
		case 9:
		{
			Post::FEAbaqusExport w;
			stringstream ss;
			ss << "Written by FEBio Studio " << VERSION << "." << SUBVERSION << "." << SUBSUBVERSION;
			w.SetHeading(ss.str());
			bret = w.Save(fem, doc->GetActiveState(), szfilename);
			error = "Failed writing Abaqus file.";
		}
		break;
		default:
			assert(false);
			error = "Unknown file type";
			break;
		}

		if (bret == false)
		{
			QMessageBox b;
			b.setText(QString("Failed saving file.\nReason:%1").arg(error));
			b.setIcon(QMessageBox::Critical);
			b.exec();
		}
		else
		{
			QMessageBox::information(this, "PostView2", "Success saving file!");
		}
	}
}

//-----------------------------------------------------------------------------
void CMainWindow::on_actionSaveAs_triggered()
{
	CModelDocument* doc = GetModelDocument();
	if (doc == nullptr)
	{
		CPostDocument* postDoc = GetPostDocument();
		if (postDoc)
		{
			SavePostDoc();
		}
		return;
	}

	QString currentPath = ui->currentPath;
	if (ui->m_project.GetProjectFileName().isEmpty() == false)
	{
		QFileInfo fi(ui->m_project.GetProjectFileName());
		currentPath = fi.absolutePath();
	}
	else
	{
		string docfile = doc->GetDocFilePath();
		if (docfile.empty() == false)
		{
			QFileInfo fi(QString::fromStdString(docfile));
			currentPath = fi.absolutePath();
		}
	}

	QFileDialog dlg;
	dlg.setDirectory(currentPath);
	dlg.setFileMode(QFileDialog::AnyFile);
	dlg.setNameFilter("FEBio Studio Model (*.fsm)");
	dlg.selectFile(QString::fromStdString(doc->GetDocTitle()));
	dlg.setAcceptMode(QFileDialog::AcceptSave);
	if (dlg.exec())
	{
		// clear the jobs
		doc->DeleteAllJobs();

		QStringList fileNames = dlg.selectedFiles();
		doc->SetFileWriter(new CModelFileWriter(doc));
		SaveDocument(QDir::toNativeSeparators(fileNames[0]));

		UpdateModel();
	}
}

void CMainWindow::on_actionSaveAll_triggered()
{
	int docs = m_DocManager->Documents();
	int fails = 0;
	for (int i = 0; i < docs; ++i)
	{
		CDocument* doc = m_DocManager->GetDocument(i);
		if (doc->IsModified())
		{
			if (doc->SaveDocument() == false) fails++;
			else UpdateTab(doc);
		}
	}

	if (fails > 0)
	{
		QMessageBox::critical(this, "ERROR", "Not all files could be saved.");
	}
}

void CMainWindow::on_actionCloseAll_triggered()
{
	// see if any files are not save
	int unsaved = 0;
	int docs = m_DocManager->Documents();
	for (int i = 0; i < docs; ++i)
	{
		CDocument* doc = m_DocManager->GetDocument(i);
		if (doc->IsModified())
		{
			unsaved++;
		}
	}

	if (unsaved > 0)
	{
		if (QMessageBox::question(this, "Close All", "There are modified files that have not been saved.\nAre you sure you want to close all files?") == QMessageBox::No)
		{
			return;
		}
	}

	while (m_DocManager->Documents()) CloseView(0, true);
}

void CMainWindow::on_actionSnapShot_triggered()
{
	QImage img = GetGLView()->CaptureScreen();
	SaveImage(img);
}

void CMainWindow::on_actionSaveProject_triggered()
{
	QString prjPath = ui->m_project.GetProjectPath();
	QString fileName = QFileDialog::getSaveFileName(this, "Save Project As", prjPath, QString("FEBioStudio Projects (*.fsp)"));
	if (fileName.isEmpty() == false)
	{
		fileName = QDir::toNativeSeparators(fileName);
		bool b = ui->m_project.Save(fileName);
		if (b == false)
		{
			QMessageBox::critical(this, "ERROR", "Failed saving the project file.");
		}
		else ui->addToRecentProjects(fileName);
		ui->fileViewer->Update();
		UpdateTitle();
	}
}

void CMainWindow::on_actionExportFEModel_triggered()
{
	CModelDocument* doc = dynamic_cast<CModelDocument*>(GetDocument());
	if (doc == nullptr) return;

	// supported file formats
	QStringList filters;
	filters << "FEBio files (*.feb)";
	filters << "NIKE3D files (*.n)";

	// default extensions
	const char* szext[] = {
		".feb",
		".n",
	};

	QString path = ui->currentPath;
	QString fileName = QString::fromStdString(GetDocument()->GetDocFilePath());

	if (fileName.isEmpty() == false)
	{
		QFileInfo fi(fileName);
		path = fi.absolutePath();
		fileName = fi.baseName() + QString(".feb");
	}

	// present file save dialog
	QFileDialog dlg(this);
	dlg.setFileMode(QFileDialog::AnyFile);
	dlg.setAcceptMode(QFileDialog::AcceptSave);
	dlg.setDirectory(path);
	dlg.setNameFilters(filters);
	dlg.selectFile(fileName);
	if (dlg.exec())
	{
		// get the file name
		QStringList files = dlg.selectedFiles();
		QString fileName = files.at(0);
		std::string sfile = QDir::toNativeSeparators(fileName).toStdString();

		// get the filter
		QString flt = dlg.selectedNameFilter();
		int nflt = filters.indexOf(flt);

		// make sure the file has an extension
		size_t epos = sfile.rfind(".");
		if (epos == std::string::npos) sfile.append(szext[nflt]);

		// get the zero-terminated string
		const char* szfile = sfile.c_str();

		// get the project
		FEProject& fem = doc->GetProject();

		AddLogEntry(QString("Writing file %1 ... ").arg(fileName));

		// export file based on selected filter
		bool bsuccess = true;
		QString errMsg = "(unknown)";
		switch (nflt)
		{
		case 0: // FEBio files
		{
			CDlgExportFEBio dlg(this);
			if (dlg.exec())
			{
				// Do a model check
				if (DoModelCheck(doc) == false)
				{
					AddLogEntry(QString("cancelled\n"));
					return;
				}

				try {
					if (dlg.m_nversion == 0)
					{
						// write version 4.0
						FEBioExport4 writer(fem);
						writer.SetPlotfileCompressionFlag(dlg.m_compress);
						writer.SetExportSelectionsFlag(dlg.m_bexportSelections);
						writer.SetWriteNotesFlag(dlg.m_writeNotes);
						for (int i = 0; i < FEBIO_MAX_SECTIONS; ++i) writer.SetSectionFlag(i, dlg.m_nsection[i]);
						bsuccess = writer.Write(szfile);
						if (bsuccess == false) errMsg = QString::fromStdString(writer.GetErrorMessage());
					}
					else if (dlg.m_nversion == 1)
					{
						// write version 3.0
						FEBioExport3 writer(fem);
						writer.SetPlotfileCompressionFlag(dlg.m_compress);
						writer.SetExportSelectionsFlag(dlg.m_bexportSelections);
						writer.SetWriteNotesFlag(dlg.m_writeNotes);
						for (int i = 0; i < FEBIO_MAX_SECTIONS; ++i) writer.SetSectionFlag(i, dlg.m_nsection[i]);
						bsuccess = writer.Write(szfile);
						if (bsuccess == false) errMsg = QString::fromStdString(writer.GetErrorMessage());
					}
					else if (dlg.m_nversion == 2)
					{
						// write version 2.5
						FEBioExport25 writer(fem);
						writer.SetPlotfileCompressionFlag(dlg.m_compress);
						writer.SetExportSelectionsFlag(dlg.m_bexportSelections);
						writer.SetWriteNotesFlag(dlg.m_writeNotes);
						for (int i = 0; i < FEBIO_MAX_SECTIONS; ++i) writer.SetSectionFlag(i, dlg.m_nsection[i]);
						bsuccess = writer.Write(szfile);
						if (bsuccess == false) errMsg = QString::fromStdString(writer.GetErrorMessage());
					}
					else if (dlg.m_nversion == 3)
					{
						// Write version 2.0
						FEBioExport2 writer(fem);
						writer.SetPlotfileCompressionFlag(dlg.m_compress);
						for (int i = 0; i < FEBIO_MAX_SECTIONS; ++i) writer.SetSectionFlag(i, dlg.m_nsection[i]);
						bsuccess = writer.Write(szfile);
						if (bsuccess == false) errMsg = QString::fromStdString(writer.GetErrorMessage());
					}
					else if (dlg.m_nversion == 4)
					{
						// Write version 1.x
						FEBioExport12 writer(fem);
						for (int i = 0; i < FEBioExport12::MAX_SECTIONS; ++i) writer.SetSectionFlag(i, dlg.m_nsection[i]);
						bsuccess = writer.Write(szfile);
						if (bsuccess == false) errMsg = QString::fromStdString(writer.GetErrorMessage());
					}
				}
				catch (...)
				{
					bsuccess = false;
					errMsg = QString("An exception was deteced.\nFailed writing FEBio file.");
				}
			}
		}
		break;
		case 1: // NIKE3D files
		{
			FENIKEExport writer(fem);
			bsuccess = writer.Write(szfile);
			if (bsuccess == false) errMsg = QString::fromStdString(writer.GetErrorMessage());
		}
		break;
		default:
			QMessageBox::critical(this, "FEBio Studio", "Don't know how to save this file.");
			AddLogEntry(QString("failed!\n"));
			return;
		}
		if (bsuccess)
			AddLogEntry(QString("success!\n"));
		else
		{
			AddLogEntry(QString("failed!\n"));
			QMessageBox::critical(this, "FEBio Studio", QString("Couldn't save project to FEBio file: \n%1").arg(errMsg));
		}
	}
}

void CMainWindow::on_actionImportGeometry_triggered()
{
	CModelDocument* doc = dynamic_cast<CModelDocument*>(GetDocument());
	CPostDocument* postDoc = GetPostDocument();
	if (doc)
	{
		// file filters
		QStringList filters;
		filters << "All files (*)";
		filters << "PreView Object File (*.pvo)";
		filters << "FEBio (*.feb)";
		filters << "ABAQUS (*.inp)";
		filters << "ANSYS (*.cdb)";
		filters << "LSDYNA Keyword (*.k)";
		filters << "IDEAS Universal (*.unv)";
		filters << "NASTRAN (*.nas)";
		filters << "DXF (*.dxf)";
		filters << "STL (*.stl)";
		filters << "HyperMesh ASCII (*.hmascii)";
		filters << "HyperSurface ASCII (*.surf)";
		filters << "GMsh (*.msh)";
		filters << "BYU (*.byu)";
		filters << "Mesh (*.mesh)";
		filters << "TetGen (*.ele)";
		filters << "IGES (*.iges, *.igs)";
		filters << "VTK (*.vtk)";
		filters << "RAW Image (*.raw)";
		filters << "COMSOL Mesh (*.mphtxt)";
		filters << "PLY (*.ply)";
		filters << "BREP files (*.brep *.brp)";
		filters << "STEP files (*.step *.stp)";

		// present the file selection dialog box
		QFileDialog dlg(this);
		dlg.setFileMode(QFileDialog::ExistingFiles);
		dlg.setAcceptMode(QFileDialog::AcceptOpen);
		dlg.setNameFilters(filters);
		if (dlg.exec())
		{
			// store the current path
			QDir dir = dlg.directory();
			SetCurrentFolder(dir.absolutePath());

			// get the file names
			QStringList files = dlg.selectedFiles();

			// import the file
			ImportFiles(files);
		}
	}
	else if (postDoc)
	{
		// file filters
		QStringList filters;
		filters << "VTK (*.vtk)";

		QFileDialog dlg(this);
		dlg.setFileMode(QFileDialog::ExistingFile);
		dlg.setAcceptMode(QFileDialog::AcceptOpen);
		dlg.setNameFilters(filters);
		if (dlg.exec())
		{
			// store the current path
			QDir dir = dlg.directory();
			SetCurrentFolder(dir.absolutePath());

			// get the file names
			QStringList files = dlg.selectedFiles();
			if (files.size() > 0)
			{
				QString fileName = files.at(0);

				std::string sfile = fileName.toStdString();

				// create a dummy post model
				Post::FEPostModel* dummyFem = new Post::FEPostModel;
				Post::FEVTKimport vtk(dummyFem);
				if (vtk.Load(sfile.c_str()))
				{
					if (postDoc->MergeFEModel(dummyFem) == false)
					{
						QMessageBox::critical(this, "FEBio Studio", QString("Failed merging model in file:\n%1").arg(fileName));
					}
				}
				else
				{
					QMessageBox::critical(this, "FEBio Studio", QString("Failed importing file:\n%1").arg(fileName));
				}
				delete dummyFem;
				Post::FEPostModel::SetInstance(postDoc->GetFEModel());
			}

			ui->postPanel->Update(true);
			RedrawGL();
		}
	}
}

void CMainWindow::on_actionImportImage_triggered()
{
	QStringList filters;
  #ifdef HAS_TEEM && HAS_DICOM
	  filters << "RAW files (*.raw)" << "TIFF files (*.tiff, *.tif)" << "NRRD files (*.nrrd)" << "Dicom files (*.dicom, *.dcm)";
  #elif HAS_DICOM
      filters << "RAW files (*.raw)" << "Dicom files (*.dicom, *.dcm)";
  #elif HAS_TEEM 
	  filters << "RAW files (*.raw)" << "TIFF files (*.tiff, *.tif)" << "NRRD files (*.nrrd)";
  #else
	  filters << "RAW files (*.raw)";
  #endif

	CGLDocument* doc = GetGLDocument();

	// present the file selection dialog box
	QFileDialog filedlg(this);
	filedlg.setFileMode(QFileDialog::ExistingFile);
	filedlg.setAcceptMode(QFileDialog::AcceptOpen);
	filedlg.setNameFilters(filters);

	if (filedlg.exec())
	{
	  // store the current path
	  QDir dir = filedlg.directory();
	  SetCurrentFolder(dir.absolutePath());

	  // get the file name
	  QStringList files = filedlg.selectedFiles();
	  QString fileName = files.at(0);

      std::string sfile = fileName.toStdString();
      QFileInfo fileInfo(fileName);
      QString ext = fileInfo.suffix();
      ext = ext.toLower();

      Post::CImageModel* imageModel = nullptr;
    
      if(ext == "tiff" || ext == "tif")
      {
        #ifdef HAS_TEEM
        imageModel = doc->ImportTiff(sfile);
        #endif
        if (imageModel == nullptr)
        {
          QMessageBox::critical(this, "FEBio Studio", "Failed importing image data.");
          return;
        }
      }
	  else if (ext == "nrrd")
	  {
        #ifdef HAS_TEEM
        imageModel = doc->ImportNrrd(sfile);
        #endif
        if (imageModel == nullptr)
        {
          QMessageBox::critical(this, "FEBio Studio", "Failed importing image data.");
          return;
        }
	  }
	  else if (ext == "dcm" || ext == "dicom")
	  {
        #ifdef HAS_DICOM
        imageModel = doc->ImportDicom(sfile);
        #endif
        if (imageModel == nullptr)
        {
          QMessageBox::critical(this, "FEBio Studio", "Failed importing image data.");
          return;
        }
	  }
      else
      {
        CDlgRAWImport dlg(this);
        if (dlg.exec())
        {
          BOX box(dlg.m_x0, dlg.m_y0, dlg.m_z0, dlg.m_x0 + dlg.m_w, dlg.m_y0 + dlg.m_h, dlg.m_z0 + dlg.m_d);

          imageModel = doc->ImportImage(sfile, dlg.m_nx, dlg.m_ny, dlg.m_nz, box);
          if (imageModel == nullptr)
          {
            QMessageBox::critical(this, "FEBio Studio", "Failed importing image data.");
            return;
          }
        }
      }
      if(imageModel)
      {
        Update(0, true);
        ZoomTo(imageModel->GetBoundingBox());

        // only for model docs
        if (dynamic_cast<CModelDocument*>(doc))
        {
//          Post::CVolRender* vr = new Post::CVolRender(imageModel);
          Post::CVolumeRender2* vr = new Post::CVolumeRender2(imageModel);
<<<<<<< HEAD
		  vr->SetName("volume render");
=======
>>>>>>> 267033f1
          vr->Create();
          imageModel->AddImageRenderer(vr);

          Update(0, true);
          ShowInModelViewer(imageModel);
        }
        else
        {
          Update(0, true);
        }
        ZoomTo(imageModel->GetBoundingBox());
      }
    }
}

void CMainWindow::on_actionExportGeometry_triggered()
{
	CPostDocument* doc = GetPostDocument();
	if (doc) ExportPostGeometry();
	else ExportGeometry();
}

QString createFileName(const QString& fileName, const QString& dirName, const QString& ext)
{
	// extract the file title
	QString baseName = QFileInfo(fileName).baseName();

	// create the new name
	QString outName = dirName + "/" + baseName + "." + ext;

	return outName;
}

void CMainWindow::on_actionConvertFeb_triggered()
{
	QStringList fileNames = QFileDialog::getOpenFileNames(this, "Select Files", "", "FEBio files (*.feb)");
	if (fileNames.isEmpty() == false)
	{
		QString dir = QFileDialog::getExistingDirectory();
		if (dir.isEmpty() == false)
		{
			CDlgExportFEBio dlg(this);
			if (dlg.exec())
			{
				QStringList::iterator it;

				ShowLogPanel();

				AddLogEntry("Starting batch conversion ...\n");
				int nsuccess = 0, nfails = 0, nwarnings = 0;
				for (it = fileNames.begin(); it != fileNames.end(); ++it)
				{
					FEProject prj;
					FEBioImport reader(prj);

					FEFileExport* exporter = 0;
					if (dlg.m_nversion == 0)
					{
						// write version 4
						FEBioExport4* writer = new FEBioExport4(prj); exporter = writer;
						for (int i = 0; i < FEBIO_MAX_SECTIONS; ++i) writer->SetSectionFlag(i, dlg.m_nsection[i]);
					}
					else if (dlg.m_nversion == 1)
					{
						// write version 3
						FEBioExport3* writer = new FEBioExport3(prj); exporter = writer;
						for (int i = 0; i < FEBIO_MAX_SECTIONS; ++i) writer->SetSectionFlag(i, dlg.m_nsection[i]);
					}
					else if (dlg.m_nversion == 2)
					{
						// write version 2.5
						FEBioExport25* writer = new FEBioExport25(prj); exporter = writer;
						for (int i = 0; i < FEBIO_MAX_SECTIONS; ++i) writer->SetSectionFlag(i, dlg.m_nsection[i]);
					}
					else if (dlg.m_nversion == 3)
					{
						// Write version 2.0
						FEBioExport2* writer = new FEBioExport2(prj); exporter = writer;
						for (int i = 0; i < FEBIO_MAX_SECTIONS; ++i) writer->SetSectionFlag(i, dlg.m_nsection[i]);
					}
					else if (dlg.m_nversion == 4)
					{
						// Write version 1.x
						FEBioExport12* writer = new FEBioExport12(prj); exporter = writer;
						for (int i = 0; i < FEBIO_MAX_SECTIONS; ++i) writer->SetSectionFlag(i, dlg.m_nsection[i]);
					}
					else
					{
						QMessageBox::critical(this, "Convert", "Cannot convert to this file format.");
						return;
					}

					std::string inFile = it->toStdString();
					AddLogEntry(QString("Converting %1 ... ").arg(*it));
					QCoreApplication::processEvents(QEventLoop::AllEvents, 1000);

					// create an output file name
					QString outName = createFileName(*it, dir, "feb");
					string outFile = outName.toStdString();

					// try to read the project
					bool bret = reader.Load(inFile.c_str());

					// try to save the project
					exporter->ClearLog();
					bret = (bret ? exporter->Write(outFile.c_str()) : false);

					AddLogEntry(bret ? "success\n" : "FAILED\n");
					string err = reader.GetErrorMessage();
					if (err.empty() == false) { AddLogEntry(QString::fromStdString(err) + "\n"); nwarnings++; }
					err = exporter->GetErrorMessage();
					if (err.empty() == false) { AddLogEntry(QString::fromStdString(err) + "\n"); nwarnings++; }
					
					if (bret) nsuccess++; else nfails++;
					QCoreApplication::processEvents(QEventLoop::AllEvents, 1000);

					delete exporter;
				}

				AddLogEntry("Batch conversion completed:\n");
				if (nwarnings == 0)
					AddLogEntry(QString("%1 converted, %2 failed\n").arg(nsuccess).arg(nfails));
				else
					AddLogEntry(QString("%1 converted, %2 failed, warnings were generated\n").arg(nsuccess).arg(nfails));
			}
		}
	}
}

void CMainWindow::on_actionConvertGeo_triggered()
{
	// file filters
	QStringList filters;
	filters << "All files (*)";
	filters << "PreView Object File (*.pvo)";
	filters << "ABAQUS (*.inp)";
	filters << "ANSYS (*.cdb)";
	filters << "LSDYNA Keyword (*.k)";
	filters << "IDEAS Universal (*.unv)";
	filters << "NASTRAN (*.nas)";
	filters << "DXF (*.dxf)";
	filters << "STL (*.stl)";
	filters << "HyperMesh ASCII (*.hmascii)";
	filters << "HyperSurface ASCII (*.surf)";
	filters << "GMsh (*.msh)";
	filters << "BYU (*.byu)";
	filters << "Mesh (*.mesh)";
	filters << "TetGen (*.ele)";
	filters << "IGES (*.iges)";
	filters << "VTK (*.vtk)";
	filters << "RAW Image (*.raw)";
	filters << "COMSOL Mesh (*.mphtxt)";
	filters << "PLY (*.ply)";

	// present the file selection dialog box
	QFileDialog dlg(this);
	dlg.setFileMode(QFileDialog::ExistingFiles);
	dlg.setAcceptMode(QFileDialog::AcceptOpen);
	dlg.setNameFilters(filters);
	if (dlg.exec())
	{
		// get the file names
		QStringList fileNames = dlg.selectedFiles();

		// ask for an directory to output the converted files
		QString dir = QFileDialog::getExistingDirectory();
		if (dir.isEmpty() == false)
		{
			// select the output format
			CDlgBatchConvert dlg(this);
			if (dlg.exec())
			{
				// note that the format is an index into the options presented in
				// the dialog box.
				int format = dlg.GetFileFormat();

				// create a file writer
				QString ext;

				// start convert process
				AddLogEntry("Starting batch conversion ...\n");
				int nsuccess = 0, nfails = 0, nwarnings = 0;
				QStringList::iterator it;
				for (it = fileNames.begin(); it != fileNames.end(); ++it)
				{
					std::string inFile = it->toStdString();
					AddLogEntry(QString("Converting %1 ... ").arg(*it));
					QCoreApplication::processEvents(QEventLoop::AllEvents, 1000);

					// create a file reader based on the file extension
					FileReader* reader = CreateFileReader(*it);
					FEFileImport* importer = dynamic_cast<FEFileImport*>(reader);
					if (importer)
					{
						FEProject& prj = importer->GetProject();

						FEFileExport* exporter = nullptr;
						switch (format)
						{
						case 0: exporter = new FEVTKExport(prj); ext = "vtk"; break;
						case 1: exporter = new FEPLYExport(prj); ext = "ply"; break;
						case 2: exporter = new FELSDYNAexport(prj); ext = "k"; break;
						case 3: exporter = new FEHypersurfaceExport(prj); ext = "surf"; break;
						case 4: exporter = new FEBYUExport(prj); ext = "byu"; break;
						case 5: exporter = new FESTLExport(prj); ext = "stl"; break;
						case 6: exporter = new FEViewpointExport(prj); ext = "vp"; break;
						case 7: exporter = new FEMeshExport(prj); ext = "mesh"; break;
						case 8: exporter = new FETetGenExport(prj); ext = "ele"; break;
						}

						if (exporter == nullptr)
						{
							QMessageBox::critical(this, "FEBio Studio", "Cannot create file exporter.");
							return;
						}

						// create an output file name
						QString outName = createFileName(*it, dir, ext);
						string outFile = outName.toStdString();

						// try to read the project
						bool bret = importer->Load(inFile.c_str());

						// try to save the project
						exporter->ClearLog();
						bret = (bret ? exporter->Write(outFile.c_str()) : false);

						AddLogEntry(bret ? "success\n" : "FAILED\n");
						string err = reader->GetErrorMessage();
						if (err.empty() == false) { AddLogEntry(QString::fromStdString(err) + "\n"); nwarnings++; }
						err = exporter->GetErrorMessage();
						if (err.empty() == false) { AddLogEntry(QString::fromStdString(err) + "\n"); nwarnings++; }

						if (bret) nsuccess++; else nfails++;
						QCoreApplication::processEvents(QEventLoop::AllEvents, 1000);

						delete reader;
						delete exporter;
					}
					else
					{
						AddLogEntry("FAILED (can't create file reader!)\n");
					}
				}

				AddLogEntry("Batch conversion completed:\n");
				if (nwarnings == 0)
					AddLogEntry(QString("%1 converted, %2 failed\n").arg(nsuccess).arg(nfails));
				else
					AddLogEntry(QString("%1 converted, %2 failed, warnings were generated\n").arg(nsuccess).arg(nfails));
			}
		}
	}
}

void CMainWindow::on_actionExit_triggered()
{
	QApplication::closeAllWindows();
}<|MERGE_RESOLUTION|>--- conflicted
+++ resolved
@@ -1519,10 +1519,6 @@
         {
 //          Post::CVolRender* vr = new Post::CVolRender(imageModel);
           Post::CVolumeRender2* vr = new Post::CVolumeRender2(imageModel);
-<<<<<<< HEAD
-		  vr->SetName("volume render");
-=======
->>>>>>> 267033f1
           vr->Create();
           imageModel->AddImageRenderer(vr);
 
