--- conflicted
+++ resolved
@@ -725,14 +725,10 @@
 
 				if (mesh.NodeSets() > 0)
 				{
-<<<<<<< HEAD
-					Post::FSPart& part = mesh.Part(i);
-					ui->AddItem(pi2, &part, QString::fromStdString(part.GetName()), "", nullptr, CModelTreeItem::ALL_FLAGS);
-=======
 					CModelTreeItem* pi3 = ui->AddItem(pi2, nullptr, "Node Sets", "", nullptr, CModelTreeItem::ALL_FLAGS);
 					for (int i = 0; i < mesh.NodeSets(); ++i)
 					{
-						Post::FENodeSet& nset = mesh.NodeSet(i);
+						Post::FSNodeSet& nset = mesh.NodeSet(i);
 						ui->AddItem(pi3, &nset, QString::fromStdString(nset.GetName()), "selNode", nullptr, CModelTreeItem::CANNOT_DISABLE);
 					}
 				}
@@ -742,7 +738,7 @@
 					CModelTreeItem* pi3 = ui->AddItem(pi2, nullptr, "Surfaces", "", nullptr, CModelTreeItem::ALL_FLAGS);
 					for (int i = 0; i < mesh.Surfaces(); ++i)
 					{
-						Post::FESurface& surf = mesh.Surface(i);
+						Post::FSSurface& surf = mesh.Surface(i);
 						ui->AddItem(pi3, &surf, QString::fromStdString(surf.GetName()), "selFace", nullptr, CModelTreeItem::CANNOT_DISABLE);
 					}
 				}
@@ -752,10 +748,9 @@
 					CModelTreeItem* pi3 = ui->AddItem(pi2, nullptr, "Element Sets", "", nullptr, CModelTreeItem::ALL_FLAGS);
 					for (int i = 0; i < mesh.Parts(); ++i)
 					{
-						Post::FEPart& part = mesh.Part(i);
+						Post::FSPart& part = mesh.Part(i);
 						ui->AddItem(pi3, &part, QString::fromStdString(part.GetName()), "selElem", nullptr, CModelTreeItem::CANNOT_DISABLE);
 					}
->>>>>>> 6a0790f4
 				}
 
 				GObject* po = pdoc->GetActiveObject();
@@ -1139,10 +1134,7 @@
 		return;
 	}
 
-<<<<<<< HEAD
-	Post::FSPart* pg = dynamic_cast<Post::FSPart*>(po);
-=======
-	Post::FENodeSet* ns = dynamic_cast<Post::FENodeSet*>(po);
+	Post::FSNodeSet* ns = dynamic_cast<Post::FSNodeSet*>(po);
 	if (ns)
 	{
 		QMenu menu(this);
@@ -1151,7 +1143,7 @@
 		return;
 	}
 
-	Post::FESurface* ps = dynamic_cast<Post::FESurface*>(po);
+	Post::FSSurface* ps = dynamic_cast<Post::FSSurface*>(po);
 	if (ns)
 	{
 		QMenu menu(this);
@@ -1160,8 +1152,7 @@
 		return;
 	}
 
-	Post::FEPart* pg = dynamic_cast<Post::FEPart*>(po);
->>>>>>> 6a0790f4
+	Post::FSPart* pg = dynamic_cast<Post::FSPart*>(po);
 	if (pg)
 	{
 		QMenu menu(this);
@@ -1187,11 +1178,11 @@
 	FSObject* po = ui->currentObject();
 	if (po == nullptr) return;
 
-	Post::FENodeSet* pg = dynamic_cast<Post::FENodeSet*>(po);
+	Post::FSNodeSet* pg = dynamic_cast<Post::FSNodeSet*>(po);
 	if (pg)
 	{
 		CPostDocument* pdoc = GetActiveDocument();
-		FEMesh* mesh = pdoc->GetFEModel()->GetFEMesh(0);
+		FSMesh* mesh = pdoc->GetFSModel()->GetFEMesh(0);
 		pdoc->SetItemMode(ITEM_NODE);
 		vector<int>pgl = pg->GetNodeList();
 		pdoc->DoCommand(new CCmdSelectFENodes(mesh, pgl, false));
@@ -1205,11 +1196,11 @@
 	FSObject* po = ui->currentObject();
 	if (po == nullptr) return;
 
-	Post::FESurface* pg = dynamic_cast<Post::FESurface*>(po);
+	Post::FSSurface* pg = dynamic_cast<Post::FSSurface*>(po);
 	if (pg)
 	{
 		CPostDocument* pdoc = GetActiveDocument();
-		FEMesh* mesh = pdoc->GetFEModel()->GetFEMesh(0);
+		FSMesh* mesh = pdoc->GetFSModel()->GetFEMesh(0);
 		pdoc->SetItemMode(ITEM_FACE);
 		vector<int>pgl = pg->GetFaceList();
 		pdoc->DoCommand(new CCmdSelectFaces(mesh, pgl, false));
