/*This file is part of the FEBio Studio source code and is licensed under the MIT license
listed below.

See Copyright-FEBio-Studio.txt for details.

Copyright (c) 2021 University of Utah, The Trustees of Columbia University in
the City of New York, and others.

Permission is hereby granted, free of charge, to any person obtaining a copy
of this software and associated documentation files (the "Software"), to deal
in the Software without restriction, including without limitation the rights
to use, copy, modify, merge, publish, distribute, sublicense, and/or sell
copies of the Software, and to permit persons to whom the Software is
furnished to do so, subject to the following conditions:

The above copyright notice and this permission notice shall be included in all
copies or substantial portions of the Software.

THE SOFTWARE IS PROVIDED "AS IS", WITHOUT WARRANTY OF ANY KIND, EXPRESS OR
IMPLIED, INCLUDING BUT NOT LIMITED TO THE WARRANTIES OF MERCHANTABILITY,
FITNESS FOR A PARTICULAR PURPOSE AND NONINFRINGEMENT. IN NO EVENT SHALL THE
AUTHORS OR COPYRIGHT HOLDERS BE LIABLE FOR ANY CLAIM, DAMAGES OR OTHER
LIABILITY, WHETHER IN AN ACTION OF CONTRACT, TORT OR OTHERWISE, ARISING FROM,
OUT OF OR IN CONNECTION WITH THE SOFTWARE OR THE USE OR OTHER DEALINGS IN THE
SOFTWARE.*/

#include "stdafx.h"
#include "Commands.h"
#include "ModelDocument.h"
#include "GLView.h"
#include <GeomLib/GObject.h>
#include <MeshTools/FEMesher.h>
#include <GeomLib/GPrimitive.h>
#include <GeomLib/GMultiBox.h>
#include <GeomLib/GModel.h>
#include <GeomLib/MeshLayer.h>
#include <MeshLib/FEMeshBuilder.h>
#include <ImageLib/ImageAnalysis.h>

//////////////////////////////////////////////////////////////////////
// CCmdAddObject
//////////////////////////////////////////////////////////////////////

CCmdAddObject::CCmdAddObject(GModel* model, GObject* po) : CCommand("Add object") 
{ 
	m_model = model;
	m_pobj = po; 
	m_bdel = true; 
}

CCmdAddObject::~CCmdAddObject() 
{ 
	if (m_bdel) delete m_pobj; 
}

void CCmdAddObject::Execute()
{
	// add the mesh to the model
	m_model->AddObject(m_pobj);

	m_bdel = false;
}

void CCmdAddObject::UnExecute()
{
	// remove the mesh from the model
	m_model->RemoveObject(m_pobj, true);

	m_bdel = true;
}

//////////////////////////////////////////////////////////////////////
// CCmdAddDiscreteObject
//////////////////////////////////////////////////////////////////////

CCmdAddDiscreteObject::CCmdAddDiscreteObject(GModel* model, GDiscreteObject* po) : CCommand("Add discrete object") 
{ 
	m_model = model;
	m_pobj = po; 
	m_bdel = true; 
}

CCmdAddDiscreteObject::~CCmdAddDiscreteObject() 
{ 
	if (m_bdel) delete m_pobj; 
}

void CCmdAddDiscreteObject::Execute()
{
	// add the mesh to the model
	m_model->AddDiscreteObject(m_pobj);
	m_bdel = false;
}

void CCmdAddDiscreteObject::UnExecute()
{
	// remove the mesh from the model
	m_model->RemoveDiscreteObject(m_pobj);
	m_bdel = true;
}

//////////////////////////////////////////////////////////////////////
// CCmdAddInterface
//////////////////////////////////////////////////////////////////////

void CCmdAddInterface::Execute()
{
	// add the mesh to the step
	m_ps->AddInterface(m_pint);
	m_bdel = false;
}

void CCmdAddInterface::UnExecute()
{
	// remove the mesh from the step
	m_ps->RemoveInterface(m_pint);
	m_bdel = true;
}

//////////////////////////////////////////////////////////////////////
// CCmdAddRigidConnector
//////////////////////////////////////////////////////////////////////

void CCmdAddRigidConnector::Execute()
{
	// add the connector to the step
	m_ps->AddRigidConnector(m_pint);
	m_bdel = false;
}

void CCmdAddRigidConnector::UnExecute()
{
	// remove the connector from the step
	m_ps->RemoveRigidConnector(m_pint);
	m_bdel = true;
}

//////////////////////////////////////////////////////////////////////
// CCmdAddConstraint
//////////////////////////////////////////////////////////////////////

CCmdAddConstraint::CCmdAddConstraint(FSStep* ps, FSModelConstraint* pmc) : CCommand("Add constraint") 
{ 
	m_ps = ps; 
	m_pmc = pmc;
	m_bdel = true; 
}

CCmdAddConstraint::~CCmdAddConstraint() 
{ 
	if (m_bdel) delete m_pmc; 
}

void CCmdAddConstraint::Execute()
{
	// add the connector to the step
	m_ps->AddConstraint(m_pmc);
	m_bdel = false;
}

void CCmdAddConstraint::UnExecute()
{
	// remove the connector from the step
	m_ps->RemoveConstraint(m_pmc);
	m_bdel = true;
}

//////////////////////////////////////////////////////////////////////
// CCmdAddPart
//////////////////////////////////////////////////////////////////////

void CCmdAddPart::Execute()
{
	// add the group to the mesh
	m_po->AddFEElemSet(m_pg);
	m_bdel = false;
}

void CCmdAddPart::UnExecute()
{
	// remove the mesh from the model
	m_po->RemoveFEElemSet(m_pg);
	m_bdel = true;
}

//////////////////////////////////////////////////////////////////////
// CCmdAddSurface
//////////////////////////////////////////////////////////////////////

void CCmdAddSurface::Execute()
{
	// add the group to the mesh
	m_po->AddFESurface(m_pg);
	m_bdel = false;
}

void CCmdAddSurface::UnExecute()
{
	// remove the mesh from the model
	m_po->RemoveFESurface(m_pg);
	m_bdel = true;
}

//////////////////////////////////////////////////////////////////////
// CCmdAddFEEdgeSet
//////////////////////////////////////////////////////////////////////

void CCmdAddFEEdgeSet::Execute()
{
	// add the group to the mesh
	m_po->AddFEEdgeSet(m_pg);
	m_bdel = false;
}

void CCmdAddFEEdgeSet::UnExecute()
{
	// remove the mesh from the model
	m_po->RemoveFEEdgeSet(m_pg);
	m_bdel = true;
}

//////////////////////////////////////////////////////////////////////
// CCmdAddNodeSet
//////////////////////////////////////////////////////////////////////

void CCmdAddNodeSet::Execute()
{
	// add the group to the mesh
	m_po->AddFENodeSet(m_pg);
	m_bdel = false;
}

void CCmdAddNodeSet::UnExecute()
{
	// remove the mesh from the model
	m_po->RemoveFENodeSet(m_pg);
	m_bdel = true;
}

//////////////////////////////////////////////////////////////////////
// CCmdAddGPartGroup
//////////////////////////////////////////////////////////////////////

CCmdAddGPartGroup::CCmdAddGPartGroup(GModel* model, GPartList* pg) : CCommand("Add Part")
{ 
	m_model = model;
	m_pg = pg; 
	m_bdel = true; 
}

CCmdAddGPartGroup::~CCmdAddGPartGroup()
{ 
	if (m_bdel) delete m_pg; 
}

void CCmdAddGPartGroup::Execute()
{
	m_model->AddPartList(m_pg);
	m_bdel = false;
}

void CCmdAddGPartGroup::UnExecute()
{
	m_model->RemovePartList(m_pg);
	m_bdel = true;
}

//////////////////////////////////////////////////////////////////////
// CCmdAddGFaceGroup
//////////////////////////////////////////////////////////////////////

CCmdAddGFaceGroup::CCmdAddGFaceGroup(GModel* model, GFaceList* pg) : CCommand("Add Surface")
{ 
	m_model = model;
	m_pg = pg; 
	m_bdel = true; 
}

CCmdAddGFaceGroup::~CCmdAddGFaceGroup() 
{ 
	if (m_bdel) delete m_pg; 
}

void CCmdAddGFaceGroup::Execute()
{
	m_model->AddFaceList(m_pg);
	m_bdel = false;
}

void CCmdAddGFaceGroup::UnExecute()
{
	m_model->RemoveFaceList(m_pg);
	m_bdel = true;
}

//////////////////////////////////////////////////////////////////////
// CCmdAddGEdgeGroup
//////////////////////////////////////////////////////////////////////

CCmdAddGEdgeGroup::CCmdAddGEdgeGroup(GModel* model, GEdgeList* pg) : CCommand("Add Edge")
{ 
	m_model = model;
	m_pg = pg; 
	m_bdel = true; 
}

CCmdAddGEdgeGroup::~CCmdAddGEdgeGroup()
{ 
	if (m_bdel) delete m_pg; 
}

void CCmdAddGEdgeGroup::Execute()
{
	m_model->AddEdgeList(m_pg);
	m_bdel = false;
}

void CCmdAddGEdgeGroup::UnExecute()
{
	m_model->RemoveEdgeList(m_pg);
	m_bdel = true;
}

//////////////////////////////////////////////////////////////////////
// CCmdAddGNodeGroup
//////////////////////////////////////////////////////////////////////

CCmdAddGNodeGroup::CCmdAddGNodeGroup(GModel* model, GNodeList* pg) : CCommand("Add Nodeset")
{ 
	m_model = model;
	m_pg = pg; m_bdel = true; 
}

CCmdAddGNodeGroup::~CCmdAddGNodeGroup()
{ 
	if (m_bdel) delete m_pg; 
}

void CCmdAddGNodeGroup::Execute()
{
	m_model->AddNodeList(m_pg);
	m_bdel = false;
}

void CCmdAddGNodeGroup::UnExecute()
{
	m_model->RemoveNodeList(m_pg);
	m_bdel = true;
}

//////////////////////////////////////////////////////////////////////
// CCmdAddBC
//////////////////////////////////////////////////////////////////////

void CCmdAddBC::Execute()
{
	// add the group to the mesh
	m_ps->AddBC(m_pbc);
	m_bdel = false;
}

void CCmdAddBC::UnExecute()
{
	// remove the mesh from the model
	m_ps->RemoveBC(m_pbc);
	m_bdel = true;
}

//////////////////////////////////////////////////////////////////////
// CCmdAddIC
//////////////////////////////////////////////////////////////////////

void CCmdAddIC::Execute()
{
	m_ps->AddIC(m_pic);
	m_bdel = false;
}

void CCmdAddIC::UnExecute()
{
	m_ps->RemoveIC(m_pic);
	m_bdel = true;
}


//////////////////////////////////////////////////////////////////////
// CCmdAddLoad
//////////////////////////////////////////////////////////////////////

void CCmdAddLoad::Execute()
{
	// add the group to the mesh
	m_ps->AddLoad(m_pfc);
	m_bdel = false;
}

void CCmdAddLoad::UnExecute()
{
	// remove the mesh from the model
	m_ps->RemoveLoad(m_pfc);
	m_bdel = true;
}

//////////////////////////////////////////////////////////////////////
// CCmdDeleteDiscreteObject
//////////////////////////////////////////////////////////////////////

CCmdDeleteDiscreteObject::CCmdDeleteDiscreteObject(GModel* model, GDiscreteObject* po) : CCommand("Remove discrete object")
{ 
	m_model = model;
	m_pobj = po; 
	m_bdel = false; 
}

CCmdDeleteDiscreteObject::~CCmdDeleteDiscreteObject() 
{ 
	if (m_bdel) delete m_pobj; 
}

void CCmdDeleteDiscreteObject::Execute()
{
	// remove the mesh to the model
	m_npos = m_model->RemoveDiscreteObject(m_pobj);
	m_bdel = true;
}

void CCmdDeleteDiscreteObject::UnExecute()
{
	// remove the mesh from the model
	m_model->InsertDiscreteObject(m_pobj, m_npos);
	m_bdel = false;
}

//////////////////////////////////////////////////////////////////////
// CCmdTransformObject
//////////////////////////////////////////////////////////////////////

CCmdTransformObject::CCmdTransformObject(GObject* po, const Transform& Q) : CCommand("Transform")
{
	m_po = po;
	m_oldQ = Q;
}

void CCmdTransformObject::Execute()
{
	Transform Q = m_po->GetTransform();
	m_po->GetTransform() = m_oldQ;
	m_oldQ = Q;
}

void CCmdTransformObject::UnExecute() { Execute(); }

//////////////////////////////////////////////////////////////////////
// CCmdTranslateSelection
//////////////////////////////////////////////////////////////////////

CCmdTranslateSelection::CCmdTranslateSelection(CGLDocument* doc, vec3d dr) : CCommand("Translate")
{
	m_doc = doc;
	m_dr = dr;
}

void CCmdTranslateSelection::Execute()
{
	m_doc->GetCurrentSelection()->Translate(m_dr);
	m_doc->Update();
	GObject* po = m_doc->GetActiveObject();
	if (po) po->UpdateFERenderMesh();
}

void CCmdTranslateSelection::UnExecute()
{
	m_doc->GetCurrentSelection()->Translate(-m_dr);
	m_doc->Update();
	GObject* po = m_doc->GetActiveObject();
	if (po) po->UpdateFERenderMesh();
}

//////////////////////////////////////////////////////////////////////
// CCmdRotateSelection
//////////////////////////////////////////////////////////////////////

CCmdRotateSelection::CCmdRotateSelection(CGLDocument* doc, quatd q, vec3d rc) : CCommand("Rotate")
{
	m_doc = doc;
	m_q = q;
	m_rc = rc;
}

void CCmdRotateSelection::Execute()
{
	m_doc->GetCurrentSelection()->Rotate(m_q, m_rc);
	m_doc->Update();
	GObject* po = m_doc->GetActiveObject();
	if (po) po->UpdateFERenderMesh();
}

void CCmdRotateSelection::UnExecute()
{
	m_doc->GetCurrentSelection()->Rotate(m_q.Inverse(), m_rc);
	m_doc->Update();
	GObject* po = m_doc->GetActiveObject();
	if (po) po->UpdateFERenderMesh();
}

//////////////////////////////////////////////////////////////////////
// CCmdScaleSelection
//////////////////////////////////////////////////////////////////////

CCmdScaleSelection::CCmdScaleSelection(CGLDocument* doc, double s, vec3d dr, vec3d rc) : CCommand("Scale")
{
	m_doc = doc;
	m_s = s;
	m_dr = dr;
	m_rc = rc;
}

void CCmdScaleSelection::Execute()
{
	m_doc->GetCurrentSelection()->Scale(m_s, m_dr, m_rc);
	m_doc->Update();
	GObject* po = m_doc->GetActiveObject();
	if (po) po->UpdateFERenderMesh();
}

void CCmdScaleSelection::UnExecute()
{
	m_doc->GetCurrentSelection()->Scale(1 / m_s, m_dr, m_rc);
	m_doc->Update();
	GObject* po = m_doc->GetActiveObject();
	if (po) po->UpdateFERenderMesh();
}

//=============================================================================
CCmdToggleObjectVisibility::CCmdToggleObjectVisibility(GModel* model) : CCommand("Toggle visibility")
{
	m_model = model;
}

void CCmdToggleObjectVisibility::Execute()
{
	int N = m_model->Objects();
	for (int i = 0; i<N; ++i)
	{
		GObject* po = m_model->Object(i);
		if (po->IsVisible()) po->Hide(); else po->Show();
	}
}

void CCmdToggleObjectVisibility::UnExecute()
{
	Execute();
}

//=============================================================================
CCmdTogglePartVisibility::CCmdTogglePartVisibility(GModel* model) : CCommand("Toggle visibility")
{
	m_model = model;
}

void CCmdTogglePartVisibility::Execute()
{
	int N = m_model->Objects();
	for (int i = 0; i<N; ++i)
	{
		GObject* po = m_model->Object(i);
		if (po->IsVisible())
		{
			int NP = po->Parts();
			for (int j = 0; j<NP; ++j)
			{
				GPart* pg = po->Part(j);
				if (pg->IsVisible()) pg->HideItem(); else pg->ShowItem();
			}
			po->UpdateItemVisibility();
		}
	}
}

void CCmdTogglePartVisibility::UnExecute()
{
	Execute();
}


//=============================================================================
CCmdToggleDiscreteVisibility::CCmdToggleDiscreteVisibility(GModel* model) : CCommand("Toggle visibility")
{
	m_model = model;
}

void CCmdToggleDiscreteVisibility::Execute()
{
	int N = m_model->DiscreteObjects();
	for (int i = 0; i<N; ++i)
	{
		GDiscreteObject* po = m_model->DiscreteObject(i);
		if (po->IsVisible()) po->Hide(); else po->Show();
	}
}

void CCmdToggleDiscreteVisibility::UnExecute()
{
	Execute();
}

//=============================================================================
CCmdToggleElementVisibility::CCmdToggleElementVisibility(GObject* po) : CCommand("Toggle visibility")
{
	m_po = po;
	m_mesh = (m_po ? m_po->GetFEMesh() : nullptr);
}

void CCmdToggleElementVisibility::Execute()
{
	if (m_mesh)
	{
		for (int i = 0; i < m_mesh->Elements(); ++i)
		{
			FSElement& el = m_mesh->Element(i);
			if (el.IsHidden()) el.Unhide(); else el.Hide();
		}
		m_mesh->UpdateItemVisibility();
		if (m_po) m_po->BuildFERenderMesh();
	}
}

void CCmdToggleElementVisibility::UnExecute()
{
	Execute();
}

//=============================================================================
CCmdToggleFEFaceVisibility::CCmdToggleFEFaceVisibility(FSMeshBase* mesh) : CCommand("Toggle visibility")
{
	m_mesh = mesh;
}

void CCmdToggleFEFaceVisibility::Execute()
{
	for (int i = 0; i<m_mesh->Faces(); ++i)
	{
		FSFace& face = m_mesh->Face(i);
		if (face.IsVisible()) face.Hide(); else face.Show();
	}
	m_mesh->UpdateItemVisibility();
}

void CCmdToggleFEFaceVisibility::UnExecute()
{
	Execute();
}


//////////////////////////////////////////////////////////////////////
// CCmdSelectObject
//////////////////////////////////////////////////////////////////////

CCmdSelectObject::CCmdSelectObject(GModel* model, GObject* po, bool badd) : CCommand("Select Object")
{
	m_badd = badd;

	m_model = model;

	// store the meshes selection state

	int M = model->Objects(), i;
	m_ptag = new bool[M];
	for (i = 0; i<M; ++i) m_ptag[i] = model->Object(i)->IsSelected();

	// store the meshes we need to select
	if (po != 0)
	{
		m_N = 1;
		m_ppo = new GObject*[m_N];
		m_ppo[0] = po;
	}
	else
	{
		m_N = 0;
		m_ppo = 0;
	}
}

CCmdSelectObject::CCmdSelectObject(GModel* model, GObject** ppo, int N, bool badd) : CCommand("Select Object")
{
	m_model = model;
	m_badd = badd;

	// store the meshes selection state
	int M = m_model->Objects(), i;
	m_ptag = new bool[M];
	for (i = 0; i<M; ++i) m_ptag[i] = m_model->Object(i)->IsSelected();

	// store the meshes we need to select
	m_N = N;
	m_ppo = new GObject*[m_N];
	for (i = 0; i<N; ++i) m_ppo[i] = ppo[i];
}

CCmdSelectObject::CCmdSelectObject(GModel* model, const vector<GObject*>& po, bool badd) : CCommand("Select Object")
{
	m_model = model;
	m_badd = badd;
	int N = (int)po.size();

	// store the meshes selection state
	int M = m_model->Objects(), i;
	m_ptag = new bool[M];
	for (i = 0; i<M; ++i) m_ptag[i] = m_model->Object(i)->IsSelected();

	// store the meshes we need to select
	m_N = N;
	m_ppo = new GObject*[m_N];
	for (i = 0; i<N; ++i) m_ppo[i] = po[i];
}


void CCmdSelectObject::Execute()
{
	if (!m_badd)
	{
		for (int i = 0; i<m_model->Objects(); ++i) m_model->Object(i)->UnSelect();
	}

	for (int i = 0; i<m_N; ++i) m_ppo[i]->Select();
}

void CCmdSelectObject::UnExecute()
{
	for (int i = 0; i<m_model->Objects(); ++i)
	{
		GObject* po = m_model->Object(i);
		if (m_ptag[i])
			po->Select();
		else
			po->UnSelect();
	}
}

//////////////////////////////////////////////////////////////////////
// CCmdUnselectObject
//////////////////////////////////////////////////////////////////////

CCmdUnselectObject::CCmdUnselectObject(GModel* model, GObject* po) : CCommand("Unselect Object")
{
	m_model = model;

	// store the meshes selection state
	int M = model->Objects(), i;
	m_ptag = new bool[M];
	for (i = 0; i<M; ++i) m_ptag[i] = model->Object(i)->IsSelected();

	// store the meshes we need to unselect
	m_N = 1;
	m_ppo = new GObject*[m_N];
	m_ppo[0] = po;
}

CCmdUnselectObject::CCmdUnselectObject(GModel* model, GObject** ppo, int N) : CCommand("Unselect Object")
{
	m_model = model;

	// store the meshes selection state
	int M = model->Objects(), i;
	m_ptag = new bool[M];
	for (i = 0; i<M; ++i) m_ptag[i] = model->Object(i)->IsSelected();

	// store the meshes we need to select
	m_N = N;
	m_ppo = new GObject*[m_N];
	for (i = 0; i<N; ++i) m_ppo[i] = ppo[i];
}

CCmdUnselectObject::CCmdUnselectObject(GModel* model, const vector<GObject*>& po) : CCommand("Unselect Object")
{
	m_model = model;

	// store the meshes selection state
	int N = (int)po.size();
	int M = model->Objects(), i;
	m_ptag = new bool[M];
	for (i = 0; i<M; ++i) m_ptag[i] = model->Object(i)->IsSelected();

	// store the meshes we need to select
	m_N = N;
	m_ppo = new GObject*[m_N];
	for (i = 0; i<N; ++i) m_ppo[i] = po[i];
}


void CCmdUnselectObject::Execute()
{
	for (int i = 0; i<m_N; ++i) m_ppo[i]->UnSelect();
}

void CCmdUnselectObject::UnExecute()
{
	for (int i = 0; i<m_model->Objects(); ++i)
	{
		GObject* po = m_model->Object(i);
		if (m_ptag[i])
			po->Select();
		else
			po->UnSelect();
	}
}

//////////////////////////////////////////////////////////////////////
// CCmdSelectPart
//////////////////////////////////////////////////////////////////////

CCmdSelectPart::CCmdSelectPart(GModel* model, int* npart, int n, bool badd) : CCommand("Select Part")
{
	m_model = model;

	if (n > 0)
	{
		m_npart.resize(n);
		for (int i = 0; i<n; ++i) m_npart[i] = npart[i];
	}

	m_bold.resize(model->Parts());
	int N = model->Parts();
	for (int i = 0; i<N; ++i) m_bold[i] = model->Part(i)->IsSelected();
	m_badd = badd;
}

CCmdSelectPart::CCmdSelectPart(GModel* model, const vector<int>& part, bool badd) : CCommand("Select Part")
{
	m_model = model;
	int n = (int)part.size();

	if (n > 0)
	{
		m_npart.resize(n);
		for (int i = 0; i<n; ++i) m_npart[i] = part[i];
	}

	m_bold.resize(model->Parts());
	int N = model->Parts();
	for (int i = 0; i<N; ++i) m_bold[i] = model->Part(i)->IsSelected();
	m_badd = badd;
}

void CCmdSelectPart::Execute()
{
	int i, n;
	if (!m_badd)
	{
		n = m_model->Parts();
		for (i = 0; i<n; ++i) m_model->Part(i)->UnSelect();
	}

	n = (int)m_npart.size();
	for (i = 0; i<n; ++i)
	{
		GPart* pg = m_model->FindPart(m_npart[i]);
		if (pg) pg->Select();
	}
}

void CCmdSelectPart::UnExecute()
{
	int n = m_bold.size();
	for (int i = 0; i<n; ++i)
	{
		GPart* pg = m_model->Part(i);
		if (m_bold[i]) pg->Select(); else pg->UnSelect();
	}
}

//////////////////////////////////////////////////////////////////////
// CCmdUnSelectPart
//////////////////////////////////////////////////////////////////////

CCmdUnSelectPart::CCmdUnSelectPart(GModel* model, int* npart, int n) : CCommand("Unselect Part")
{
	m_model = model;

	if (n > 0)
	{
		m_npart.resize(n);
		for (int i = 0; i<n; ++i) m_npart[i] = npart[i];
	}

	int N = model->Parts();
	m_bold.resize(N);
	for (int i = 0; i<N; ++i) m_bold[i] = model->Part(i)->IsSelected();
}

CCmdUnSelectPart::CCmdUnSelectPart(GModel* model, const vector<int>& part) : CCommand("Unselect Part")
{
	m_model = model;
	int n = (int)part.size();

	if (n > 0)
	{
		m_npart.resize(n);
		for (int i = 0; i<n; ++i) m_npart[i] = part[i];
	}

	int N = model->Parts();
	m_bold.resize(N);
	for (int i = 0; i<N; ++i) m_bold[i] = model->Part(i)->IsSelected();
}

void CCmdUnSelectPart::Execute()
{
	int i, n;
	n = m_npart.size();
	for (i = 0; i<n; ++i)
	{
		GPart* pg = m_model->FindPart(m_npart[i]);
		if (pg) pg->UnSelect();
	}
}

void CCmdUnSelectPart::UnExecute()
{
	int n = m_bold.size();
	for (int i = 0; i<n; ++i)
	{
		GPart* pg = m_model->Part(i);
		if (m_bold[i]) pg->Select(); else pg->UnSelect();
	}
}

//////////////////////////////////////////////////////////////////////
// CCmdSelectSurface
//////////////////////////////////////////////////////////////////////

CCmdSelectSurface::CCmdSelectSurface(GModel* model, int* nsurf, int n, bool badd) : CCommand("Select Surface")
{
	m_model = model;

	if (n > 0)
	{
		m_nsurf.resize(n);
		for (int i = 0; i<n; ++i) m_nsurf[i] = nsurf[i];
	}

	int N = model->Surfaces();
	m_bold.resize(N);
	for (int i = 0; i<N; ++i) m_bold[i] = m_model->Surface(i)->IsSelected();
	m_badd = badd;
}

CCmdSelectSurface::CCmdSelectSurface(GModel* ps, const vector<int>& surf, bool badd) : CCommand("Select Surface")
{
	m_model = ps;
	int n = (int)surf.size();

	if (n > 0)
	{
		m_nsurf.resize(n);
		for (int i = 0; i<n; ++i) m_nsurf[i] = surf[i];
	}

	int N = m_model->Surfaces();
	m_bold.resize(N);
	for (int i = 0; i<N; ++i) m_bold[i] = m_model->Surface(i)->IsSelected();
	m_badd = badd;
}

void CCmdSelectSurface::Execute()
{
	int i, n;
	if (!m_badd)
	{
		n = m_model->Surfaces();
		for (i = 0; i<n; ++i) m_model->Surface(i)->UnSelect();
	}

	n = m_nsurf.size();
	for (i = 0; i<n; ++i)
	{
		GFace* ps = m_model->FindSurface(m_nsurf[i]);
		if (ps) ps->Select();
		else
		{
//			flx_error("Reference to undefined surface in CCmdSelectSurface::Execute().");
			break;
		}
	}
}

void CCmdSelectSurface::UnExecute()
{
	int n = m_bold.size();
	for (int i = 0; i<n; ++i)
	{
		GFace* pg = m_model->Surface(i);
		if (m_bold[i]) pg->Select(); else pg->UnSelect();
	}
}

//////////////////////////////////////////////////////////////////////
// CCmdUnSelectSurface
//////////////////////////////////////////////////////////////////////

CCmdUnSelectSurface::CCmdUnSelectSurface(GModel* model, int* nsurf, int n) : CCommand("Unselect Surface")
{
	// get the model
	m_model = model;
	if (n > 0)
	{
		m_nsurf.resize(n);
		for (int i = 0; i<n; ++i) m_nsurf[i] = nsurf[i];
	}

	int N = model->Surfaces();
	m_bold.resize(N);
	for (int i = 0; i<N; ++i) m_bold[i] = model->Surface(i)->IsSelected();
}

CCmdUnSelectSurface::CCmdUnSelectSurface(GModel* model, const vector<int>& surf) : CCommand("Unselect Surface")
{
	int n = (int)surf.size();

	m_model = model;
	if (n > 0)
	{
		m_nsurf.resize(n);
		for (int i = 0; i<n; ++i) m_nsurf[i] = surf[i];
	}

	int N = model->Surfaces();
	m_bold.resize(N);
	for (int i = 0; i<N; ++i) m_bold[i] = model->Surface(i)->IsSelected();
}

void CCmdUnSelectSurface::Execute()
{
	int i, n;
	n = m_nsurf.size();
	for (i = 0; i<n; ++i)
	{
		GFace* ps = m_model->FindSurface(m_nsurf[i]);
		if (ps) ps->UnSelect();
	}
}

void CCmdUnSelectSurface::UnExecute()
{
	int n = m_bold.size();
	for (int i = 0; i<n; ++i)
	{
		GFace* pg = m_model->Surface(i);
		if (m_bold[i]) pg->Select(); else pg->UnSelect();
	}
}

//////////////////////////////////////////////////////////////////////
// CCmdSelectEdge
//////////////////////////////////////////////////////////////////////

CCmdSelectEdge::CCmdSelectEdge(GModel* model, int* nedge, int n, bool badd) : CCommand("Select Edge")
{
	m_model = model;

	if (n > 0)
	{
		m_nedge.resize(n);
		for (int i = 0; i<n; ++i) m_nedge[i] = nedge[i];
	}

	int N = model->Edges();
	m_bold.resize(N);
	for (int i = 0; i<N; ++i) m_bold[i] = model->Edge(i)->IsSelected();
	m_badd = badd;
}

CCmdSelectEdge::CCmdSelectEdge(GModel* model, const vector<int>& edge, bool badd) : CCommand("Select Edge")
{
	m_model = model;
	int n = (int)edge.size();

	if (n > 0)
	{
		m_nedge.resize(n);
		for (int i = 0; i<n; ++i) m_nedge[i] = edge[i];
	}

	int N = model->Edges();
	m_bold.resize(N);
	for (int i = 0; i<N; ++i) m_bold[i] = model->Edge(i)->IsSelected();
	m_badd = badd;
}

void CCmdSelectEdge::Execute()
{
	int i, n;
	if (!m_badd)
	{
		n = m_model->Edges();
		for (i = 0; i<n; ++i) m_model->Edge(i)->UnSelect();
	}

	n = m_nedge.size();
	for (i = 0; i<n; ++i)
	{
		GEdge* ps = m_model->FindEdge(m_nedge[i]);
		if (ps) ps->Select();
	}
}

void CCmdSelectEdge::UnExecute()
{
	int n = m_bold.size();
	for (int i = 0; i<n; ++i)
	{
		GEdge* pg = m_model->Edge(i);
		if (m_bold[i]) pg->Select(); else pg->UnSelect();
	}
}

//////////////////////////////////////////////////////////////////////
// CCmdUnSelectEdge
//////////////////////////////////////////////////////////////////////

CCmdUnSelectEdge::CCmdUnSelectEdge(GModel* model, int* nedge, int n) : CCommand("Unselect Edge")
{
	m_model = model;
	if (n > 0)
	{
		m_nedge.resize(n);
		for (int i = 0; i<n; ++i) m_nedge[i] = nedge[i];
	}

	int N = model->Edges();
	m_bold.resize(N);
	for (int i = 0; i<N; ++i) m_bold[i] = model->Edge(i)->IsSelected();
}

CCmdUnSelectEdge::CCmdUnSelectEdge(GModel* model, const vector<int>& edge) : CCommand("Unselect Edge")
{
	m_model = model;
	int n = (int)edge.size();
	if (n > 0)
	{
		m_nedge.resize(n);
		for (int i = 0; i<n; ++i) m_nedge[i] = edge[i];
	}

	int N = model->Edges();
	m_bold.resize(N);
	for (int i = 0; i<N; ++i) m_bold[i] = model->Edge(i)->IsSelected();
}


void CCmdUnSelectEdge::Execute()
{
	int i, n;
	n = m_nedge.size();
	for (i = 0; i<n; ++i)
	{
		GEdge* ps = m_model->FindEdge(m_nedge[i]);
		if (ps) ps->UnSelect();
	}
}

void CCmdUnSelectEdge::UnExecute()
{
	int n = m_bold.size();
	for (int i = 0; i<n; ++i)
	{
		GEdge* pg = m_model->Edge(i);
		if (m_bold[i]) pg->Select(); else pg->UnSelect();
	}
}

//////////////////////////////////////////////////////////////////////
// CCmdSelectNode
//////////////////////////////////////////////////////////////////////

CCmdSelectNode::CCmdSelectNode(GModel* model, int* node, int n, bool badd) : CCommand("Select Node")
{
	m_model = model;
	if (n > 0)
	{
		m_node.resize(n);
		for (int i = 0; i<n; ++i) m_node[i] = node[i];
	}

	int N = model->Nodes();
	m_bold.resize(N);
	for (int i = 0; i<N; ++i) m_bold[i] = model->Node(i)->IsSelected();
	m_badd = badd;
}

CCmdSelectNode::CCmdSelectNode(GModel* model, const vector<int>& node, bool badd) : CCommand("Select Node")
{
	m_model = model;

	int n = (int)node.size();
	m_node = node;

	int N = model->Nodes();
	m_bold.resize(N);
	for (int i = 0; i<N; ++i) m_bold[i] = model->Node(i)->IsSelected();
	m_badd = badd;
}


void CCmdSelectNode::Execute()
{
	int i, n;
	if (!m_badd)
	{
		n = m_model->Nodes();
		for (i = 0; i<n; ++i) m_model->Node(i)->UnSelect();
	}

	n = m_node.size();
	for (i = 0; i<n; ++i)
	{
		GNode* pn = m_model->FindNode(m_node[i]);
		if (pn) pn->Select();
	}
}

void CCmdSelectNode::UnExecute()
{
	int n = m_bold.size();
	for (int i = 0; i<n; ++i)
	{
		GNode* pn = m_model->Node(i);
		if (m_bold[i]) pn->Select(); else pn->UnSelect();
	}
}

//////////////////////////////////////////////////////////////////////
// CCmdUnSelectNode
//////////////////////////////////////////////////////////////////////

CCmdUnSelectNode::CCmdUnSelectNode(GModel* model, int* node, int n) : CCommand("Unselect Node")
{
	m_model = model;

	if (n > 0)
	{
		m_node.resize(n);
		for (int i = 0; i<n; ++i) m_node[i] = node[i];
	}

	int N = m_model->Nodes();
	m_bold.resize(N);
	for (int i = 0; i<N; ++i) m_bold[i] = m_model->Node(i)->IsSelected();
}

CCmdUnSelectNode::CCmdUnSelectNode(GModel* model, const vector<int>& node) : CCommand("Unselect Node")
{
	m_model = model;
	int n = (int)node.size();
	if (n > 0)
	{
		m_node.resize(n);
		for (int i = 0; i<n; ++i) m_node[i] = node[i];
	}

	int N = m_model->Nodes();
	m_bold.resize(N);
	for (int i = 0; i<N; ++i) m_bold[i] = m_model->Node(i)->IsSelected();
}

void CCmdUnSelectNode::Execute()
{
	int i, n;
	n = m_node.size();
	for (i = 0; i<n; ++i)
	{
		GNode* pn = m_model->FindNode(m_node[i]);
		if (pn) pn->UnSelect();
	}
}

void CCmdUnSelectNode::UnExecute()
{
	int n = m_bold.size();
	for (int i = 0; i<n; ++i)
	{
		GNode* pn = m_model->Node(i);
		if (m_bold[i]) pn->Select(); else pn->UnSelect();
	}
}

//////////////////////////////////////////////////////////////////////
// CCmdSelectDiscrete
//////////////////////////////////////////////////////////////////////

CCmdSelectDiscrete::CCmdSelectDiscrete(GModel* ps, int* pobj, int n, bool badd) : CCommand("Select Discrete")
{
	m_pgm = ps;
	GModel& m = *m_pgm;
	if (n > 0)
	{
		m_obj.resize(n);
		for (int i = 0; i<n; ++i) m_obj[i] = m.DiscreteObject(pobj[i]);
	}

	int N = m.DiscreteObjects();
	m_bold.resize(N);
	for (int i = 0; i<N; ++i) m_bold[i] = m.DiscreteObject(i)->IsSelected();
	m_badd = badd;
}

CCmdSelectDiscrete::CCmdSelectDiscrete(GModel* ps, const vector<int>& obj, bool badd) : CCommand("Select Discrete")
{
	m_pgm = ps;
	GModel& m = *m_pgm;

	int n = obj.size();
	m_obj.resize(n);
	for (int i = 0; i<n; ++i) m_obj[i] = m.DiscreteObject(obj[i]);

	int N = m.DiscreteObjects();
	m_bold.resize(N);
	for (int i = 0; i<N; ++i) m_bold[i] = m.DiscreteObject(i)->IsSelected();
	m_badd = badd;
}

CCmdSelectDiscrete::CCmdSelectDiscrete(GModel* ps, const vector<GDiscreteObject*>& obj, bool badd) : CCommand("Select Discrete")
{
	m_pgm = ps;
	GModel& m = *m_pgm;
	
	m_obj = obj;

	int N = m.DiscreteObjects();
	m_bold.resize(N);
	for (int i = 0; i<N; ++i) m_bold[i] = m.DiscreteObject(i)->IsSelected();
	m_badd = badd;
}

void CCmdSelectDiscrete::Execute()
{
	GModel& m = *m_pgm;
	int ND = m.DiscreteObjects();
	int i, n;
	if (!m_badd)
	{
		n = m.DiscreteObjects();
		for (i = 0; i<n; ++i) m.DiscreteObject(i)->UnSelect();
	}

	n = m_obj.size();
	for (i = 0; i<n; ++i)
	{
		GDiscreteObject* pn = m_obj[i];
		if (pn) pn->Select();
	}
}

void CCmdSelectDiscrete::UnExecute()
{
	GModel& m = *m_pgm;
	int n = m_bold.size();
	for (int i = 0; i<n; ++i)
	{
		GDiscreteObject* pn = m.DiscreteObject(i);
		if (m_bold[i]) pn->Select(); else pn->UnSelect();
	}
}


//////////////////////////////////////////////////////////////////////
// CCmdSelectDiscreteElements
//////////////////////////////////////////////////////////////////////

CCmdSelectDiscreteElements::CCmdSelectDiscreteElements(GDiscreteElementSet* set, const vector<int>& elemList, bool badd) : CCommand("Select Discrete")
{
	m_ps = set;
	m_elemList = elemList;
	m_badd = badd;

	int N = set->size();
	m_bold.resize(N);
	for (int i = 0; i<N; ++i) m_bold[i] = m_ps->element(i).IsSelected();
}

void CCmdSelectDiscreteElements::Execute()
{
	if (!m_badd)
	{
		int N = m_ps->size();
		for (int i = 0; i<N; ++i) m_ps->element(i).UnSelect();
	}

	int N = m_elemList.size();
	for (int i = 0; i<N; ++i)
	{
		GDiscreteElement& de = m_ps->element(m_elemList[i]);
		de.Select();
	}
}

void CCmdSelectDiscreteElements::UnExecute()
{
	int N = m_bold.size();
	for (int i = 0; i<N; ++i)
	{
		GDiscreteElement& de = m_ps->element(i);
		if (m_bold[i]) de.Select(); else de.UnSelect();
	}
}

//////////////////////////////////////////////////////////////////////
// CCmdUnSelectDiscreteElements
//////////////////////////////////////////////////////////////////////

CCmdUnSelectDiscreteElements::CCmdUnSelectDiscreteElements(GDiscreteElementSet* set, const vector<int>& elemList) : CCommand("Unselect Discrete")
{
	m_ps = set;
	m_elemList = elemList;

	int N = set->size();
	m_bold.resize(N);
	for (int i = 0; i < N; ++i) m_bold[i] = m_ps->element(i).IsSelected();
}

void CCmdUnSelectDiscreteElements::Execute()
{
	int N = m_elemList.size();
	for (int i = 0; i < N; ++i)
	{
		GDiscreteElement& de = m_ps->element(m_elemList[i]);
		de.UnSelect();
	}
}

void CCmdUnSelectDiscreteElements::UnExecute()
{
	int N = m_bold.size();
	for (int i = 0; i < N; ++i)
	{
		GDiscreteElement& de = m_ps->element(i);
		if (m_bold[i]) de.Select(); else de.UnSelect();
	}
}

//////////////////////////////////////////////////////////////////////
// CCmdUnSelectNode
//////////////////////////////////////////////////////////////////////

CCmdUnSelectDiscrete::CCmdUnSelectDiscrete(GModel* ps, int* pobj, int n) : CCommand("Unselect Discrete")
{
	m_model = ps;
	if (n > 0)
	{
		m_obj.resize(n);
		for (int i = 0; i<n; ++i) m_obj[i] = m_model->DiscreteObject(pobj[i]);
	}

	int N = m_model->DiscreteObjects();
	m_bold.resize(N);
	for (int i = 0; i<N; ++i) m_bold[i] = m_model->DiscreteObject(i)->IsSelected();
}

CCmdUnSelectDiscrete::CCmdUnSelectDiscrete(GModel* ps, const vector<int>& obj) : CCommand("Unselect Discrete")
{
	m_model = ps;

	int n = (int)obj.size();
	if (n > 0)
	{
		m_obj.resize(n);
		for (int i = 0; i<n; ++i) m_obj[i] = m_model->DiscreteObject(obj[i]);
	}

	int N = m_model->DiscreteObjects();
	m_bold.resize(N);
	for (int i = 0; i<N; ++i) m_bold[i] = m_model->DiscreteObject(i)->IsSelected();
}

CCmdUnSelectDiscrete::CCmdUnSelectDiscrete(GModel* ps, const vector<GDiscreteObject*>& obj) : CCommand("Unselect Discrete")
{
	m_model = ps;

	m_obj = obj;

	int N = m_model->DiscreteObjects();
	m_bold.resize(N);
	for (int i = 0; i < N; ++i) m_bold[i] = m_model->DiscreteObject(i)->IsSelected();
}


void CCmdUnSelectDiscrete::Execute()
{
	int ND = m_model->DiscreteObjects();
	int i, n;
	n = m_obj.size();
	for (i = 0; i<n; ++i)
	{
		GDiscreteObject* pn = m_obj[i];
		if (pn) pn->UnSelect();
	}
}

void CCmdUnSelectDiscrete::UnExecute()
{
	int ND = m_model->DiscreteObjects();
	int n = m_bold.size();
	for (int i = 0; i<n; ++i)
	{
		GDiscreteObject* pn = m_model->DiscreteObject(i);
		if (m_bold[i]) pn->Select(); else pn->UnSelect();
	}
}

//////////////////////////////////////////////////////////////////////
// CCmdInvertSelection
//////////////////////////////////////////////////////////////////////

CCmdInvertSelection::CCmdInvertSelection(CGLDocument* doc) : CCommand("Invert selection")
{
	m_doc = doc;
}

void CCmdInvertSelection::Execute()
{
	m_doc->GetCurrentSelection()->Invert();
}

void CCmdInvertSelection::UnExecute()
{
	m_doc->GetCurrentSelection()->Invert();
}

//////////////////////////////////////////////////////////////////////
// CCmdSelectElements
//////////////////////////////////////////////////////////////////////

CCmdSelectElements::CCmdSelectElements(FSCoreMesh* pm, int* pe, int N, bool badd) : CCommand("Select Elements")
{
	int i;

	m_badd = badd;
	m_pel = 0;
	m_N = 0;

	// get the current mesh
	m_pm = pm;
	int M = pm->Elements();

	// store the elements selection state
	m_ptag = new bool[M];
	for (i = 0; i<M; ++i) m_ptag[i] = pm->ElementRef(i).IsSelected();

	// store the elements we need to select
	if (N != 0)
	{
		m_N = N;
		m_pel = new int[m_N];
		for (i = 0; i<N; ++i) m_pel[i] = pe[i];
	}
}

CCmdSelectElements::CCmdSelectElements(FSCoreMesh* pm, const std::vector<int>& el, bool badd) : CCommand("Select Elements")
{
	int i;
	int N = (int)el.size();

	m_badd = badd;
	m_pel = 0;
	m_N = 0;

	// get the current mesh
	m_pm = pm;
	int M = pm->Elements();

	// store the elements selection state
	m_ptag = new bool[M];
	for (i = 0; i<M; ++i) m_ptag[i] = pm->ElementRef(i).IsSelected();

	// store the elements we need to select
	if (N != 0)
	{
		m_N = N;
		m_pel = new int[m_N];
		for (i = 0; i<N; ++i) m_pel[i] = el[i];
	}
}


void CCmdSelectElements::Execute()
{
	int i;

	if (!m_badd)
	{
		for (i = 0; i<m_pm->Elements(); ++i) m_pm->ElementRef(i).Unselect();
	}

	int NE = m_pm->Elements();
	for (i = 0; i<m_N; ++i)
	{
		int n = m_pel[i];
		if ((n >= 0) && (n<NE)) m_pm->ElementRef(n).Select();
	}
}

void CCmdSelectElements::UnExecute()
{
	for (int i = 0; i<m_pm->Elements(); ++i)
	{
		FEElement_& el = m_pm->ElementRef(i);
		if (m_ptag[i])
			el.Select();
		else
			el.Unselect();
	}
}

//////////////////////////////////////////////////////////////////////
// CCmdUnselectElements
//////////////////////////////////////////////////////////////////////

CCmdUnselectElements::CCmdUnselectElements(FSMesh* mesh, int* pe, int N) : CCommand("Unselect")
{
	// get the current mesh
	m_mesh = mesh;
	FSMesh* pm = mesh;
	int M = pm->Elements();

	// store the elements selection state
	m_ptag = new bool[M];
	for (int i = 0; i<M; ++i) m_ptag[i] = pm->Element(i).IsSelected();

	// store the elements we need to select
	m_N = N;
	m_pel = new int[m_N];
	for (int i = 0; i<N; ++i) m_pel[i] = pe[i];
}

CCmdUnselectElements::CCmdUnselectElements(FSMesh* mesh, const vector<int>& elem) : CCommand("Unselect")
{
	int N = (int)elem.size();

	// get the current mesh
	m_mesh = mesh;
	FSMesh* pm = m_mesh;
	int M = pm->Elements();

	// store the elements selection state
	m_ptag = new bool[M];
	for (int i = 0; i<M; ++i) m_ptag[i] = pm->Element(i).IsSelected();

	// store the elements we need to select
	m_N = N;
	m_pel = new int[m_N];
	for (int i = 0; i<N; ++i) m_pel[i] = elem[i];
}


void CCmdUnselectElements::Execute()
{
	FSMesh* pm = m_mesh;
	for (int i = 0; i<m_N; ++i) pm->Element(m_pel[i]).Unselect();
}

void CCmdUnselectElements::UnExecute()
{
	FSMesh* pm = m_mesh;
	for (int i = 0; i<pm->Elements(); ++i)
	{
		FSElement& el = pm->Element(i);
		if (m_ptag[i])
			el.Select();
		else
			el.Unselect();
	}
}

//////////////////////////////////////////////////////////////////////
// CCmdSelectFaces
//////////////////////////////////////////////////////////////////////

CCmdSelectFaces::CCmdSelectFaces(FSMeshBase* pm, int* pf, int N, bool badd) : CCommand("Select Faces")
{
	int i;

	m_pm = pm;
	m_badd = badd;
	m_pface = 0;
	m_N = 0;

	// get the current mesh
	int M = pm->Faces();

	// store the faces selection state
	m_ptag = new bool[M];
	for (i = 0; i<M; ++i) m_ptag[i] = pm->Face(i).IsSelected();

	// store the faces we need to select
	if (N != 0)
	{
		m_N = N;
		m_pface = new int[m_N];
		for (i = 0; i<N; ++i) m_pface[i] = pf[i];
	}
}

CCmdSelectFaces::CCmdSelectFaces(FSMeshBase* pm, const vector<int>& fl, bool badd) : CCommand("Select Faces")
{
	int i;
	int N = (int)fl.size();

	m_pm = pm;
	m_badd = badd;
	m_pface = 0;
	m_N = 0;

	// get the current mesh
	int M = pm->Faces();

	// store the faces selection state
	m_ptag = new bool[M];
	for (i = 0; i<M; ++i) m_ptag[i] = pm->Face(i).IsSelected();

	// store the faces we need to select
	if (N != 0)
	{
		m_N = N;
		m_pface = new int[m_N];
		for (i = 0; i<N; ++i) m_pface[i] = fl[i];
	}
}

void CCmdSelectFaces::Execute()
{
	int i;
	if (!m_badd)
	{
		for (i = 0; i<m_pm->Faces(); ++i) m_pm->Face(i).Unselect();
	}

	int NF = m_pm->Faces();
	for (i = 0; i<m_N; ++i)
	{
		int n = m_pface[i];
		if ((n >= 0) && (n<NF)) m_pm->Face(n).Select();
	}
}

void CCmdSelectFaces::UnExecute()
{
	for (int i = 0; i<m_pm->Faces(); ++i)
	{
		FSFace& face = m_pm->Face(i);
		if (m_ptag[i])
			face.Select();
		else
			face.Unselect();
	}
}

//////////////////////////////////////////////////////////////////////
// CCmdUnselectFaces
//////////////////////////////////////////////////////////////////////

CCmdUnselectFaces::CCmdUnselectFaces(FSMeshBase* pm, int* pf, int N) : CCommand("Unselect")
{
	// store the mesh
	m_pm = pm;

	// store the faces selection state
	int M = pm->Faces();
	m_ptag = new bool[M];
	for (int i = 0; i<M; ++i) m_ptag[i] = pm->Face(i).IsSelected();

	// store the faces we need to select
	m_N = N;
	m_pface = new int[m_N];
	for (int i = 0; i<N; ++i) m_pface[i] = pf[i];
}

CCmdUnselectFaces::CCmdUnselectFaces(FSMeshBase* pm, const vector<int>& face) : CCommand("Unselect")
{
	// store the mesh
	m_pm = pm;

	// store the faces selection state
	int M = pm->Faces();
	m_ptag = new bool[M];
	for (int i = 0; i<M; ++i) m_ptag[i] = pm->Face(i).IsSelected();

	// store the faces we need to select
	m_N = (int)face.size();
	m_pface = new int[m_N];
	for (int i = 0; i<m_N; ++i) m_pface[i] = face[i];
}


void CCmdUnselectFaces::Execute()
{
	for (int i = 0; i<m_N; ++i) m_pm->Face(m_pface[i]).Unselect();
}

void CCmdUnselectFaces::UnExecute()
{
	for (int i = 0; i<m_pm->Faces(); ++i)
	{
		FSFace& face = m_pm->Face(i);
		if (m_ptag[i])
			face.Select();
		else
			face.Unselect();
	}
}


//////////////////////////////////////////////////////////////////////
// CCmdSelectFEEdges
//////////////////////////////////////////////////////////////////////

CCmdSelectFEEdges::CCmdSelectFEEdges(FSLineMesh* pm, int* pe, int N, bool badd) : CCommand("Select Edges")
{
	m_pm = pm;
	m_badd = badd;
	m_pedge = 0;
	m_N = 0;

	// get the current mesh
	int M = pm->Edges();

	// store the edges selection state
	m_ptag = new bool[M];
	for (int i = 0; i<M; ++i) m_ptag[i] = pm->Edge(i).IsSelected();

	// store the faces we need to select
	if (N != 0)
	{
		m_N = N;
		m_pedge = new int[m_N];
		for (int i = 0; i<N; ++i) m_pedge[i] = pe[i];
	}
}

CCmdSelectFEEdges::CCmdSelectFEEdges(FSLineMesh* pm, const vector<int>& el, bool badd) : CCommand("Select Edges")
{
	int N = (int)el.size();

	m_pm = pm;
	m_badd = badd;
	m_pedge = 0;
	m_N = 0;

	// get the current mesh
	int M = pm->Edges();

	// store the edge selection state
	m_ptag = new bool[M];
	for (int i = 0; i<M; ++i) m_ptag[i] = pm->Edge(i).IsSelected();

	// store the edges we need to select
	if (N != 0)
	{
		m_N = N;
		m_pedge = new int[m_N];
		for (int i = 0; i<N; ++i) m_pedge[i] = el[i];
	}
}

void CCmdSelectFEEdges::Execute()
{
	if (!m_badd)
	{
		for (int i = 0; i<m_pm->Edges(); ++i) m_pm->Edge(i).Unselect();
	}

	int NE = m_pm->Edges();
	for (int i = 0; i<m_N; ++i)
	{
		int n = m_pedge[i];
		if ((n >= 0) && (n<NE)) m_pm->Edge(n).Select();
	}
}

void CCmdSelectFEEdges::UnExecute()
{
	for (int i = 0; i<m_pm->Edges(); ++i)
	{
		FSEdge& edge = m_pm->Edge(i);
		if (m_ptag[i])
			edge.Select();
		else
			edge.Unselect();
	}
}

//////////////////////////////////////////////////////////////////////
// CCmdUnselectFEEdges
//////////////////////////////////////////////////////////////////////

CCmdUnselectFEEdges::CCmdUnselectFEEdges(FSLineMesh* pm, int* pe, int N) : CCommand("Unselect")
{
	m_pm = pm;

	// get the current mesh
	int M = m_pm->Edges();

	// store the edges selection state
	m_ptag = new bool[M];
	for (int i = 0; i<M; ++i) m_ptag[i] = pm->Edge(i).IsSelected();

	// store the edges we need to select
	m_N = N;
	m_pedge = new int[m_N];
	for (int i = 0; i<N; ++i) m_pedge[i] = pe[i];
}

CCmdUnselectFEEdges::CCmdUnselectFEEdges(FSLineMesh* pm, const vector<int>& edge) : CCommand("Unselect")
{
	m_pm = pm;

	int N = (int)edge.size();

	// get the current mesh
	int M = pm->Edges();

	// store the edges selection state
	m_ptag = new bool[M];
	for (int i = 0; i<M; ++i) m_ptag[i] = pm->Edge(i).IsSelected();

	// store the edges we need to select
	m_N = N;
	m_pedge = new int[m_N];
	for (int i = 0; i<N; ++i) m_pedge[i] = edge[i];
}


void CCmdUnselectFEEdges::Execute()
{
	for (int i = 0; i<m_N; ++i) m_pm->Edge(m_pedge[i]).Unselect();
}

void CCmdUnselectFEEdges::UnExecute()
{
	for (int i = 0; i<m_pm->Edges(); ++i)
	{
		FSEdge& edge = m_pm->Edge(i);
		if (m_ptag[i])
			edge.Select();
		else
			edge.Unselect();
	}
}

//////////////////////////////////////////////////////////////////////
// CCmdSelectFENodes
//////////////////////////////////////////////////////////////////////

CCmdSelectFENodes::CCmdSelectFENodes(FSLineMesh* pm, int* pn, int N, bool badd) : CCommand("Select Nodes")
{
	int i;

	m_badd = badd;
	m_pn = 0;
	m_N = 0;

	// get the current mesh
	m_pm = pm;
	int M = pm->Nodes();

	// store the nodes selection state
	m_ptag = new bool[M];
	for (i = 0; i<M; ++i) m_ptag[i] = pm->Node(i).IsSelected();

	// store the nodes we need to select
	if (N != 0)
	{
		m_N = N;
		m_pn = new int[m_N];
		for (i = 0; i<N; ++i) m_pn[i] = pn[i];
	}
}

CCmdSelectFENodes::CCmdSelectFENodes(FSLineMesh* pm, const vector<int>& nl, bool badd) : CCommand("Select Nodes")
{
	int i;
	int N = (int)nl.size();

	m_badd = badd;
	m_pn = 0;
	m_N = 0;

	// get the current mesh
	m_pm = pm;
	int M = pm->Nodes();

	// store the nodes selection state
	m_ptag = new bool[M];
	for (i = 0; i<M; ++i) m_ptag[i] = pm->Node(i).IsSelected();

	// store the nodes we need to select
	if (N != 0)
	{
		m_N = N;
		m_pn = new int[m_N];
		for (i = 0; i<N; ++i) m_pn[i] = nl[i];
	}
}

void CCmdSelectFENodes::Execute()
{
	int i;
	if (!m_badd)
	{
		for (i = 0; i<m_pm->Nodes(); ++i) m_pm->Node(i).Unselect();
	}

	int NN = m_pm->Nodes();
	for (i = 0; i<m_N; ++i)
	{
		int n = m_pn[i];
		if ((n >= 0) && (n<NN)) m_pm->Node(n).Select();
	}
}

void CCmdSelectFENodes::UnExecute()
{
	for (int i = 0; i<m_pm->Nodes(); ++i)
	{
		FSNode& node = m_pm->Node(i);
		if (m_ptag[i])
			node.Select();
		else
			node.Unselect();
	}
}

//////////////////////////////////////////////////////////////////////
// CCmdUnselectNodes
//////////////////////////////////////////////////////////////////////

CCmdUnselectNodes::CCmdUnselectNodes(FSLineMesh* pm, int* pn, int N) : CCommand("Unselect")
{
	// get the current mesh
	m_mesh = pm;
	int M = pm->Nodes();

	// store the nodes selection state
	m_ptag = new bool[M];
	for (int i = 0; i<M; ++i) m_ptag[i] = pm->Node(i).IsSelected();

	// store the nodes we need to select
	m_N = N;
	m_pn = new int[m_N];
	for (int i = 0; i<N; ++i) m_pn[i] = pn[i];
}

CCmdUnselectNodes::CCmdUnselectNodes(FSLineMesh* pm, const vector<int>& node) : CCommand("Unselect")
{
	int N = (int)node.size();

	// get the current mesh
	m_mesh = pm;
	int M = pm->Nodes();

	// store the nodes selection state
	m_ptag = new bool[M];
	for (int i = 0; i<M; ++i) m_ptag[i] = pm->Node(i).IsSelected();

	// store the nodes we need to select
	m_N = N;
	m_pn = new int[m_N];
	for (int i = 0; i<N; ++i) m_pn[i] = node[i];
}


void CCmdUnselectNodes::Execute()
{
	FSLineMesh* pm = m_mesh;
	for (int i = 0; i<m_N; ++i) pm->Node(m_pn[i]).Unselect();
}

void CCmdUnselectNodes::UnExecute()
{
	FSLineMesh* pm = m_mesh;
	for (int i = 0; i<pm->Nodes(); ++i)
	{
		FSNode& node = pm->Node(i);
		if (m_ptag[i])
			node.Select();
		else
			node.Unselect();
	}
}

//////////////////////////////////////////////////////////////////////
// CCmdAssignPartMaterial
//////////////////////////////////////////////////////////////////////

CCmdAssignPartMaterial::CCmdAssignPartMaterial(GModel* model, vector<int> npart, int nmat) : CCommand("Assign material")
{
	m_model = model;

	int n = npart.size();

	m_part.resize(n);
	m_old.resize(n);
	for (int i = 0; i<n; ++i)
	{
		GPart* pg = model->FindPart(npart[i]);
		m_part[i] = npart[i];
		m_old[i] = pg->GetMaterialID();
	}
	m_mat = nmat;
}

void CCmdAssignPartMaterial::Execute()
{
	int N = m_part.size();
	for (int i = 0; i<N; ++i)
	{
		GPart* pg = m_model->FindPart(m_part[i]);
		GObject* po = dynamic_cast<GObject*>(pg->Object());
		po->AssignMaterial(m_part[i], m_mat);
	}
}

void CCmdAssignPartMaterial::UnExecute()
{
	int N = m_part.size();
	for (int i = 0; i<N; ++i)
	{
		GPart* pg = m_model->FindPart(m_part[i]);
		GObject* po = dynamic_cast<GObject*>(pg->Object());
		po->AssignMaterial(m_part[i], m_old[i]);
	}
}

//-----------------------------------------------------------------------------
// CCmdAssignObjectMaterial
//-----------------------------------------------------------------------------

CCmdAssignObjectMaterial::CCmdAssignObjectMaterial(GObject* po, int mat) : CCommand("Assign material")
{
	m_po = po;
	m_mat = mat;
	int N = po->Parts();
	m_old.resize(N);
	for (int i = 0; i<N; ++i) m_old[i] = po->Part(i)->GetMaterialID();
}

void CCmdAssignObjectMaterial::Execute()
{
	m_po->AssignMaterial(m_mat);
}

void CCmdAssignObjectMaterial::UnExecute()
{
	int N = m_po->Parts();
	for (int i = 0; i < N; ++i)
	{
		m_po->AssignMaterial(m_po->Part(i), m_old[i]);
	}
}

//-----------------------------------------------------------------------------
// CCmdAssignObjectListMaterial
//-----------------------------------------------------------------------------

CCmdAssignObjectListMaterial::CCmdAssignObjectListMaterial(vector<GObject*> o, int mat) : CCmdGroup("Assign material")
{
	for (int i = 0; i<(int)o.size(); ++i) AddCommand(new CCmdAssignObjectMaterial(o[i], mat));
}

//=============================================================================
// CCmdDeleteFESelection
//-----------------------------------------------------------------------------

CCmdDeleteFESelection::CCmdDeleteFESelection(GMeshObject* po, int nitem) : CCommand("Delete")
{
	m_nitem = nitem;
	m_pnew = 0;
	m_pobj = po;
	m_pold = po->GetFEMesh();
}

void CCmdDeleteFESelection::Execute()
{
	// create a copy of the old mesh
	if (m_pnew == 0)
	{
		m_pnew = new FSMesh(*m_pold);
		FEMeshBuilder meshBuilder(*m_pnew);

		if      (m_nitem == ITEM_ELEM) meshBuilder.DeleteSelectedElements();
		else if (m_nitem == ITEM_FACE) meshBuilder.DeleteSelectedFaces();
		else if (m_nitem == ITEM_NODE) meshBuilder.DeleteSelectedNodes();

		// make sure you select the object
		m_pobj->Select();
	}

	// set the object's mesh
	m_pobj->ReplaceFEMesh(m_pnew, false);

	// swap meshes
	FSMesh* pm = m_pnew; m_pnew = m_pold; m_pold = pm;
}

//-----------------------------------------------------------------------------
//! Undo the delete FE selection
//! \todo this function does not restore the original GMeshObject
void CCmdDeleteFESelection::UnExecute()
{
	// set the object's mesh
	m_pobj->ReplaceFEMesh(m_pnew);

	// swap meshes
	FSMesh* pm = m_pnew; m_pnew = m_pold; m_pold = pm;
}

//=============================================================================
// CCmdDeleteFESurfaceSelection
//-----------------------------------------------------------------------------

CCmdDeleteFESurfaceSelection::CCmdDeleteFESurfaceSelection(GSurfaceMeshObject* po, int nitem) : CCommand("Delete")
{
	m_pnew = 0;
	m_pobj = po;
	m_pold = po->GetSurfaceMesh();
	m_item = nitem;
}

void CCmdDeleteFESurfaceSelection::Execute()
{
	// create a copy of the old mesh
	if (m_pnew == 0)
	{
		m_pnew = new FSSurfaceMesh(*m_pold);

		if (m_item == ITEM_FACE) m_pnew->DeleteSelectedFaces();
		else if (m_item == ITEM_EDGE) m_pnew->DeleteSelectedEdges();
		else if (m_item == ITEM_NODE) m_pnew->DeleteSelectedNodes();

		// make sure you select the object
		m_pobj->Select();
	}

	// set the object's mesh
	m_pobj->ReplaceSurfaceMesh(m_pnew);

	// swap meshes
	FSSurfaceMesh* pm = m_pnew; m_pnew = m_pold; m_pold = pm;
}

//-----------------------------------------------------------------------------
//! Undo the delete FE selection
//! \todo this function does not restore the original GMeshObject
void CCmdDeleteFESurfaceSelection::UnExecute()
{
	// set the object's mesh
	m_pobj->ReplaceSurfaceMesh(m_pnew);

	// swap meshes
	FSSurfaceMesh* pm = m_pnew; m_pnew = m_pold; m_pold = pm;
}

//////////////////////////////////////////////////////////////////////
// CCmdHideObject
//////////////////////////////////////////////////////////////////////

CCmdHideObject::CCmdHideObject(GObject* po, bool bhide) : CCommand(bhide ? "Hide" : "Unhide")
{
	m_pobj.push_back(po);
	m_bhide = bhide;
}

CCmdHideObject::CCmdHideObject(vector<GObject*> po, bool bhide) : CCommand(bhide ? "Hide" : "Unhide")
{
	m_pobj = po;
	m_bhide = bhide;
}

void CCmdHideObject::Execute()
{
	for (GObject* po : m_pobj)
		if (m_bhide) po->Hide(); else po->Show();
}

void CCmdHideObject::UnExecute()
{
	for (GObject* po : m_pobj)
		if (m_bhide) po->Show(); else po->Hide();
}

//////////////////////////////////////////////////////////////////////
// CCmdHidePart
//////////////////////////////////////////////////////////////////////

CCmdHideParts::CCmdHideParts(GModel* model, GPart* part) : CCommand("Hide")
{
	m_model = model;
	m_partList.push_back(part);
}

CCmdHideParts::CCmdHideParts(GModel* model, std::list<GPart*> partList) : CCommand("Hide")
{
	m_model = model;
	m_partList = partList;
}

void CCmdHideParts::Execute()
{
	m_model->ShowParts(m_partList, false);
}

void CCmdHideParts::UnExecute()
{
	m_model->ShowParts(m_partList, true);
}

//////////////////////////////////////////////////////////////////////
// CCmdShowParts
//////////////////////////////////////////////////////////////////////

CCmdShowParts::CCmdShowParts(GModel* model, std::list<GPart*> partList) : CCommand("Show parts")
{
	m_model = model;
	m_partList = partList;
}

void CCmdShowParts::Execute()
{
	m_model->ShowParts(m_partList, true);
}

void CCmdShowParts::UnExecute()
{
	m_model->ShowParts(m_partList, false);
}

//////////////////////////////////////////////////////////////////////
// CCmdHideElements
//////////////////////////////////////////////////////////////////////

CCmdHideElements::CCmdHideElements(GObject* po, const vector<int>& elemList) : CCommand("Hide")
{
	m_po = po;
	m_mesh = po->GetFEMesh();
	m_elemList = elemList;
}

CCmdHideElements::CCmdHideElements(FSMesh* mesh, const vector<int>& elemList) : CCommand("Hide")
{
	m_po = nullptr;
	m_mesh = mesh;
	m_elemList = elemList;
}

void CCmdHideElements::Execute()
{
	if (m_po) m_po->ShowElements(m_elemList, false);
	else m_mesh->ShowElements(m_elemList, false);
}

void CCmdHideElements::UnExecute()
{
	if (m_po) m_po->ShowElements(m_elemList, true);
	else m_mesh->ShowElements(m_elemList, true);
}

//////////////////////////////////////////////////////////////////////
// CCmdHideFaces
//////////////////////////////////////////////////////////////////////

CCmdHideFaces::CCmdHideFaces(FSSurfaceMesh* mesh, const vector<int>& faceList) : CCommand("Hide")
{
	m_mesh = mesh;
	m_faceList = faceList;
}

void CCmdHideFaces::Execute()
{
	m_mesh->ShowFaces(m_faceList, false);
}

void CCmdHideFaces::UnExecute()
{
	m_mesh->ShowFaces(m_faceList, true);
}

//////////////////////////////////////////////////////////////////////
// CCmdHideSelection
//////////////////////////////////////////////////////////////////////

CCmdHideSelection::CCmdHideSelection(CModelDocument* doc) : CCommand("Hide")
{
	m_doc = doc;
	FESelection* ps = m_doc->GetCurrentSelection();
	assert(ps->Size());
	m_item.resize(ps->Size());
	int m = 0;

	// get the model
	GModel& model = m_doc->GetFSModel()->GetModel();
	GObject* po = m_doc->GetActiveObject();

	m_nitem = doc->GetItemMode();
	m_nselect = doc->GetSelectionMode();

	switch (m_nitem)
	{
	case ITEM_MESH:
		if (m_nselect == SELECT_OBJECT)
		{
			for (int i = 0; i<model.Objects(); ++i)
				if (model.Object(i)->IsSelected()) m_item[m++] = i;
		}
		else if (m_nselect == SELECT_PART)
		{
			GPartSelection* pgs = dynamic_cast<GPartSelection*>(ps);
			assert(pgs);
			GPartSelection::Iterator pg(pgs);
			for (int i = 0; i<pgs->Size(); ++i, ++pg)
			{
				if (pg->IsSelected()) m_item[m++] = pg->GetID();
			}
		}
		break;
	case ITEM_ELEM:
	{
		FSMesh* mesh = (po ? po->GetFEMesh() : 0);
		if (mesh)
		{
			for (int i = 0; i<mesh->Elements(); ++i)
			{
				FSElement& el = mesh->Element(i);
				if (el.IsSelected()) m_item[m++] = i;
			}
		}
	}
	break;
	case ITEM_FACE:
	{
		FSSurfaceMesh* pm = dynamic_cast<FSSurfaceMesh*>(po->GetEditableMesh());
		if (pm)
		{
			for (int i = 0; i<pm->Faces(); ++i)
			{
				FSFace& face = pm->Face(i);
				if (face.IsSelected()) m_item[m++] = i;
			}
		}
	}
	break;
	}
}

void CCmdHideSelection::Execute()
{
	// get the model
	GModel& m = m_doc->GetFSModel()->GetModel();
	GObject* po = m_doc->GetActiveObject();
	int N = m_item.size();
	switch (m_nitem)
	{
	case ITEM_MESH:
		if (m_nselect == SELECT_OBJECT)
			m.ShowObjects(m_item, false);
		else if (m_nselect == SELECT_PART)
			m.ShowParts(m_item, false);
		break;
	case ITEM_ELEM:
	{
		po->ShowElements(m_item, false);
	}
	break;
	case ITEM_FACE:
	{
		FSSurfaceMesh* pm = dynamic_cast<FSSurfaceMesh*>(po->GetEditableMesh());
		if (pm) pm->ShowFaces(m_item, false);
	}
	break;
	}
}

void CCmdHideSelection::UnExecute()
{
	GObject* po = m_doc->GetActiveObject();
	GModel& m = m_doc->GetFSModel()->GetModel();
	m_doc->SetItemMode(m_nitem);
	int N = m_item.size();
	switch (m_nitem)
	{
	case ITEM_MESH:
		if (m_nselect == SELECT_OBJECT)
		{
			m.ShowObjects(m_item);
			m.SelectObjects(m_item);
		}
		else if (m_nselect == SELECT_PART)
		{
			m.ShowParts(m_item, true, true);
		}
		break;
	case ITEM_ELEM:
	{
		FSMesh* pm = po->GetFEMesh();
		if (pm)
		{
			po->ShowElements(m_item, true);
			pm->SelectElements(m_item);
		}
	}
	break;
	case ITEM_FACE:
	{
		FSSurfaceMesh* pm = dynamic_cast<FSSurfaceMesh*>(po->GetEditableMesh());
		if (pm)
		{
			pm->ShowFaces(m_item);
			pm->SelectFaces(m_item);
		}
	}
	break;
	}
}

//////////////////////////////////////////////////////////////////////
// CCmdHideUnselected
//////////////////////////////////////////////////////////////////////

CCmdHideUnselected::CCmdHideUnselected(CModelDocument* doc) : CCommand("Hide")
{
	m_doc = doc;
	FESelection* ps = m_doc->GetCurrentSelection();
	assert(ps->Size());
	m_item.resize(ps->Size());
	int m = 0;

	GObject* po = m_doc->GetActiveObject();
	GModel& model = m_doc->GetFSModel()->GetModel();
	m_nitem = doc->GetItemMode();
	m_nselect = doc->GetSelectionMode();

	switch (m_nitem)
	{
	case ITEM_MESH:
		if (m_nselect == SELECT_OBJECT)
		{
			for (int i = 0; i<model.Objects(); ++i)
			{
				po = model.Object(i);
				if (!po->IsSelected()) m_item[m++] = i;
			}
		}
		else if (m_nselect == SELECT_PART)
		{
			GPartSelection* pgs = dynamic_cast<GPartSelection*>(ps);
			assert(pgs);
			GPartSelection::Iterator pg(pgs);
			for (int i = 0; i<pgs->Size(); ++i, ++pg)
			{
				if (pg->IsSelected()) m_item[m++] = pg->GetID();
			}
		}
		break;
	case ITEM_ELEM:
	{
		FSMesh* pm = po->GetFEMesh();
		if (pm)
		{
			for (int i = 0; i<pm->Elements(); ++i) if (!pm->Element(i).IsSelected()) m_item[m++] = i;
		}
	}
	break;
	case ITEM_FACE:
	{
		FSSurfaceMesh* pm = dynamic_cast<FSSurfaceMesh*>(po->GetEditableMesh());
		if (pm)
		{
			for (int i = 0; i<pm->Faces(); ++i) if (!pm->Face(i).IsSelected()) m_item[m++] = i;
		}
	}
	break;
	}
}

void CCmdHideUnselected::Execute()
{
	GObject* po = m_doc->GetActiveObject();
	GModel& m = m_doc->GetFSModel()->GetModel();
	int N = m_item.size();
	if (N == 0) return;
	switch (m_nitem)
	{
	case ITEM_MESH:
		if (m_nselect == SELECT_OBJECT)
			m.ShowObjects(m_item, false);
		else if (m_nselect == SELECT_PART)
			m.ShowParts(m_item, false);
		break;
	case ITEM_ELEM:
	{
		FSMesh* pm = po->GetFEMesh();
		if (pm) pm->ShowElements(m_item, false);
	}
	break;
	case ITEM_FACE:
	{
		FSSurfaceMesh* pm = dynamic_cast<FSSurfaceMesh*>(po->GetEditableMesh());
		if (pm) pm->ShowFaces(m_item, false);
	}
	break;
	}
}

void CCmdHideUnselected::UnExecute()
{
	GObject* po = m_doc->GetActiveObject();
	GModel& m = m_doc->GetFSModel()->GetModel();
	int N = m_item.size();
	if (N == 0) return;
	switch (m_nitem)
	{
	case ITEM_MESH:
		if (m_nselect == SELECT_OBJECT)
			m.ShowObjects(m_item, true);
		else if (m_nselect == SELECT_PART)
			m.ShowParts(m_item, true);
		break;
	case ITEM_ELEM:
	{
		FSMesh* pm = po->GetFEMesh();
		if (pm) pm->ShowElements(m_item);
	}
	break;
	case ITEM_FACE:
	{
		FSSurfaceMesh* pm = dynamic_cast<FSSurfaceMesh*>(po->GetEditableMesh());
		if (pm) pm->ShowFaces(m_item);
	}
	break;
	}
}

//////////////////////////////////////////////////////////////////////
// CCmdUnhideAll
//////////////////////////////////////////////////////////////////////

CCmdUnhideAll::CCmdUnhideAll(CModelDocument* doc) : CCommand("Unhide all")
{
	m_doc = doc;
	m_nitem = doc->GetItemMode();
	m_nselect = doc->GetSelectionMode();
	GModel& model = m_doc->GetFSModel()->GetModel();
	m_bunhide = true;

	if (m_nitem == ITEM_MESH)
	{
		switch (m_nselect)
		{
		case SELECT_OBJECT:
		{
			for (int i = 0; i<model.Objects(); ++i)
			{
				GObject* po = model.Object(i);
				if (!po->IsVisible()) m_item.push_back(i);
			}
		}
		break;
		case SELECT_PART:
		case SELECT_FACE:
		case SELECT_EDGE:
		case SELECT_NODE:
		{
			for (int i = 0; i<model.Parts(); ++i)
			{
				GPart* pp = model.Part(i);
				if (!pp->IsVisible()) m_item.push_back(pp->GetID());
			}
		}
		break;
		case SELECT_DISCRETE:
		{
			for (int i = 0; i<model.DiscreteObjects(); ++i)
			{
				GDiscreteObject* pd = model.DiscreteObject(i);
				if (!pd->IsVisible()) m_item.push_back(i);
			}
		}
		break;
		}
	}
	else
	{
		GObject* po = m_doc->GetActiveObject();
		if (po == 0) return;
		switch (m_nitem)
		{
		case ITEM_ELEM:
		{
			FSMesh* pm = po->GetFEMesh();
			if (pm)
			{
				for (int i = 0; i<pm->Elements(); ++i) if (!pm->Element(i).IsVisible()) m_item.push_back(i);
			}
		}
		break;
		case ITEM_FACE:
		{
			FSSurfaceMesh* pm = dynamic_cast<FSSurfaceMesh*>(po->GetEditableMesh());
			if (pm)
			{
				for (int i = 0; i<pm->Faces(); ++i) if (!pm->Face(i).IsVisible()) m_item.push_back(i);
			}
		}
		break;
		}
	}
}

void CCmdUnhideAll::Execute()
{
	if (m_item.empty()) return;

	GModel& model = m_doc->GetFSModel()->GetModel();
	int N = m_item.size();
	if (m_nitem == ITEM_MESH)
	{
		switch (m_nselect)
		{
		case SELECT_OBJECT:
		{
			model.ShowObjects(m_item, m_bunhide);
		}
		break;
		case SELECT_PART:
		case SELECT_FACE:
		case SELECT_EDGE:
		case SELECT_NODE:
		{
			model.ShowParts(m_item, m_bunhide);
		}
		break;
		case SELECT_DISCRETE:
		{
			for (int i = 0; i<N; ++i)
			{
				GDiscreteObject* pd = model.DiscreteObject(m_item[i]);
				if (m_bunhide) pd->Show(); else pd->Hide();
			}
		}
		break;
		}
	}
	else
	{
		GObject* po = m_doc->GetActiveObject();
		switch (m_nitem)
		{
		case ITEM_ELEM:
		{
			FSMesh* pm = po->GetFEMesh();
			assert(pm);
			pm->ShowElements(m_item, m_bunhide);
		}
		break;
		case ITEM_FACE:
		{
			FSSurfaceMesh* pm = dynamic_cast<FSSurfaceMesh*>(po->GetEditableMesh());
			assert(pm);
			if (pm) pm->ShowFaces(m_item, m_bunhide);
		}
		break;
		}
		po->UpdateItemVisibility();
	}

	m_bunhide = false;
}

void CCmdUnhideAll::UnExecute()
{
	Execute();
	m_bunhide = true;
}

//=============================================================================
// CCmdApplyFEModifier
//-----------------------------------------------------------------------------

CCmdApplyFEModifier::CCmdApplyFEModifier(FEModifier* pmod, GObject* po, FSGroup* selection) : CCommand(pmod->GetName())
{
	m_pnew = 0;

	m_pobj = po;
	m_psel = selection;

	// store the modifier
	m_pmod = pmod;

	// store the old mesh
	m_pold = po->GetFEMesh();
}

void CCmdApplyFEModifier::Execute()
{
	if (m_pnew == 0)
	{
		// create a new mesh
		if (m_psel)
			m_pnew = m_pmod->Apply(m_psel);
		else
			m_pnew = m_pmod->Apply(m_pold);

		// let's make sure the command worked
		if (m_pnew == 0) throw CCmdFailed(this, m_pmod->GetErrorString());

		// make sure the new mesh is selected
		if (m_pobj) m_pobj->Select();
	}

	if (m_pnew)
	{
		// replace the old mesh with the new
		try
		{
			// This could throw a GObjecException
			m_pobj->ReplaceFEMesh(m_pnew);
		}
		catch (...)
		{
			// swap old and new
			// we do this so that we can always delete m_pnew
			FSMesh* pm = m_pnew; m_pnew = m_pold; m_pold = pm;

			throw;
		}

		// swap old and new
		// we do this so that we can always delete m_pnew
		FSMesh* pm = m_pnew; m_pnew = m_pold; m_pold = pm;
	}
}

void CCmdApplyFEModifier::UnExecute()
{
	// get the FSModel
	if (m_pnew)
	{
		// replace the old mesh with the new
		m_pobj->ReplaceFEMesh(m_pnew);

		// swap old and new
		// we do this so that we can always delete m_pnew
		FSMesh* pm = m_pnew; m_pnew = m_pold; m_pold = pm;
	}
}


//=============================================================================
// CCmdApplySurfaceModifier
//-----------------------------------------------------------------------------

CCmdApplySurfaceModifier::CCmdApplySurfaceModifier(FESurfaceModifier* pmod, GObject* po, FSGroup* selection) : CCommand(pmod->GetName())
{
	m_pnew = 0;

	m_pobj = po;
	m_psel = selection;

	// store the modifier
	m_pmod = pmod;

	// store the old mesh
	if (dynamic_cast<GSurfaceMeshObject*>(po))
	{
		m_pold = dynamic_cast<GSurfaceMeshObject*>(po)->GetSurfaceMesh();
	}
	else m_pold = 0;
}

CCmdApplySurfaceModifier::~CCmdApplySurfaceModifier()
{
	delete m_pnew;
	delete m_pmod;
}

void CCmdApplySurfaceModifier::Execute()
{
	if (m_pnew == 0)
	{
		// create a new mesh
		m_pnew = m_pmod->Apply(m_pold, m_psel);

		// let's make sure the command worked
		if (m_pnew == 0) throw CCmdFailed(this, m_pmod->GetErrorString());

		// make sure the new mesh is selected
		if (m_pobj) m_pobj->Select();
	}

	if (m_pnew)
	{
		// replace the old mesh with the new
		try
		{
			// This could throw a GObjecException
			m_pobj->ReplaceSurfaceMesh(m_pnew);
		}
		catch (...)
		{
			// swap old and new
			// we do this so that we can always delete m_pnew
			FSSurfaceMesh* pm = m_pnew; m_pnew = m_pold; m_pold = pm;

			throw;
		}

		// swap old and new
		// we do this so that we can always delete m_pnew
		FSSurfaceMesh* pm = m_pnew; m_pnew = m_pold; m_pold = pm;
	}
}

void CCmdApplySurfaceModifier::UnExecute()
{
	// get the FSModel
	if (m_pnew)
	{
		// replace the old mesh with the new
		m_pobj->ReplaceSurfaceMesh(dynamic_cast<FSSurfaceMesh*>(m_pnew));

		// swap old and new
		// we do this so that we can always delete m_pnew
		FSSurfaceMesh* pm = m_pnew; m_pnew = m_pold; m_pold = pm;
	}
}

//=============================================================================
// CCmdChangeFEMesh
//-----------------------------------------------------------------------------

CCmdChangeFEMesh::CCmdChangeFEMesh(GObject* po, FSMesh* pm, bool bup) : CCommand("Change mesh")
{
	assert(po);
	m_update = bup;
	m_po = po;
	m_pnew = pm;
}

void CCmdChangeFEMesh::Execute()
{
	FSMesh* pm = m_po->GetFEMesh();
	m_po->ReplaceFEMesh(m_pnew, m_update);

	m_pnew = pm;
}

void CCmdChangeFEMesh::UnExecute()
{
	Execute();
}

//=============================================================================
// CCmdChangeFESurfaceMesh
//-----------------------------------------------------------------------------

CCmdChangeFESurfaceMesh::CCmdChangeFESurfaceMesh(GSurfaceMeshObject* po, FSSurfaceMesh* pm, bool up) : CCommand("Change surface mesh")
{
	assert(po);
	assert(pm);

	m_update = up;
	m_po = po;
	m_pnew = pm;
}

CCmdChangeFESurfaceMesh::~CCmdChangeFESurfaceMesh()
{
	delete m_pnew;
}

void CCmdChangeFESurfaceMesh::Execute()
{
	FSSurfaceMesh* pm = m_po->GetSurfaceMesh();
	m_po->ReplaceSurfaceMesh(m_pnew);
	m_pnew = pm;
}

void CCmdChangeFESurfaceMesh::UnExecute()
{
	Execute();
}


///////////////////////////////////////////////////////////////////////////////
// CCmdChangeView
///////////////////////////////////////////////////////////////////////////////

CCmdChangeView::CCmdChangeView(CGView* pview, CGLCamera cam) : CCommand("Change View")
{
	m_cam = cam;
	m_pview = pview;
}

CCmdChangeView::~CCmdChangeView()
{
	m_pview = 0;
}

void CCmdChangeView::Execute()
{
	CGLCamera& cam = m_pview->GetCamera();
	CGLCamera old = cam;
	cam = m_cam;
	m_cam = old;
}

void CCmdChangeView::UnExecute()
{
	Execute();
}

///////////////////////////////////////////////////////////////////////////////
// CCmdInvertElements
///////////////////////////////////////////////////////////////////////////////

CCmdInvertElements::CCmdInvertElements(GMeshObject* po) : CCommand("Invert")
{
	m_po = po;
}

void CCmdInvertElements::Execute()
{
	FSMesh* pm = m_po->GetFEMesh();
	FEMeshBuilder meshBuilder(*pm);
	meshBuilder.InvertSelectedElements();
	m_po->Update(false);
}

void CCmdInvertElements::UnExecute()
{
	Execute();
}

///////////////////////////////////////////////////////////////////////////////
// CCmdChangeObjectParams
///////////////////////////////////////////////////////////////////////////////

CCmdChangeObjectParams::CCmdChangeObjectParams(GObject *po) : CCommand("Change parameters")
{
	m_po = po;
	m_Param = m_po->GetParamBlock();
}

void CCmdChangeObjectParams::Execute()
{
	ParamBlock pb = m_po->GetParamBlock();
	m_po->GetParamBlock().Copy(m_Param);
	m_po->Update();
	m_Param = pb;
}

void CCmdChangeObjectParams::UnExecute()
{
	ParamBlock pb = m_po->GetParamBlock();
	m_po->GetParamBlock().Copy(m_Param);
	m_po->Update();
	m_Param = pb;
}

///////////////////////////////////////////////////////////////////////////////
// CCmdChangeMesherParams
///////////////////////////////////////////////////////////////////////////////

CCmdChangeMesherParams::CCmdChangeMesherParams(GObject *po) : CCommand("Change meshing parameters")
{
	m_po = po;
	m_Param = m_po->GetFEMesher()->GetParamBlock();
}

void CCmdChangeMesherParams::Execute()
{
	ParamBlock pb = m_po->GetFEMesher()->GetParamBlock();
	m_po->GetFEMesher()->GetParamBlock() = m_Param;
	m_po->BuildMesh();
	m_Param = pb;
}

void CCmdChangeMesherParams::UnExecute()
{
	ParamBlock pb = m_po->GetFEMesher()->GetParamBlock();
	m_po->GetFEMesher()->GetParamBlock() = m_Param;
	m_po->BuildMesh();
	m_Param = pb;
}

//-----------------------------------------------------------------------------
// CCmdSwapObjects
//-----------------------------------------------------------------------------

CCmdSwapObjects::CCmdSwapObjects(GModel* model, GObject* pold, GObject* pnew) : CCommand("Convert")
{
	m_model = model;
	m_pold = pold;
	m_pnew = pnew;
	m_oml = nullptr;
}

CCmdSwapObjects::~CCmdSwapObjects()
{
	if (m_oml)
	{
		MeshLayerManager::Destroy(m_oml);
		delete m_pold;
	}
	else delete m_pnew;
}

void CCmdSwapObjects::Execute()
{
	// get the old object's meshlist
	m_oml = m_model->GetObjectMeshList(m_pold);

	// replace the old object with the new one
	m_model->ReplaceObject(m_pold, m_pnew);
}

void CCmdSwapObjects::UnExecute()
{
	// remove the new object
	m_model->RemoveObject(m_pnew, true);

	// add the oml back
	m_model->InsertObjectMeshList(m_oml);
	m_oml = nullptr;
}

//-----------------------------------------------------------------------------
// CCmdConvertToMultiBlock
//-----------------------------------------------------------------------------

CCmdConvertToMultiBlock::CCmdConvertToMultiBlock(GModel* model, GObject* po) : CCommand("Convert")
{
	m_model = model;
	m_pold = po;
	m_pnew = 0;
}

CCmdConvertToMultiBlock::~CCmdConvertToMultiBlock()
{
	if (m_pnew) delete m_pnew;
}

void CCmdConvertToMultiBlock::Execute()
{
	if (m_pnew == 0)
	{
		// make sure we are dealing with a GBox object
		if (dynamic_cast<GBox*>(m_pold) == 0)
		{
			return;
		}

		// create a new gmeshobject
		m_pnew = new GMultiBox(m_pold);
		m_pnew->SetName(m_pold->GetName());

		// copy data
		m_pnew->CopyTransform(m_pold);
		m_pnew->SetColor(m_pold->GetColor());

		// copy the selection state
		if (m_pold->IsSelected()) m_pnew->Select();
	}

	// replace the old object with the new one
	m_model->ReplaceObject(m_pold, m_pnew);

	// swap old and new
	GObject* po = m_pold;
	m_pold = m_pnew;
	m_pnew = po;
}

void CCmdConvertToMultiBlock::UnExecute()
{
	Execute();
}

//-----------------------------------------------------------------------------
// CCmdAddModifier
//-----------------------------------------------------------------------------

CCmdAddModifier::CCmdAddModifier(GModifiedObject* po, GModifier* pm) : CCommand("Add modifier")
{
	m_po = po;
	m_pm = pm;
}

CCmdAddModifier::~CCmdAddModifier()
{
	if (m_pm) delete m_pm;
}

void CCmdAddModifier::Execute()
{
	// add the modifier to the end of the stack
	assert(m_pm);
	m_po->AddModifier(m_pm);
	m_po->BuildMesh();
	m_pm = 0;
}

void CCmdAddModifier::UnExecute()
{
	// remove the last modifier
	GModifierStack* ps = m_po->GetModifierStack();
	int N = ps->Size();
	assert(N > 0);
	m_pm = ps->Modifier(N - 1);
	m_po->DeleteModifier(m_pm);

	// if there are still some modifiers left, we have to rebuild the mesh
	// otherwise, the original mesh was restored after the removal of the 
	// last modifier
	if (N>1) m_po->BuildMesh();
}

//-----------------------------------------------------------------------------
// CCmdAddStep
//-----------------------------------------------------------------------------

CCmdAddStep::CCmdAddStep(FSModel* fem, FSStep* pstep, int insertAfter) : CCommand("Add step")
{
	m_fem = fem;
	m_pstep = pstep;
	m_pos = insertAfter;
}

CCmdAddStep::~CCmdAddStep()
{
	if (m_pstep) delete m_pstep;
}

void CCmdAddStep::Execute()
{
	if (m_pos == -1) m_pos = m_fem->Steps() - 1;
	m_fem->InsertStep(m_pos + 1, m_pstep);
	m_pstep = 0;
}

void CCmdAddStep::UnExecute()
{
	m_pstep = m_fem->GetStep(m_pos + 1);
	m_fem->DeleteStep(m_pstep);
}

//-----------------------------------------------------------------------------
// CCmdSwapSteps
//-----------------------------------------------------------------------------

CCmdSwapSteps::CCmdSwapSteps(FSModel* fem, FSStep* step0, FSStep* step1) : CCommand("Swap steps")
{
	m_fem = fem;
	m_step0 = step0;
	m_step1 = step1;
}

void CCmdSwapSteps::Execute() 
{
	m_fem->SwapSteps(m_step0, m_step1);
}

void CCmdSwapSteps::UnExecute()
{
	Execute();
}


//-----------------------------------------------------------------------------
// CCmdAddMaterial
//-----------------------------------------------------------------------------

CCmdAddMaterial::CCmdAddMaterial(FSModel* fem, GMaterial* pm) : CCommand("Add material")
{
	m_fem = fem;
	m_pm = pm;
}

CCmdAddMaterial::~CCmdAddMaterial()
{
	if (m_pm) delete m_pm;
}

void CCmdAddMaterial::Execute()
{
	m_fem->AddMaterial(m_pm);
	m_pm = 0;
}

void CCmdAddMaterial::UnExecute()
{
	// remove the last material
	int N = m_fem->Materials();
	assert(N>0);
	m_pm = m_fem->GetMaterial(N - 1);
	m_fem->DeleteMaterial(m_pm);
}

//-----------------------------------------------------------------------------
// CCmdSetItemList
//-----------------------------------------------------------------------------

CCmdSetItemList::CCmdSetItemList(IHasItemLists* pbc, FEItemListBuilder* pl, int n) : CCommand("Assign selection")
{
	m_pbc = pbc;
	m_pl = pl;
	m_index = n;
}

CCmdSetItemList::~CCmdSetItemList()
{
	
}

void CCmdSetItemList::Execute()
{
	FEItemListBuilder* pold = m_pbc->GetItemList(m_index);
	m_pbc->SetItemList(m_pl, m_index);
	m_pl = pold;
}

void CCmdSetItemList::UnExecute()
{
	Execute();
}

//-----------------------------------------------------------------------------
// CCmdAddToItemListBuilder
//-----------------------------------------------------------------------------

CCmdAddToItemListBuilder::CCmdAddToItemListBuilder(FEItemListBuilder* pold, vector<int>& lnew) : CCommand("Add to selection")
{
	m_pold = pold;
	m_lnew = lnew;
	int n = m_pold->size();
	if (n > 0)
	{
		m_tmp.resize(n);
		FEItemListBuilder::Iterator it = m_pold->begin();
		for (int i = 0; i<n; ++i, ++it) m_tmp[i] = *it;
	}
}

void CCmdAddToItemListBuilder::Execute()
{
	m_pold->Merge(m_lnew);
}

void CCmdAddToItemListBuilder::UnExecute()
{
	m_pold->clear();
	int n = (int)m_tmp.size();
	for (int i = 0; i<n; ++i) m_pold->add(m_tmp[i]);
}

//-----------------------------------------------------------------------------
// CCmdRemoveFromItemListBuilder
//-----------------------------------------------------------------------------

CCmdRemoveFromItemListBuilder::CCmdRemoveFromItemListBuilder(FEItemListBuilder* pold, vector<int>& lnew) : CCommand("Remove from selection")
{
	m_pold = pold;
	m_lnew = lnew;
	int n = m_pold->size();
	if (n > 0)
	{
		m_tmp.resize(n);
		FEItemListBuilder::Iterator it = m_pold->begin();
		for (int i = 0; i<n; ++i, ++it) m_tmp[i] = *it;
	}
}

void CCmdRemoveFromItemListBuilder::Execute()
{
	m_pold->Subtract(m_lnew);
}

void CCmdRemoveFromItemListBuilder::UnExecute()
{
	m_pold->clear();
	int n = (int)m_tmp.size();
	for (int i = 0; i<n; ++i) m_pold->add(m_tmp[i]);
}

//-----------------------------------------------------------------------------
// CCmdRemoveItemListBuilder
//-----------------------------------------------------------------------------

CCmdRemoveItemListBuilder::CCmdRemoveItemListBuilder(IHasItemLists* pmc, int n) : CCommand("Remove selection")
{
	m_pmc = pmc;
	m_pitem = nullptr;
	m_index = n;
}

CCmdRemoveItemListBuilder::~CCmdRemoveItemListBuilder()
{
	
}

void CCmdRemoveItemListBuilder::Execute()
{
	m_pitem = m_pmc->GetItemList(m_index);
	m_pmc->SetItemList(nullptr, m_index);
}

void CCmdRemoveItemListBuilder::UnExecute()
{
	m_pmc->SetItemList(m_pitem, m_index);
	m_pitem = nullptr;
}

//-----------------------------------------------------------------------------
// CCmdDeleteGObject
//-----------------------------------------------------------------------------

CCmdDeleteGObject::CCmdDeleteGObject(GModel* gm, GObject* po) : CCommand(string("Delete ") + po->GetName())
{
	m_gm = gm;
	m_po = po;
	m_poml = nullptr;
}

CCmdDeleteGObject::~CCmdDeleteGObject()
{
	if (m_poml) 
	{
		MeshLayerManager::Destroy(m_poml);
		delete m_po;
	}
}

void CCmdDeleteGObject::Execute()
{
	m_poml = m_gm->GetObjectMeshList(m_po);
	m_gm->RemoveObject(m_po);
}

void CCmdDeleteGObject::UnExecute()
{
	// re-insert the object and its mesh list
	m_gm->InsertObjectMeshList(m_poml);

	// delete the OML
	m_poml = nullptr;
}

//-----------------------------------------------------------------------------
// CCmdDeleteFSModelComponent
//-----------------------------------------------------------------------------

CCmdDeleteFSModelComponent::CCmdDeleteFSModelComponent(FSModelComponent* po) : CCommand(string("Delete ") + po->GetName())
{
	assert(po->GetParent());
	m_obj = po;
	m_parent = po->GetParent();
	m_delObject = false;
}

CCmdDeleteFSModelComponent::~CCmdDeleteFSModelComponent()
{
	if (m_delObject) delete m_obj;
}

void CCmdDeleteFSModelComponent::Execute()
{
	m_insertPos = m_parent->RemoveChild(m_obj);
	m_obj->SetParent(nullptr);
	m_delObject = true;

	IHasItemLists* pil = dynamic_cast<IHasItemLists*>(m_obj);
	if (pil)
	{
		for (int i = 0; i < pil->ItemLists(); ++i)
		{
			FEItemListBuilder* pl = pil->GetItemList(i);
			if (pl) pl->DecRef();
		}
	}
}

void CCmdDeleteFSModelComponent::UnExecute()
{
	m_parent->InsertChild(m_insertPos, m_obj);
	assert(m_obj->GetParent() == m_parent);
	m_delObject = false;

	IHasItemLists* pil = dynamic_cast<IHasItemLists*>(m_obj);
	if (pil)
	{
		for (int i = 0; i < pil->ItemLists(); ++i)
		{
			FEItemListBuilder* pl = pil->GetItemList(i);
			if (pl) pl->IncRef();
		}
	}
}


//-----------------------------------------------------------------------------
// CCmdDeleteFSObject
//-----------------------------------------------------------------------------

CCmdDeleteFSObject::CCmdDeleteFSObject(FSObject* po) : CCommand(string("Delete ") + po->GetName())
{
	assert(po->GetParent());
	m_obj = po;
	m_parent = po->GetParent();
	m_delObject = false;
}

CCmdDeleteFSObject::~CCmdDeleteFSObject()
{
	if (m_delObject) delete m_obj;
}

void CCmdDeleteFSObject::Execute()
{
	m_insertPos = m_parent->RemoveChild(m_obj);
	m_obj->SetParent(nullptr);
	m_delObject = true;
}

void CCmdDeleteFSObject::UnExecute()
{
	m_parent->InsertChild(m_insertPos, m_obj);
	assert(m_obj->GetParent() == m_parent);
	m_delObject = false;
}

//-----------------------------------------------------------------------------
// CCmdSetActiveMeshLayer
//-----------------------------------------------------------------------------

CCmdSetActiveMeshLayer::CCmdSetActiveMeshLayer(GModel* mdl, int activeLayer) : CCommand("Change active layer")
{
	m_gm = mdl;
	m_activeLayer = activeLayer;
}

void CCmdSetActiveMeshLayer::Execute()
{
	int currentLayer = m_gm->GetActiveMeshLayer();
	m_gm->SetActiveMeshLayer(m_activeLayer);
	m_activeLayer = currentLayer;
}

void CCmdSetActiveMeshLayer::UnExecute()
{
	Execute();
}

//-----------------------------------------------------------------------------
// CCmdAddMeshLayer
//-----------------------------------------------------------------------------

CCmdAddMeshLayer::CCmdAddMeshLayer(GModel* mdl, const std::string& layerName) : CCommand( string("Add Mesh Layer: ") + layerName)
{
	m_gm = mdl;
	m_layerName = layerName;
	m_layerIndex = -1;
}

void CCmdAddMeshLayer::Execute()
{
	m_layerIndex = m_gm->MeshLayers();
	m_gm->AddMeshLayer(m_layerName);
}

void CCmdAddMeshLayer::UnExecute()
{
	m_gm->DeleteMeshLayer(m_layerIndex);
}

//-----------------------------------------------------------------------------
// CCmdDeleteMeshLayer
//-----------------------------------------------------------------------------


CCmdDeleteMeshLayer::CCmdDeleteMeshLayer(GModel* mdl, int layerIndex) : CCommand("Delete mesh layer")
{
	m_gm = mdl;
	m_layerIndex = layerIndex;
	m_layer = nullptr;
	assert(layerIndex != 0);		// make sure we are not trying to delete the default layer
}

CCmdDeleteMeshLayer::~CCmdDeleteMeshLayer()
{
	if (m_layer) MeshLayerManager::Destroy(m_layer);
}

void CCmdDeleteMeshLayer::Execute()
{
	m_layer = m_gm->RemoveMeshLayer(m_layerIndex);
}

void CCmdDeleteMeshLayer::UnExecute()
{
	m_gm->InsertMeshLayer(m_layerIndex, m_layer);
	m_layer = nullptr;
}

//-----------------------------------------------------------------------------
// CCmdRemoveMeshData
//-----------------------------------------------------------------------------

CCmdRemoveMeshData::CCmdRemoveMeshData(FEMeshData* meshData) : CCommand("Remove mesh data")
{
	m_data = meshData;
	m_index = -1;
}

CCmdRemoveMeshData::~CCmdRemoveMeshData()
{
	if (m_data && (m_index != -1)) delete m_data;
}

void CCmdRemoveMeshData::Execute()
{
	FSMesh* mesh = m_data->GetMesh();
	m_index = mesh->GetMeshDataIndex(m_data); assert(m_index >= 0);
	mesh->RemoveMeshDataField(m_index);
	if (m_data->GetItemList()) m_data->GetItemList()->DecRef();
}

void CCmdRemoveMeshData::UnExecute()
{
	FSMesh* mesh = m_data->GetMesh();
	mesh->InsertMeshData(m_index, m_data);
	if (m_data->GetItemList()) m_data->GetItemList()->IncRef();
	m_index = -1;
}

<<<<<<< HEAD
//-----------------------------------------------------------------------------
// CCmdAddImageAnalysis
//-----------------------------------------------------------------------------

CCmdAddImageAnalysis::CCmdAddImageAnalysis(CImageAnalysis* analysis)
    : CCommand("Add image analysis"), m_analysis(analysis), m_del(false)
{

}

CCmdAddImageAnalysis::~CCmdAddImageAnalysis()
{
    if(m_analysis && m_del) delete m_analysis;
}

void CCmdAddImageAnalysis::Execute()
{
    m_analysis->GetImageModel()->AddImageAnalysis(m_analysis);
    m_del = false;
}

void CCmdAddImageAnalysis::UnExecute()
{
    m_analysis->GetImageModel()->RemoveAnalysis(m_analysis);
    m_analysis->OnDelete();
    m_del = true;
}


//-----------------------------------------------------------------------------
// CCmdDeleteImageAnalysis
//-----------------------------------------------------------------------------

CCmdDeleteImageAnalysis::CCmdDeleteImageAnalysis(CImageAnalysis* analysis)
    : CCommand("Delete image analysis"), m_analysis(analysis), m_del(false)
{

}

CCmdDeleteImageAnalysis::~CCmdDeleteImageAnalysis()
{
    if(m_analysis && m_del) delete m_analysis;
}

void CCmdDeleteImageAnalysis::Execute()
{
    m_analysis->GetImageModel()->RemoveAnalysis(m_analysis);
    m_analysis->OnDelete();
    m_del = true;
}

void CCmdDeleteImageAnalysis::UnExecute()
{
    m_analysis->GetImageModel()->AddImageAnalysis(m_analysis);
    m_del = false;
=======
CCmdToggleActiveParts::CCmdToggleActiveParts(const std::vector<GPart*>& partList) : CCommand("toggle active")
{
	m_partList = partList;
}

void CCmdToggleActiveParts::Execute()
{
	for (GPart* pg : m_partList)
	{
		pg->SetActive(!pg->IsActive());
	}
}

void CCmdToggleActiveParts::UnExecute()
{
	Execute();
>>>>>>> 4055376a
}<|MERGE_RESOLUTION|>--- conflicted
+++ resolved
@@ -3641,7 +3641,24 @@
 	m_index = -1;
 }
 
-<<<<<<< HEAD
+CCmdToggleActiveParts::CCmdToggleActiveParts(const std::vector<GPart*>& partList) : CCommand("toggle active")
+{
+	m_partList = partList;
+}
+
+void CCmdToggleActiveParts::Execute()
+{
+	for (GPart* pg : m_partList)
+	{
+		pg->SetActive(!pg->IsActive());
+	}
+}
+
+void CCmdToggleActiveParts::UnExecute()
+{
+	Execute();
+}
+
 //-----------------------------------------------------------------------------
 // CCmdAddImageAnalysis
 //-----------------------------------------------------------------------------
@@ -3697,22 +3714,4 @@
 {
     m_analysis->GetImageModel()->AddImageAnalysis(m_analysis);
     m_del = false;
-=======
-CCmdToggleActiveParts::CCmdToggleActiveParts(const std::vector<GPart*>& partList) : CCommand("toggle active")
-{
-	m_partList = partList;
-}
-
-void CCmdToggleActiveParts::Execute()
-{
-	for (GPart* pg : m_partList)
-	{
-		pg->SetActive(!pg->IsActive());
-	}
-}
-
-void CCmdToggleActiveParts::UnExecute()
-{
-	Execute();
->>>>>>> 4055376a
 }