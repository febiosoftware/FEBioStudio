/*This file is part of the FEBio Studio source code and is licensed under the MIT license
listed below.

See Copyright-FEBio-Studio.txt for details.

Copyright (c) 2021 University of Utah, The Trustees of Columbia University in
the City of New York, and others.

Permission is hereby granted, free of charge, to any person obtaining a copy
of this software and associated documentation files (the "Software"), to deal
in the Software without restriction, including without limitation the rights
to use, copy, modify, merge, publish, distribute, sublicense, and/or sell
copies of the Software, and to permit persons to whom the Software is
furnished to do so, subject to the following conditions:

The above copyright notice and this permission notice shall be included in all
copies or substantial portions of the Software.

THE SOFTWARE IS PROVIDED "AS IS", WITHOUT WARRANTY OF ANY KIND, EXPRESS OR
IMPLIED, INCLUDING BUT NOT LIMITED TO THE WARRANTIES OF MERCHANTABILITY,
FITNESS FOR A PARTICULAR PURPOSE AND NONINFRINGEMENT. IN NO EVENT SHALL THE
AUTHORS OR COPYRIGHT HOLDERS BE LIABLE FOR ANY CLAIM, DAMAGES OR OTHER
LIABILITY, WHETHER IN AN ACTION OF CONTRACT, TORT OR OTHERWISE, ARISING FROM,
OUT OF OR IN CONNECTION WITH THE SOFTWARE OR THE USE OR OTHER DEALINGS IN THE
SOFTWARE.*/

#include "stdafx.h"
#include "ModelDocument.h"
#include "DocTemplate.h"
#include "version.h"
#include <XML/XMLWriter.h>
#include <MeshIO/PRVObjectFormat.h>
#include <FEMLib/FEUserMaterial.h>
#include "Commands.h"
#include "MainWindow.h"
#include "ModelFileWriter.h"
#include <QMessageBox>
#include <MeshTools/GModel.h>
#include <PostGL/GLPlot.h>
#include <MeshLib/FENodeFaceList.h>
#include <MeshTools/GModel.h>

class CModelContext
{
public:
	CModelContext(CModelDocument* doc) : m_doc(doc) 
	{
		m_objs = 0;
		m_parts = 0;
		m_faces = 0;
		m_edges = 0;
		m_nodes = 0;
		m_steps = 0;
		m_mats = 1;	// needs to be initialized to 1

		m_activeItem = nullptr;
	}

	void Push()
	{
		assert(m_doc == CDocument::GetActiveDocument());
		m_objs = GObject::GetCounter();
		m_parts = GPart::GetCounter();
		m_faces = GFace::GetCounter();
		m_edges = GEdge::GetCounter();
		m_nodes = GNode::GetCounter();
		m_steps = FSStep::GetCounter();
		m_mats = GMaterial::GetCounter();
	}

	void Pull()
	{
		GObject::SetCounter(m_objs);
		GPart::SetCounter(m_parts);
		GFace::SetCounter(m_faces);
		GEdge::SetCounter(m_edges);
		GNode::SetCounter(m_nodes);
		FSStep::SetCounter(m_steps);
		GMaterial::SetCounter(m_mats);
	}

	void SetActiveItem(FSObject* po) { m_activeItem = po; }
	FSObject* GetActiveItem() { return m_activeItem; }

private:
	CModelDocument*	m_doc;

	// counters
	int	m_objs;
	int	m_parts;
	int	m_faces;
	int m_edges;
	int m_nodes;
	int m_steps;
	int m_mats;

	// active item in model tree
	FSObject* m_activeItem;
};

CModelDocument::~CModelDocument()
{
	delete m_context;
	m_context = nullptr;
}

CModelDocument::CModelDocument(CMainWindow* wnd) : CGLDocument(wnd)
{
	SetIcon(":/icons/FEBioStudio.png");

	m_psel = nullptr;

	m_context = new CModelContext(this);

	SetFileWriter(new CModelFileWriter(this));
}

void CModelDocument::Clear()
{
	CGLDocument::Clear();

	// reset the project
	m_Project.Reset();

	// clear all the jobs
	m_JobList.Clear();

	// reset selection
	if (m_psel) delete m_psel;
	m_psel = 0;
}

//-----------------------------------------------------------------------------
void CModelDocument::Activate()
{
	m_context->Pull();

	// reset active module
	unsigned int m = m_Project.GetModule();
	m_Project.SetModule(m);
}

void CModelDocument::Deactivate()
{
	m_context->Push();
}

//-----------------------------------------------------------------------------
void CModelDocument::SetActiveItem(FSObject* po)
{
	m_context->SetActiveItem(po);
}

//-----------------------------------------------------------------------------
FSObject* CModelDocument::GetActiveItem()
{
	return m_context->GetActiveItem();
}

//-----------------------------------------------------------------------------
//! Get the project
FSProject& CModelDocument::GetProject()
{ 
	return m_Project; 
}

//-----------------------------------------------------------------------------
FSModel* CModelDocument::GetFSModel()
{ 
	return &m_Project.GetFSModel(); 
}

//-----------------------------------------------------------------------------
GModel* CModelDocument::GetGModel()
{
	return &m_Project.GetFSModel().GetModel();
}

//-----------------------------------------------------------------------------
// return the active object
GObject* CModelDocument::GetActiveObject()
{
	GObject* po = nullptr;
	GObjectSelection sel(GetFSModel());
	if (sel.Count() == 1) po = sel.Object(0);
	return po;
}

//-----------------------------------------------------------------------------
BOX CModelDocument::GetModelBox() { return m_Project.GetFSModel().GetModel().GetBoundingBox(); }

//-----------------------------------------------------------------------------
void CModelDocument::AddObject(GObject* po)
{
	DoCommand(new CCmdAddAndSelectObject(GetGModel(), po));
	GetMainWindow()->Update(0, true);
}

void CModelDocument::DeleteObject(FSObject* po)
{
	FSModel& fem = *GetFSModel();

	if (po == GetActiveItem()) SetActiveItem(nullptr);

	if (dynamic_cast<FSStep*>(po))
	{
		if (dynamic_cast<FSInitialStep*>(po))
		{
			QMessageBox::warning(m_wnd, "Delete step", "Cannot delete the initial step.");
			return;
		}
		else
		{
			DoCommand(new CCmdDeleteFSObject(po));
		}
	}
	else if (dynamic_cast<FSMaterial*>(po))
	{
		FSMaterial* pm = dynamic_cast<FSMaterial*>(po);
		FSMaterial* parent = const_cast<FSMaterial*>(pm->GetParentMaterial());
		FSProperty* pp = parent->FindProperty(pm);
		if (pp)// && (pp->maxSize() == 0))
		{
			pp->RemoveComponent(pm);
		}
		else
		{
			QMessageBox::warning(m_wnd, "FEBio Studio", "Cannot delete this material property.");
			return;
		}
	}
	else if (dynamic_cast<GPart*>(po))
	{
		GPart* pg = dynamic_cast<GPart*>(po);
		GetGModel()->DeletePart(pg);

		// This cannot be undone (yet) so clear the undo stack
		ClearCommandStack();
	}
	else if (dynamic_cast<Post::CGLPlot*>(po))
	{
		// We don't push plane cut plots on the undo stack because
		// the plane cuts will remain active until the object is actually deleted. 
		assert(po->GetParent());
		delete po;
	}
	else if (dynamic_cast<GObject*>(po))
	{
		GObject* obj = dynamic_cast<GObject*>(po);
		DoCommand(new CCmdDeleteGObject(GetGModel(), obj));
	}
	else if (po->GetParent())
	{
		if (dynamic_cast<CFEBioJob*>(po))
		{
			CFEBioJob* job = dynamic_cast<CFEBioJob*>(po);
/*			if (job->GetPostDoc())
			{
				m_wnd->CloseView(job->GetPostDoc());
			}
*/
		}
		DoCommand(new CCmdDeleteFSObject(po));
	}
	else if (dynamic_cast<FEMeshData*>(po))
	{
		FEMeshData* pd = dynamic_cast<FEMeshData*>(po);
		DoCommand(new CCmdRemoveMeshData(pd));
	}
	else
	{
		assert(false);
	}

	SetModifiedFlag(true);
}

//-----------------------------------------------------------------------------
int CModelDocument::FEBioJobs() const
{
	return (int)m_JobList.Size();
}

//-----------------------------------------------------------------------------
void CModelDocument::AddFEbioJob(CFEBioJob* job)
{
	m_JobList.Add(job);
	SetModifiedFlag();
}

CFEBioJob* CModelDocument::GetFEBioJob(int i)
{
	return m_JobList[i];
}

CFEBioJob* CModelDocument::FindFEBioJob(const std::string& s)
{
	for (int i = 0; i < FEBioJobs(); ++i)
	{
		CFEBioJob* job = m_JobList[i];
		if (job->GetName() == s) return job;
	}

	return nullptr;
}

void CModelDocument::DeleteAllJobs()
{
	m_JobList.Clear();
}

//-----------------------------------------------------------------------------
void CModelDocument::Save(OArchive& ar)
{
	// save version info
	unsigned int version = SAVE_VERSION;
	ar.WriteChunk(CID_VERSION, version);

	// save model info
	ar.BeginChunk(CID_MODELINFO);
	{
		ar.WriteChunk(CID_MODELINFO_COMMENT, m_info);
		ar.WriteChunk(CID_MODELINFO_UNITS  , m_units);
	}
	ar.EndChunk();

	// save resources
	if (ImageModels() > 0)
	{
		ar.BeginChunk(CID_RESOURCE_SECTION);
		{
			SaveResources(ar);
		}
		ar.EndChunk();
	}

	// save the project
	ar.BeginChunk(CID_PROJECT);
	{
		m_Project.Save(ar);
	}
	ar.EndChunk();

	// save the job lists
	for (int i = 0; i < FEBioJobs(); ++i)
	{
		CFEBioJob* job = GetFEBioJob(i);
		ar.BeginChunk(CID_FEBIOJOB);
		{
			job->Save(ar);
		}
		ar.EndChunk();
	}	
}

//-----------------------------------------------------------------------------
void CModelDocument::Load(IArchive& ar)
{
	CCallStack::ClearStack();
	TRACE("CDocument::Load");
	unsigned int version;

	m_bValid = false;

	IArchive::IOResult nret = IArchive::IO_OK;
	while (ar.OpenChunk() == IArchive::IO_OK)
	{
		int nid = ar.GetChunkID();

		if (nid == CID_VERSION)
		{
			nret = ar.read(version);
			if (nret != IArchive::IO_OK) throw ReadError("Error occurred when parsing CID_VERSION (CDocument::Load)");
			if (version < MIN_FSM_VERSION)
			{
				throw InvalidVersion();
			}
			else if (version < SAVE_VERSION)
			{
//				int nret = flx_choice("This file was created with an older version of PreView.\nThe file data may not be read in correctly.\n\nWould you like to continue?", "Yes", "No", 0);
//				if (nret != 0) throw InvalidVersion();
			}
			else if (version > SAVE_VERSION)
			{
				throw InvalidVersion();
			}

			// set the version number of the file
			ar.SetVersion(version);
		}
		else if (nid == CID_MODELINFO)
		{
			while (ar.OpenChunk() == IArchive::IO_OK)
			{
				int nid = ar.GetChunkID();
				if (nid == CID_MODELINFO_COMMENT)
				{
					nret = ar.read(m_info);
				}
				else if (nid == CID_MODELINFO_UNITS)
				{
					nret = ar.read(m_units);
				}
				ar.CloseChunk();
			}
		}
		else if (nid == CID_RESOURCE_SECTION)
		{
			LoadResources(ar);
		}
		else if (nid == CID_PROJECT)
		{
			m_Project.Load(ar);
		}
		else if (nid == CID_FEBIOJOB)
		{
			CFEBioJob* job = new CFEBioJob(this);
			m_JobList.Add(job);
			job->Load(ar);
		}
		ar.CloseChunk();
	}

	m_bValid = true;
}


//-----------------------------------------------------------------------------
bool CModelDocument::LoadTemplate(int n)
{
	int N = TemplateManager::Templates();
	if ((n<0) || (n >= N)) return false;

	const DocTemplate& doc = TemplateManager::GetTemplate(n);

	/*	string fileName = TemplateManager::TemplatePath() + doc.fileName;
	const char* szfile = fileName.c_str();

	PRVArchive ar;
	if (ar.Load(szfile) == false) return false;
	*/
	m_Project.SetModule(doc.module);

	return true;
}

bool CModelDocument::GenerateFEBioOptimizationFile(const std::string& fileName, FEBioOpt& opt)
{
	const char* szlog[] = { "LOG_DEFAULT", "LOG_NEVER", "LOG_FILE_ONLY", "LOG_SCREEN_ONLY", "LOG_FILE_AND_SCREEN" };
	const char* szprt[] = { "PRINT_ITERATIONS", "PRINT_VERBOSE" };

	XMLWriter xml;

	if (xml.open(fileName.c_str()) == false) return false;

	XMLElement root("febio_optimize");
	root.add_attribute("version", "2.0");
	xml.add_branch(root);

	// print options
	XMLElement ops("Options");
	switch (opt.method)
	{
	case 0: ops.add_attribute("type", "levmar"); break;
	case 1: ops.add_attribute("type", "constrained levmar"); break;
	}
	xml.add_branch(ops);
	{
		xml.add_leaf("obj_tol", opt.obj_tol);
		xml.add_leaf("f_diff_scale", opt.f_diff_scale);
		xml.add_leaf("log_level", szlog[opt.outLevel]);
		xml.add_leaf("print_level", szprt[opt.printLevel]);
	}
	xml.close_branch();

	// parameters
	XMLElement params("Parameters");
	xml.add_branch(params);
	for (int i = 0; i < (int)opt.m_params.size(); ++i)
	{
		FEBioOpt::Param& pi = opt.m_params[i];
		XMLElement par("param");
		par.add_attribute("name", pi.m_name);
		double v[3] = { pi.m_initVal, pi.m_minVal, pi.m_maxVal };
		par.value(v, 3);
		xml.add_leaf(par);
	}
	xml.close_branch();

	// objective
	XMLElement obj("Objective");
	obj.add_attribute("type", "data-fit");
	xml.add_branch(obj);
	{
		XMLElement fnc("fnc");
		fnc.add_attribute("type", "parameter");
		xml.add_branch(fnc);
		{
			XMLElement p("param");
			p.add_attribute("name", opt.m_objParam);
			xml.add_empty(p);
		}
		xml.close_branch();

		xml.add_branch("data");
		{
			for (int i = 0; i < (int)opt.m_data.size(); ++i)
			{
				FEBioOpt::Data& di = opt.m_data[i];
				double v[2] = { di.m_time, di.m_value };
				xml.add_leaf("pt", v, 2);
			}
		}
		xml.close_branch();
	}
	xml.close_branch();

	// closing tag
	xml.close_branch();

	xml.close();

	return true;
}

std::vector<MODEL_ERROR> CModelDocument::CheckModel()
{
	vector<MODEL_ERROR> errorList;
	checkModel(GetProject(), errorList);
	return errorList;
}

bool CModelDocument::ExportMaterials(const std::string& fileName, const vector<GMaterial*>& matList)
{
	if (matList.size() == 0) return false;

	OArchive ar;
	//									P V M 
	if (ar.Create(fileName.c_str(), 0x0050564D) == false) return false;

	// save version info
	unsigned int version = PVM_VERSION_NUMBER;
	ar.WriteChunk(PVM_VERSION, version);

	// write materials
	int mats = (int)matList.size();
	for (int i = 0; i<mats; ++i)
	{
		GMaterial* pmat = matList[i];
		int ntype = pmat->GetMaterialProperties()->Type();

		ar.BeginChunk(PVM_MATERIAL);
		{
			ar.WriteChunk(PVM_MATERIAL_TYPE, ntype);
			ar.BeginChunk(PVM_MATERIAL_DATA);
			{
				pmat->Save(ar);
			}
			ar.EndChunk();
		}
		ar.EndChunk();
	}
	ar.Close();

	return true;
}

bool CModelDocument::ImportMaterials(const std::string& fileName)
{
	IArchive ar;
	if (ar.Open(fileName.c_str(), 0x0050564D) == false) return false;

	FSModel& fem = *GetFSModel();
	IArchive::IOResult nret = IArchive::IO_OK;
	while (ar.OpenChunk() == IArchive::IO_OK)
	{
		int nid = ar.GetChunkID();

		if (nid == PVM_VERSION)
		{
			unsigned int version = 0;
			nret = ar.read(version);
			if (nret != IArchive::IO_OK) return false;

			if (version != PVM_VERSION_NUMBER) return false;

			ar.SetVersion(version);
		}
		else if (nid == PVM_MATERIAL)
		{
			GMaterial* gmat = 0;
			while (ar.OpenChunk() == IArchive::IO_OK)
			{
				int nid = ar.GetChunkID();

				if (nid == PVM_MATERIAL_TYPE)
				{
					int ntype = -1;
					ar.read(ntype);
					// allocate the material
					FSMaterial* pm = 0;
					if (ntype == FE_USER_MATERIAL) pm = new FSUserMaterial(FE_USER_MATERIAL, &fem);
					else pm = FEMaterialFactory::Create(&fem, ntype);

					if (pm == 0) return false;
					gmat = new GMaterial(pm);
				}
				else if (nid == PVM_MATERIAL_DATA)
				{
					if (gmat == 0) return false;
					gmat->Load(ar);
				}

				ar.CloseChunk();
			}

			if (gmat) fem.AddMaterial(gmat);
		}
		ar.CloseChunk();
	}

	return true;
}

//-----------------------------------------------------------------------------
// SELECTION
//-----------------------------------------------------------------------------
void CModelDocument::UpdateSelection(bool report)
{
	// delete old selection
	if (m_psel) delete m_psel;
	m_psel = 0;

	FSModel* ps = GetFSModel();

	// figure out if there is a mesh selected
	GObject* po = GetActiveObject();
	FSMesh* pm = (po ? po->GetFEMesh() : 0);
	FSMeshBase* pmb = (po ? po->GetEditableMesh() : 0);
	FSLineMesh* plm = (po ? po->GetEditableLineMesh() : 0);

	// get the mesh mode
	int meshMode = m_wnd->GetMeshMode();

	if (m_vs.nitem == ITEM_MESH)
	{
		switch (m_vs.nselect)
		{
		case SELECT_OBJECT: m_psel = new GObjectSelection(ps); break;
		case SELECT_PART: m_psel = new GPartSelection(ps); break;
		case SELECT_FACE: m_psel = new GFaceSelection(ps); break;
		case SELECT_EDGE: m_psel = new GEdgeSelection(ps); break;
		case SELECT_NODE: m_psel = new GNodeSelection(ps); break;
		case SELECT_DISCRETE: m_psel = new GDiscreteSelection(ps); break;
		}
	}
	else
	{
		if (meshMode == MESH_MODE_VOLUME)
		{
			switch (m_vs.nitem)
			{
			case ITEM_ELEM: if (pm) m_psel = new FEElementSelection(ps, pm); break;
			case ITEM_FACE: if (pm) m_psel = new FEFaceSelection(ps, pm); break;
			case ITEM_EDGE: if (pm) m_psel = new FEEdgeSelection(ps, pm); break;
			case ITEM_NODE: if (pm) m_psel = new FENodeSelection(ps, pm); break;
			}
		}
		else
		{
			switch (m_vs.nitem)
			{
			case ITEM_ELEM: if (pm) m_psel = new FEElementSelection(ps, pm); break;
			case ITEM_FACE: if (pmb) m_psel = new FEFaceSelection(ps, pmb); break;
			case ITEM_EDGE: if (plm) m_psel = new FEEdgeSelection(ps, plm); break;
			case ITEM_NODE: if (plm) m_psel = new FENodeSelection(ps, plm); break;
			}
		}
	}

	// update the window's toolbar to make sure it reflects the correct
	// selection tool
	if (report) m_wnd->ReportSelection();
}

//-----------------------------------------------------------------------------
FESelection* CModelDocument::GetCurrentSelection() { return m_psel; }

void CModelDocument::HideCurrentSelection()
{
	if (GetItemMode() == ITEM_MESH)
	{
		// Hide object level items
		int nmode = GetSelectionMode();
		if ((nmode == SELECT_OBJECT) || (nmode == SELECT_PART))
		{
			FESelection* ps = GetCurrentSelection();
			if (ps && ps->Size())
			{
				DoCommand(new CCmdHideSelection(this));
			}
		}
	}
	else
	{
		// Hide sub-object (i.e. mesh) level items
		FESelection* ps = GetCurrentSelection();
		if (ps && ps->Size())
		{
			DoCommand(new CCmdHideSelection(this));
		}
	}
}

void CModelDocument::HideUnselected()
{
	int itemMode = GetItemMode();
	if (itemMode == ITEM_MESH)
	{
		int selMode = GetSelectionMode();
		if (selMode == SELECT_OBJECT)
		{
			GModel* mdl = GetGModel();
			vector<GObject*> po;
			for (int i = 0; i<mdl->Objects(); ++i)
				if (mdl->Object(i)->IsSelected() == false) po.push_back(mdl->Object(i));

			DoCommand(new CCmdHideObject(po, true));
		}
		else if (selMode == SELECT_PART)
		{
			GModel* mdl = GetGModel();
			list<GPart*> partList;
			for (int i = 0; i<mdl->Objects(); ++i)
			{
				GObject* po = mdl->Object(i);
				for (int j = 0; j<po->Parts(); ++j)
				{
					GPart* part = po->Part(j);
					if (part->IsSelected() == false) partList.push_back(part);
				}
			}

			DoCommand(new CCmdHideParts(mdl, partList));
		}
	}
	else
	{
		GObject* po = GetActiveObject();
		if (po == 0) return;

		if (itemMode == ITEM_ELEM)
		{
			FSMesh* pm = po->GetFEMesh();
			if (pm == 0) return;

			vector<int> elemList;
			for (int i = 0; i<pm->Elements(); ++i)
			{
				FSElement& el = pm->Element(i);
				if (el.IsSelected() == false) elemList.push_back(i);
			}
			DoCommand(new CCmdHideElements(pm, elemList));
		}
		else if (itemMode == ITEM_FACE)
		{
			FSSurfaceMesh* pm = dynamic_cast<FSSurfaceMesh*>(po->GetEditableMesh());
			if (pm == 0) return;

			vector<int> faceList;
			for (int i = 0; i<pm->Faces(); ++i)
			{
				FSFace& face = pm->Face(i);
				if (face.IsSelected() == false) faceList.push_back(i);
			}
			DoCommand(new CCmdHideFaces(pm, faceList));
		}
	}
}

void CModelDocument::SelectItems(FSObject* po, const std::vector<int>& l, int n)
{
	GModel* mdl = GetGModel();
	FSModel* ps = GetFSModel();

	// create the selection command
	FEItemListBuilder* pl = 0;

	IHasItemList* phs = dynamic_cast<IHasItemList*>(po);
	if (phs) pl = phs->GetItemList();

	FSPairedInterface* pi = dynamic_cast<FSPairedInterface*>(po);
	if (pi) pl = (n == 0 ? pi->GetPrimarySurface() : pi->GetSecondarySurface());

	GGroup* pg = dynamic_cast<GGroup*>(po);
	if (pg) pl = pg;

	FSGroup* pf = dynamic_cast<FSGroup*>(po);
	if (pf) pl = pf;

	CCommand* pcmd = 0;
	if (pl)
	{
		switch (pl->Type())
		{
		case GO_NODE: SetSelectionMode(SELECT_NODE); pcmd = new CCmdSelectNode(mdl, l, false); break;
		case GO_EDGE: SetSelectionMode(SELECT_EDGE); pcmd = new CCmdSelectEdge(mdl, l, false); break;
		case GO_FACE: SetSelectionMode(SELECT_FACE); pcmd = new CCmdSelectSurface(mdl, l, false); break;
		case GO_PART: SetSelectionMode(SELECT_PART); pcmd = new CCmdSelectPart(mdl, l, false); break;
		default:
			if (dynamic_cast<FSGroup*>(pl))
			{
				SetSelectionMode(SELECT_OBJECT);
				FSGroup* pg = dynamic_cast<FSGroup*>(pl);
				FSMesh* pm = dynamic_cast<FSMesh*>(pg->GetMesh());
				assert(pm);
				switch (pg->Type())
				{
				case FE_NODESET: SetItemMode(ITEM_NODE); pcmd = new CCmdSelectFENodes(pm, l, false); break;
				case FE_EDGESET: SetItemMode(ITEM_EDGE); pcmd = new CCmdSelectFEEdges(pm, l, false); break;
				case FE_SURFACE: SetItemMode(ITEM_FACE); pcmd = new CCmdSelectFaces(pm, l, false); break;
				case FE_PART   : SetItemMode(ITEM_ELEM); pcmd = new CCmdSelectElements(pm, l, false); break;
				default:
					assert(false);
				}

				// make sure the parent object is selected
				GObject* po = pm->GetGObject();
				assert(po);
				if (po && !po->IsSelected())
				{
					CCmdGroup* pgc = new CCmdGroup("Select");
					pgc->AddCommand(new CCmdSelectObject(mdl, po, false));
					pgc->AddCommand(pcmd);
					pcmd = pgc;
				}
			}
		}
	}
	else if (dynamic_cast<GMaterial*>(po))
	{
		SetSelectionMode(SELECT_PART);
		pcmd = new CCmdSelectPart(mdl, l, false);
	}
	else if (dynamic_cast<GDiscreteElementSet*>(po))
	{
		SetSelectionMode(SELECT_DISCRETE);
		GDiscreteElementSet* ds = dynamic_cast<GDiscreteElementSet*>(po);
		pcmd = new CCmdSelectDiscreteElements(ds, l, false);
	}

	// execute command
	if (pcmd)
	{
		DoCommand(pcmd);
		m_wnd->UpdateToolbar();
		m_wnd->Update();
	}
}

//-----------------------------------------------------------------------------
bool CModelDocument::ImportGeometry(FSFileImport* preader, const char *szfile)
{
	ClearCommandStack();

	// try to load the file
	if (preader->Load(szfile) == false) return false;

	// set the modified flag
	m_bModified = true;

	return true;
}

// helper function for applying a modifier
<<<<<<< HEAD
bool CModelDocument::ApplyFEModifier(FEModifier& modifier, GObject* po, FSGroup* sel, bool clearSel)
=======
bool CModelDocument::ApplyFEModifier(FEModifier& modifier, GObject* po, FESelection* sel, bool clearSel)
>>>>>>> 4ebcc257
{
	// get the mesh
	FSMesh* pm = po->GetFEMesh();
	if (pm == 0) return false;

	// apply modifier and create new mesh
	FSMesh* newMesh = 0;
	try {
		if (sel)
			newMesh = modifier.Apply(po, sel);
		else
			newMesh = modifier.Apply(pm);
	}
	catch (...)
	{
		modifier.SetError("Exception detected.");
		return false;
	}

	// make sure the modifier succeeded
	if (newMesh == 0) return false;

	// clear the selection
	if (clearSel) newMesh->ClearFaceSelection();

	// swap the meshes
	string ss = modifier.GetName();
	return DoCommand(new CCmdChangeFEMesh(po, newMesh), ss.c_str(), false);
}

bool CModelDocument::ApplyFESurfaceModifier(FESurfaceModifier& modifier, GSurfaceMeshObject* po, FSGroup* sel)
{
	// get the surface mesh
	FSSurfaceMesh* mesh = po->GetSurfaceMesh();
	if (mesh == 0) return false;

	// create a new mesh
	FSSurfaceMesh* newMesh = 0;
	try {
		newMesh = modifier.Apply(mesh, sel);
	}
	catch (...)
	{
		modifier.SetError("Exception detected.");
		return false;
	}

	if (newMesh == 0) return false;

	// if the object has an FE mesh, we need to delete it
	CCommand* cmd = nullptr;
	if (po->GetFEMesh())
	{
		CCmdGroup* cmdg = new CCmdGroup("Apply surface modifier");
		cmdg->AddCommand(new CCmdChangeFEMesh(po, nullptr));
		cmdg->AddCommand(new CCmdChangeFESurfaceMesh(po, newMesh));
		cmd = cmdg;
	}
	else cmd = new CCmdChangeFESurfaceMesh(po, newMesh);

	// swap the meshes
	return DoCommand(cmd, false);
}<|MERGE_RESOLUTION|>--- conflicted
+++ resolved
@@ -873,11 +873,7 @@
 }
 
 // helper function for applying a modifier
-<<<<<<< HEAD
-bool CModelDocument::ApplyFEModifier(FEModifier& modifier, GObject* po, FSGroup* sel, bool clearSel)
-=======
 bool CModelDocument::ApplyFEModifier(FEModifier& modifier, GObject* po, FESelection* sel, bool clearSel)
->>>>>>> 4ebcc257
 {
 	// get the mesh
 	FSMesh* pm = po->GetFEMesh();
