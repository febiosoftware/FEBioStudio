--- conflicted
+++ resolved
@@ -43,53 +43,28 @@
 public:
 	struct NODE
 	{
-<<<<<<< HEAD
-		vec3d	r;		// nodal position
-		vec3d	n;		// normal (but not really)
+		vec3f	r;		// nodal position
+		vec3f	n;		// normal (but not really)
 		int		tag = 0;	// multipurpose tag
 		int		pid = 0;	// GNode parent local ID
 		int		nid = 0;	// Node index of FSNode (in case a mesh object created this GMesh)
-=======
-		vec3f	r;		// nodal position
-		vec3f	n;		// normal (but not really)
-		int		tag;	// multipurpose tag
-		int		pid;	// GNode parent local ID
-		int		nid;	// Node index of FSNode (in case a mesh object created this GMesh)
->>>>>>> 1c50af33
 	};
 
 	struct EDGE
 	{
-<<<<<<< HEAD
-		int		n[2];	// nodes
 		int		pid = 0;	// GEdge parent local id
-=======
-		int		pid;	// GEdge parent local id
 		int		n[2];	// nodes
 		vec3f	vr[2];	// nodal coordinates
->>>>>>> 1c50af33
 	};
 
 	struct FACE
 	{
-<<<<<<< HEAD
-		int		n[3];	// nodes
-		int		nbr[3];	// neighbor faces
 		int		pid = 0;	// GFace parent local id
-		int		eid = 0;	// element ID of GFace (or -1 if not applicable)
-		int		sid = 0;	// smoothing groupd ID
+		int		fid = 0;	// face ID of FSace in parent mesh (or -1 if not applicable)
+		int		eid = 0;	// element ID (used by planecut algorithm)
+		int		sid = 0;	// smoothing group ID
+		bool	bext = true;	// external flag
 		int		tag = 0;	// multipurpose tag
-		vec3d	fn;		// face normal
-		vec3d	nn[3];	// node normals
-		GLColor	c[3];	// node colors
-		bool	bext = true;	// external flag
-=======
-		int		pid;	// GFace parent local id
-		int		fid;	// face ID of FSace in parent mesh (or -1 if not applicable)
-		int		eid;	// element ID (used by planecut algorithm)
-		int		sid;	// smoothing group ID
-		bool	bext;	// external flag
-		int		tag;	// multipurpose tag
 		int		n[3];	// nodes
 		int		nbr[3];	// neighbor faces
 		vec3f	fn;		// face normal
@@ -97,7 +72,6 @@
 		vec3f	vr[3];	// nodal coordinates
 		GLColor	c[3];	// node colors
 		float	t[3];	// texture coordinates
->>>>>>> 1c50af33
 	};
 
 public:
@@ -141,6 +115,8 @@
 
 protected:
 	void FindNeighbors();
+
+public:
 	void UpdateBoundingBox();
 	void UpdateNormals();
 
