/*This file is part of the FEBio Studio source code and is licensed under the MIT license
listed below.

See Copyright-FEBio-Studio.txt for details.

Copyright (c) 2021 University of Utah, The Trustees of Columbia University in
the City of New York, and others.

Permission is hereby granted, free of charge, to any person obtaining a copy
of this software and associated documentation files (the "Software"), to deal
in the Software without restriction, including without limitation the rights
to use, copy, modify, merge, publish, distribute, sublicense, and/or sell
copies of the Software, and to permit persons to whom the Software is
furnished to do so, subject to the following conditions:

The above copyright notice and this permission notice shall be included in all
copies or substantial portions of the Software.

THE SOFTWARE IS PROVIDED "AS IS", WITHOUT WARRANTY OF ANY KIND, EXPRESS OR
IMPLIED, INCLUDING BUT NOT LIMITED TO THE WARRANTIES OF MERCHANTABILITY,
FITNESS FOR A PARTICULAR PURPOSE AND NONINFRINGEMENT. IN NO EVENT SHALL THE
AUTHORS OR COPYRIGHT HOLDERS BE LIABLE FOR ANY CLAIM, DAMAGES OR OTHER
LIABILITY, WHETHER IN AN ACTION OF CONTRACT, TORT OR OTHERWISE, ARISING FROM,
OUT OF OR IN CONNECTION WITH THE SOFTWARE OR THE USE OR OTHER DEALINGS IN THE
SOFTWARE.*/

#include "RepositoryPanel.h"
#include "GLView.h"
#include "ImageSliceView.h"
#include <QAction>
#include <QActionGroup>
#include <QMenu>
#include <QFile>
#include <QDockWidget>
#include <QStatusBar>
#include <QToolBar>
#include <QProgressBar>
#include <QComboBox>
#include <QBoxLayout>
#include <QSpinBox>
#include <QTextBrowser>
#include <QStackedWidget>
#include <QtCore/QDir>
#include <QtCore/QStandardPaths>
#include <QFontComboBox>
#include <QDragEnterEvent>
#include <QDropEvent>
#include <QMimeData>
#include <QLabel>
#include "XMLTreeView.h"
#include "FileViewer.h"
#include "ModelViewer.h"
#include "ModelTree.h"
#include "CurveEditor.h"
#include "MeshInspector.h"
#include "LogPanel.h"
#include "BuildPanel.h"
#include "ImageSettingsPanel.h"
#include "2DImageTimeView.h"
#include "GLControlBar.h"
#include "Document.h"
#include <FEBioApp/FEBioAppDocument.h>
#include "PostPanel.h"
#include "InfoPanel.h"
#include "LaunchConfig.h"
#include "MainTabBar.h"
#include "DlgMeasure.h"
#include "DlgPlaneCut.h"
#include "PostToolBar.h"
#include "ImageToolBar.h"
#include "FEBioStudioProject.h"
#include "TimelinePanel.h"
#include "UpdateChecker.h"
#include "XMLEditor.h"
#include "FEBioJobManager.h"
#include "XMLDocument.h"
#include "PostDocument.h"
#include "ui_config.h"
#include "DlgFiberViz.h"
#include "GLViewer.h"
#include "DlgPartSelector.h"
#include <FEBioApp/FEBioAppView.h>
#include <FEBioMonitor/FEBioMonitorDoc.h>
#include <FEBioMonitor/FEBioMonitorPanel.h>
#include <FEBioMonitor/FEBioMonitorView.h>
#include <vector>

class QProcess;

class CentralStackedWidget : public QStackedWidget
{
public:
	CentralStackedWidget(CMainWindow* wnd) : m_wnd(wnd)
	{
		setAcceptDrops(true);
	}

	void dragEnterEvent(QDragEnterEvent* e) override
	{
		if (e->mimeData()->hasUrls()) {
			e->acceptProposedAction();
		}
	}

	void dropEvent(QDropEvent* e) override
	{
		foreach(const QUrl & url, e->mimeData()->urls()) {
			QString fileName = url.toLocalFile();

			FileReader* fileReader = nullptr;

			QFileInfo file(fileName);

			// Create a file reader
			// NOTE: For FEB files I prefer to open the file as a separate model,
			// so I need this hack. 
			if (file.suffix() != "feb") fileReader = m_wnd->CreateFileReader(fileName);

			CDocument* doc = m_wnd->GetDocument();

			// make sure we have one
			if (fileReader && doc)
			{
				m_wnd->ReadFile(doc, fileName, fileReader, 0);
			}
			else {
				m_wnd->OpenFile(fileName, false, false);
			}
		}
	}

private:
	CMainWindow* m_wnd;

};

// The central widget of the main window
// This class manages the tab widget and all the view classes. 
class CMainCentralWidget : public QWidget
{
public:
	// This is the order in which the view widgets are added to the stack widget.
	// Do not change order and add new views to the bottom.
	enum Viewer {
		HTML_VIEWER,
		TEXT_VIEWER,
		XML_VIEWER,
		IMG_SLICE,
		TIME_VIEW_2D,
		GL_VIEWER,
		APP_VIEWER
	};

public:
	CMainTabBar* tab;

	CentralStackedWidget* stack;
	CGLViewer* glw;
	QTextBrowser* htmlViewer;
	XMLEditor* xmlEdit;
	::XMLTreeView* xmlTree;
	CImageSliceView* sliceView;
	::C2DImageTimeView* timeView2D;
	FEBioAppView* appView;

public:
	CMainCentralWidget(CMainWindow* wnd) : m_wnd(wnd)
	{
		QVBoxLayout* centralLayout = new QVBoxLayout;
		centralLayout->setContentsMargins(0, 0, 0, 0);
		centralLayout->setSpacing(0);

		tab = new CMainTabBar(wnd);
		tab->setObjectName("tab");

		stack = new CentralStackedWidget(wnd);

		htmlViewer = new QTextBrowser;
		htmlViewer->setObjectName("htmlview");
		htmlViewer->setAlignment(Qt::AlignTop | Qt::AlignLeft);

		stack->addWidget(htmlViewer);

		xmlEdit = new XMLEditor(wnd);
		xmlEdit->setObjectName("xmledit");
		stack->addWidget(xmlEdit);

		xmlTree = new ::XMLTreeView(wnd);
		xmlTree->setObjectName("xmlTree");
		stack->addWidget(xmlTree);

		sliceView = new ::CImageSliceView(wnd);
		sliceView->setObjectName("sliceView");
		stack->addWidget(sliceView);

		timeView2D = new ::C2DImageTimeView(wnd);
		timeView2D->setObjectName("timeView2D");
		stack->addWidget(timeView2D);

		glw = new CGLViewer(wnd);
		stack->addWidget(glw);

		appView = new FEBioAppView(wnd);
		appView->setObjectName("appview");
		appView->setSizePolicy(QSizePolicy::Expanding, QSizePolicy::Expanding);
		stack->addWidget(appView);

		centralLayout->addWidget(tab);
		centralLayout->addWidget(stack);
		setLayout(centralLayout);
	}

	void setActiveView(Viewer viewer)
	{
		stack->setCurrentIndex(viewer);
	}

	void SetDocumentTabText(CDocument* doc, QString text, QString tooltip)
	{
		int n = tab->findView(doc); assert(n >= 0);
		if (n >= 0)
		{
			tab->setTabText(n, text);
			tab->setTabToolTip(n, tooltip);
		}
	}

private:
	CMainWindow* m_wnd;
};

struct FBS_SETTINGS
{
	int		uiTheme;		// the UI theme (0 = default, 1 = dark)
	int		defaultUnits;	// default units used for new model and post documents
	int		autoSaveInterval; // interval (in seconds) between autosaves

	bool	loadFEBioConfigFile;	// load the FEBio config file on startup
	QString	febioConfigFileName;	// the path to the default FEBio config file

	bool	clearUndoOnSave;	// clear the undo stack on save
};

class Ui::CMainWindow
{
	enum
	{
		MAX_RECENT_FILES = 15		// max number of recent files
	};

public:
	::CMainWindow* m_wnd;

	CMainCentralWidget* centralWidget;

	QMenu* menuFile;
	QMenu* menuEdit;
	QMenu* menuEditPost;
	QMenu* menuEditTxt;
	QMenu* menuEditXml;
	QMenu* menuPhysics;
	QMenu* menuTools;
	QMenu* menuPost;
	QMenu* menuFEBio;
	QMenu* menuRecord;
	QMenu* menuView;
	QMenu* menuHelp;
	QMenu* menuRecentFiles;
	QMenu* menuRecentProjects;
	QMenu* menuRecentGeomFiles;
	QMenu* menuImportImage;
	QMenu* menuWindows;
	QMenu* menuViews;

	// dockable widgets
	::CFileViewer* fileViewer;
	::CModelViewer* modelViewer;
	::CBuildPanel* buildPanel;
	::CLogPanel* logPanel;
	::CPostPanel* postPanel;
	::CInfoPanel* infoPanel;
	::CRepositoryPanel* databasePanel;
	::CTimelinePanel* timePanel;
	::CImageSettingsPanel* imageSettingsPanel;
	CFEBioMonitorPanel* febioMonitor;
	CFEBioMonitorView* febioMonitorView;

	// additional windows
	::CDlgFiberViz* fiberViz = nullptr;
	::CDlgMeasure* measureTool = nullptr;
	::CDlgPlaneCut* planeCutTool = nullptr;
	::CCurveEditor* curveWnd = nullptr;
	::CMeshInspector* meshWnd = nullptr;

	CDlgPartSelector* partSelector = nullptr;

	QStatusBar* statusBar;
	QProgressBar* progressBar;

	// toolbars
	QToolBar* mainToolBar;
	QComboBox* coord;

	CPostToolBar* postToolBar;

	QToolBar* buildToolBar;
	
	CImageToolBar* imageToolBar;

	QToolBar* pFontToolBar;
	QFontComboBox* pFontStyle;
	QSpinBox* pFontSize;
	QAction* actionFontBold;
	QAction* actionFontItalic;

	QToolBar* xmlToolbar;
	QAction* actionEditXmlAsText;

	QToolBar* monitorToolBar;

public:
	QActionGroup* recentFilesActionGroup;
	QActionGroup* recentProjectsActionGroup;
	QActionGroup* recentFEFilesActionGroup;
	QActionGroup* recentGeomFilesActionGroup;

	// --- menu actions ---

	// FILE menu
	QAction* actionExportFE;
	QAction* actionImportGeom;
	QAction* actionExportGeom;
	QAction* actionSnapShot;

	// FEBIO menu
	QAction* actionFEBioRun;
	QAction* actionFEBioMonitor;
	QAction* actionFEBioMonitorSettings;
	QAction* actionFEBioContinue;
	QAction* actionFEBioStop;
<<<<<<< HEAD
	QAction* actionFEBioPause;
	QAction* actionFEBioNext;
=======
	QAction* actionFEBioCheck;
>>>>>>> 144800be

	// PHYSICS menu
	QAction* actionAddRigidConnector;
	QAction* actionSoluteTable;
	QAction* actionSBMTable;
	QAction* actionAddReaction;
	QAction* actionAddMembraneReaction;

	// TOOLS menu
	QAction* actionCurveEditor;
	QAction* actionMeshInspector;
	QAction* actionMeshDiagnostic;
	QAction* actionMaterialTest;

	// VIEW menu
	QAction* actionUndoViewChange;
	QAction* actionRedoViewChange;
	QAction* actionZoomSelect;
	QAction* actionZoomExtents;
	QAction* actionViewCapture;
	QAction* actionShowGrid;
	QAction* actionShowMeshLines;
	QAction* actionShowEdgeLines;
	QAction* actionBackfaceCulling;
	QAction* actionViewSmooth;
	QAction* actionShowNormals;
	QAction* actionOrtho;
	QAction* actionFront;
	QAction* actionBack;
	QAction* actionRight;
	QAction* actionLeft;
	QAction* actionTop;
	QAction* actionBottom;
	QAction* actionIsometric;
	QAction* actionOptions;
	QAction* actionRenderMode;
	QAction* actionShowFibers;
	QAction* actionShowMatAxes;
	QAction* actionShowDiscrete;
	QAction* actionShowRigidBodies;
	QAction* actionShowRigidJoints;
	QAction* actionShowRigidLabels;
	QAction* actionToggleLight;
	QAction* actionToggleTagInfo;

	// other actions
	QAction* actionSelectObjects;
	QAction* actionSelectParts;
	QAction* actionSelectSurfaces;
	QAction* actionSelectCurves;
	QAction* actionSelectNodes;
	QAction* actionSelectDiscrete;
	QAction* actionMeasureTool;
	QAction* actionPlaneCutTool;
	QAction* actionRotate;
	QAction* actionTranslate;
	QAction* selectRect;
	QAction* selectCircle;
	QAction* selectFree;

public:
	// folder settings
	QString		m_defaultProjectParent;
	QString		m_currentPath;
	QStringList	m_recentFiles;
	QStringList	m_recentGeomFiles;
	QStringList m_recentProjects;
	QStringList m_recentPlugins;

	QString m_envMapFile;

	vector<CLaunchConfig>		m_launch_configs;

	CFEBioJobManager* m_jobManager;

	bool	m_isAnimating;

	QList<::CGraphWindow*>	graphList;

	FEBioStudioProject	m_project;

	QTimer* m_autoSaveTimer = nullptr;

	FBS_SETTINGS m_settings;

	CUpdateWidget m_updateWidget; // TODO: Why is this a widget? It is not used as a widget.
	QString m_serverMessage;
	bool m_updaterPresent;
	bool m_updateAvailable;
	bool m_updateOnClose;
	bool m_updateDevChannel;

	QString m_lastFindText;

public:
	CGLDocument* m_copySrc = nullptr; // source for copy selection operation

public:
	vector<CUIConfig*>	m_configs;
	unsigned int m_activeConfig = Ui::Config::EMPTY_CONFIG;

public:
	CMainWindow();

	void setupUi(::CMainWindow* wnd);

private:
	QAction* addAction(const QString& title, const QString& name, const QString& iconFile = QString(), bool bcheckable = false);

	// create actions and menu
	void buildMenu(::CMainWindow* mainWindow);

	// build the dockable windows
	// Note that this must be called after the menu is created.
	void buildDockWidgets(::CMainWindow* wnd);

	void BuildConfigs();

public:
	void SetSelectionMode(int nselect);

	void showCurveEditor();

	void showMeshInspector();

	void updateMeshInspector();

	void setRecentFiles(QStringList& recentFiles);

	void setRecentProjects(QStringList& recentFiles);

	void setRecentPlugins(QStringList& recentPlugins);

	void setRecentGeomFiles(QStringList& recentFiles);

	void addToRecentFiles(const QString& file);

	void addToRecentProjects(const QString& file);

	void addToRecentPlugins(const QString& file);

	void addToRecentGeomFiles(const QString& file);

	void showFileViewer();

	void showModelViewer();

	void showBuildPanel();

	void showPostPanel();

	void showDatabasePanel();

	void showTimeline();

	void stopAnimation();

	void ShowDefaultBackground();

	void setUIConfig(Ui::Config newConfig);

	void showPartSelector(CModelDocument* doc);

private:
	void setRecentFileList(QStringList& dstList, const QStringList& fileList, QMenu* menu, QActionGroup* actionGroup);

	void addToRecentFilesList(QStringList& dstList, const QString& file, QMenu* menu, QActionGroup* actionGroup);

	void addToRecentFilesList(QStringList& dstList, const QString& file);
};<|MERGE_RESOLUTION|>--- conflicted
+++ resolved
@@ -338,12 +338,9 @@
 	QAction* actionFEBioMonitorSettings;
 	QAction* actionFEBioContinue;
 	QAction* actionFEBioStop;
-<<<<<<< HEAD
+	QAction* actionFEBioCheck;
 	QAction* actionFEBioPause;
 	QAction* actionFEBioNext;
-=======
-	QAction* actionFEBioCheck;
->>>>>>> 144800be
 
 	// PHYSICS menu
 	QAction* actionAddRigidConnector;
