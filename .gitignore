--- conflicted
+++ resolved
@@ -33,10 +33,7 @@
 [Ll]og/
 [Ll]ogs/
 build/
-<<<<<<< HEAD
-=======
 build5/
->>>>>>> 1a8703b9
 
 # Visual Studio 2015/2017 cache/options directory
 .vs/
