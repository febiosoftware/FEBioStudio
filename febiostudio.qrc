<RCC>
    <qresource prefix="/">
        <file>icons/new.png</file>
        <file>icons/open.png</file>
        <file>icons/save.png</file>
        <file>icons/copy.png</file>
        <file>icons/paste.png</file>
		<file>icons/clipboard.png</file>
        <file>icons/undo.png</file>
        <file>icons/redo.png</file>
		<file>icons/select.png</file>
		<file>icons/translate.png</file>
		<file>icons/rotate.png</file>
		<file>icons/scale.png</file>
		<file>icons/discrete.png</file>
		<file>icons/selectObject.png</file>
		<file>icons/selectPart.png</file>
		<file>icons/selectSurface.png</file>
		<file>icons/selectCurves.png</file>
		<file>icons/selectNodes.png</file>
		<file>icons/selectRect.png</file>
		<file>icons/selectCircle.png</file>
		<file>icons/selectFree.png</file>
		<file>icons/selectAdd.png</file>
		<file>icons/selectSub.png</file>
		<file>icons/selectDel.png</file>
		<file>icons/selElem.png</file>
		<file>icons/selFace.png</file>
		<file>icons/selEdge.png</file>
		<file>icons/selNode.png</file>
        <file>icons/up.png</file>
		<file>icons/box.png</file>
		<file>icons/cylinder.png</file>
		<file>icons/tube.png</file>
		<file>icons/sphere.png</file>
		<file>icons/hollowsphere.png</file>
		<file>icons/cone.png</file>
		<file>icons/ellipsoid.png</file>
		<file>icons/torus.png</file>
		<file>icons/slice.png</file>
		<file>icons/solidarc.png</file>
		<file>icons/hexagon.png</file>	
		<file>icons/dogbone.png</file>
		<file>icons/thintube.png</file>
		<file>icons/square.png</file>
		<file>icons/disc.png</file>
		<file>icons/ring.png</file>
		<file>icons/warning.png</file>
		<file>icons/curves.png</file>
		<file>icons/inspect.png</file>
		<file>icons/clear.png</file>
		<file>icons/spring.png</file>
		<file>icons/wire.png</file>
		<file>icons/p2pline.png</file>
		<file>icons/loft.png</file>
		<file>icons/extrude.png</file>
		<file>icons/cylinderinbox.png</file>
		<file>icons/clone.png</file>
		<file>icons/clonegrid.png</file>
		<file>icons/clonerevolve.png</file>
		<file>icons/newpoint.png</file>
		<file>icons/deletepoint.png</file>
		<file>icons/snaptogrid.png</file>
		<file>icons/snaptonode.png</file>
		<file>icons/formula.png</file>
		<file>icons/pivot.png</file>
		<file>icons/material.png</file>
		<file>icons/delete.png</file>
		<file>icons/search.png</file>
		<file>icons/sync.png</file>
		<file>icons/zoom_fit.png</file>
		<file>icons/select_connected.png</file>
		<file>icons/select_path.png</file>
		<file>icons/backface.png</file>
		<file>icons/show.png</file>
		<file>icons/hide.png</file>
		<file>icons/toggle_visible.png</file>
		<file>icons/zoom_select.png</file>
		<file>icons/zoom_all.png</file>
		<file>icons/show_mesh.png</file>
		<file>icons/merge.png</file>
		<file>icons/detach.png</file>
		<file>icons/extract.png</file>
		<file>icons/febio.png</file>
		<file>icons/zoom_x.png</file>
		<file>icons/zoom_y.png</file>
		<file>icons/sphereinbox.png</file>
		<file>icons/FEBioStudio.png</file>
		<file>icons/FEBioStudio_large.png</file>
		<file>icons/bottle.png</file>
		<file>icons/cut.png</file>
   		<file>icons/mirror.png</file>
		<file>icons/vectors.png</file>
		<file>icons/tensor.png</file>
		<file>icons/isosurface.png</file>
		<file>icons/sliceplot.png</file>
		<file>icons/distort.png</file>
		<file>icons/streamlines.png</file>
		<file>icons/particle.png</file>
        <file>icons/Image.png</file>
		<file>icons/imageslice.png</file>
		<file>icons/volrender.png</file>
		<file>icons/marching_cubes.png</file>
		<file>icons/chart.png</file>
		<file>icons/integrate.png</file>
		<file>icons/back.png</file>
		<file>icons/clock.png</file>
		<file>icons/forward.png</file>
		<file>icons/next.png</file>
		<file>icons/play.png</file>
		<file>icons/prev.png</file>
		<file>icons/properties.png</file>
		<file>icons/colormap.png</file>
		<file>icons/font_bold.png</file>
		<file>icons/font_bold_neg.png</file>
		<file>icons/font_dec.png</file>
		<file>icons/font_dec_neg.png</file>
		<file>icons/font_inc.png</file>
		<file>icons/font_inc_neg.png</file>
		<file>icons/font_italic.png</file>
		<file>icons/font_italic_neg.png</file>
		<file>icons/eye.png</file>
		<file>icons/check.png</file>
		<file>icons/info.png</file>
		<file>icons/flow.png</file>
		<file>icons/error.png</file>
		<file>icons/edit.png</file>
		<file>icons/splash.png</file>
		<file>icons/splash_hires.png</file>
		<file>icons/cylpatch.png</file>
		<file>icons/selectRect_neg.png</file>
		<file>icons/selectFree_neg.png</file>
		<file>icons/selectCircle_neg.png</file>
		<file>icons/formula_neg.png</file>
		<file>icons/delete_neg.png</file>
		<file>icons/bgimage.png</file>
		<file>icons/zoom-fit-best-2.png</file>
		<file>icons/download.png</file>
		<file>icons/upload.png</file>
		<file>icons/openContaining.png</file>
		<file>icons/PreView.png</file>
		<file>icons/PostView.png</file>
		<file>icons/febiorun.png</file>
		<file>icons/folder.png</file>
		<file>icons/mesh.png</file>
		<file>icons/view.png</file>
		<file>icons/snapshot.png</file>
		<file>icons/ignore.png</file>
		<file>icons/refresh.png</file>
		<file>icons/pause.png</file>
		<file>icons/measure.png</file>
		<file>icons/addtomodel.png</file>
        <file>icons/deleteRemote.png</file>
        <file>icons/expand.png</file>
        <file>icons/expand_neg.png</file>
        <file>icons/collapse.png</file>
        <file>icons/collapse_neg.png</file>
        <file>icons/rename.png</file>
        <file>icons/list.png</file>
        <file>icons/emblems/caution.png</file>
        <file>icons/emblems/check.png</file>
        <file>icons/emblems/error.png</file>
        <file>icons/emblems/minus.png</file>
        <file>icons/emblems/missing.png</file>
        <file>icons/emblems/plus.png</file>
        <file>icons/emblems/warning.png</file>
        <file>icons/pdf.png</file>
        <file>icons/txt.png</file>
        <file>icons/video.png</file>
        <file>icons/html.png</file>
        <file>icons/revolve.png</file>
        <file>icons/document.png</file>
        <file>icons/swap.png</file>
        <file>icons/boxinbox.png</file>
        <file>icons/probe.png</file>
        <file>icons/ruler.png</file>
        <file>icons/replace.png</file>
        <file>icons/replace_neg.png</file>
        <file>icons/replaceAll.png</file>
        <file>icons/replaceAll_neg.png</file>
        <file>icons/light.png</file>
        <file>icons/musclepath.png</file>
        <file>icons/brush.png</file>
        <file>icons/pixelInspector.png</file>
        <file>icons/geodesic.png</file>
        <file>icons/curve.png</file>
        <file>icons/bc.png</file>
        <file>icons/load.png</file>
        <file>icons/component.png</file>
        <file>icons/step.png</file>
        <file>icons/contact.png</file>
        <file>icons/ic.png</file>
        <file>icons/disabled.png</file>
        <file>icons/bend.png</file>
        <file>icons/select_hide.png</file>
        <file>icons/select_highlight.png</file>
        <file>icons/deriv.png</file>
        <file>icons/deriv_neg.png</file>
<<<<<<< HEAD
        <file>icons/febiomonitor.png</file>
        <file>icons/stop.png</file>
        <file>icons/plugin.png</file>
        <file>icons/cpp_hdr.png</file>
        <file>icons/cpp_src.png</file>
        <file>icons/cmake.png</file>
=======
        <file>icons/pickcolor.png</file>
>>>>>>> fb9a6cd9
	</qresource>
</RCC>
<|MERGE_RESOLUTION|>--- conflicted
+++ resolved
@@ -1,210 +1,207 @@
-<RCC>
-    <qresource prefix="/">
-        <file>icons/new.png</file>
-        <file>icons/open.png</file>
-        <file>icons/save.png</file>
-        <file>icons/copy.png</file>
-        <file>icons/paste.png</file>
-		<file>icons/clipboard.png</file>
-        <file>icons/undo.png</file>
-        <file>icons/redo.png</file>
-		<file>icons/select.png</file>
-		<file>icons/translate.png</file>
-		<file>icons/rotate.png</file>
-		<file>icons/scale.png</file>
-		<file>icons/discrete.png</file>
-		<file>icons/selectObject.png</file>
-		<file>icons/selectPart.png</file>
-		<file>icons/selectSurface.png</file>
-		<file>icons/selectCurves.png</file>
-		<file>icons/selectNodes.png</file>
-		<file>icons/selectRect.png</file>
-		<file>icons/selectCircle.png</file>
-		<file>icons/selectFree.png</file>
-		<file>icons/selectAdd.png</file>
-		<file>icons/selectSub.png</file>
-		<file>icons/selectDel.png</file>
-		<file>icons/selElem.png</file>
-		<file>icons/selFace.png</file>
-		<file>icons/selEdge.png</file>
-		<file>icons/selNode.png</file>
-        <file>icons/up.png</file>
-		<file>icons/box.png</file>
-		<file>icons/cylinder.png</file>
-		<file>icons/tube.png</file>
-		<file>icons/sphere.png</file>
-		<file>icons/hollowsphere.png</file>
-		<file>icons/cone.png</file>
-		<file>icons/ellipsoid.png</file>
-		<file>icons/torus.png</file>
-		<file>icons/slice.png</file>
-		<file>icons/solidarc.png</file>
-		<file>icons/hexagon.png</file>	
-		<file>icons/dogbone.png</file>
-		<file>icons/thintube.png</file>
-		<file>icons/square.png</file>
-		<file>icons/disc.png</file>
-		<file>icons/ring.png</file>
-		<file>icons/warning.png</file>
-		<file>icons/curves.png</file>
-		<file>icons/inspect.png</file>
-		<file>icons/clear.png</file>
-		<file>icons/spring.png</file>
-		<file>icons/wire.png</file>
-		<file>icons/p2pline.png</file>
-		<file>icons/loft.png</file>
-		<file>icons/extrude.png</file>
-		<file>icons/cylinderinbox.png</file>
-		<file>icons/clone.png</file>
-		<file>icons/clonegrid.png</file>
-		<file>icons/clonerevolve.png</file>
-		<file>icons/newpoint.png</file>
-		<file>icons/deletepoint.png</file>
-		<file>icons/snaptogrid.png</file>
-		<file>icons/snaptonode.png</file>
-		<file>icons/formula.png</file>
-		<file>icons/pivot.png</file>
-		<file>icons/material.png</file>
-		<file>icons/delete.png</file>
-		<file>icons/search.png</file>
-		<file>icons/sync.png</file>
-		<file>icons/zoom_fit.png</file>
-		<file>icons/select_connected.png</file>
-		<file>icons/select_path.png</file>
-		<file>icons/backface.png</file>
-		<file>icons/show.png</file>
-		<file>icons/hide.png</file>
-		<file>icons/toggle_visible.png</file>
-		<file>icons/zoom_select.png</file>
-		<file>icons/zoom_all.png</file>
-		<file>icons/show_mesh.png</file>
-		<file>icons/merge.png</file>
-		<file>icons/detach.png</file>
-		<file>icons/extract.png</file>
-		<file>icons/febio.png</file>
-		<file>icons/zoom_x.png</file>
-		<file>icons/zoom_y.png</file>
-		<file>icons/sphereinbox.png</file>
-		<file>icons/FEBioStudio.png</file>
-		<file>icons/FEBioStudio_large.png</file>
-		<file>icons/bottle.png</file>
-		<file>icons/cut.png</file>
-   		<file>icons/mirror.png</file>
-		<file>icons/vectors.png</file>
-		<file>icons/tensor.png</file>
-		<file>icons/isosurface.png</file>
-		<file>icons/sliceplot.png</file>
-		<file>icons/distort.png</file>
-		<file>icons/streamlines.png</file>
-		<file>icons/particle.png</file>
-        <file>icons/Image.png</file>
-		<file>icons/imageslice.png</file>
-		<file>icons/volrender.png</file>
-		<file>icons/marching_cubes.png</file>
-		<file>icons/chart.png</file>
-		<file>icons/integrate.png</file>
-		<file>icons/back.png</file>
-		<file>icons/clock.png</file>
-		<file>icons/forward.png</file>
-		<file>icons/next.png</file>
-		<file>icons/play.png</file>
-		<file>icons/prev.png</file>
-		<file>icons/properties.png</file>
-		<file>icons/colormap.png</file>
-		<file>icons/font_bold.png</file>
-		<file>icons/font_bold_neg.png</file>
-		<file>icons/font_dec.png</file>
-		<file>icons/font_dec_neg.png</file>
-		<file>icons/font_inc.png</file>
-		<file>icons/font_inc_neg.png</file>
-		<file>icons/font_italic.png</file>
-		<file>icons/font_italic_neg.png</file>
-		<file>icons/eye.png</file>
-		<file>icons/check.png</file>
-		<file>icons/info.png</file>
-		<file>icons/flow.png</file>
-		<file>icons/error.png</file>
-		<file>icons/edit.png</file>
-		<file>icons/splash.png</file>
-		<file>icons/splash_hires.png</file>
-		<file>icons/cylpatch.png</file>
-		<file>icons/selectRect_neg.png</file>
-		<file>icons/selectFree_neg.png</file>
-		<file>icons/selectCircle_neg.png</file>
-		<file>icons/formula_neg.png</file>
-		<file>icons/delete_neg.png</file>
-		<file>icons/bgimage.png</file>
-		<file>icons/zoom-fit-best-2.png</file>
-		<file>icons/download.png</file>
-		<file>icons/upload.png</file>
-		<file>icons/openContaining.png</file>
-		<file>icons/PreView.png</file>
-		<file>icons/PostView.png</file>
-		<file>icons/febiorun.png</file>
-		<file>icons/folder.png</file>
-		<file>icons/mesh.png</file>
-		<file>icons/view.png</file>
-		<file>icons/snapshot.png</file>
-		<file>icons/ignore.png</file>
-		<file>icons/refresh.png</file>
-		<file>icons/pause.png</file>
-		<file>icons/measure.png</file>
-		<file>icons/addtomodel.png</file>
-        <file>icons/deleteRemote.png</file>
-        <file>icons/expand.png</file>
-        <file>icons/expand_neg.png</file>
-        <file>icons/collapse.png</file>
-        <file>icons/collapse_neg.png</file>
-        <file>icons/rename.png</file>
-        <file>icons/list.png</file>
-        <file>icons/emblems/caution.png</file>
-        <file>icons/emblems/check.png</file>
-        <file>icons/emblems/error.png</file>
-        <file>icons/emblems/minus.png</file>
-        <file>icons/emblems/missing.png</file>
-        <file>icons/emblems/plus.png</file>
-        <file>icons/emblems/warning.png</file>
-        <file>icons/pdf.png</file>
-        <file>icons/txt.png</file>
-        <file>icons/video.png</file>
-        <file>icons/html.png</file>
-        <file>icons/revolve.png</file>
-        <file>icons/document.png</file>
-        <file>icons/swap.png</file>
-        <file>icons/boxinbox.png</file>
-        <file>icons/probe.png</file>
-        <file>icons/ruler.png</file>
-        <file>icons/replace.png</file>
-        <file>icons/replace_neg.png</file>
-        <file>icons/replaceAll.png</file>
-        <file>icons/replaceAll_neg.png</file>
-        <file>icons/light.png</file>
-        <file>icons/musclepath.png</file>
-        <file>icons/brush.png</file>
-        <file>icons/pixelInspector.png</file>
-        <file>icons/geodesic.png</file>
-        <file>icons/curve.png</file>
-        <file>icons/bc.png</file>
-        <file>icons/load.png</file>
-        <file>icons/component.png</file>
-        <file>icons/step.png</file>
-        <file>icons/contact.png</file>
-        <file>icons/ic.png</file>
-        <file>icons/disabled.png</file>
-        <file>icons/bend.png</file>
-        <file>icons/select_hide.png</file>
-        <file>icons/select_highlight.png</file>
-        <file>icons/deriv.png</file>
-        <file>icons/deriv_neg.png</file>
-<<<<<<< HEAD
-        <file>icons/febiomonitor.png</file>
-        <file>icons/stop.png</file>
-        <file>icons/plugin.png</file>
-        <file>icons/cpp_hdr.png</file>
-        <file>icons/cpp_src.png</file>
-        <file>icons/cmake.png</file>
-=======
-        <file>icons/pickcolor.png</file>
->>>>>>> fb9a6cd9
-	</qresource>
-</RCC>
+<RCC>
+    <qresource prefix="/">
+        <file>icons/new.png</file>
+        <file>icons/open.png</file>
+        <file>icons/save.png</file>
+        <file>icons/copy.png</file>
+        <file>icons/paste.png</file>
+		<file>icons/clipboard.png</file>
+        <file>icons/undo.png</file>
+        <file>icons/redo.png</file>
+		<file>icons/select.png</file>
+		<file>icons/translate.png</file>
+		<file>icons/rotate.png</file>
+		<file>icons/scale.png</file>
+		<file>icons/discrete.png</file>
+		<file>icons/selectObject.png</file>
+		<file>icons/selectPart.png</file>
+		<file>icons/selectSurface.png</file>
+		<file>icons/selectCurves.png</file>
+		<file>icons/selectNodes.png</file>
+		<file>icons/selectRect.png</file>
+		<file>icons/selectCircle.png</file>
+		<file>icons/selectFree.png</file>
+		<file>icons/selectAdd.png</file>
+		<file>icons/selectSub.png</file>
+		<file>icons/selectDel.png</file>
+		<file>icons/selElem.png</file>
+		<file>icons/selFace.png</file>
+		<file>icons/selEdge.png</file>
+		<file>icons/selNode.png</file>
+        <file>icons/up.png</file>
+		<file>icons/box.png</file>
+		<file>icons/cylinder.png</file>
+		<file>icons/tube.png</file>
+		<file>icons/sphere.png</file>
+		<file>icons/hollowsphere.png</file>
+		<file>icons/cone.png</file>
+		<file>icons/ellipsoid.png</file>
+		<file>icons/torus.png</file>
+		<file>icons/slice.png</file>
+		<file>icons/solidarc.png</file>
+		<file>icons/hexagon.png</file>	
+		<file>icons/dogbone.png</file>
+		<file>icons/thintube.png</file>
+		<file>icons/square.png</file>
+		<file>icons/disc.png</file>
+		<file>icons/ring.png</file>
+		<file>icons/warning.png</file>
+		<file>icons/curves.png</file>
+		<file>icons/inspect.png</file>
+		<file>icons/clear.png</file>
+		<file>icons/spring.png</file>
+		<file>icons/wire.png</file>
+		<file>icons/p2pline.png</file>
+		<file>icons/loft.png</file>
+		<file>icons/extrude.png</file>
+		<file>icons/cylinderinbox.png</file>
+		<file>icons/clone.png</file>
+		<file>icons/clonegrid.png</file>
+		<file>icons/clonerevolve.png</file>
+		<file>icons/newpoint.png</file>
+		<file>icons/deletepoint.png</file>
+		<file>icons/snaptogrid.png</file>
+		<file>icons/snaptonode.png</file>
+		<file>icons/formula.png</file>
+		<file>icons/pivot.png</file>
+		<file>icons/material.png</file>
+		<file>icons/delete.png</file>
+		<file>icons/search.png</file>
+		<file>icons/sync.png</file>
+		<file>icons/zoom_fit.png</file>
+		<file>icons/select_connected.png</file>
+		<file>icons/select_path.png</file>
+		<file>icons/backface.png</file>
+		<file>icons/show.png</file>
+		<file>icons/hide.png</file>
+		<file>icons/toggle_visible.png</file>
+		<file>icons/zoom_select.png</file>
+		<file>icons/zoom_all.png</file>
+		<file>icons/show_mesh.png</file>
+		<file>icons/merge.png</file>
+		<file>icons/detach.png</file>
+		<file>icons/extract.png</file>
+		<file>icons/febio.png</file>
+		<file>icons/zoom_x.png</file>
+		<file>icons/zoom_y.png</file>
+		<file>icons/sphereinbox.png</file>
+		<file>icons/FEBioStudio.png</file>
+		<file>icons/FEBioStudio_large.png</file>
+		<file>icons/bottle.png</file>
+		<file>icons/cut.png</file>
+   		<file>icons/mirror.png</file>
+		<file>icons/vectors.png</file>
+		<file>icons/tensor.png</file>
+		<file>icons/isosurface.png</file>
+		<file>icons/sliceplot.png</file>
+		<file>icons/distort.png</file>
+		<file>icons/streamlines.png</file>
+		<file>icons/particle.png</file>
+        <file>icons/Image.png</file>
+		<file>icons/imageslice.png</file>
+		<file>icons/volrender.png</file>
+		<file>icons/marching_cubes.png</file>
+		<file>icons/chart.png</file>
+		<file>icons/integrate.png</file>
+		<file>icons/back.png</file>
+		<file>icons/clock.png</file>
+		<file>icons/forward.png</file>
+		<file>icons/next.png</file>
+		<file>icons/play.png</file>
+		<file>icons/prev.png</file>
+		<file>icons/properties.png</file>
+		<file>icons/colormap.png</file>
+		<file>icons/font_bold.png</file>
+		<file>icons/font_bold_neg.png</file>
+		<file>icons/font_dec.png</file>
+		<file>icons/font_dec_neg.png</file>
+		<file>icons/font_inc.png</file>
+		<file>icons/font_inc_neg.png</file>
+		<file>icons/font_italic.png</file>
+		<file>icons/font_italic_neg.png</file>
+		<file>icons/eye.png</file>
+		<file>icons/check.png</file>
+		<file>icons/info.png</file>
+		<file>icons/flow.png</file>
+		<file>icons/error.png</file>
+		<file>icons/edit.png</file>
+		<file>icons/splash.png</file>
+		<file>icons/splash_hires.png</file>
+		<file>icons/cylpatch.png</file>
+		<file>icons/selectRect_neg.png</file>
+		<file>icons/selectFree_neg.png</file>
+		<file>icons/selectCircle_neg.png</file>
+		<file>icons/formula_neg.png</file>
+		<file>icons/delete_neg.png</file>
+		<file>icons/bgimage.png</file>
+		<file>icons/zoom-fit-best-2.png</file>
+		<file>icons/download.png</file>
+		<file>icons/upload.png</file>
+		<file>icons/openContaining.png</file>
+		<file>icons/PreView.png</file>
+		<file>icons/PostView.png</file>
+		<file>icons/febiorun.png</file>
+		<file>icons/folder.png</file>
+		<file>icons/mesh.png</file>
+		<file>icons/view.png</file>
+		<file>icons/snapshot.png</file>
+		<file>icons/ignore.png</file>
+		<file>icons/refresh.png</file>
+		<file>icons/pause.png</file>
+		<file>icons/measure.png</file>
+		<file>icons/addtomodel.png</file>
+        <file>icons/deleteRemote.png</file>
+        <file>icons/expand.png</file>
+        <file>icons/expand_neg.png</file>
+        <file>icons/collapse.png</file>
+        <file>icons/collapse_neg.png</file>
+        <file>icons/rename.png</file>
+        <file>icons/list.png</file>
+        <file>icons/emblems/caution.png</file>
+        <file>icons/emblems/check.png</file>
+        <file>icons/emblems/error.png</file>
+        <file>icons/emblems/minus.png</file>
+        <file>icons/emblems/missing.png</file>
+        <file>icons/emblems/plus.png</file>
+        <file>icons/emblems/warning.png</file>
+        <file>icons/pdf.png</file>
+        <file>icons/txt.png</file>
+        <file>icons/video.png</file>
+        <file>icons/html.png</file>
+        <file>icons/revolve.png</file>
+        <file>icons/document.png</file>
+        <file>icons/swap.png</file>
+        <file>icons/boxinbox.png</file>
+        <file>icons/probe.png</file>
+        <file>icons/ruler.png</file>
+        <file>icons/replace.png</file>
+        <file>icons/replace_neg.png</file>
+        <file>icons/replaceAll.png</file>
+        <file>icons/replaceAll_neg.png</file>
+        <file>icons/light.png</file>
+        <file>icons/musclepath.png</file>
+        <file>icons/brush.png</file>
+        <file>icons/pixelInspector.png</file>
+        <file>icons/geodesic.png</file>
+        <file>icons/curve.png</file>
+        <file>icons/bc.png</file>
+        <file>icons/load.png</file>
+        <file>icons/component.png</file>
+        <file>icons/step.png</file>
+        <file>icons/contact.png</file>
+        <file>icons/ic.png</file>
+        <file>icons/disabled.png</file>
+        <file>icons/bend.png</file>
+        <file>icons/select_hide.png</file>
+        <file>icons/select_highlight.png</file>
+        <file>icons/deriv.png</file>
+        <file>icons/deriv_neg.png</file>
+        <file>icons/pickcolor.png</file>
+        <file>icons/febiomonitor.png</file>
+        <file>icons/stop.png</file>
+        <file>icons/plugin.png</file>
+        <file>icons/cpp_hdr.png</file>
+        <file>icons/cpp_src.png</file>
+        <file>icons/cmake.png</file>
+	</qresource>
+</RCC>