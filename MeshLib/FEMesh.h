/*This file is part of the FEBio Studio source code and is licensed under the MIT license
listed below.

See Copyright-FEBio-Studio.txt for details.

Copyright (c) 2021 University of Utah, The Trustees of Columbia University in
the City of New York, and others.

Permission is hereby granted, free of charge, to any person obtaining a copy
of this software and associated documentation files (the "Software"), to deal
in the Software without restriction, including without limitation the rights
to use, copy, modify, merge, publish, distribute, sublicense, and/or sell
copies of the Software, and to permit persons to whom the Software is
furnished to do so, subject to the following conditions:

The above copyright notice and this permission notice shall be included in all
copies or substantial portions of the Software.

THE SOFTWARE IS PROVIDED "AS IS", WITHOUT WARRANTY OF ANY KIND, EXPRESS OR
IMPLIED, INCLUDING BUT NOT LIMITED TO THE WARRANTIES OF MERCHANTABILITY,
FITNESS FOR A PARTICULAR PURPOSE AND NONINFRINGEMENT. IN NO EVENT SHALL THE
AUTHORS OR COPYRIGHT HOLDERS BE LIABLE FOR ANY CLAIM, DAMAGES OR OTHER
LIABILITY, WHETHER IN AN ACTION OF CONTRACT, TORT OR OTHERWISE, ARISING FROM,
OUT OF OR IN CONNECTION WITH THE SOFTWARE OR THE USE OR OTHER DEALINGS IN THE
SOFTWARE.*/

#pragma once
#include "FECoreMesh.h"
#include <MeshTools/FEGroup.h>
#include <MeshTools/FEMeshData.h>
#include <vector>
#include <set>
#include <string>

//-----------------------------------------------------------------------------
class FSSurfaceMesh;
class FSMesh;
class FEMeshData;
class FENodeData;
class FESurfaceData;
class FEElementData;

//-----------------------------------------------------------------------------
class Mesh_Data
{
	struct DATA
	{
		double	val[FSElement::MAX_NODES];	// nodal values for element
		int		nval;						// number of nodal values (should equal nr of nodes for corresponding element)
		int		tag;
	};

public:
	Mesh_Data();
	Mesh_Data(const Mesh_Data& d);
	void operator = (const Mesh_Data& d);

	void Clear();

<<<<<<< HEAD
	void Init(FSMesh* mesh, double initVal, int initTag);
=======
	void Init(FEMesh* mesh, double initVal, int initTag);
	void Init(FESurfaceMesh* mesh, double initVal, int initTag);
>>>>>>> 0f7c6911

	bool IsValid() const { return (m_data.empty() == false); }

	DATA& operator[](size_t n) { return m_data[n]; }

	// get the current element value
	double GetElementValue(int elem, int node) const { return m_data[elem].val[node]; }

	// get the average element value
	double GetElementAverageValue(int elem);

	// get the data tag
	int GetElementDataTag(int n) const { return m_data[n].tag; }

	// set the element's node value
	void SetElementValue(int elem, int node, double v) { m_data[elem].val[node] = v; }

	// set the element (average) value
	void SetElementValue(int elem, double v);

	// set the data tag
	void SetElementDataTag(int n, int tag) { m_data[n].tag = tag; }

	// update the range of values
	void UpdateValueRange();

	// get the value range
	void GetValueRange(double& vmin, double& vmax) const;

public:
	std::vector<DATA>		m_data;		//!< element values
	double	m_min, m_max;				//!< value range of element data
};

//-----------------------------------------------------------------------------
class FEMeshBuilder;
class FSSurfaceMesh;

//-----------------------------------------------------------------------------
// This class describes a finite element mesh. Every FSMesh must be owned by a
// GObject class. 
class FSMesh : public FSCoreMesh
{
public:
	// --- C O N S T R U C T I O N ---
	FSMesh();
	FSMesh(FSMesh& m);
	FSMesh(FSSurfaceMesh& m);
	virtual ~FSMesh();

	// allocate space for mesh
	void Create(int nodes, int elems, int faces = 0, int edges = 0) override;

	// copy part of the mesh
	void ShallowCopy(FSMesh* pm);

	//! clear this mesh
	void Clear();

	void Save(OArchive& ar);
	void Load(IArchive& ar);

public: // from FSCoreMesh

	//! return number of elements
	int Elements() const override { return (int)m_Elem.size(); }

	//! return element
	FSElement& Element(int n) { return m_Elem[n]; }
	const FSElement& Element(int n) const { return m_Elem[n]; }

	//! return reference to element
	FEElement_& ElementRef(int n) override { return m_Elem[n]; }
	const FEElement_& ElementRef(int n) const override { return m_Elem[n]; }

	void SetUniformShellThickness(double h);

public:
	// Build all mesh data structures
	// This assumes that all mesh items are created and partitioned!
	void BuildMesh() override;

	// reconstruct the mesh
	void RebuildMesh(double smoothingAngle = 60.0, bool partitionMesh = false);

	int CountSelectedElements() const;

protected: // Helper functions for updating mesh data structures
	void RebuildElementData();
	void RebuildFaceData();
	void RebuildEdgeData();
	void RebuildNodeData();

	void UpdateElementNeighbors();
	void UpdateFaceNeighbors();
	void UpdateEdgeNeighbors();
	void UpdateFaceElementTable();

	void UpdateNodePartitions();
	void UpdateEdgePartitions();
	void UpdateFacePartitions();
	void UpdateElementPartitions();
	void UpdateSmoothingGroups();

	void RemoveElements(int ntag);

	void MarkExteriorElements();
	void MarkExteriorFaces();
	void MarkExteriorEdges();

	// mesh validation
	bool ValidateElements() const;
	bool ValidateFaces() const;
	bool ValidateEdges() const;

	// The following functions may leave the mesh in an invalid state.
	// As a result, these functions should be used with care. 
public:
	// resize arrays
	void ResizeNodes(int newSize);
	void ResizeEdges(int newSize);
	void ResizeFaces(int newSize);
	void ResizeElems(int newSize);

	// extract faces and return as new mesh
	FSMesh* ExtractFaces(bool selectedOnly);

public:
	int MeshDataFields() const;
	FEMeshData* GetMeshDataField(int i);
	FEMeshData* FindMeshDataField(const std::string& sz);
	void RemoveMeshDataField(int i);
	int GetMeshDataIndex(FEMeshData* data);
	void InsertMeshData(int i, FEMeshData* data);
	void AddMeshDataField(FEMeshData* data);

	FENodeData* AddNodeDataField(const std::string& name, double v = 0.0);
	FENodeData*    AddNodeDataField   (const std::string& name, FSNodeSet* nodeset, FEMeshData::DATA_TYPE dataType);
	FESurfaceData* AddSurfaceDataField(const std::string& name, FSSurface* surface, FEMeshData::DATA_TYPE dataType);
	FEElementData* AddElementDataField(const std::string& name, FSPart* part, FEMeshData::DATA_TYPE dataType);
	void ClearMeshData();

	Mesh_Data& GetMeshData();

public: // --- M E S H   Q U E R I E S ---
	void BuildSurfaceNodeNodeTable(std::vector< std::set<int> >& NNT);

	void FindDuplicateFaces(std::vector<int>& l);
	void FindDuplicateEdges(std::vector<int>& l);

	// select elements based on face selection
	std::vector<int> GetElementsFromSelectedFaces();

protected:
	// elements
	std::vector<FSElement>	m_Elem;	//!< FE elements

	// mesh data (used for data evaluation)
	Mesh_Data	m_data;

	// data fields
	std::vector<FEMeshData*>		m_meshData;

	friend class FEMeshBuilder;
};

double bias(double b, double x);
double gain(double g, double x);

FSMesh* ConvertSurfaceToMesh(FSSurfaceMesh* surfaceMesh);<|MERGE_RESOLUTION|>--- conflicted
+++ resolved
@@ -57,12 +57,8 @@
 
 	void Clear();
 
-<<<<<<< HEAD
 	void Init(FSMesh* mesh, double initVal, int initTag);
-=======
-	void Init(FEMesh* mesh, double initVal, int initTag);
-	void Init(FESurfaceMesh* mesh, double initVal, int initTag);
->>>>>>> 0f7c6911
+	void Init(FSSurfaceMesh* mesh, double initVal, int initTag);
 
 	bool IsValid() const { return (m_data.empty() == false); }
 
