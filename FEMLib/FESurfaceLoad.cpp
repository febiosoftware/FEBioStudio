/*This file is part of the FEBio Studio source code and is licensed under the MIT license
listed below.

See Copyright-FEBio-Studio.txt for details.

Copyright (c) 2021 University of Utah, The Trustees of Columbia University in
the City of New York, and others.

Permission is hereby granted, free of charge, to any person obtaining a copy
of this software and associated documentation files (the "Software"), to deal
in the Software without restriction, including without limitation the rights
to use, copy, modify, merge, publish, distribute, sublicense, and/or sell
copies of the Software, and to permit persons to whom the Software is
furnished to do so, subject to the following conditions:

The above copyright notice and this permission notice shall be included in all
copies or substantial portions of the Software.

THE SOFTWARE IS PROVIDED "AS IS", WITHOUT WARRANTY OF ANY KIND, EXPRESS OR
IMPLIED, INCLUDING BUT NOT LIMITED TO THE WARRANTIES OF MERCHANTABILITY,
FITNESS FOR A PARTICULAR PURPOSE AND NONINFRINGEMENT. IN NO EVENT SHALL THE
AUTHORS OR COPYRIGHT HOLDERS BE LIABLE FOR ANY CLAIM, DAMAGES OR OTHER
LIABILITY, WHETHER IN AN ACTION OF CONTRACT, TORT OR OTHERWISE, ARISING FROM,
OUT OF OR IN CONNECTION WITH THE SOFTWARE OR THE USE OR OTHER DEALINGS IN THE
SOFTWARE.*/

#include "FESurfaceLoad.h"
#include <FECore/units.h>
#include <MeshTools/FEItemListBuilder.h>
#include <FECore/fecore_enum.h>

FSSurfaceLoad::FSSurfaceLoad(int ntype, FSModel* ps) : FSLoad(ntype, ps)
{
	SetMeshItemType(FE_FACE_FLAG);
}

FSSurfaceLoad::FSSurfaceLoad(int ntype, FSModel* ps, FEItemListBuilder* pi, int nstep) : FSLoad(ntype, ps, pi, nstep)
{
	SetMeshItemType(FE_FACE_FLAG);
}

//-----------------------------------------------------------------------------
FSPressureLoad::FSPressureLoad(FSModel* ps, FEItemListBuilder* pi, int nstep) : FSSurfaceLoad(FE_PRESSURE_LOAD, ps, pi, nstep)
{
	SetTypeString("pressure");
	Param* p = AddScienceParam(1, UNIT_PRESSURE, "pressure", "pressure");
	p->MakeVariable(true);
	AddBoolParam(false, "linear", "Type")->SetEnumNames("Nonlinear\0Linear\0");
	AddBoolParam(true , "symmetric_stiffness", "Formulation")->SetEnumNames("Nonsymmetric\0Symmetric\0");
	AddBoolParam(false, "shell_bottom", "Apply to shell bottom");
}

// used only for reading parameters for old file formats
void FSPressureLoad::LoadParam(const Param& p)
{
	switch (p.GetParamID())
	{
	case 0: SetLinearFlag(p.GetIntValue() == 1); break;
	case 1: SetLoad(p.GetFloatValue()); break;
//	case 2: *GetLoadCurve() = *p.GetLoadCurve(); break;
	}
}

//-----------------------------------------------------------------------------

FSFluidFlux::FSFluidFlux(FSModel* ps, FEItemListBuilder* pi, int nstep) : FSSurfaceLoad(FE_FLUID_FLUX, ps, pi, nstep)
{
	SetTypeString("fluidflux");
	AddDoubleParam(1, "flux", "flux");
	AddBoolParam(0, "linear", "Type")->SetEnumNames("Nonlinear\0Linear\0");
	AddBoolParam(0, "mixture", "Flux")->SetEnumNames("Fluid\0Mixture\0");
}

// used only for reading parameters for old file formats
void FSFluidFlux::LoadParam(const Param& p)
{
	switch (p.GetParamID())
	{
	case 0: SetLinearFlag(p.GetIntValue() == 1); break;
	case 1: SetLoad(p.GetFloatValue()); break;
//	case 2: *GetLoadCurve() = *p.GetLoadCurve(); break;
	case 3: SetMixtureFlag(p.GetIntValue() == 1); break;
	}
}

//-----------------------------------------------------------------------------

FSBPNormalTraction::FSBPNormalTraction(FSModel* ps, FEItemListBuilder* pi, int nstep) : FSSurfaceLoad(FE_BP_NORMAL_TRACTION, ps, pi, nstep)
{
	SetTypeString("normal_traction");
	AddScienceParam(0, "P", "traction");
	AddBoolParam(0, "linear", "Type")->SetEnumNames("Nonlinear\0Linear\0");
	AddBoolParam(0, "effective", "Traction")->SetEnumNames("Mixture\0Effective\0");
}

// used only for reading parameters for old file formats
void FSBPNormalTraction::LoadParam(const Param& p)
{
	switch (p.GetParamID())
	{
	case 0: SetLinearFlag(p.GetIntValue() == 1); break;
	case 1: SetLoad(p.GetFloatValue()); break;
//	case 2: *GetLoadCurve() = *p.GetLoadCurve(); break;
	case 3: SetMixtureFlag(p.GetIntValue() == 1); break;
	}
}

//-----------------------------------------------------------------------------
FSSoluteFlux::FSSoluteFlux(FSModel* ps, FEItemListBuilder* pi, int nstep) : FSSurfaceLoad(FE_SOLUTE_FLUX, ps, pi, nstep)
{
	SetTypeString("solute flux");
	AddDoubleParam(1, "flux", "flux");
	AddBoolParam(0, "linear", "Type")->SetEnumNames("Nonlinear\0Linear\0");
	AddChoiceParam(0, "solute_id", "Solute")->SetEnumNames("$(solutes)")->SetOffset(1);
}

// used only for reading parameters for old file formats
void FSSoluteFlux::LoadParam(const Param& p)
{
	switch (p.GetParamID())
	{
	case 0: SetLinearFlag(p.GetIntValue() == 1); break;
	case 1: SetLoad(p.GetFloatValue()); break;
//	case 2: *GetLoadCurve() = *p.GetLoadCurve(); break;
	case 3: SetBC(p.GetIntValue()); break;
	}
}

//-----------------------------------------------------------------------------

FSMatchingOsmoticCoefficient::FSMatchingOsmoticCoefficient(FSModel* ps, FEItemListBuilder* pi, int nstep) : FSSurfaceLoad(FE_MATCHING_OSM_COEF, ps, pi, nstep)
{
    SetTypeString("matching_osm_coef");
    AddScienceParam(0, "P", "ambient_pressure");
    AddScienceParam(0, "c", "ambient_osmolarity");
    AddBoolParam(0, "shell_bottom", "Apply to shell bottom")->SetCheckable(false);
}

//-----------------------------------------------------------------------------

FSHeatFlux::FSHeatFlux(FSModel* ps, FEItemListBuilder* pi, int nstep) : FSSurfaceLoad(FE_HEAT_FLUX, ps, pi, nstep)
{
	SetTypeString("heat flux");
	AddDoubleParam(0.0, "flux", "flux");
}

// used only for reading parameters for old file formats
void FSHeatFlux::LoadParam(const Param& p)
{
	switch (p.GetParamID())
	{
	case 0: SetLoad(p.GetFloatValue()); break;
//	case 1: *GetLoadCurve() = *p.GetLoadCurve(); break;
	}
}


//-----------------------------------------------------------------------------

FSConvectiveHeatFlux::FSConvectiveHeatFlux(FSModel* ps, FEItemListBuilder* pi, int nstep) : FSSurfaceLoad(FE_CONV_HEAT_FLUX, ps, pi, nstep)
{
	SetTypeString("convective heat flux");
	AddDoubleParam(1, "hc", "hc");
	AddDoubleParam(0, "Ta", "Ta");
}

// used only for reading parameters for old file formats
void FSConvectiveHeatFlux::LoadParam(const Param& p)
{
	switch (p.GetParamID())
	{
	case 0: SetCoefficient(p.GetFloatValue()); break;
	case 1: SetTemperature(p.GetFloatValue()); break;
//	case 2: *GetLoadCurve() = *p.GetLoadCurve(); break;
	}
}

//-----------------------------------------------------------------------------

FSSurfaceTraction::FSSurfaceTraction(FSModel* ps, FEItemListBuilder* pi, int nstep) : FSSurfaceLoad(FE_SURFACE_TRACTION, ps, pi, nstep)
{
	SetTypeString("traction");
	AddDoubleParam(1.0, "scale");
	AddVecParam(vec3d(0,0,1), "traction")->SetUnit(UNIT_PRESSURE);
}

// used only for reading parameters for old file formats
void FSSurfaceTraction::LoadParam(const Param& p)
{
	switch (p.GetParamID())
	{
	case 0: SetTraction(p.GetVec3dValue()); break;
//	case 1: *GetLoadCurve() = *p.GetLoadCurve(); break;
	}
}

//-----------------------------------------------------------------------------
<<<<<<< HEAD
FSFluidPressureLoad::FSFluidPressureLoad(FSModel* ps, FEItemListBuilder* pi, int nstep) : FSSurfaceLoad(FE_FLUID_PRESSURE_LOAD, ps, pi, nstep)
=======

FESurfaceForceUniform::FESurfaceForceUniform(FEModel* ps, FEItemListBuilder* pi, int nstep) : FESurfaceLoad(FE_SURFACE_FORCE, ps, pi, nstep)
{
    SetTypeString("Surface Force");
    AddDoubleParam(1.0, "scale")->SetLoadCurve();
    AddVecParam(vec3d(0,0,0), "force")->SetUnit(UNIT_FORCE);
}

// used only for reading parameters for old file formats
void FESurfaceForceUniform::LoadParam(const Param& p)
{
    switch (p.GetParamID())
    {
        case 0: SetForce(p.GetVec3dValue()); break;
        case 1: *GetLoadCurve() = *p.GetLoadCurve(); break;
    }
}

//-----------------------------------------------------------------------------

FEBearingLoad::FEBearingLoad(FEModel* ps, FEItemListBuilder* pi, int nstep) : FESurfaceLoad(FE_BEARING_LOAD, ps, pi, nstep)
{
    SetTypeString("Bearing Load");
    AddDoubleParam(1.0, "scale")->SetLoadCurve();
    AddVecParam(vec3d(0,0,0), "force")->SetUnit(UNIT_FORCE);
    AddIntParam(1, "profile")->SetEnumNames("Sinusoidal\0Parabolic\0");
    AddBoolParam(true, "linear", "Type")->SetEnumNames("Nonlinear\0Linear\0");
    AddBoolParam(false , "symmetric_stiffness", "Formulation")->SetEnumNames("Nonsymmetric\0Symmetric\0");
    AddBoolParam(false, "shell_bottom", "Apply to shell bottom");
}

//-----------------------------------------------------------------------------
FEFluidPressureLoad::FEFluidPressureLoad(FEModel* ps, FEItemListBuilder* pi, int nstep) : FESurfaceLoad(FE_FLUID_PRESSURE_LOAD, ps, pi, nstep)
>>>>>>> 9bc246c3
{
    SetTypeString("fluid pressure");
    Param* p = AddScienceParam(1, UNIT_PRESSURE, "pressure", "pressure");
    p->MakeVariable(true);
}

// used only for reading parameters for old file formats
void FSFluidPressureLoad::LoadParam(const Param& p)
{
    switch (p.GetParamID())
    {
        case 0: SetLoad(p.GetFloatValue()); break;
//        case 1: *GetLoadCurve() = *p.GetLoadCurve(); break;
    }
}

//-----------------------------------------------------------------------------

FSFluidTraction::FSFluidTraction(FSModel* ps, FEItemListBuilder* pi, int nstep) : FSSurfaceLoad(FE_FLUID_TRACTION, ps, pi, nstep)
{
	SetTypeString("fluid viscous traction");
	AddDoubleParam(1.0, "scale");
	AddVecParam(vec3d(0, 0, 0), "traction")->SetUnit(UNIT_PRESSURE);
}

void FSFluidTraction::SetScale(double s)
{
	SetFloatValue(LOAD, s);
}

double FSFluidTraction::GetScale()
{
	return GetFloatValue(LOAD);
}

void FSFluidTraction::SetTraction(const vec3d& t) { SetVecValue(TRACTION, t); }
vec3d FSFluidTraction::GetTraction() { return GetVecValue(TRACTION); }

// used only for reading parameters for old file formats
void FSFluidTraction::LoadParam(const Param& p)
{
	switch (p.GetParamID())
	{
	case 0: SetTraction(p.GetVec3dValue()); break;
//	case 1: *GetLoadCurve() = *p.GetLoadCurve(); break;
	}
}

//-----------------------------------------------------------------------------

FSFluidVelocity::FSFluidVelocity(FSModel* ps) : FSSurfaceLoad(FE_FLUID_VELOCITY, ps)
{
    SetTypeString("fluid velocity");
    AddVecParam(vec3d(0,0,0), "velocity", "fluid velocity")->SetUnit(UNIT_VELOCITY);
	AddDoubleParam(1, "scale", "scale");
}

FSFluidVelocity::FSFluidVelocity(FSModel* ps, FEItemListBuilder* pi, vec3d t, int nstep) : FSSurfaceLoad(FE_FLUID_VELOCITY, ps, pi, nstep)
{
    SetTypeString("fluid velocity");
    AddVecParam(t, "velocity", "fluid velocity");
	AddDoubleParam(1, "scale", "scale");
}

//-----------------------------------------------------------------------------

FSFluidNormalVelocity::FSFluidNormalVelocity(FSModel* ps) : FSSurfaceLoad(FE_FLUID_NORMAL_VELOCITY, ps)
{
    SetTypeString("fluid normal velocity");
    AddScienceParam(1, UNIT_VELOCITY, "velocity", "normal velocity");
    AddBoolParam(true, "prescribe_nodal_velocities", "prescribe nodal velocities");
    AddBoolParam(false, "parabolic", "parabolic velocity profile");
    AddBoolParam(false, "prescribe_rim_pressure", "prescribe rim pressure");
}

FSFluidNormalVelocity::FSFluidNormalVelocity(FSModel* ps, FEItemListBuilder* pi, double vn, bool bp, bool bparab, bool brimp, int nstep) : FSSurfaceLoad(FE_FLUID_NORMAL_VELOCITY, ps, pi, nstep)
{
	SetTypeString("fluid normal velocity");
	AddScienceParam(vn, UNIT_VELOCITY, "velocity", "normal velocity");
    AddBoolParam(bp, "prescribe_nodal_velocities", "prescribe nodal velocities");
    AddBoolParam(bparab, "parabolic", "parabolic velocity profile");
    AddBoolParam(brimp, "prescribe_rim_pressure", "prescribe rim pressure");
}

//-----------------------------------------------------------------------------

FSFluidRotationalVelocity::FSFluidRotationalVelocity(FSModel* ps) : FSSurfaceLoad(FE_FLUID_ROTATIONAL_VELOCITY, ps)
{
    SetTypeString("Fluid Rotational Velocity");
    AddScienceParam(1, UNIT_ANGULAR_VELOCITY, "angular_speed", "angular speed");
    AddVecParam(vec3d(0,0,1), "axis", "axis");
    AddVecParam(vec3d(0,0,0), "origin", "origin")->SetUnit(UNIT_LENGTH);
}

FSFluidRotationalVelocity::FSFluidRotationalVelocity(FSModel* ps, FEItemListBuilder* pi, double w, vec3d n, vec3d p, int nstep) : FSSurfaceLoad(FE_FLUID_ROTATIONAL_VELOCITY, ps, pi, nstep)
{
    SetTypeString("Fluid Normal Velocity");
    AddScienceParam(w, UNIT_ANGULAR_VELOCITY, "angular_speed", "angular speed");
    AddVecParam(n, "axis", "axis");
    AddVecParam(p, "origin", "origin")->SetUnit(UNIT_LENGTH);
}

//-----------------------------------------------------------------------------

FSFluidFlowResistance::FSFluidFlowResistance(FSModel* ps) : FSSurfaceLoad(FE_FLUID_FLOW_RESISTANCE, ps)
{
    SetTypeString("fluid resistance");
    AddDoubleParam(0, "R", "resistance");
    AddDoubleParam(0, "pressure_offset", "pressure_offset");
}

FSFluidFlowResistance::FSFluidFlowResistance(FSModel* ps, FEItemListBuilder* pi, double b, double po, int nstep) : FSSurfaceLoad(FE_FLUID_FLOW_RESISTANCE, ps, pi, nstep)
{
    SetTypeString("fluid resistance");
    AddDoubleParam(b, "R", "resistance");
    AddDoubleParam(po, "pressure_offset", "pressure_offset");
}

//-----------------------------------------------------------------------------

FSFluidFlowRCR::FSFluidFlowRCR(FSModel* ps) : FSSurfaceLoad(FE_FLUID_FLOW_RCR, ps)
{
    SetTypeString("fluid RCR");
    AddDoubleParam(0, "R", "proximal resistance");
    AddDoubleParam(0, "Rd", "distal resistance");
    AddDoubleParam(0, "capacitance", "compliance");
    AddDoubleParam(0, "pressure_offset", "pressure offset");
    AddDoubleParam(0, "initial_pressure", "initial pressure");
    AddBoolParam(true, "Bernoulli", "Bernoulli");

}

FSFluidFlowRCR::FSFluidFlowRCR(FSModel* ps, FEItemListBuilder* pi, double rp, double rd, double co, double po, double ip, bool be, int nstep) : FSSurfaceLoad(FE_FLUID_FLOW_RCR, ps, pi, nstep)
{
    SetTypeString("fluid RCR");
    AddDoubleParam(rp, "R", "resistance");
    AddDoubleParam(rd, "Rd", "distal resistance");
    AddDoubleParam(co, "capacitance", "compliance");
    AddDoubleParam(po, "pressure_offset", "pressure offset");
    AddDoubleParam(ip, "initial_pressure", "initial pressure");
    AddBoolParam(be, "Bernoulli", "Bernoulli");
}

//-----------------------------------------------------------------------------

FSFluidBackflowStabilization::FSFluidBackflowStabilization(FSModel* ps) : FSSurfaceLoad(FE_FLUID_BACKFLOW_STABIL, ps)
{
    SetTypeString("fluid backflow stabilization");
    AddDoubleParam(1, "beta", "beta");
}

FSFluidBackflowStabilization::FSFluidBackflowStabilization(FSModel* ps, FEItemListBuilder* pi, double b, int nstep) : FSSurfaceLoad(FE_FLUID_BACKFLOW_STABIL, ps, pi, nstep)
{
    SetTypeString("fluid backflow stabilization");
    AddDoubleParam(b, "beta", "beta");
}

//-----------------------------------------------------------------------------

FSFluidTangentialStabilization::FSFluidTangentialStabilization(FSModel* ps) : FSSurfaceLoad(FE_FLUID_TANGENTIAL_STABIL, ps)
{
    SetTypeString("fluid tangential stabilization");
    AddDoubleParam(1, "beta", "beta");
}

FSFluidTangentialStabilization::FSFluidTangentialStabilization(FSModel* ps, FEItemListBuilder* pi, double b, int nstep) : FSSurfaceLoad(FE_FLUID_TANGENTIAL_STABIL, ps, pi, nstep)
{
    SetTypeString("fluid tangential stabilization");
    AddDoubleParam(b, "beta", "beta");
}

//-----------------------------------------------------------------------------

FSFSITraction::FSFSITraction(FSModel* ps) : FSSurfaceLoad(FE_FSI_TRACTION, ps)
{
    SetTypeString("fluid-FSI traction");
}

FSFSITraction::FSFSITraction(FSModel* ps, FEItemListBuilder* pi, int nstep) : FSSurfaceLoad(FE_FSI_TRACTION, ps, pi, nstep)
{
    SetTypeString("fluid-FSI traction");
}

//-----------------------------------------------------------------------------

FSBFSITraction::FSBFSITraction(FSModel* ps) : FSSurfaceLoad(FE_BFSI_TRACTION, ps)
{
    SetTypeString("biphasic-FSI traction");
}

FSBFSITraction::FSBFSITraction(FSModel* ps, FEItemListBuilder* pi, int nstep) : FSSurfaceLoad(FE_BFSI_TRACTION, ps, pi, nstep)
{
    SetTypeString("biphasic-FSI traction");
}

//=======================================================================================
FSConcentrationFlux::FSConcentrationFlux(FSModel* ps) : FSSurfaceLoad(FE_CONCENTRATION_FLUX, ps)
{
	SetTypeString("concentration flux");
	AddChoiceParam(0, "solute_id", "Solute")->SetEnumNames("$(solutes)")->SetOffset(1);
	AddDoubleParam(0, "flux");
}

void FSConcentrationFlux::SetFlux(double f)
{ 
	SetFloatValue(FLUX, f); 
}

double FSConcentrationFlux::GetFlux()
{ 
	return GetFloatValue(FLUX); 
}

int FSConcentrationFlux::GetSoluteID()
{ 
	return GetIntValue(SOL_ID);
}

void FSConcentrationFlux::SetSoluteID(int n)
{
	SetIntValue(SOL_ID, n);
}

//=======================================================================================
FEBioSurfaceLoad::FEBioSurfaceLoad(FSModel* ps) : FSSurfaceLoad(FE_FEBIO_SURFACE_LOAD, ps)
{
}

void FEBioSurfaceLoad::Save(OArchive& ar)
{
	ar.BeginChunk(CID_FEBIO_META_DATA);
	{
		SaveClassMetaData(this, ar);
	}
	ar.EndChunk();

	ar.BeginChunk(CID_FEBIO_BASE_DATA);
	{
		FSSurfaceLoad::Save(ar);
	}
	ar.EndChunk();
}

void FEBioSurfaceLoad::Load(IArchive& ar)
{
	TRACE("FEBioSurfaceLoad::Load");
	while (IArchive::IO_OK == ar.OpenChunk())
	{
		int nid = ar.GetChunkID();
		switch (nid)
		{
		case CID_FEBIO_META_DATA: LoadClassMetaData(this, ar); break;
		case CID_FEBIO_BASE_DATA: FSSurfaceLoad::Load(ar); break;
		default:
			assert(false);
		}
		ar.CloseChunk();
	}
}<|MERGE_RESOLUTION|>--- conflicted
+++ resolved
@@ -195,33 +195,19 @@
 }
 
 //-----------------------------------------------------------------------------
-<<<<<<< HEAD
-FSFluidPressureLoad::FSFluidPressureLoad(FSModel* ps, FEItemListBuilder* pi, int nstep) : FSSurfaceLoad(FE_FLUID_PRESSURE_LOAD, ps, pi, nstep)
-=======
-
-FESurfaceForceUniform::FESurfaceForceUniform(FEModel* ps, FEItemListBuilder* pi, int nstep) : FESurfaceLoad(FE_SURFACE_FORCE, ps, pi, nstep)
+
+FSSurfaceForceUniform::FSSurfaceForceUniform(FSModel* ps, FEItemListBuilder* pi, int nstep) : FSSurfaceLoad(FE_SURFACE_FORCE, ps, pi, nstep)
 {
     SetTypeString("Surface Force");
-    AddDoubleParam(1.0, "scale")->SetLoadCurve();
+    AddDoubleParam(1.0, "scale");
     AddVecParam(vec3d(0,0,0), "force")->SetUnit(UNIT_FORCE);
 }
 
-// used only for reading parameters for old file formats
-void FESurfaceForceUniform::LoadParam(const Param& p)
-{
-    switch (p.GetParamID())
-    {
-        case 0: SetForce(p.GetVec3dValue()); break;
-        case 1: *GetLoadCurve() = *p.GetLoadCurve(); break;
-    }
-}
-
-//-----------------------------------------------------------------------------
-
-FEBearingLoad::FEBearingLoad(FEModel* ps, FEItemListBuilder* pi, int nstep) : FESurfaceLoad(FE_BEARING_LOAD, ps, pi, nstep)
+//-----------------------------------------------------------------------------
+FSBearingLoad::FSBearingLoad(FSModel* ps, FEItemListBuilder* pi, int nstep) : FSSurfaceLoad(FE_BEARING_LOAD, ps, pi, nstep)
 {
     SetTypeString("Bearing Load");
-    AddDoubleParam(1.0, "scale")->SetLoadCurve();
+    AddDoubleParam(1.0, "scale");
     AddVecParam(vec3d(0,0,0), "force")->SetUnit(UNIT_FORCE);
     AddIntParam(1, "profile")->SetEnumNames("Sinusoidal\0Parabolic\0");
     AddBoolParam(true, "linear", "Type")->SetEnumNames("Nonlinear\0Linear\0");
@@ -230,8 +216,7 @@
 }
 
 //-----------------------------------------------------------------------------
-FEFluidPressureLoad::FEFluidPressureLoad(FEModel* ps, FEItemListBuilder* pi, int nstep) : FESurfaceLoad(FE_FLUID_PRESSURE_LOAD, ps, pi, nstep)
->>>>>>> 9bc246c3
+FSFluidPressureLoad::FSFluidPressureLoad(FSModel* ps, FEItemListBuilder* pi, int nstep) : FSSurfaceLoad(FE_FLUID_PRESSURE_LOAD, ps, pi, nstep)
 {
     SetTypeString("fluid pressure");
     Param* p = AddScienceParam(1, UNIT_PRESSURE, "pressure", "pressure");
