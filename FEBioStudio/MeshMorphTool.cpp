/*This file is part of the FEBio Studio source code and is licensed under the MIT license
listed below.

See Copyright-FEBio-Studio.txt for details.

Copyright (c) 2021 University of Utah, The Trustees of Columbia University in
the City of New York, and others.

Permission is hereby granted, free of charge, to any person obtaining a copy
of this software and associated documentation files (the "Software"), to deal
in the Software without restriction, including without limitation the rights
to use, copy, modify, merge, publish, distribute, sublicense, and/or sell
copies of the Software, and to permit persons to whom the Software is
furnished to do so, subject to the following conditions:

The above copyright notice and this permission notice shall be included in all
copies or substantial portions of the Software.

THE SOFTWARE IS PROVIDED "AS IS", WITHOUT WARRANTY OF ANY KIND, EXPRESS OR
IMPLIED, INCLUDING BUT NOT LIMITED TO THE WARRANTIES OF MERCHANTABILITY,
FITNESS FOR A PARTICULAR PURPOSE AND NONINFRINGEMENT. IN NO EVENT SHALL THE
AUTHORS OR COPYRIGHT HOLDERS BE LIABLE FOR ANY CLAIM, DAMAGES OR OTHER
LIABILITY, WHETHER IN AN ACTION OF CONTRACT, TORT OR OTHERWISE, ARISING FROM,
OUT OF OR IN CONNECTION WITH THE SOFTWARE OR THE USE OR OTHER DEALINGS IN THE
SOFTWARE.*/
#include "stdafx.h"
#include "MeshMorphTool.h"
#include "ModelDocument.h"
#include <MeshTools/LaplaceSolver.h>
#include <GeomLib/GObject.h>
#include <GeomLib/GMeshObject.h>
#include <GeomLib/GGroup.h>
#include <MeshLib/FSNodeData.h>
#include <MeshLib/FSElementData.h>
#include <QLineEdit>
#include <QBoxLayout>
#include <QFormLayout>
#include <QTableWidget>
#include <QPushButton>
#include <QValidator>
#include <QMessageBox>
#include <QLabel>
#include <QHeaderView>
#include <QComboBox>
#include "MainWindow.h"
#include "Commands.h"
using namespace std;

class CMeshMorphTool::Ui : public QWidget
{
public:
	QPushButton* m_add;
	QPushButton* m_del;
	QPushButton* m_clr;
	QPushButton* m_apply;
	QTableWidget* m_table;
	QLineEdit* m_val;

	QLineEdit* m_maxIters;
	QLineEdit* m_tol;
	QLineEdit* m_sor;

public:
	Ui(CMeshMorphTool* tool)
	{
		QVBoxLayout* l = new QVBoxLayout;

		m_add = new QPushButton("Add");
		m_del = new QPushButton("Remove");
		m_clr = new QPushButton("Clear");
		m_val = new QLineEdit;
		m_val->setText("0,0,0,1");

		QHBoxLayout* h2 = new QHBoxLayout;
		h2->addWidget(new QLabel("Value"));
		h2->addWidget(m_val);
		h2->addWidget(m_add);
		h2->addWidget(m_del);
		h2->addWidget(m_clr);

		l->addLayout(h2);
		l->addWidget(m_table = new QTableWidget);
		m_table->setColumnCount(2);
		m_table->horizontalHeader()->setStretchLastSection(true);
		m_table->setHorizontalHeaderLabels(QStringList() << "selection" << "value");
		m_table->setSelectionBehavior(QAbstractItemView::SelectionBehavior::SelectRows);

		QFormLayout* f = new QFormLayout;
		f->setContentsMargins(0, 0, 0, 0);
		f->addRow("Max iterations:", m_maxIters = new QLineEdit); m_maxIters->setText(QString::number(1000));
		f->addRow("Tolerance:", m_tol = new QLineEdit); m_tol->setText(QString::number(1e-4));
		f->addRow("SOR parameter:", m_sor = new QLineEdit); m_sor->setText(QString::number(1.8));

		m_maxIters->setValidator(new QIntValidator());
		m_tol->setValidator(new QDoubleValidator());
		m_sor->setValidator(new QDoubleValidator());

		l->addLayout(f);

		l->addWidget(m_apply = new QPushButton("Apply"));

		l->addStretch();

		setLayout(l);

		connect(m_add  , &QPushButton::clicked, tool, &CMeshMorphTool::OnAddClicked);
		connect(m_del  , &QPushButton::clicked, tool, &CMeshMorphTool::OnRemoveClicked);
		connect(m_clr  , &QPushButton::clicked, tool, &CMeshMorphTool::OnClearClicked);
		connect(m_apply, &QPushButton::clicked, tool, &CMeshMorphTool::OnApply);
	}
};

CMeshMorphTool::CMeshMorphTool(CMainWindow* wnd) : CAbstractTool(wnd, "Mesh Morph")
{
	m_po = nullptr;
	ui = nullptr;
}

QWidget* CMeshMorphTool::createUi()
{
	if (ui == nullptr) ui = new CMeshMorphTool::Ui(this);
	return ui;
}

void CMeshMorphTool::OnAddClicked()
{
	QString v = ui->m_val->text();

	GObject* po = GetMainWindow()->GetActiveObject();
	if (m_po == nullptr) m_po = po;
	if (m_po == po)
	{
		CModelDocument* doc = GetMainWindow()->GetModelDocument();
		FESelection* sel = doc->GetCurrentSelection();
		if (sel)
		{
			FSItemListBuilder* items = sel->CreateItemList();
			if (items)
			{
				m_data.push_back(items);

				int n = ui->m_table->rowCount();
				ui->m_table->insertRow(n);

				QString name = QString("selection%1").arg(n);
				if (items->size() == 1)
				{
					if (dynamic_cast<GFaceList*>(items))
					{
						GFaceList* fl = dynamic_cast<GFaceList*>(items);
						name = QString::fromStdString(fl->GetFaceList()[0]->GetName());
					}
					else if (dynamic_cast<GEdgeList*>(items))
					{
						GEdgeList* el = dynamic_cast<GEdgeList*>(items);
						name = QString::fromStdString(el->GetEdgeList()[0]->GetName());
					}
					else if (dynamic_cast<GNodeList*>(items))
					{
						GNodeList* nl = dynamic_cast<GNodeList*>(items);
						name = QString::fromStdString(nl->GetNodeList()[0]->GetName());
					}
					else if (dynamic_cast<GPartList*>(items))
					{
						GPartList* pl = dynamic_cast<GPartList*>(items);
						name = QString::fromStdString(pl->GetPartList()[0]->GetName());
					}
				}

				QTableWidgetItem* it0 = new QTableWidgetItem;
				it0->setText(name);
				it0->setFlags(Qt::ItemIsSelectable | Qt::ItemIsEnabled);
				ui->m_table->setItem(n, 0, it0);

				QTableWidgetItem* it1 = new QTableWidgetItem;
				it1->setText(v);
				it1->setFlags(Qt::ItemIsSelectable | Qt::ItemIsEnabled | Qt::ItemIsEditable);
				ui->m_table->setItem(n, 1, it1);
			}
		}
	}
}

void CMeshMorphTool::OnRemoveClicked()
{
	int n = ui->m_table->currentRow();
	if (n >= 0)
	{
		ui->m_table->removeRow(n);
		m_data.erase(m_data.begin() + n);
	}
}

void CMeshMorphTool::OnClearClicked()
{
	Clear();
}

void CMeshMorphTool::Activate()
{
	Clear();
	CAbstractTool::Activate();
}

void CMeshMorphTool::Clear()
{
	m_po = nullptr;
	for (int i = 0; i < m_data.size(); ++i) delete m_data[i];
	m_data.clear();
	ui->m_table->clear();
	ui->m_table->setRowCount(0);
}

void CMeshMorphTool::OnApply()
{
	// get the document
	CModelDocument* pdoc = dynamic_cast<CModelDocument*>(GetDocument());

	// get the currently selected object
	GObject* po = pdoc->GetActiveObject();
	if (po == 0)
	{
		QMessageBox::critical(GetMainWindow(), "Tool", "You must first select an object.");
		return;
	}
	GMeshObject* pmo = dynamic_cast<GMeshObject*>(po);
	if (pmo == nullptr)
	{
		QMessageBox::critical(GetMainWindow(), "Tool", "This tool can only be applied to an editable mesh.");
		return;
	}

	// make sure there is a mesh
	FSMesh* pm = po->GetFEMesh();
	if (pm == 0)
	{
		QMessageBox::critical(GetMainWindow(), "Tool", "The object needs to be meshed before you can apply this tool.");
		return;
	}

	// make sure there is work to do
	if (m_data.empty())
	{
		QMessageBox::critical(GetMainWindow(), "Tool", "You need to define some boundary conditions.");
		return;
	}

	//get the model and nodeset
	FSModel* ps = pdoc->GetFSModel();
	GModel& model = ps->GetModel();

	int NN = pm->Nodes();
<<<<<<< HEAD
	std::vector<int> bn(NN, 0);
	std::vector<double> val[3];
=======
	vector<int> bn(NN, 0);
	vector<double> val[4];
>>>>>>> 4b0576c5
	val[0].assign(NN, 0.0);
	val[1].assign(NN, 0.0);
	val[2].assign(NN, 0.0);
	val[3].assign(NN, 1.0);

	for (int i = 0; i < m_data.size(); ++i)
	{
<<<<<<< HEAD
		FSItemListBuilder* item = m_data[i];
		vec3d v = StringToVec3d(ui->m_table->item(i, 1)->text());
=======
		FEItemListBuilder* item = m_data[i];
		QString s = ui->m_table->item(i, 1)->text();
		QStringList sl = s.split(',');

		double v[4] = { 0,0,0,1 };
		if (s.size() > 0) v[0] = sl.at(0).toDouble();
		if (s.size() > 1) v[1] = sl.at(1).toDouble();
		if (s.size() > 2) v[2] = sl.at(2).toDouble();
		if (s.size() > 3) v[3] = sl.at(3).toDouble();
>>>>>>> 4b0576c5

		FSNodeList* node = item->BuildNodeList(); assert(node);
		if (node)
		{
			for (int i = 0; i < NN; ++i) pm->Node(i).m_ntag = i;

			FSNodeList::Iterator it = node->First();
			int nn = node->Size();
			for (int j = 0; j < nn; ++j, it++)
			{
				assert(it->m_pm == pm);
				int nid = it->m_pi->m_ntag;
				assert((nid >= 0) && (nid < NN));
				val[0][nid] = v[0];
				val[1][nid] = v[1];
				val[2][nid] = v[2];
				val[3][nid] = v[3];
				bn[nid] = 1;
			}
		}
	}

	CMainWindow* wnd = GetMainWindow();
	wnd->AddLogEntry("Starting Laplace solve ...\n");

	// tag all elements that should be included in the solve
	pm->TagAllElements(1);

	// get parameters
	int maxIter = ui->m_maxIters->text().toInt();
	double tol = ui->m_tol->text().toDouble();
	double w = ui->m_sor->text().toDouble();

	wnd->AddLogEntry(QString("max iters     = %1\n").arg(maxIter));
	wnd->AddLogEntry(QString("tolerance     = %1\n").arg(tol));
	wnd->AddLogEntry(QString("SOR parameter = %1\n").arg(w));

	// first solve for the weights
	LaplaceSolver L;
	L.SetMaxIterations(maxIter);
	L.SetTolerance(tol);
	L.SetRelaxation(w);
	bool b = L.Solve(pm, val[3], bn, 1);
	int niters = L.GetIterationCount();


	// solve Laplace equation
#pragma omp parallel for
	for (int i = 0; i < 3; ++i)
	{
		LaplaceSolver L;
		L.SetMaxIterations(maxIter);
		L.SetTolerance(tol);
		L.SetRelaxation(w);
		bool b = L.Solve(pm, val[i], bn, val[3], 1);
		int niters = L.GetIterationCount();
	}

	// apply morph
	vector<vec3d> newPos(pm->Nodes());
#pragma omp parallel for
	for (int i = 0; i < pm->Nodes(); ++i)
	{
		vec3d ri = pm->Node(i).r;
		double dx = val[0][i];
		double dy = val[1][i];
		double dz = val[2][i];
		ri.x += dx;
		ri.y += dy;
		ri.z += dz;
		newPos[i] = ri;
	}

	pdoc->DoCommand(new CCmdChangeFENodes(po, newPos));

	GetMainWindow()->RedrawGL();
}<|MERGE_RESOLUTION|>--- conflicted
+++ resolved
@@ -250,13 +250,8 @@
 	GModel& model = ps->GetModel();
 
 	int NN = pm->Nodes();
-<<<<<<< HEAD
-	std::vector<int> bn(NN, 0);
-	std::vector<double> val[3];
-=======
 	vector<int> bn(NN, 0);
 	vector<double> val[4];
->>>>>>> 4b0576c5
 	val[0].assign(NN, 0.0);
 	val[1].assign(NN, 0.0);
 	val[2].assign(NN, 0.0);
@@ -264,11 +259,7 @@
 
 	for (int i = 0; i < m_data.size(); ++i)
 	{
-<<<<<<< HEAD
 		FSItemListBuilder* item = m_data[i];
-		vec3d v = StringToVec3d(ui->m_table->item(i, 1)->text());
-=======
-		FEItemListBuilder* item = m_data[i];
 		QString s = ui->m_table->item(i, 1)->text();
 		QStringList sl = s.split(',');
 
@@ -277,7 +268,6 @@
 		if (s.size() > 1) v[1] = sl.at(1).toDouble();
 		if (s.size() > 2) v[2] = sl.at(2).toDouble();
 		if (s.size() > 3) v[3] = sl.at(3).toDouble();
->>>>>>> 4b0576c5
 
 		FSNodeList* node = item->BuildNodeList(); assert(node);
 		if (node)
