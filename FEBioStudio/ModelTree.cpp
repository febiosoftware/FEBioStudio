--- conflicted
+++ resolved
@@ -165,15 +165,9 @@
 	bool IsValid()
 	{
 		m_err = 0;
-<<<<<<< HEAD
-		if (m_pbc == 0) { m_err = 1; return false; }
-		FSItemListBuilder* item = m_pbc->GetItemList();
-		if ((m_pbc->GetMeshItemType() != 0) && 
-=======
 		if (m_po == 0) { m_err = 1; return false; }
-		FEItemListBuilder* item = m_po->GetItemList();
+		FSItemListBuilder* item = m_po->GetItemList();
 		if ((m_po->GetMeshItemType() != 0) &&
->>>>>>> 05227392
 			((item==0) || (item->size() == 0))) { m_err = 1; return false; }
 		else if (item && (item->IsValid() == false)) { m_err = 2; return false; }
 		return true;
@@ -274,15 +268,9 @@
 
 	bool IsValid()
 	{
-<<<<<<< HEAD
-		if (m_pci == 0) return false;
-		FSItemListBuilder* surf1 = m_pci->GetPrimarySurface();
-		FSItemListBuilder* surf2 = m_pci->GetSecondarySurface();
-=======
 		if (m_po == 0) return true;
-		FEItemListBuilder* surf1 = m_po->GetPrimarySurface();
-		FEItemListBuilder* surf2 = m_po->GetSecondarySurface();
->>>>>>> 05227392
+		FSItemListBuilder* surf1 = m_po->GetPrimarySurface();
+		FSItemListBuilder* surf2 = m_po->GetSecondarySurface();
 		if ((surf1 == 0) || (surf1->size() == 0)) return false;
 		if ((surf2 == 0) || (surf2->size() == 0)) return false;
 		return true;
@@ -342,14 +330,10 @@
 	}
 };
 
-class CGroupValidator : public CObjectValidator_T<FEItemListBuilder>
+class CGroupValidator : public CObjectValidator_T<FSItemListBuilder>
 {
 public:
-<<<<<<< HEAD
-	CGroupValidator(FSItemListBuilder* pl) : m_pl(pl) {}
-=======
 	CGroupValidator() {}
->>>>>>> 05227392
 
 	QString GetErrorString() const override
 	{
@@ -364,12 +348,6 @@
 	{
 		return (m_po && m_po->GetReferenceCount() > 0);
 	}
-<<<<<<< HEAD
-
-private:
-	FSItemListBuilder* m_pl;
-=======
->>>>>>> 05227392
 };
 
 class CImageModelValidator : public CObjectValidator_T<CImageModel>
@@ -412,175 +390,6 @@
 	{
 		return (m_po && (m_po->size() > 0));
 	}
-<<<<<<< HEAD
-
-private:
-	GDiscreteElementSet* m_dset;
-};
-
-//=============================================================================
-class CFEBioJobProps : public CPropertyList
-{
-public:
-	CFEBioJobProps(CMainWindow* wnd, CModelViewer* tree, CFEBioJob* job) : m_wnd(wnd), m_tree(tree), m_job(job)
-	{
-		addProperty("Status", CProperty::Enum)->setEnumValues(QStringList() << "NONE" << "NORMAL TERMINATION" << "ERROR TERMINATION" << "CANCELLED" << "RUNNING").setFlags(CProperty::Visible);
-		addProperty("FEBio File", CProperty::ExternalLink)->setFlags(CProperty::Editable|CProperty::Visible);
-		addProperty("Plot File" , CProperty::InternalLink)->setFlags(CProperty::Editable|CProperty::Visible);
-		addProperty("Log File"  , CProperty::InternalLink)->setFlags(CProperty::Editable|CProperty::Visible);
-	}
-
-	QVariant GetPropertyValue(int i) override
-	{
-		switch (i)
-		{
-		case 0: return m_job->GetStatus();
-		case 1:
-		{
-			QStringList fileNames;
-			fileNames.append(QString(m_job->GetFEBFileName().c_str()));
-			fileNames.append(QString(m_job->GetFEBFileName(true).c_str()));
-			return fileNames;
-		}
-		case 2:
-		{
-			QStringList fileNames;
-			fileNames.append(QString(m_job->GetPlotFileName().c_str()));
-			fileNames.append(QString(m_job->GetPlotFileName(true).c_str()));
-			return fileNames;
-		}
-		case 3:
-		{
-			QStringList fileNames;
-			fileNames.append(QString(m_job->GetLogFileName().c_str()));
-			fileNames.append(QString(m_job->GetLogFileName(true).c_str()));
-			return fileNames;
-		}
-		}
-
-		return QVariant();
-	}
-
-	void SetPropertyValue(int i, const QVariant& v) override
-	{
-	
-	}
-
-private:
-	CModelViewer*	m_tree;
-	CMainWindow*	m_wnd;
-	CFEBioJob*		m_job;
-};
-
-//-----------------------------------------------------------------------------
-class CPlotfileProperties : public CObjectProps
-{
-public:
-	CPlotfileProperties(CModelViewer* wnd, FSProject& prj) : CObjectProps(0), m_wnd(wnd), m_prj(prj)
-	{
-		Update();
-	}
-
-	void Update() override
-	{
-		Clear();
-
-		CPlotDataSettings& plt = m_prj.GetPlotDataSettings();
-
-		int ncount = 0;
-		for (int i = 0; i < plt.PlotVariables(); ++i)
-		{
-			CPlotVariable& var = plt.PlotVariable(i);
-			if (var.isShown() && var.isActive())
-			{
-				addProperty(QString::fromStdString(var.name()), CProperty::Bool)->setFlags(CProperty::Visible);
-				ncount++;
-			}
-		}
-
-		addProperty("", CProperty::Action, "Edit plot variables ...");
-		m_actionIndex = ncount;
-	}
-
-	QVariant GetPropertyValue(int i) { return (i != m_actionIndex ? true : QVariant()); }
-
-	void SetPropertyValue(int i, const QVariant& v)
-	{
-		if (i == m_actionIndex)
-		{
-			m_wnd->blockUpdate(true);
-			m_wnd->OnEditOutput();
-			m_wnd->blockUpdate(false);
-		}
-	}
-
-private:
-	CModelViewer*	m_wnd;
-	FSProject&		m_prj;
-	int	m_actionIndex;
-};
-
-//-----------------------------------------------------------------------------
-class CModelProps : public CPropertyList
-{
-public:
-	CModelProps(Post::CGLModel* fem) : m_fem(fem)
-	{
-		addProperty("Element subdivisions", CProperty::Int)->setIntRange(0, 10).setAutoValue(true);
-		addProperty("Render mode", CProperty::Enum, "Render mode")->setEnumValues(QStringList() << "default" << "wireframe" << "solid");
-		addProperty("Render undeformed outline", CProperty::Bool);
-		addProperty("Outline color", CProperty::Color);
-		addProperty("Node color", CProperty::Color);
-		addProperty("Selection color", CProperty::Color);
-		addProperty("Render shells as solid", CProperty::Bool);
-		addProperty("Shell reference surface", CProperty::Enum, "set the shell reference surface")->setEnumValues(QStringList() << "Mid surface" << "bottom surface" << "top surface");
-		addProperty("Render beams as solid", CProperty::Bool);
-		addProperty("Smoothing angle", CProperty::Float);
-		addProperty("Render internal surfaces", CProperty::Bool);
-	}
-
-	QVariant GetPropertyValue(int i)
-	{
-		QVariant v;
-		switch (i)
-		{
-		case 0: v = m_fem->m_nDivs; break;
-		case 1: v = m_fem->m_nrender; break;
-		case 2: v = m_fem->m_bghost; break;
-		case 3: v = toQColor(m_fem->m_line_col); break;
-		case 4: v = toQColor(m_fem->m_node_col); break;
-		case 5: v = toQColor(m_fem->m_sel_col); break;
-		case 6: v = m_fem->ShowShell2Solid(); break;
-		case 7: v = m_fem->ShellReferenceSurface(); break;
-		case 8: v = m_fem->ShowBeam2Solid(); break;
-		case 9: v = m_fem->GetSmoothingAngle(); break;
-		case 10: v = m_fem->RenderInnerSurfaces(); break;
-		}
-		return v;
-	}
-
-	void SetPropertyValue(int i, const QVariant& v)
-	{
-		switch (i)
-		{
-		case 0: m_fem->m_nDivs = v.toInt(); break;
-		case 1: m_fem->m_nrender = v.toInt(); break;
-		case 2: m_fem->m_bghost = v.toBool(); break;
-		case 3: m_fem->m_line_col = toGLColor(v.value<QColor>());
-		case 4: m_fem->m_node_col = toGLColor(v.value<QColor>());
-		case 5: m_fem->m_sel_col = toGLColor(v.value<QColor>());
-		case 6: m_fem->ShowShell2Solid(v.toBool()); break;
-		case 7: m_fem->ShellReferenceSurface(v.toInt()); break;
-		case 8: m_fem->ShowBeam2Solid(v.toBool()); break;
-		case 9: m_fem->SetSmoothingAngle(v.toDouble());  break;
-		case 10: m_fem->RenderInnerSurfaces(v.toBool()); break;
-		}
-	}
-
-private:
-	Post::CGLModel*	m_fem;
-=======
->>>>>>> 05227392
 };
 
 //=============================================================================
