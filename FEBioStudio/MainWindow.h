/*This file is part of the FEBio Studio source code and is licensed under the MIT license
listed below.

See Copyright-FEBio-Studio.txt for details.

Copyright (c) 2021 University of Utah, The Trustees of Columbia University in
the City of New York, and others.

Permission is hereby granted, free of charge, to any person obtaining a copy
of this software and associated documentation files (the "Software"), to deal
in the Software without restriction, including without limitation the rights
to use, copy, modify, merge, publish, distribute, sublicense, and/or sell
copies of the Software, and to permit persons to whom the Software is
furnished to do so, subject to the following conditions:

The above copyright notice and this permission notice shall be included in all
copies or substantial portions of the Software.

THE SOFTWARE IS PROVIDED "AS IS", WITHOUT WARRANTY OF ANY KIND, EXPRESS OR
IMPLIED, INCLUDING BUT NOT LIMITED TO THE WARRANTIES OF MERCHANTABILITY,
FITNESS FOR A PARTICULAR PURPOSE AND NONINFRINGEMENT. IN NO EVENT SHALL THE
AUTHORS OR COPYRIGHT HOLDERS BE LIABLE FOR ANY CLAIM, DAMAGES OR OTHER
LIABILITY, WHETHER IN AN ACTION OF CONTRACT, TORT OR OTHERWISE, ARISING FROM,
OUT OF OR IN CONNECTION WITH THE SOFTWARE OR THE USE OR OTHER DEALINGS IN THE
SOFTWARE.*/

#pragma once
#include <QMainWindow>
#include <QCloseEvent>
#include <QtCore/QProcess>
#include <FSCore/box.h>
#include <MeshTools/GMaterial.h>
#include <FECore/vec3d.h>

class FSObject;
class CDocument;
class CGLDocument;
class CModelDocument;
class CPostDocument;
class CFileThread;
class CPostFileThread;
class FileReader;
class GMaterial;
class CCreatePanel;
class CBuildPanel;
class CRepositoryPanel;
<<<<<<< HEAD
class CPythonToolsPanel;
=======
class CImagePanel;
>>>>>>> 0552647e
class QMenu;
class CGraphWindow;
class CPostDocument;
class CFEBioJob;
class CSSHHandler;
class xpltFileReader;
class CDocManager;
class QueuedFile;
class FEBioStudioProject;
class CGLView;
class CImageSliceView;
class GObject;
enum class ImageFileType;

namespace Ui {
	class CMainWindow;
}

namespace Post {
	class CGLModel;
	class CGLObject;
}

class CMainWindow : public QMainWindow
{
	Q_OBJECT

public:
	enum Config {
		HTML_CONFIG,		// html documument (i.e. welcome page)
		MODEL_CONFIG,		// model document	(i.e. fsm file)
		POST_CONFIG,		// post document	(i.e. xplt file)
		TEXT_CONFIG,		// text document	(i.e. raw feb file)
        XML_CONFIG,		    // text document	(i.e. feb file)
	};

public:
	explicit CMainWindow(bool reset = false, QWidget* parent = 0);
	~CMainWindow();

public:
	//! reset window data
	void Reset();

	//! close the current open project
	void CloseProject();

	//! Get the active document
	CDocument* GetDocument();
	CGLDocument* GetGLDocument();
	CModelDocument* GetModelDocument();
	CPostDocument* GetPostDocument();

	// get the document manager
	CDocManager* GetDocManager();

	// Open a project folder
	bool OpenProject(const QString& projectPath);

	//! add a document 
	void AddDocument(CDocument* doc);

	//! import a list of files
	void ImportFiles(const QStringList& fileNames);

	void ImportProjectArchive(const QString& fileName);

	// open the object in the curve editor
	void OpenInCurveEditor(FSObject* po);

	// open the object in the model viewer
	void ShowInModelViewer(FSObject* po);

	// show the log panel
	void ShowLogPanel();

	// add to the log 
	void AddLogEntry(const QString& txt);

	// add to the output window
	void AddOutputEntry(const QString& txt);

	// clear the log
	void ClearLog();

	// clear the output window
	void ClearOutput();

	// get the build panel
	CBuildPanel* GetBuildPanel();

	// get the create panel
	CCreatePanel* GetCreatePanel();

	// get the database panel
	CRepositoryPanel* GetDatabasePanel();

<<<<<<< HEAD
	// get the python panel
	CPythonToolsPanel* GetPythonToolsPanel();
=======
    // get the image panel
	CImagePanel* GetImagePanel();
>>>>>>> 0552647e

	// sets the current folder
	void SetCurrentFolder(const QString& folder);

	// see if user wants to save doc
	bool maybeSave();
	bool maybeSave(CDocument* doc);

	// write some useful info to the log regarding the selection
	void ReportSelection();

	// get the current theme
	int currentTheme() const;

	// check for dark theme
	bool usingDarkTheme() const;

	// set the current theme
	void setCurrentTheme(int n);

	// clear command stack on save
	bool clearCommandStackOnSave() const;

	// set clear command stack on save
	void setClearCommandStackOnSave(bool b);

	//! get the mesh mode
	int GetMeshMode();

	// set the current time value
	void SetCurrentTimeValue(float ftime);

	// get the current project
	FEBioStudioProject* GetProject();

	// autoSave Interval
	void setAutoSaveInterval(int interval);
	int autoSaveInterval();

	// autoUpdate Check
	bool updaterPresent();
	bool updateAvailable();

	// set/get default unit system for new models
	void SetDefaultUnitSystem(int n);
	int GetDefaultUnitSystem() const;

	// --- WINDOW UPDATE ---

	//! Update the window title.
	void UpdateTitle();

	//! update the tab's text
	void UpdateTab(CDocument* doc);

	//! Update the window content
	void Update(QWidget* psend = 0, bool breset = false);

	//! Update the GL control bar
	void UpdateGLControlBar();

	//! Update the post tool bar
	void UpdatePostToolbar();

	//! Update UI configuration
	void UpdateUIConfig();

	//! set the post doc that will be rendered in the GL view
	void SetActiveDocument(CDocument* doc);

	//! Update the post panel
	void UpdatePostPanel(bool braise = false, Post::CGLObject* po = nullptr);

	//! Update the model editor
	void UpdateModel(FSObject* po = 0, bool bupdate = true);

	//! Update the entire UI
	void UpdateUI();

	//! Update the toolbar
	void UpdateToolbar();

	//! set the selection mode
	void SetSelectionMode(int nselect);

	//! set item selection mode
	void SetItemSelectionMode(int nselect, int nitem);

	// ----------------------

	//! redraw the GLView
	void RedrawGL();

	//! Zoom in on a box
	void ZoomTo(const BOX& box);

	// set a message on the status bar
	void SetStatusMessage(const QString& message);

	// clear the status message
	void ClearStatusMessage();

	// build the context menu for the GLView
	void BuildContextMenu(QMenu& menu);

	// Update the physics menu based on active modules
	void UpdatePhysicsUi();

	// clear the recent files list
	void ClearRecentFilesList();

	// remove a graph from the list
	void RemoveGraph(CGraphWindow* graph);

	// Add a graph to the list of managed graph windows
	void AddGraph(CGraphWindow* graph);

	// camera was changed
	void OnCameraChanged();

	// set the current time of the current post doc
	void SetCurrentTime(int n);

    void UpdateUiView();

	// the selection was transformed (i.e. translated, rotated, or scaled)
	void OnSelectionTransformed();

private:
	void writeSettings();
	void readSettings();
	void readThemeSetting();
    
public:
	// Read a file
	void ReadFile(CDocument* doc, const QString& fileName, FileReader* fileReader, int flags);

	// Made public to expose to python interface
	void ReadFile(QueuedFile& qfile);

	FileReader* CreateFileReader(const QString& fileName);

	void OpenFile(const QString& fileName, bool showLoadOptions = true, bool openExternal = true);
	void OpenPostFile(const QString& fileName, CModelDocument* doc, bool showLoadOptions = true);

	bool SaveDocument(const QString& fileName);

	void ExportGeometry();
	void ExportPostGeometry();

	void SaveImage(QImage& image);

	CDocument* FindDocument(const std::string& filePath);

	bool CreateNewProject(QString fileName);

	CModelDocument* CreateNewDocument();

private:

	void OpenDocument(const QString& fileName);
	void OpenFEModel(const QString& fileName);
	void OpenFEBioFile(const QString& fileName);

	void SavePostDoc();

	void ShowWelcomePage();
	void CloseWelcomePage();

	void ProcessITKImage(const QString& fileName, ImageFileType type);

public slots:
	void on_actionNewModel_triggered();
	void on_actionNewProject_triggered();
	void on_actionOpenProject_triggered();
	void on_actionOpen_triggered();
    // void on_actionReadInfo_triggered();
	void on_actionSave_triggered();
	void on_actionSaveAs_triggered();
	void on_actionSaveAll_triggered();
	void on_actionCloseAll_triggered();
	void on_actionSnapShot_triggered();
	void on_actionSaveProject_triggered();
	void on_actionExportFEModel_triggered();
	void on_actionImportGeometry_triggered();
	void on_actionExportGeometry_triggered();
	void on_actionImportProject_triggered();
	void on_actionExportProject_triggered();
	void on_actionImportRawImage_triggered();
	void on_actionImportDICOMImage_triggered();
	void on_actionImportTiffImage_triggered();
	void on_actionImportOMETiffImage_triggered();
	void on_actionImportImageSequence_triggered();
	void on_actionConvertFeb_triggered();
    void on_actionConvertFeb2Fsm_triggered();
    void on_actionConvertFsm2Feb_triggered();
	void on_actionConvertGeo_triggered();
	void on_actionExit_triggered();
	void on_recentFiles_triggered(QAction* action);
	void on_recentProjects_triggered(QAction* action);
	void on_recentFEFiles_triggered(QAction* action);
	void on_recentGeomFiles_triggered(QAction* action);

	void on_actionUndo_triggered();
	void on_actionRedo_triggered();
	void on_actionInvertSelection_triggered();
	void on_actionClearSelection_triggered();
	void on_actionDeleteSelection_triggered();
	void on_actionHideSelection_triggered();
	void on_actionHideUnselected_triggered();
	void on_actionUnhideAll_triggered();
	void on_actionFind_triggered();
	void on_actionSelectRange_triggered();
	void on_actionToggleVisible_triggered();
	void on_actionNameSelection_triggered();
	void on_actionTransform_triggered();
	void on_actionCollapseTransform_triggered();
	void on_actionClone_triggered();
	void on_actionCopyObject_triggered();
	void on_actionPasteObject_triggered();
	void on_actionCloneGrid_triggered();
	void on_actionCloneRevolve_triggered();
	void on_actionMerge_triggered();
	void on_actionPurge_triggered();
	void on_actionDetach_triggered();
	void on_actionExtract_triggered();
	void on_actionEditProject_triggered();
	void on_actionFaceToElem_triggered();
	void on_actionSurfaceToFaces_triggered();
	void on_actionSelectOverlap_triggered();
	void on_actionGrowSelection_triggered();
	void on_actionShrinkSelection_triggered();
	void on_actionSelectIsolatedVertices_triggered();
	void on_actionSyncSelection_triggered();

	void on_actionFindTxt_triggered();
	void on_actionFindAgain_triggered();
	void on_actionToggleComment_triggered();
	void on_actionDuplicateLine_triggered();
	void on_actionDeleteLine_triggered();

	// Physics menu
	void on_actionAddNodalBC_triggered();
	void on_actionAddSurfaceBC_triggered();
	void on_actionAddGeneralBC_triggered();
	void on_actionAddNodalLoad_triggered();
	void on_actionAddSurfLoad_triggered();
	void on_actionAddBodyLoad_triggered();
	void on_actionAddRigidLoad_triggered();
	void on_actionAddIC_triggered();
	void on_actionAddContact_triggered();
	void on_actionAddSurfaceNLC_triggered();
	void on_actionAddBodyNLC_triggered();
	void on_actionAddGenericNLC_triggered();
	void on_actionAddRigidBC_triggered();
	void on_actionAddRigidIC_triggered();
	void on_actionAddRigidConnector_triggered();
	void on_actionAddMaterial_triggered();
	void on_actionAddMeshAdaptor_triggered();
	void on_actionAddLoadController_triggered();
	void on_actionAddMeshData_triggered();
	void on_actionAddStep_triggered();
	void on_actionAddReaction_triggered();
    void on_actionAddMembraneReaction_triggered();
	void on_actionSoluteTable_triggered();
	void on_actionSBMTable_triggered();

	void on_actionCurveEditor_triggered();
	void on_actionMeshInspector_triggered();
	void on_actionMeshDiagnostic_triggered();
	void on_actionElasticityConvertor_triggered();
	void on_actionMaterialTest_triggered();
	void on_actionUnitConverter_triggered();
	void on_actionKinemat_triggered();
	void on_actionPlotMix_triggered();
	void on_actionFEBioRun_triggered();
	void on_actionFEBioStop_triggered();
	void on_actionFEBioOptimize_triggered();
	void on_actionFEBioTangent_triggered();
	void on_actionFEBioInfo_triggered();
	void on_actionFEBioPlugins_triggered();
	void on_actionOptions_triggered();
#ifdef _DEBUG
	void on_actionLayerInfo_triggered();
#endif
	// Post menu actions
	void on_actionPlaneCut_triggered();
	void on_actionMirrorPlane_triggered();
	void on_actionVectorPlot_triggered();
	void on_actionTensorPlot_triggered();
	void on_actionIsosurfacePlot_triggered();
	void on_actionSlicePlot_triggered();
	void on_actionDisplacementMap_triggered();
	void on_actionStreamLinePlot_triggered();
	void on_actionParticleFlowPlot_triggered();
	void on_actionVolumeFlowPlot_triggered();
	void on_actionImageSlicer_triggered();
	void on_actionVolumeRender_triggered();
	void on_actionMarchingCubes_triggered();
	void on_actionImageWarp_triggered();
	void on_actionAddProbe_triggered();
	void on_actionAddRuler_triggered();
	void on_actionMusclePath_triggered();
	void on_actionGraph_triggered();
	void on_actionSummary_triggered();
	void on_actionStats_triggered();
	void on_actionIntegrate_triggered();
	void on_actionIntegrateSurface_triggered();
	void on_actionImportPoints_triggered();
	void on_actionImportLines_triggered();

	// Record menu actions
	void on_actionRecordNew_triggered();
	void on_actionRecordStart_triggered();
	void on_actionRecordPause_triggered();
	void on_actionRecordStop_triggered();

	// View menu actions
	void on_actionUndoViewChange_triggered();
	void on_actionRedoViewChange_triggered();
	void on_actionZoomSelect_triggered();
	void on_actionZoomExtents_triggered();
	void on_actionViewCapture_toggled(bool bchecked);
	void on_actionOrtho_toggled(bool b);
	void on_actionShowGrid_toggled(bool b);
	void on_actionShowMeshLines_toggled(bool b);
	void on_actionShowEdgeLines_toggled(bool b);
	void on_actionBackfaceCulling_toggled(bool b);
	void on_actionViewSmooth_toggled(bool bchecked);
	void on_actionShowNormals_toggled(bool b);
	void on_actionShowFibers_triggered();
	void on_actionShowMatAxes_toggled(bool b);
	void on_actionShowDiscrete_toggled(bool b);
	void on_actionToggleLight_triggered();
	void on_actionFront_triggered();
	void on_actionBack_triggered();
	void on_actionLeft_triggered();
	void on_actionRight_triggered();
	void on_actionTop_triggered();
	void on_actionBottom_triggered();
    void on_actionIsometric_triggered();
	void on_actionRenderMode_toggled(bool b);
	void on_actionSnap3D_triggered();
	void on_actionTrack_toggled(bool b);
	void on_actionViewVPSave_triggered();
	void on_actionViewVPPrev_triggered();
	void on_actionViewVPNext_triggered();
	void on_actionSyncViews_triggered();
	void on_actionToggleConnected_triggered();

	void on_actionUpdate_triggered(bool dev = false);
	void on_actionFEBioURL_triggered();
	void on_actionFEBioForum_triggered();
	void on_actionFEBioResources_triggered();
	void on_actionFEBioPubs_triggered();
	void on_actionAbout_triggered();
	void on_actionWelcome_triggered();
    void on_actionBugReport_triggered();

	void on_actionSelect_toggled(bool b);
	void on_actionTranslate_toggled(bool b);
	void on_actionRotate_toggled(bool b);
	void on_actionScale_toggled(bool b);
	void on_selectCoord_currentIndexChanged(int n);

	void on_actionSelectObjects_toggled(bool b);
	void on_actionSelectParts_toggled(bool b);
	void on_actionSelectSurfaces_toggled(bool b);
	void on_actionSelectCurves_toggled(bool b);
	void on_actionSelectNodes_toggled(bool b);
	void on_actionSelectDiscrete_toggled(bool b);

	void on_selectRect_toggled(bool b);
	void on_selectCircle_toggled(bool b);
	void on_selectFree_toggled(bool b);
	void on_actionMeasureTool_triggered();
	void on_actionPlaneCutTool_triggered();

	void on_postSelectRect_toggled(bool b);
	void on_postSelectCircle_toggled(bool b);
	void on_postSelectFree_toggled(bool b);
	void on_postActionMeasureTool_triggered();

	// Post toolbar
	void on_selectData_currentValueChanged(int i);
	void on_actionPlay_toggled(bool bchecked);
	void on_actionRefresh_triggered();
	void on_actionFirst_triggered();
	void on_actionPrev_triggered();
	void on_actionNext_triggered();
	void on_actionLast_triggered();
	void on_actionTimeSettings_triggered();
	void on_actionColorMap_toggled(bool bchecked);
	void on_selectTime_valueChanged(int n);

	// Font toolbar
	void on_fontStyle_currentFontChanged(const QFont& font);
	void on_fontSize_valueChanged(int i);
	void on_fontBold_toggled(bool checked);
	void on_fontItalic_toggled(bool bchecked);
	void on_actionProperties_triggered();

	void on_tab_currentChanged(int n);
	void on_tab_tabCloseRequested(int n);

	void on_htmlview_anchorClicked(const QUrl& link);
	void on_xmledit_textChanged();
    void on_xmlTree_modelEdited();

	void on_clearProject();
	void on_closeProject();
	void on_closeFile(const QString& file);
	void on_addToProject(const QString& file);

    // XML toolbar
    void on_actionEditXmlAsText_triggered(bool checked);
    void on_actionAddAttribute_triggered();
    void on_actionAddElement_triggered();
    void on_actionRemoveRow_triggered();

	// slots from Post panel
	void OnPostObjectStateChanged();
	void OnPostObjectPropsChanged(FSObject* po);

	void on_modelViewer_currentObjectChanged(FSObject* po);

	void OnSelectMeshLayer(QAction* ac);
	void OnSelectObjectTransparencyMode(QAction* ac);

	void CloseView(int n, bool forceClose = false);
	void CloseView(CDocument* doc);

	void SetCurrentState(int n);

	void closeEvent(QCloseEvent* ev);
	void keyPressEvent(QKeyEvent* ev);

	void on_finishedReadingFile(bool success, const QString& errorString);
	void finishedReadingFile(bool success, QueuedFile& qfile, const QString& errorString);
	void checkFileProgress();

	void StopAnimation();

	void onTimer();

	void on_glview_pointPicked(const vec3d& r);
	void on_glview_selectionChanged();

	void onExportMaterials(const std::vector<GMaterial*>& matList);
	void onExportAllMaterials();
	void onImportMaterials();
	void onImportMaterialsFromModel(CModelDocument* src);

	void DeleteAllMaterials();
	void DeleteAllBC();
	void DeleteAllLoads();
	void DeleteAllIC();
	void DeleteAllContact();
	void DeleteAllConstraints();
	void DeleteAllRigidLoads();
	void DeleteAllRigidBCs();
	void DeleteAllRigidICs();
	void DeleteAllRigidConnectors();
	void DeleteAllSteps();
	void DeleteAllJobs();
	void OnDeleteAllLoadControllers();
	void OnDeleteAllMeshData();

	CGLView* GetGLView();
    CImageSliceView* GetImageSliceView();

	void UpdateGraphs(bool breset);

	Post::CGLModel* GetCurrentModel();

	// update the font toolbar
	// (e.g. when a GL widget gets selected)
	void UpdateFontToolbar();

	void RunFEBioJob(CFEBioJob* job);

	bool ExportFEBioFile(CModelDocument* doc, const std::string& fileName, int febioFileVersion);

	void NextSSHFunction(CSSHHandler*);
	void ShowProgress(bool show, QString message = "");
	void ShowIndeterminateProgress(bool show, QString message = "");
	void UpdateProgress(int);

	bool DoModelCheck(CModelDocument* doc);

	void toggleOrtho();

	void autosave();

	void autoUpdateCheck(bool update);

	void updateOutput(const QString& txt);

public:
	QStringList GetRecentFileList();
	QStringList GetRecentProjectsList();
	QStringList GetRecentPluginsList();

	void AddRecentPlugin(const QString& fileName);

	QString ProjectFolder();
	QString ProjectName();

private:
	void ReadNextFileInQueue();
	bool HandleSSHMessage(CSSHHandler*);

public:
	int Views();
	void SetActiveView(int n);
	void AddView(const std::string& viewName, CDocument* doc, bool makeActive = true);
	int FindView(CDocument* doc);
	GObject* GetActiveObject();

    QSize GetEditorSize();

	static CMainWindow* GetInstance();

private:
	Ui::CMainWindow*	ui;

	CDocManager*		m_DocManager;

	CFileThread*		m_fileThread;
	std::vector<QueuedFile>	m_fileQueue;

	static CMainWindow*		m_mainWnd;
};

class CResource
{
public:
	static QIcon Icon(const QString& iconName);

public:
	static void Init(CMainWindow* wnd);

private:
	static CMainWindow*	m_wnd;
};<|MERGE_RESOLUTION|>--- conflicted
+++ resolved
@@ -44,11 +44,8 @@
 class CCreatePanel;
 class CBuildPanel;
 class CRepositoryPanel;
-<<<<<<< HEAD
+class CImagePanel;
 class CPythonToolsPanel;
-=======
-class CImagePanel;
->>>>>>> 0552647e
 class QMenu;
 class CGraphWindow;
 class CPostDocument;
@@ -146,13 +143,11 @@
 	// get the database panel
 	CRepositoryPanel* GetDatabasePanel();
 
-<<<<<<< HEAD
+    // get the image panel
+	CImagePanel* GetImagePanel();
+
 	// get the python panel
 	CPythonToolsPanel* GetPythonToolsPanel();
-=======
-    // get the image panel
-	CImagePanel* GetImagePanel();
->>>>>>> 0552647e
 
 	// sets the current folder
 	void SetCurrentFolder(const QString& folder);
