--- conflicted
+++ resolved
@@ -38,19 +38,11 @@
 	FEModifier(const char* sz);
 	virtual ~FEModifier();
 
-<<<<<<< HEAD
-	virtual FSMesh* Apply(FSMesh* pm) = 0;
-
-	virtual FSMesh* Apply(FSGroup* pg) { return (pg ? Apply(pg->GetMesh()) : 0); }
-
-	virtual FSMeshBase* ApplyModifier(FSMeshBase* pm) { return 0; }
-=======
-	virtual FEMesh* Apply(FEMesh* pm);
-	virtual FEMesh* Apply(FEGroup* pg);
-	virtual FEMesh* Apply(GObject* po, FESelection* pg);
-
-	virtual FEMeshBase* ApplyModifier(FEMeshBase* pm);
->>>>>>> 4ebcc257
+	virtual FSMesh* Apply(FSMesh* pm);
+	virtual FSMesh* Apply(FSGroup* pg);
+	virtual FSMesh* Apply(GObject* po, FESelection* pg);
+
+	virtual FSMeshBase* ApplyModifier(FSMeshBase* pm);
 
 	static bool SetError(const char* szerr, ...);
 
