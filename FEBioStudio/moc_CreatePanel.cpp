--- conflicted
+++ resolved
@@ -1,957 +1,477 @@
-<<<<<<< HEAD
-/****************************************************************************
-** Meta object code from reading C++ file 'CreatePanel.h'
-**
-** Created by: The Qt Meta Object Compiler version 67 (Qt 5.14.1)
-**
-** WARNING! All changes made in this file will be lost!
-*****************************************************************************/
-
-#include <memory>
-#include "CreatePanel.h"
-#include <QtCore/qbytearray.h>
-#include <QtCore/qmetatype.h>
-#if !defined(Q_MOC_OUTPUT_REVISION)
-#error "The header file 'CreatePanel.h' doesn't include <QObject>."
-#elif Q_MOC_OUTPUT_REVISION != 67
-#error "This file was generated using the moc from 5.14.1. It"
-#error "cannot be used with the include files from this version of Qt."
-#error "(The moc has changed too much.)"
-#endif
-
-QT_BEGIN_MOC_NAMESPACE
-QT_WARNING_PUSH
-QT_WARNING_DISABLE_DEPRECATED
-struct qt_meta_stringdata_CCreatePanel_t {
-    QByteArrayData data[5];
-    char stringdata0[49];
-};
-#define QT_MOC_LITERAL(idx, ofs, len) \
-    Q_STATIC_BYTE_ARRAY_DATA_HEADER_INITIALIZER_WITH_OFFSET(len, \
-    qptrdiff(offsetof(qt_meta_stringdata_CCreatePanel_t, stringdata0) + ofs \
-        - idx * sizeof(QByteArrayData)) \
-    )
-static const qt_meta_stringdata_CCreatePanel_t qt_meta_stringdata_CCreatePanel = {
-    {
-QT_MOC_LITERAL(0, 0, 12), // "CCreatePanel"
-QT_MOC_LITERAL(1, 13, 17), // "on_create_clicked"
-QT_MOC_LITERAL(2, 31, 0), // ""
-QT_MOC_LITERAL(3, 32, 13), // "select_option"
-QT_MOC_LITERAL(4, 46, 2) // "id"
-
-    },
-    "CCreatePanel\0on_create_clicked\0\0"
-    "select_option\0id"
-};
-#undef QT_MOC_LITERAL
-
-static const uint qt_meta_data_CCreatePanel[] = {
-
- // content:
-       8,       // revision
-       0,       // classname
-       0,    0, // classinfo
-       2,   14, // methods
-       0,    0, // properties
-       0,    0, // enums/sets
-       0,    0, // constructors
-       0,       // flags
-       0,       // signalCount
-
- // slots: name, argc, parameters, tag, flags
-       1,    0,   24,    2, 0x09 /* Protected */,
-       3,    1,   25,    2, 0x09 /* Protected */,
-
- // slots: parameters
-    QMetaType::Void,
-    QMetaType::Void, QMetaType::Int,    4,
-
-       0        // eod
-};
-
-void CCreatePanel::qt_static_metacall(QObject *_o, QMetaObject::Call _c, int _id, void **_a)
-{
-    if (_c == QMetaObject::InvokeMetaMethod) {
-        auto *_t = static_cast<CCreatePanel *>(_o);
-        Q_UNUSED(_t)
-        switch (_id) {
-        case 0: _t->on_create_clicked(); break;
-        case 1: _t->select_option((*reinterpret_cast< int(*)>(_a[1]))); break;
-        default: ;
-        }
-    }
-}
-
-QT_INIT_METAOBJECT const QMetaObject CCreatePanel::staticMetaObject = { {
-    QMetaObject::SuperData::link<CCommandPanel::staticMetaObject>(),
-    qt_meta_stringdata_CCreatePanel.data,
-    qt_meta_data_CCreatePanel,
-    qt_static_metacall,
-    nullptr,
-    nullptr
-} };
-
-
-const QMetaObject *CCreatePanel::metaObject() const
-{
-    return QObject::d_ptr->metaObject ? QObject::d_ptr->dynamicMetaObject() : &staticMetaObject;
-}
-
-void *CCreatePanel::qt_metacast(const char *_clname)
-{
-    if (!_clname) return nullptr;
-    if (!strcmp(_clname, qt_meta_stringdata_CCreatePanel.stringdata0))
-        return static_cast<void*>(this);
-    return CCommandPanel::qt_metacast(_clname);
-}
-
-int CCreatePanel::qt_metacall(QMetaObject::Call _c, int _id, void **_a)
-{
-    _id = CCommandPanel::qt_metacall(_c, _id, _a);
-    if (_id < 0)
-        return _id;
-    if (_c == QMetaObject::InvokeMetaMethod) {
-        if (_id < 2)
-            qt_static_metacall(this, _c, _id, _a);
-        _id -= 2;
-    } else if (_c == QMetaObject::RegisterMethodArgumentMetaType) {
-        if (_id < 2)
-            *reinterpret_cast<int*>(_a[0]) = -1;
-        _id -= 2;
-    }
-    return _id;
-}
-struct qt_meta_stringdata_CCreateButtonPanel_t {
-    QByteArrayData data[5];
-    char stringdata0[55];
-};
-#define QT_MOC_LITERAL(idx, ofs, len) \
-    Q_STATIC_BYTE_ARRAY_DATA_HEADER_INITIALIZER_WITH_OFFSET(len, \
-    qptrdiff(offsetof(qt_meta_stringdata_CCreateButtonPanel_t, stringdata0) + ofs \
-        - idx * sizeof(QByteArrayData)) \
-    )
-static const qt_meta_stringdata_CCreateButtonPanel_t qt_meta_stringdata_CCreateButtonPanel = {
-    {
-QT_MOC_LITERAL(0, 0, 18), // "CCreateButtonPanel"
-QT_MOC_LITERAL(1, 19, 13), // "buttonClicked"
-QT_MOC_LITERAL(2, 33, 0), // ""
-QT_MOC_LITERAL(3, 34, 2), // "id"
-QT_MOC_LITERAL(4, 37, 17) // "on_button_clicked"
-
-    },
-    "CCreateButtonPanel\0buttonClicked\0\0id\0"
-    "on_button_clicked"
-};
-#undef QT_MOC_LITERAL
-
-static const uint qt_meta_data_CCreateButtonPanel[] = {
-
- // content:
-       8,       // revision
-       0,       // classname
-       0,    0, // classinfo
-       2,   14, // methods
-       0,    0, // properties
-       0,    0, // enums/sets
-       0,    0, // constructors
-       0,       // flags
-       1,       // signalCount
-
- // signals: name, argc, parameters, tag, flags
-       1,    1,   24,    2, 0x06 /* Public */,
-
- // slots: name, argc, parameters, tag, flags
-       4,    1,   27,    2, 0x09 /* Protected */,
-
- // signals: parameters
-    QMetaType::Void, QMetaType::Int,    3,
-
- // slots: parameters
-    QMetaType::Void, QMetaType::Int,    3,
-
-       0        // eod
-};
-
-void CCreateButtonPanel::qt_static_metacall(QObject *_o, QMetaObject::Call _c, int _id, void **_a)
-{
-    if (_c == QMetaObject::InvokeMetaMethod) {
-        auto *_t = static_cast<CCreateButtonPanel *>(_o);
-        Q_UNUSED(_t)
-        switch (_id) {
-        case 0: _t->buttonClicked((*reinterpret_cast< int(*)>(_a[1]))); break;
-        case 1: _t->on_button_clicked((*reinterpret_cast< int(*)>(_a[1]))); break;
-        default: ;
-        }
-    } else if (_c == QMetaObject::IndexOfMethod) {
-        int *result = reinterpret_cast<int *>(_a[0]);
-        {
-            using _t = void (CCreateButtonPanel::*)(int );
-            if (*reinterpret_cast<_t *>(_a[1]) == static_cast<_t>(&CCreateButtonPanel::buttonClicked)) {
-                *result = 0;
-                return;
-            }
-        }
-    }
-}
-
-QT_INIT_METAOBJECT const QMetaObject CCreateButtonPanel::staticMetaObject = { {
-    QMetaObject::SuperData::link<QWidget::staticMetaObject>(),
-    qt_meta_stringdata_CCreateButtonPanel.data,
-    qt_meta_data_CCreateButtonPanel,
-    qt_static_metacall,
-    nullptr,
-    nullptr
-} };
-
-
-const QMetaObject *CCreateButtonPanel::metaObject() const
-{
-    return QObject::d_ptr->metaObject ? QObject::d_ptr->dynamicMetaObject() : &staticMetaObject;
-}
-
-void *CCreateButtonPanel::qt_metacast(const char *_clname)
-{
-    if (!_clname) return nullptr;
-    if (!strcmp(_clname, qt_meta_stringdata_CCreateButtonPanel.stringdata0))
-        return static_cast<void*>(this);
-    return QWidget::qt_metacast(_clname);
-}
-
-int CCreateButtonPanel::qt_metacall(QMetaObject::Call _c, int _id, void **_a)
-{
-    _id = QWidget::qt_metacall(_c, _id, _a);
-    if (_id < 0)
-        return _id;
-    if (_c == QMetaObject::InvokeMetaMethod) {
-        if (_id < 2)
-            qt_static_metacall(this, _c, _id, _a);
-        _id -= 2;
-    } else if (_c == QMetaObject::RegisterMethodArgumentMetaType) {
-        if (_id < 2)
-            *reinterpret_cast<int*>(_a[0]) = -1;
-        _id -= 2;
-    }
-    return _id;
-}
-
-// SIGNAL 0
-void CCreateButtonPanel::buttonClicked(int _t1)
-{
-    void *_a[] = { nullptr, const_cast<void*>(reinterpret_cast<const void*>(std::addressof(_t1))) };
-    QMetaObject::activate(this, &staticMetaObject, 0, _a);
-}
-struct qt_meta_stringdata_CDefaultCreatePane_t {
-    QByteArrayData data[1];
-    char stringdata0[19];
-};
-#define QT_MOC_LITERAL(idx, ofs, len) \
-    Q_STATIC_BYTE_ARRAY_DATA_HEADER_INITIALIZER_WITH_OFFSET(len, \
-    qptrdiff(offsetof(qt_meta_stringdata_CDefaultCreatePane_t, stringdata0) + ofs \
-        - idx * sizeof(QByteArrayData)) \
-    )
-static const qt_meta_stringdata_CDefaultCreatePane_t qt_meta_stringdata_CDefaultCreatePane = {
-    {
-QT_MOC_LITERAL(0, 0, 18) // "CDefaultCreatePane"
-
-    },
-    "CDefaultCreatePane"
-};
-#undef QT_MOC_LITERAL
-
-static const uint qt_meta_data_CDefaultCreatePane[] = {
-
- // content:
-       8,       // revision
-       0,       // classname
-       0,    0, // classinfo
-       0,    0, // methods
-       0,    0, // properties
-       0,    0, // enums/sets
-       0,    0, // constructors
-       0,       // flags
-       0,       // signalCount
-
-       0        // eod
-};
-
-void CDefaultCreatePane::qt_static_metacall(QObject *_o, QMetaObject::Call _c, int _id, void **_a)
-{
-    Q_UNUSED(_o);
-    Q_UNUSED(_id);
-    Q_UNUSED(_c);
-    Q_UNUSED(_a);
-}
-
-QT_INIT_METAOBJECT const QMetaObject CDefaultCreatePane::staticMetaObject = { {
-    QMetaObject::SuperData::link<CCreatePane::staticMetaObject>(),
-    qt_meta_stringdata_CDefaultCreatePane.data,
-    qt_meta_data_CDefaultCreatePane,
-    qt_static_metacall,
-    nullptr,
-    nullptr
-} };
-
-
-const QMetaObject *CDefaultCreatePane::metaObject() const
-{
-    return QObject::d_ptr->metaObject ? QObject::d_ptr->dynamicMetaObject() : &staticMetaObject;
-}
-
-void *CDefaultCreatePane::qt_metacast(const char *_clname)
-{
-    if (!_clname) return nullptr;
-    if (!strcmp(_clname, qt_meta_stringdata_CDefaultCreatePane.stringdata0))
-        return static_cast<void*>(this);
-    return CCreatePane::qt_metacast(_clname);
-}
-
-int CDefaultCreatePane::qt_metacall(QMetaObject::Call _c, int _id, void **_a)
-{
-    _id = CCreatePane::qt_metacall(_c, _id, _a);
-    return _id;
-}
-struct qt_meta_stringdata_CCreateLoftSurface_t {
-    QByteArrayData data[4];
-    char stringdata0[38];
-};
-#define QT_MOC_LITERAL(idx, ofs, len) \
-    Q_STATIC_BYTE_ARRAY_DATA_HEADER_INITIALIZER_WITH_OFFSET(len, \
-    qptrdiff(offsetof(qt_meta_stringdata_CCreateLoftSurface_t, stringdata0) + ofs \
-        - idx * sizeof(QByteArrayData)) \
-    )
-static const qt_meta_stringdata_CCreateLoftSurface_t qt_meta_stringdata_CCreateLoftSurface = {
-    {
-QT_MOC_LITERAL(0, 0, 18), // "CCreateLoftSurface"
-QT_MOC_LITERAL(1, 19, 10), // "itemPicked"
-QT_MOC_LITERAL(2, 30, 0), // ""
-QT_MOC_LITERAL(3, 31, 6) // "GItem*"
-
-    },
-    "CCreateLoftSurface\0itemPicked\0\0GItem*"
-};
-#undef QT_MOC_LITERAL
-
-static const uint qt_meta_data_CCreateLoftSurface[] = {
-
- // content:
-       8,       // revision
-       0,       // classname
-       0,    0, // classinfo
-       1,   14, // methods
-       0,    0, // properties
-       0,    0, // enums/sets
-       0,    0, // constructors
-       0,       // flags
-       0,       // signalCount
-
- // slots: name, argc, parameters, tag, flags
-       1,    1,   19,    2, 0x08 /* Private */,
-
- // slots: parameters
-    QMetaType::Void, 0x80000000 | 3,    2,
-
-       0        // eod
-};
-
-void CCreateLoftSurface::qt_static_metacall(QObject *_o, QMetaObject::Call _c, int _id, void **_a)
-{
-    if (_c == QMetaObject::InvokeMetaMethod) {
-        auto *_t = static_cast<CCreateLoftSurface *>(_o);
-        Q_UNUSED(_t)
-        switch (_id) {
-        case 0: _t->itemPicked((*reinterpret_cast< GItem*(*)>(_a[1]))); break;
-        default: ;
-        }
-    }
-}
-
-QT_INIT_METAOBJECT const QMetaObject CCreateLoftSurface::staticMetaObject = { {
-    QMetaObject::SuperData::link<CCreatePane::staticMetaObject>(),
-    qt_meta_stringdata_CCreateLoftSurface.data,
-    qt_meta_data_CCreateLoftSurface,
-    qt_static_metacall,
-    nullptr,
-    nullptr
-} };
-
-
-const QMetaObject *CCreateLoftSurface::metaObject() const
-{
-    return QObject::d_ptr->metaObject ? QObject::d_ptr->dynamicMetaObject() : &staticMetaObject;
-}
-
-void *CCreateLoftSurface::qt_metacast(const char *_clname)
-{
-    if (!_clname) return nullptr;
-    if (!strcmp(_clname, qt_meta_stringdata_CCreateLoftSurface.stringdata0))
-        return static_cast<void*>(this);
-    return CCreatePane::qt_metacast(_clname);
-}
-
-int CCreateLoftSurface::qt_metacall(QMetaObject::Call _c, int _id, void **_a)
-{
-    _id = CCreatePane::qt_metacall(_c, _id, _a);
-    if (_id < 0)
-        return _id;
-    if (_c == QMetaObject::InvokeMetaMethod) {
-        if (_id < 1)
-            qt_static_metacall(this, _c, _id, _a);
-        _id -= 1;
-    } else if (_c == QMetaObject::RegisterMethodArgumentMetaType) {
-        if (_id < 1)
-            *reinterpret_cast<int*>(_a[0]) = -1;
-        _id -= 1;
-    }
-    return _id;
-}
-struct qt_meta_stringdata_CCreateExtrude_t {
-    QByteArrayData data[1];
-    char stringdata0[15];
-};
-#define QT_MOC_LITERAL(idx, ofs, len) \
-    Q_STATIC_BYTE_ARRAY_DATA_HEADER_INITIALIZER_WITH_OFFSET(len, \
-    qptrdiff(offsetof(qt_meta_stringdata_CCreateExtrude_t, stringdata0) + ofs \
-        - idx * sizeof(QByteArrayData)) \
-    )
-static const qt_meta_stringdata_CCreateExtrude_t qt_meta_stringdata_CCreateExtrude = {
-    {
-QT_MOC_LITERAL(0, 0, 14) // "CCreateExtrude"
-
-    },
-    "CCreateExtrude"
-};
-#undef QT_MOC_LITERAL
-
-static const uint qt_meta_data_CCreateExtrude[] = {
-
- // content:
-       8,       // revision
-       0,       // classname
-       0,    0, // classinfo
-       0,    0, // methods
-       0,    0, // properties
-       0,    0, // enums/sets
-       0,    0, // constructors
-       0,       // flags
-       0,       // signalCount
-
-       0        // eod
-};
-
-void CCreateExtrude::qt_static_metacall(QObject *_o, QMetaObject::Call _c, int _id, void **_a)
-{
-    Q_UNUSED(_o);
-    Q_UNUSED(_id);
-    Q_UNUSED(_c);
-    Q_UNUSED(_a);
-}
-
-QT_INIT_METAOBJECT const QMetaObject CCreateExtrude::staticMetaObject = { {
-    QMetaObject::SuperData::link<CCreatePane::staticMetaObject>(),
-    qt_meta_stringdata_CCreateExtrude.data,
-    qt_meta_data_CCreateExtrude,
-    qt_static_metacall,
-    nullptr,
-    nullptr
-} };
-
-
-const QMetaObject *CCreateExtrude::metaObject() const
-{
-    return QObject::d_ptr->metaObject ? QObject::d_ptr->dynamicMetaObject() : &staticMetaObject;
-}
-
-void *CCreateExtrude::qt_metacast(const char *_clname)
-{
-    if (!_clname) return nullptr;
-    if (!strcmp(_clname, qt_meta_stringdata_CCreateExtrude.stringdata0))
-        return static_cast<void*>(this);
-    return CCreatePane::qt_metacast(_clname);
-}
-
-int CCreateExtrude::qt_metacall(QMetaObject::Call _c, int _id, void **_a)
-{
-    _id = CCreatePane::qt_metacall(_c, _id, _a);
-    return _id;
-}
-QT_WARNING_POP
-QT_END_MOC_NAMESPACE
-=======
-/****************************************************************************
-** Meta object code from reading C++ file 'CreatePanel.h'
-**
-** Created by: The Qt Meta Object Compiler version 67 (Qt 5.14.2)
-**
-** WARNING! All changes made in this file will be lost!
-*****************************************************************************/
-
-#include <memory>
-#include "CreatePanel.h"
-#include <QtCore/qbytearray.h>
-#include <QtCore/qmetatype.h>
-#if !defined(Q_MOC_OUTPUT_REVISION)
-#error "The header file 'CreatePanel.h' doesn't include <QObject>."
-#elif Q_MOC_OUTPUT_REVISION != 67
-#error "This file was generated using the moc from 5.14.2. It"
-#error "cannot be used with the include files from this version of Qt."
-#error "(The moc has changed too much.)"
-#endif
-
-QT_BEGIN_MOC_NAMESPACE
-QT_WARNING_PUSH
-QT_WARNING_DISABLE_DEPRECATED
-struct qt_meta_stringdata_CCreatePanel_t {
-    QByteArrayData data[5];
-    char stringdata0[49];
-};
-#define QT_MOC_LITERAL(idx, ofs, len) \
-    Q_STATIC_BYTE_ARRAY_DATA_HEADER_INITIALIZER_WITH_OFFSET(len, \
-    qptrdiff(offsetof(qt_meta_stringdata_CCreatePanel_t, stringdata0) + ofs \
-        - idx * sizeof(QByteArrayData)) \
-    )
-static const qt_meta_stringdata_CCreatePanel_t qt_meta_stringdata_CCreatePanel = {
-    {
-QT_MOC_LITERAL(0, 0, 12), // "CCreatePanel"
-QT_MOC_LITERAL(1, 13, 17), // "on_create_clicked"
-QT_MOC_LITERAL(2, 31, 0), // ""
-QT_MOC_LITERAL(3, 32, 13), // "select_option"
-QT_MOC_LITERAL(4, 46, 2) // "id"
-
-    },
-    "CCreatePanel\0on_create_clicked\0\0"
-    "select_option\0id"
-};
-#undef QT_MOC_LITERAL
-
-static const uint qt_meta_data_CCreatePanel[] = {
-
- // content:
-       8,       // revision
-       0,       // classname
-       0,    0, // classinfo
-       2,   14, // methods
-       0,    0, // properties
-       0,    0, // enums/sets
-       0,    0, // constructors
-       0,       // flags
-       0,       // signalCount
-
- // slots: name, argc, parameters, tag, flags
-       1,    0,   24,    2, 0x09 /* Protected */,
-       3,    1,   25,    2, 0x09 /* Protected */,
-
- // slots: parameters
-    QMetaType::Void,
-    QMetaType::Void, QMetaType::Int,    4,
-
-       0        // eod
-};
-
-void CCreatePanel::qt_static_metacall(QObject *_o, QMetaObject::Call _c, int _id, void **_a)
-{
-    if (_c == QMetaObject::InvokeMetaMethod) {
-        auto *_t = static_cast<CCreatePanel *>(_o);
-        Q_UNUSED(_t)
-        switch (_id) {
-        case 0: _t->on_create_clicked(); break;
-        case 1: _t->select_option((*reinterpret_cast< int(*)>(_a[1]))); break;
-        default: ;
-        }
-    }
-}
-
-QT_INIT_METAOBJECT const QMetaObject CCreatePanel::staticMetaObject = { {
-    QMetaObject::SuperData::link<CCommandPanel::staticMetaObject>(),
-    qt_meta_stringdata_CCreatePanel.data,
-    qt_meta_data_CCreatePanel,
-    qt_static_metacall,
-    nullptr,
-    nullptr
-} };
-
-
-const QMetaObject *CCreatePanel::metaObject() const
-{
-    return QObject::d_ptr->metaObject ? QObject::d_ptr->dynamicMetaObject() : &staticMetaObject;
-}
-
-void *CCreatePanel::qt_metacast(const char *_clname)
-{
-    if (!_clname) return nullptr;
-    if (!strcmp(_clname, qt_meta_stringdata_CCreatePanel.stringdata0))
-        return static_cast<void*>(this);
-    return CCommandPanel::qt_metacast(_clname);
-}
-
-int CCreatePanel::qt_metacall(QMetaObject::Call _c, int _id, void **_a)
-{
-    _id = CCommandPanel::qt_metacall(_c, _id, _a);
-    if (_id < 0)
-        return _id;
-    if (_c == QMetaObject::InvokeMetaMethod) {
-        if (_id < 2)
-            qt_static_metacall(this, _c, _id, _a);
-        _id -= 2;
-    } else if (_c == QMetaObject::RegisterMethodArgumentMetaType) {
-        if (_id < 2)
-            *reinterpret_cast<int*>(_a[0]) = -1;
-        _id -= 2;
-    }
-    return _id;
-}
-struct qt_meta_stringdata_CCreateButtonPanel_t {
-    QByteArrayData data[5];
-    char stringdata0[55];
-};
-#define QT_MOC_LITERAL(idx, ofs, len) \
-    Q_STATIC_BYTE_ARRAY_DATA_HEADER_INITIALIZER_WITH_OFFSET(len, \
-    qptrdiff(offsetof(qt_meta_stringdata_CCreateButtonPanel_t, stringdata0) + ofs \
-        - idx * sizeof(QByteArrayData)) \
-    )
-static const qt_meta_stringdata_CCreateButtonPanel_t qt_meta_stringdata_CCreateButtonPanel = {
-    {
-QT_MOC_LITERAL(0, 0, 18), // "CCreateButtonPanel"
-QT_MOC_LITERAL(1, 19, 13), // "buttonClicked"
-QT_MOC_LITERAL(2, 33, 0), // ""
-QT_MOC_LITERAL(3, 34, 2), // "id"
-QT_MOC_LITERAL(4, 37, 17) // "on_button_clicked"
-
-    },
-    "CCreateButtonPanel\0buttonClicked\0\0id\0"
-    "on_button_clicked"
-};
-#undef QT_MOC_LITERAL
-
-static const uint qt_meta_data_CCreateButtonPanel[] = {
-
- // content:
-       8,       // revision
-       0,       // classname
-       0,    0, // classinfo
-       2,   14, // methods
-       0,    0, // properties
-       0,    0, // enums/sets
-       0,    0, // constructors
-       0,       // flags
-       1,       // signalCount
-
- // signals: name, argc, parameters, tag, flags
-       1,    1,   24,    2, 0x06 /* Public */,
-
- // slots: name, argc, parameters, tag, flags
-       4,    1,   27,    2, 0x09 /* Protected */,
-
- // signals: parameters
-    QMetaType::Void, QMetaType::Int,    3,
-
- // slots: parameters
-    QMetaType::Void, QMetaType::Int,    3,
-
-       0        // eod
-};
-
-void CCreateButtonPanel::qt_static_metacall(QObject *_o, QMetaObject::Call _c, int _id, void **_a)
-{
-    if (_c == QMetaObject::InvokeMetaMethod) {
-        auto *_t = static_cast<CCreateButtonPanel *>(_o);
-        Q_UNUSED(_t)
-        switch (_id) {
-        case 0: _t->buttonClicked((*reinterpret_cast< int(*)>(_a[1]))); break;
-        case 1: _t->on_button_clicked((*reinterpret_cast< int(*)>(_a[1]))); break;
-        default: ;
-        }
-    } else if (_c == QMetaObject::IndexOfMethod) {
-        int *result = reinterpret_cast<int *>(_a[0]);
-        {
-            using _t = void (CCreateButtonPanel::*)(int );
-            if (*reinterpret_cast<_t *>(_a[1]) == static_cast<_t>(&CCreateButtonPanel::buttonClicked)) {
-                *result = 0;
-                return;
-            }
-        }
-    }
-}
-
-QT_INIT_METAOBJECT const QMetaObject CCreateButtonPanel::staticMetaObject = { {
-    QMetaObject::SuperData::link<QWidget::staticMetaObject>(),
-    qt_meta_stringdata_CCreateButtonPanel.data,
-    qt_meta_data_CCreateButtonPanel,
-    qt_static_metacall,
-    nullptr,
-    nullptr
-} };
-
-
-const QMetaObject *CCreateButtonPanel::metaObject() const
-{
-    return QObject::d_ptr->metaObject ? QObject::d_ptr->dynamicMetaObject() : &staticMetaObject;
-}
-
-void *CCreateButtonPanel::qt_metacast(const char *_clname)
-{
-    if (!_clname) return nullptr;
-    if (!strcmp(_clname, qt_meta_stringdata_CCreateButtonPanel.stringdata0))
-        return static_cast<void*>(this);
-    return QWidget::qt_metacast(_clname);
-}
-
-int CCreateButtonPanel::qt_metacall(QMetaObject::Call _c, int _id, void **_a)
-{
-    _id = QWidget::qt_metacall(_c, _id, _a);
-    if (_id < 0)
-        return _id;
-    if (_c == QMetaObject::InvokeMetaMethod) {
-        if (_id < 2)
-            qt_static_metacall(this, _c, _id, _a);
-        _id -= 2;
-    } else if (_c == QMetaObject::RegisterMethodArgumentMetaType) {
-        if (_id < 2)
-            *reinterpret_cast<int*>(_a[0]) = -1;
-        _id -= 2;
-    }
-    return _id;
-}
-
-// SIGNAL 0
-void CCreateButtonPanel::buttonClicked(int _t1)
-{
-    void *_a[] = { nullptr, const_cast<void*>(reinterpret_cast<const void*>(std::addressof(_t1))) };
-    QMetaObject::activate(this, &staticMetaObject, 0, _a);
-}
-struct qt_meta_stringdata_CDefaultCreatePane_t {
-    QByteArrayData data[1];
-    char stringdata0[19];
-};
-#define QT_MOC_LITERAL(idx, ofs, len) \
-    Q_STATIC_BYTE_ARRAY_DATA_HEADER_INITIALIZER_WITH_OFFSET(len, \
-    qptrdiff(offsetof(qt_meta_stringdata_CDefaultCreatePane_t, stringdata0) + ofs \
-        - idx * sizeof(QByteArrayData)) \
-    )
-static const qt_meta_stringdata_CDefaultCreatePane_t qt_meta_stringdata_CDefaultCreatePane = {
-    {
-QT_MOC_LITERAL(0, 0, 18) // "CDefaultCreatePane"
-
-    },
-    "CDefaultCreatePane"
-};
-#undef QT_MOC_LITERAL
-
-static const uint qt_meta_data_CDefaultCreatePane[] = {
-
- // content:
-       8,       // revision
-       0,       // classname
-       0,    0, // classinfo
-       0,    0, // methods
-       0,    0, // properties
-       0,    0, // enums/sets
-       0,    0, // constructors
-       0,       // flags
-       0,       // signalCount
-
-       0        // eod
-};
-
-void CDefaultCreatePane::qt_static_metacall(QObject *_o, QMetaObject::Call _c, int _id, void **_a)
-{
-    Q_UNUSED(_o);
-    Q_UNUSED(_id);
-    Q_UNUSED(_c);
-    Q_UNUSED(_a);
-}
-
-QT_INIT_METAOBJECT const QMetaObject CDefaultCreatePane::staticMetaObject = { {
-    QMetaObject::SuperData::link<CCreatePane::staticMetaObject>(),
-    qt_meta_stringdata_CDefaultCreatePane.data,
-    qt_meta_data_CDefaultCreatePane,
-    qt_static_metacall,
-    nullptr,
-    nullptr
-} };
-
-
-const QMetaObject *CDefaultCreatePane::metaObject() const
-{
-    return QObject::d_ptr->metaObject ? QObject::d_ptr->dynamicMetaObject() : &staticMetaObject;
-}
-
-void *CDefaultCreatePane::qt_metacast(const char *_clname)
-{
-    if (!_clname) return nullptr;
-    if (!strcmp(_clname, qt_meta_stringdata_CDefaultCreatePane.stringdata0))
-        return static_cast<void*>(this);
-    return CCreatePane::qt_metacast(_clname);
-}
-
-int CDefaultCreatePane::qt_metacall(QMetaObject::Call _c, int _id, void **_a)
-{
-    _id = CCreatePane::qt_metacall(_c, _id, _a);
-    return _id;
-}
-struct qt_meta_stringdata_CCreateLoftSurface_t {
-    QByteArrayData data[4];
-    char stringdata0[38];
-};
-#define QT_MOC_LITERAL(idx, ofs, len) \
-    Q_STATIC_BYTE_ARRAY_DATA_HEADER_INITIALIZER_WITH_OFFSET(len, \
-    qptrdiff(offsetof(qt_meta_stringdata_CCreateLoftSurface_t, stringdata0) + ofs \
-        - idx * sizeof(QByteArrayData)) \
-    )
-static const qt_meta_stringdata_CCreateLoftSurface_t qt_meta_stringdata_CCreateLoftSurface = {
-    {
-QT_MOC_LITERAL(0, 0, 18), // "CCreateLoftSurface"
-QT_MOC_LITERAL(1, 19, 10), // "itemPicked"
-QT_MOC_LITERAL(2, 30, 0), // ""
-QT_MOC_LITERAL(3, 31, 6) // "GItem*"
-
-    },
-    "CCreateLoftSurface\0itemPicked\0\0GItem*"
-};
-#undef QT_MOC_LITERAL
-
-static const uint qt_meta_data_CCreateLoftSurface[] = {
-
- // content:
-       8,       // revision
-       0,       // classname
-       0,    0, // classinfo
-       1,   14, // methods
-       0,    0, // properties
-       0,    0, // enums/sets
-       0,    0, // constructors
-       0,       // flags
-       0,       // signalCount
-
- // slots: name, argc, parameters, tag, flags
-       1,    1,   19,    2, 0x08 /* Private */,
-
- // slots: parameters
-    QMetaType::Void, 0x80000000 | 3,    2,
-
-       0        // eod
-};
-
-void CCreateLoftSurface::qt_static_metacall(QObject *_o, QMetaObject::Call _c, int _id, void **_a)
-{
-    if (_c == QMetaObject::InvokeMetaMethod) {
-        auto *_t = static_cast<CCreateLoftSurface *>(_o);
-        Q_UNUSED(_t)
-        switch (_id) {
-        case 0: _t->itemPicked((*reinterpret_cast< GItem*(*)>(_a[1]))); break;
-        default: ;
-        }
-    }
-}
-
-QT_INIT_METAOBJECT const QMetaObject CCreateLoftSurface::staticMetaObject = { {
-    QMetaObject::SuperData::link<CCreatePane::staticMetaObject>(),
-    qt_meta_stringdata_CCreateLoftSurface.data,
-    qt_meta_data_CCreateLoftSurface,
-    qt_static_metacall,
-    nullptr,
-    nullptr
-} };
-
-
-const QMetaObject *CCreateLoftSurface::metaObject() const
-{
-    return QObject::d_ptr->metaObject ? QObject::d_ptr->dynamicMetaObject() : &staticMetaObject;
-}
-
-void *CCreateLoftSurface::qt_metacast(const char *_clname)
-{
-    if (!_clname) return nullptr;
-    if (!strcmp(_clname, qt_meta_stringdata_CCreateLoftSurface.stringdata0))
-        return static_cast<void*>(this);
-    return CCreatePane::qt_metacast(_clname);
-}
-
-int CCreateLoftSurface::qt_metacall(QMetaObject::Call _c, int _id, void **_a)
-{
-    _id = CCreatePane::qt_metacall(_c, _id, _a);
-    if (_id < 0)
-        return _id;
-    if (_c == QMetaObject::InvokeMetaMethod) {
-        if (_id < 1)
-            qt_static_metacall(this, _c, _id, _a);
-        _id -= 1;
-    } else if (_c == QMetaObject::RegisterMethodArgumentMetaType) {
-        if (_id < 1)
-            *reinterpret_cast<int*>(_a[0]) = -1;
-        _id -= 1;
-    }
-    return _id;
-}
-struct qt_meta_stringdata_CCreateExtrude_t {
-    QByteArrayData data[1];
-    char stringdata0[15];
-};
-#define QT_MOC_LITERAL(idx, ofs, len) \
-    Q_STATIC_BYTE_ARRAY_DATA_HEADER_INITIALIZER_WITH_OFFSET(len, \
-    qptrdiff(offsetof(qt_meta_stringdata_CCreateExtrude_t, stringdata0) + ofs \
-        - idx * sizeof(QByteArrayData)) \
-    )
-static const qt_meta_stringdata_CCreateExtrude_t qt_meta_stringdata_CCreateExtrude = {
-    {
-QT_MOC_LITERAL(0, 0, 14) // "CCreateExtrude"
-
-    },
-    "CCreateExtrude"
-};
-#undef QT_MOC_LITERAL
-
-static const uint qt_meta_data_CCreateExtrude[] = {
-
- // content:
-       8,       // revision
-       0,       // classname
-       0,    0, // classinfo
-       0,    0, // methods
-       0,    0, // properties
-       0,    0, // enums/sets
-       0,    0, // constructors
-       0,       // flags
-       0,       // signalCount
-
-       0        // eod
-};
-
-void CCreateExtrude::qt_static_metacall(QObject *_o, QMetaObject::Call _c, int _id, void **_a)
-{
-    Q_UNUSED(_o);
-    Q_UNUSED(_id);
-    Q_UNUSED(_c);
-    Q_UNUSED(_a);
-}
-
-QT_INIT_METAOBJECT const QMetaObject CCreateExtrude::staticMetaObject = { {
-    QMetaObject::SuperData::link<CCreatePane::staticMetaObject>(),
-    qt_meta_stringdata_CCreateExtrude.data,
-    qt_meta_data_CCreateExtrude,
-    qt_static_metacall,
-    nullptr,
-    nullptr
-} };
-
-
-const QMetaObject *CCreateExtrude::metaObject() const
-{
-    return QObject::d_ptr->metaObject ? QObject::d_ptr->dynamicMetaObject() : &staticMetaObject;
-}
-
-void *CCreateExtrude::qt_metacast(const char *_clname)
-{
-    if (!_clname) return nullptr;
-    if (!strcmp(_clname, qt_meta_stringdata_CCreateExtrude.stringdata0))
-        return static_cast<void*>(this);
-    return CCreatePane::qt_metacast(_clname);
-}
-
-int CCreateExtrude::qt_metacall(QMetaObject::Call _c, int _id, void **_a)
-{
-    _id = CCreatePane::qt_metacall(_c, _id, _a);
-    return _id;
-}
-QT_WARNING_POP
-QT_END_MOC_NAMESPACE
->>>>>>> 13b041e9
+/****************************************************************************
+** Meta object code from reading C++ file 'CreatePanel.h'
+**
+** Created by: The Qt Meta Object Compiler version 67 (Qt 5.14.2)
+**
+** WARNING! All changes made in this file will be lost!
+*****************************************************************************/
+
+#include <memory>
+#include "CreatePanel.h"
+#include <QtCore/qbytearray.h>
+#include <QtCore/qmetatype.h>
+#if !defined(Q_MOC_OUTPUT_REVISION)
+#error "The header file 'CreatePanel.h' doesn't include <QObject>."
+#elif Q_MOC_OUTPUT_REVISION != 67
+#error "This file was generated using the moc from 5.14.2. It"
+#error "cannot be used with the include files from this version of Qt."
+#error "(The moc has changed too much.)"
+#endif
+
+QT_BEGIN_MOC_NAMESPACE
+QT_WARNING_PUSH
+QT_WARNING_DISABLE_DEPRECATED
+struct qt_meta_stringdata_CCreatePanel_t {
+    QByteArrayData data[5];
+    char stringdata0[49];
+};
+#define QT_MOC_LITERAL(idx, ofs, len) \
+    Q_STATIC_BYTE_ARRAY_DATA_HEADER_INITIALIZER_WITH_OFFSET(len, \
+    qptrdiff(offsetof(qt_meta_stringdata_CCreatePanel_t, stringdata0) + ofs \
+        - idx * sizeof(QByteArrayData)) \
+    )
+static const qt_meta_stringdata_CCreatePanel_t qt_meta_stringdata_CCreatePanel = {
+    {
+QT_MOC_LITERAL(0, 0, 12), // "CCreatePanel"
+QT_MOC_LITERAL(1, 13, 17), // "on_create_clicked"
+QT_MOC_LITERAL(2, 31, 0), // ""
+QT_MOC_LITERAL(3, 32, 13), // "select_option"
+QT_MOC_LITERAL(4, 46, 2) // "id"
+
+    },
+    "CCreatePanel\0on_create_clicked\0\0"
+    "select_option\0id"
+};
+#undef QT_MOC_LITERAL
+
+static const uint qt_meta_data_CCreatePanel[] = {
+
+ // content:
+       8,       // revision
+       0,       // classname
+       0,    0, // classinfo
+       2,   14, // methods
+       0,    0, // properties
+       0,    0, // enums/sets
+       0,    0, // constructors
+       0,       // flags
+       0,       // signalCount
+
+ // slots: name, argc, parameters, tag, flags
+       1,    0,   24,    2, 0x09 /* Protected */,
+       3,    1,   25,    2, 0x09 /* Protected */,
+
+ // slots: parameters
+    QMetaType::Void,
+    QMetaType::Void, QMetaType::Int,    4,
+
+       0        // eod
+};
+
+void CCreatePanel::qt_static_metacall(QObject *_o, QMetaObject::Call _c, int _id, void **_a)
+{
+    if (_c == QMetaObject::InvokeMetaMethod) {
+        auto *_t = static_cast<CCreatePanel *>(_o);
+        Q_UNUSED(_t)
+        switch (_id) {
+        case 0: _t->on_create_clicked(); break;
+        case 1: _t->select_option((*reinterpret_cast< int(*)>(_a[1]))); break;
+        default: ;
+        }
+    }
+}
+
+QT_INIT_METAOBJECT const QMetaObject CCreatePanel::staticMetaObject = { {
+    QMetaObject::SuperData::link<CCommandPanel::staticMetaObject>(),
+    qt_meta_stringdata_CCreatePanel.data,
+    qt_meta_data_CCreatePanel,
+    qt_static_metacall,
+    nullptr,
+    nullptr
+} };
+
+
+const QMetaObject *CCreatePanel::metaObject() const
+{
+    return QObject::d_ptr->metaObject ? QObject::d_ptr->dynamicMetaObject() : &staticMetaObject;
+}
+
+void *CCreatePanel::qt_metacast(const char *_clname)
+{
+    if (!_clname) return nullptr;
+    if (!strcmp(_clname, qt_meta_stringdata_CCreatePanel.stringdata0))
+        return static_cast<void*>(this);
+    return CCommandPanel::qt_metacast(_clname);
+}
+
+int CCreatePanel::qt_metacall(QMetaObject::Call _c, int _id, void **_a)
+{
+    _id = CCommandPanel::qt_metacall(_c, _id, _a);
+    if (_id < 0)
+        return _id;
+    if (_c == QMetaObject::InvokeMetaMethod) {
+        if (_id < 2)
+            qt_static_metacall(this, _c, _id, _a);
+        _id -= 2;
+    } else if (_c == QMetaObject::RegisterMethodArgumentMetaType) {
+        if (_id < 2)
+            *reinterpret_cast<int*>(_a[0]) = -1;
+        _id -= 2;
+    }
+    return _id;
+}
+struct qt_meta_stringdata_CCreateButtonPanel_t {
+    QByteArrayData data[5];
+    char stringdata0[55];
+};
+#define QT_MOC_LITERAL(idx, ofs, len) \
+    Q_STATIC_BYTE_ARRAY_DATA_HEADER_INITIALIZER_WITH_OFFSET(len, \
+    qptrdiff(offsetof(qt_meta_stringdata_CCreateButtonPanel_t, stringdata0) + ofs \
+        - idx * sizeof(QByteArrayData)) \
+    )
+static const qt_meta_stringdata_CCreateButtonPanel_t qt_meta_stringdata_CCreateButtonPanel = {
+    {
+QT_MOC_LITERAL(0, 0, 18), // "CCreateButtonPanel"
+QT_MOC_LITERAL(1, 19, 13), // "buttonClicked"
+QT_MOC_LITERAL(2, 33, 0), // ""
+QT_MOC_LITERAL(3, 34, 2), // "id"
+QT_MOC_LITERAL(4, 37, 17) // "on_button_clicked"
+
+    },
+    "CCreateButtonPanel\0buttonClicked\0\0id\0"
+    "on_button_clicked"
+};
+#undef QT_MOC_LITERAL
+
+static const uint qt_meta_data_CCreateButtonPanel[] = {
+
+ // content:
+       8,       // revision
+       0,       // classname
+       0,    0, // classinfo
+       2,   14, // methods
+       0,    0, // properties
+       0,    0, // enums/sets
+       0,    0, // constructors
+       0,       // flags
+       1,       // signalCount
+
+ // signals: name, argc, parameters, tag, flags
+       1,    1,   24,    2, 0x06 /* Public */,
+
+ // slots: name, argc, parameters, tag, flags
+       4,    1,   27,    2, 0x09 /* Protected */,
+
+ // signals: parameters
+    QMetaType::Void, QMetaType::Int,    3,
+
+ // slots: parameters
+    QMetaType::Void, QMetaType::Int,    3,
+
+       0        // eod
+};
+
+void CCreateButtonPanel::qt_static_metacall(QObject *_o, QMetaObject::Call _c, int _id, void **_a)
+{
+    if (_c == QMetaObject::InvokeMetaMethod) {
+        auto *_t = static_cast<CCreateButtonPanel *>(_o);
+        Q_UNUSED(_t)
+        switch (_id) {
+        case 0: _t->buttonClicked((*reinterpret_cast< int(*)>(_a[1]))); break;
+        case 1: _t->on_button_clicked((*reinterpret_cast< int(*)>(_a[1]))); break;
+        default: ;
+        }
+    } else if (_c == QMetaObject::IndexOfMethod) {
+        int *result = reinterpret_cast<int *>(_a[0]);
+        {
+            using _t = void (CCreateButtonPanel::*)(int );
+            if (*reinterpret_cast<_t *>(_a[1]) == static_cast<_t>(&CCreateButtonPanel::buttonClicked)) {
+                *result = 0;
+                return;
+            }
+        }
+    }
+}
+
+QT_INIT_METAOBJECT const QMetaObject CCreateButtonPanel::staticMetaObject = { {
+    QMetaObject::SuperData::link<QWidget::staticMetaObject>(),
+    qt_meta_stringdata_CCreateButtonPanel.data,
+    qt_meta_data_CCreateButtonPanel,
+    qt_static_metacall,
+    nullptr,
+    nullptr
+} };
+
+
+const QMetaObject *CCreateButtonPanel::metaObject() const
+{
+    return QObject::d_ptr->metaObject ? QObject::d_ptr->dynamicMetaObject() : &staticMetaObject;
+}
+
+void *CCreateButtonPanel::qt_metacast(const char *_clname)
+{
+    if (!_clname) return nullptr;
+    if (!strcmp(_clname, qt_meta_stringdata_CCreateButtonPanel.stringdata0))
+        return static_cast<void*>(this);
+    return QWidget::qt_metacast(_clname);
+}
+
+int CCreateButtonPanel::qt_metacall(QMetaObject::Call _c, int _id, void **_a)
+{
+    _id = QWidget::qt_metacall(_c, _id, _a);
+    if (_id < 0)
+        return _id;
+    if (_c == QMetaObject::InvokeMetaMethod) {
+        if (_id < 2)
+            qt_static_metacall(this, _c, _id, _a);
+        _id -= 2;
+    } else if (_c == QMetaObject::RegisterMethodArgumentMetaType) {
+        if (_id < 2)
+            *reinterpret_cast<int*>(_a[0]) = -1;
+        _id -= 2;
+    }
+    return _id;
+}
+
+// SIGNAL 0
+void CCreateButtonPanel::buttonClicked(int _t1)
+{
+    void *_a[] = { nullptr, const_cast<void*>(reinterpret_cast<const void*>(std::addressof(_t1))) };
+    QMetaObject::activate(this, &staticMetaObject, 0, _a);
+}
+struct qt_meta_stringdata_CDefaultCreatePane_t {
+    QByteArrayData data[1];
+    char stringdata0[19];
+};
+#define QT_MOC_LITERAL(idx, ofs, len) \
+    Q_STATIC_BYTE_ARRAY_DATA_HEADER_INITIALIZER_WITH_OFFSET(len, \
+    qptrdiff(offsetof(qt_meta_stringdata_CDefaultCreatePane_t, stringdata0) + ofs \
+        - idx * sizeof(QByteArrayData)) \
+    )
+static const qt_meta_stringdata_CDefaultCreatePane_t qt_meta_stringdata_CDefaultCreatePane = {
+    {
+QT_MOC_LITERAL(0, 0, 18) // "CDefaultCreatePane"
+
+    },
+    "CDefaultCreatePane"
+};
+#undef QT_MOC_LITERAL
+
+static const uint qt_meta_data_CDefaultCreatePane[] = {
+
+ // content:
+       8,       // revision
+       0,       // classname
+       0,    0, // classinfo
+       0,    0, // methods
+       0,    0, // properties
+       0,    0, // enums/sets
+       0,    0, // constructors
+       0,       // flags
+       0,       // signalCount
+
+       0        // eod
+};
+
+void CDefaultCreatePane::qt_static_metacall(QObject *_o, QMetaObject::Call _c, int _id, void **_a)
+{
+    Q_UNUSED(_o);
+    Q_UNUSED(_id);
+    Q_UNUSED(_c);
+    Q_UNUSED(_a);
+}
+
+QT_INIT_METAOBJECT const QMetaObject CDefaultCreatePane::staticMetaObject = { {
+    QMetaObject::SuperData::link<CCreatePane::staticMetaObject>(),
+    qt_meta_stringdata_CDefaultCreatePane.data,
+    qt_meta_data_CDefaultCreatePane,
+    qt_static_metacall,
+    nullptr,
+    nullptr
+} };
+
+
+const QMetaObject *CDefaultCreatePane::metaObject() const
+{
+    return QObject::d_ptr->metaObject ? QObject::d_ptr->dynamicMetaObject() : &staticMetaObject;
+}
+
+void *CDefaultCreatePane::qt_metacast(const char *_clname)
+{
+    if (!_clname) return nullptr;
+    if (!strcmp(_clname, qt_meta_stringdata_CDefaultCreatePane.stringdata0))
+        return static_cast<void*>(this);
+    return CCreatePane::qt_metacast(_clname);
+}
+
+int CDefaultCreatePane::qt_metacall(QMetaObject::Call _c, int _id, void **_a)
+{
+    _id = CCreatePane::qt_metacall(_c, _id, _a);
+    return _id;
+}
+struct qt_meta_stringdata_CCreateLoftSurface_t {
+    QByteArrayData data[4];
+    char stringdata0[38];
+};
+#define QT_MOC_LITERAL(idx, ofs, len) \
+    Q_STATIC_BYTE_ARRAY_DATA_HEADER_INITIALIZER_WITH_OFFSET(len, \
+    qptrdiff(offsetof(qt_meta_stringdata_CCreateLoftSurface_t, stringdata0) + ofs \
+        - idx * sizeof(QByteArrayData)) \
+    )
+static const qt_meta_stringdata_CCreateLoftSurface_t qt_meta_stringdata_CCreateLoftSurface = {
+    {
+QT_MOC_LITERAL(0, 0, 18), // "CCreateLoftSurface"
+QT_MOC_LITERAL(1, 19, 10), // "itemPicked"
+QT_MOC_LITERAL(2, 30, 0), // ""
+QT_MOC_LITERAL(3, 31, 6) // "GItem*"
+
+    },
+    "CCreateLoftSurface\0itemPicked\0\0GItem*"
+};
+#undef QT_MOC_LITERAL
+
+static const uint qt_meta_data_CCreateLoftSurface[] = {
+
+ // content:
+       8,       // revision
+       0,       // classname
+       0,    0, // classinfo
+       1,   14, // methods
+       0,    0, // properties
+       0,    0, // enums/sets
+       0,    0, // constructors
+       0,       // flags
+       0,       // signalCount
+
+ // slots: name, argc, parameters, tag, flags
+       1,    1,   19,    2, 0x08 /* Private */,
+
+ // slots: parameters
+    QMetaType::Void, 0x80000000 | 3,    2,
+
+       0        // eod
+};
+
+void CCreateLoftSurface::qt_static_metacall(QObject *_o, QMetaObject::Call _c, int _id, void **_a)
+{
+    if (_c == QMetaObject::InvokeMetaMethod) {
+        auto *_t = static_cast<CCreateLoftSurface *>(_o);
+        Q_UNUSED(_t)
+        switch (_id) {
+        case 0: _t->itemPicked((*reinterpret_cast< GItem*(*)>(_a[1]))); break;
+        default: ;
+        }
+    }
+}
+
+QT_INIT_METAOBJECT const QMetaObject CCreateLoftSurface::staticMetaObject = { {
+    QMetaObject::SuperData::link<CCreatePane::staticMetaObject>(),
+    qt_meta_stringdata_CCreateLoftSurface.data,
+    qt_meta_data_CCreateLoftSurface,
+    qt_static_metacall,
+    nullptr,
+    nullptr
+} };
+
+
+const QMetaObject *CCreateLoftSurface::metaObject() const
+{
+    return QObject::d_ptr->metaObject ? QObject::d_ptr->dynamicMetaObject() : &staticMetaObject;
+}
+
+void *CCreateLoftSurface::qt_metacast(const char *_clname)
+{
+    if (!_clname) return nullptr;
+    if (!strcmp(_clname, qt_meta_stringdata_CCreateLoftSurface.stringdata0))
+        return static_cast<void*>(this);
+    return CCreatePane::qt_metacast(_clname);
+}
+
+int CCreateLoftSurface::qt_metacall(QMetaObject::Call _c, int _id, void **_a)
+{
+    _id = CCreatePane::qt_metacall(_c, _id, _a);
+    if (_id < 0)
+        return _id;
+    if (_c == QMetaObject::InvokeMetaMethod) {
+        if (_id < 1)
+            qt_static_metacall(this, _c, _id, _a);
+        _id -= 1;
+    } else if (_c == QMetaObject::RegisterMethodArgumentMetaType) {
+        if (_id < 1)
+            *reinterpret_cast<int*>(_a[0]) = -1;
+        _id -= 1;
+    }
+    return _id;
+}
+struct qt_meta_stringdata_CCreateExtrude_t {
+    QByteArrayData data[1];
+    char stringdata0[15];
+};
+#define QT_MOC_LITERAL(idx, ofs, len) \
+    Q_STATIC_BYTE_ARRAY_DATA_HEADER_INITIALIZER_WITH_OFFSET(len, \
+    qptrdiff(offsetof(qt_meta_stringdata_CCreateExtrude_t, stringdata0) + ofs \
+        - idx * sizeof(QByteArrayData)) \
+    )
+static const qt_meta_stringdata_CCreateExtrude_t qt_meta_stringdata_CCreateExtrude = {
+    {
+QT_MOC_LITERAL(0, 0, 14) // "CCreateExtrude"
+
+    },
+    "CCreateExtrude"
+};
+#undef QT_MOC_LITERAL
+
+static const uint qt_meta_data_CCreateExtrude[] = {
+
+ // content:
+       8,       // revision
+       0,       // classname
+       0,    0, // classinfo
+       0,    0, // methods
+       0,    0, // properties
+       0,    0, // enums/sets
+       0,    0, // constructors
+       0,       // flags
+       0,       // signalCount
+
+       0        // eod
+};
+
+void CCreateExtrude::qt_static_metacall(QObject *_o, QMetaObject::Call _c, int _id, void **_a)
+{
+    Q_UNUSED(_o);
+    Q_UNUSED(_id);
+    Q_UNUSED(_c);
+    Q_UNUSED(_a);
+}
+
+QT_INIT_METAOBJECT const QMetaObject CCreateExtrude::staticMetaObject = { {
+    QMetaObject::SuperData::link<CCreatePane::staticMetaObject>(),
+    qt_meta_stringdata_CCreateExtrude.data,
+    qt_meta_data_CCreateExtrude,
+    qt_static_metacall,
+    nullptr,
+    nullptr
+} };
+
+
+const QMetaObject *CCreateExtrude::metaObject() const
+{
+    return QObject::d_ptr->metaObject ? QObject::d_ptr->dynamicMetaObject() : &staticMetaObject;
+}
+
+void *CCreateExtrude::qt_metacast(const char *_clname)
+{
+    if (!_clname) return nullptr;
+    if (!strcmp(_clname, qt_meta_stringdata_CCreateExtrude.stringdata0))
+        return static_cast<void*>(this);
+    return CCreatePane::qt_metacast(_clname);
+}
+
+int CCreateExtrude::qt_metacall(QMetaObject::Call _c, int _id, void **_a)
+{
+    _id = CCreatePane::qt_metacall(_c, _id, _a);
+    return _id;
+}
+QT_WARNING_POP
+QT_END_MOC_NAMESPACE