--- conflicted
+++ resolved
@@ -312,13 +312,8 @@
 	// get the one-and-only surface
 	FECurveMesher curveMesher;
 	curveMesher.SetElementSize(GetFloatValue(1));
-<<<<<<< HEAD
 	FSCurveMesh* curve = new FSCurveMesh;
-	int NS = m_obj->Faces();
-=======
-	FECurveMesh* curve = new FECurveMesh;
 	int NS = po->Faces();
->>>>>>> 7e4d76a0
 	if (NS > 0)
 	{
 		for (int n=0; n<NS; ++n)
@@ -327,13 +322,8 @@
 			int surfEdges = surf->Edges();
 			for (int i=0; i<surfEdges; ++i)
 			{
-<<<<<<< HEAD
-				GEdge* e = m_obj->Edge(surf->m_edge[i].nid);
+				GEdge* e = po->Edge(surf->m_edge[i].nid);
 				FSCurveMesh* edgeMesh = curveMesher.BuildMesh(e); assert(edgeMesh);
-=======
-				GEdge* e = po->Edge(surf->m_edge[i].nid);
-				FECurveMesh* edgeMesh = curveMesher.BuildMesh(e); assert(edgeMesh);
->>>>>>> 7e4d76a0
 				curve->Attach(*edgeMesh);
 				delete edgeMesh;
 			}
@@ -345,13 +335,8 @@
 		int NC = po->Edges();
 		for (int i=0; i<NC; ++i)
 		{
-<<<<<<< HEAD
-			GEdge* e = m_obj->Edge(i);
+			GEdge* e = po->Edge(i);
 			FSCurveMesh* edgeMesh = curveMesher.BuildMesh(e); assert(edgeMesh);
-=======
-			GEdge* e = po->Edge(i);
-			FECurveMesh* edgeMesh = curveMesher.BuildMesh(e); assert(edgeMesh);
->>>>>>> 7e4d76a0
 			curve->Attach(*edgeMesh);
 			delete edgeMesh;
 		}
@@ -472,15 +457,9 @@
 	if (po == nullptr) return nullptr;
 
 	// MMG needs a base mesh, so let's create one by doing a rough triangulation of the shape.
-<<<<<<< HEAD
-	assert(m_po->Faces() == 1);
-	GFace& face = *m_po->Face(0);
-	GLMesh* gm = triangulate(face);
-=======
 	assert(po->Faces() == 1);
 	GFace& face = *po->Face(0);
-	GMesh* gm = triangulate(face);
->>>>>>> 7e4d76a0
+	GLMesh* gm = triangulate(face);
 
 	// MMG needs a FSSurfaceMesh, so convert
 	FSSurfaceMesh* pm = GLMeshToSurfaceMesh(*gm);
