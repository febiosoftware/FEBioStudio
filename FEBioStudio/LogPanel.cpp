--- conflicted
+++ resolved
@@ -29,11 +29,8 @@
 #include <QFileDialog>
 #include <QMessageBox>
 #include <QRegularExpression>
-<<<<<<< HEAD
 
 void parseEscapeSequence(int attribute, QListIterator< QString > & i, QTextCharFormat & textCharFormat, QTextCharFormat const & defaultTextCharFormat);
-=======
->>>>>>> c7f5eaa8
 
 CLogPanel::CLogPanel(QWidget* parent) : QWidget(parent), ui(new Ui::CLogPanel)
 {
@@ -50,7 +47,6 @@
 	ui->clearLog(1);
 }
 
-<<<<<<< HEAD
 /*
 void CLogPanel::AddText(const QString& txt, int n)
 {
@@ -60,8 +56,6 @@
 }
 */
 
-=======
->>>>>>> c7f5eaa8
 void CLogPanel::on_logSave_clicked(bool b)
 {
 	QString txt = ui->currentTxt()->toPlainText();
@@ -113,11 +107,7 @@
 	QTextCursor cursor(document);
 	cursor.movePosition(QTextCursor::End);
 	QTextCharFormat textCharFormat = cursor.charFormat();
-<<<<<<< HEAD
-  QRegularExpressionMatch match = escapeSequenceExpression.match(txt);
-=======
 	QRegularExpressionMatch match = escapeSequenceExpression.match(txt);
->>>>>>> c7f5eaa8
 	int offset = match.capturedStart();
 	cursor.insertText(txt.mid(0, offset), textCharFormat);
 	while (!(offset < 0)) {
@@ -130,11 +120,7 @@
 			Q_ASSERT(ok);
 			parseEscapeSequence(attribute, i, textCharFormat, ui->defaultTextCharFormat);
 		}
-<<<<<<< HEAD
-    match = escapeSequenceExpression.match(txt, previousOffset);
-=======
 		match = escapeSequenceExpression.match(txt, previousOffset);
->>>>>>> c7f5eaa8
 		offset = match.capturedStart();
 		if (offset < 0) {
 			cursor.insertText(txt.mid(previousOffset), textCharFormat);
