--- conflicted
+++ resolved
@@ -179,36 +179,22 @@
 	int GetMaterialID() const { return m_matid; }
 	void SetMaterialID(int mid) { m_matid = mid; }
 
-<<<<<<< HEAD
 	void SetSection(GPartSection* section);
 	GPartSection* GetSection() const;
     
+public:
+	int Nodes() const { return (int)m_node.size(); }
+	int Edges() const { return (int)m_edge.size(); }
+	int Faces() const { return (int)m_face.size(); }
+
 protected:
 	int		m_matid;
 	GPartSection* m_section;
-=======
-	void setShellNormalNodal(bool b);
-	bool shellNormalNodal() const;
-    
-    void setLaugon(bool b);
-    bool laugon() const;
-
-    void setAugTol(double d);
-    double augTol() const;
-
-public:
-	int Nodes() const { return (int)m_node.size(); }
-	int Edges() const { return (int)m_edge.size(); }
-	int Faces() const { return (int)m_face.size(); }
-    
-protected:
-	int		m_matid;
-
-public:
-	vector<int>	m_node;
-	vector<int>	m_face;
-	vector<int>	m_edge;
->>>>>>> 4ebcc257
+
+public:
+	std::vector<int>	m_node;
+	std::vector<int>	m_face;
+	std::vector<int>	m_edge;
 };
 
 //-----------------------------------------------------------------------------
