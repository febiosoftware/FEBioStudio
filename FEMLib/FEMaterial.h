--- conflicted
+++ resolved
@@ -1,5005 +1,2542 @@
-<<<<<<< HEAD
-#pragma once
-#include <FSCore/LoadCurve.h>
-#include "FECoreMaterial.h"
-#include "FEMaterialFactory.h"
-
-// --- Material Classes ---
-// These values are not stored in the prv file, so they can be changed
-// Top level classes.
-// Note that these are one bit values!
-#define FE_MAT_ELASTIC				0x0001
-#define FE_MAT_ELASTIC_UNCOUPLED	0x0002
-#define FE_MAT_MULTIPHASIC			0x0004
-#define FE_MAT_HEAT_TRANSFER		0x0008
-#define FE_MAT_FLUID				0x0010
-#define FE_MAT_REACTION_DIFFUSION	0x0020
-#define FE_MAT_RIGID				0x0040
-#define FE_MAT_FLUID_FSI            0x0080
-#define FE_MAT_DISCRETE				0x0100
-#define FE_MAT_1DFUNC				0x0200
-
-// component classes
-// These values must not contain the top level class values in the lower bits!
-#define FE_MAT_PERMEABILITY				0x00010000
-#define FE_MAT_DIFFUSIVITY				0x00020000
-#define FE_MAT_SOLUBILITY				0x00030000
-#define FE_MAT_OSMOTIC_COEFFICIENT		0x00040000
-#define FE_MAT_SOLUTE					0x00050000
-#define FE_MAT_SBM						0x00060000
-#define FE_MAT_REACTION					0x00070000
-#define FE_MAT_DAMAGE					0x00080000
-#define FE_MAT_DAMAGE_CRITERION			0x00090000
-#define FE_MAT_DAMAGE_CRITERION_UC		0x000A0000
-#define FE_MAT_FLUID_ELASTIC			0x000B0000
-#define FE_MAT_FLUID_VISCOSITY			0x000C0000
-#define FE_MAT_CFD_FIBER				0x000D0000
-#define FE_MAT_CFD_DIST					0x000E0000
-#define FE_MAT_CFD_SCHEME				0x000F0000
-#define FE_MAT_CFD_FIBER_UC				0x00100000
-#define FE_MAT_CFD_SCHEME_UC			0x00110000	// This is obsolete. Only retained for backward compatibility
-#define FE_MAT_RV_RELAX					0x00120000
-#define FE_MAT_SOLVENT_SUPPLY			0x00130000
-#define FE_MAT_REACTION_RATE			0x00140000
-#define FE_MAT_REACTION_REACTANTS		0x00150000
-#define FE_MAT_REACTION_PRODUCTS		0x00160000
-#define FE_MAT_SPECIES					0x00170000
-#define FE_MAT_SOLID_SPECIES			0x00180000
-#define FE_MAT_ACTIVE_CONTRACTION_CLASS 0x00190000
-#define FE_MAT_GENERATION				0x001A0000
-#define FE_MAT_PRESTRAIN_GRADIENT		0x001B0000
-#define FE_MAT_FIBER_GENERATOR			0x001C0000
-#define FE_MAT_MREACTION                0x001D0000
-#define FE_MAT_MREACTION_RATE           0x001E0000
-#define FE_MAT_MREACTION_IREACTANTS     0x001F0000
-#define FE_MAT_MREACTION_IPRODUCTS      0x00200000
-#define FE_MAT_MREACTION_EREACTANTS     0x00210000
-#define FE_MAT_MREACTION_EPRODUCTS      0x00220000
-#define FE_MAT_PLASTIC_FLOW_RULE		0x00230000
-
-
-// Classes with IDs above this refer to FEBio base classes.
-#define FE_FEBIO_MATERIAL_CLASS			0x00FF0000
-
-// --- Material Types ---
-// These values are stored in the prv file so don't change!
-//
-#define FE_NEO_HOOKEAN					1
-#define FE_MOONEY_RIVLIN				2
-#define FE_VERONDA_WESTMANN				3
-#define FE_TRANS_MOONEY_RIVLIN_OLD		4	// ---> obsolete (2.0)
-#define FE_TRANS_VERONDA_WESTMANN_OLD	5	// --->obsolete (2.0)
-#define FE_RIGID_BODY					6	//---> obsolete (1.4?)
-#define FE_ISOTROPIC_ELASTIC			7
-//#define ST_VENANT_KIRCHHOFF			8
-#define FE_PORO_ELASTIC_OLD				9	//---> obsolete (1.5)
-#define FE_TCNL_ORTHO					10
-#define FE_MUSCLE_MATERIAL				11
-#define FE_TENDON_MATERIAL				12
-#define FE_VISCO_ELASTIC_OLD			13	//---> obsolete (1.5)
-#define FE_OGDEN_MATERIAL				14
-//#define FE_NIKE_MATERIAL				15	//---> obsolete (1.5)
-#define FE_EFD_MOONEY_RIVLIN			16
-#define FE_EFD_NEO_HOOKEAN				17
-#define FE_PORO_HOLMES_MOW_OLD			18	//---> obsolete (1.5)
-#define FE_HOLMES_MOW					19
-#define FE_ARRUDA_BOYCE					20
-#define FE_RIGID_MATERIAL				21
-#define FE_FUNG_ORTHO					22
-#define FE_LINEAR_ORTHO					23
-#define FE_EFD_DONNAN					24
-#define FE_ISOTROPIC_FOURIER			25
-#define FE_EFD_VERONDA_WESTMANN			26
-#define FE_ORTHO_ELASTIC				27
-#define FE_OGDEN_UNCONSTRAINED			28
-#define FE_EFD_COUPLED					29
-#define FE_EFD_UNCOUPLED				30
-#define FE_FIBEREXPPOW_COUPLED_OLD      31
-#define FE_FIBEREXPPOW_UNCOUPLED_OLD    32
-#define FE_FIBERPOWLIN_COUPLED_OLD      33
-#define FE_FIBERPOWLIN_UNCOUPLED_OLD    34
-#define FE_DONNAN_SWELLING				35
-#define FE_PERFECT_OSMOMETER			36
-#define FE_CELL_GROWTH					37
-#define FE_SFD_COUPLED					38
-#define FE_CARTER_HAYES					39
-#define FE_SFD_SBM						40
-#define FE_FUNG_ORTHO_COUPLED			41
-#define FE_PRLIG						42
-#define FE_OSMOTIC_VIRIAL				43
-#define FE_CLE_CUBIC					44
-#define FE_CLE_ORTHOTROPIC				45
-#define FE_ACTIVE_CONTRACT_UNI_OLD      46
-#define FE_ACTIVE_CONTRACT_TISO_OLD     47
-#define FE_ACTIVE_CONTRACT_ISO          48
-#define FE_ACTIVE_CONTRACT_UNI_UC_OLD   49
-#define FE_ACTIVE_CONTRACT_TISO_UC_OLD  50
-#define FE_ACTIVE_CONTRACT_ISO_UC       51
-#define FE_FIBEREXPLIN_COUPLED			52
-#define FE_COUPLED_TRANS_ISO_MR_OLD		53	//---> obsolete in 2.1
-#define FE_TRANS_ISO_MOONEY_RIVLIN		54	// new in 2.0 (replaces old implementation)
-#define FE_TRANS_ISO_VERONDA_WESTMANN	55	// new in 2.0 (replaces old implementation)
-#define FE_MAT_ACTIVE_CONTRACTION		56	// new in 2.0
-#define FE_MAT_MR_VON_MISES_FIBERS		57	// new in 2.0
-#define FE_MAT_2D_TRANS_ISO_MR			58	// new in 2.0
-#define FE_COUPLED_TRANS_ISO_MR			59	// new in 2.1 (replaces old implementation)
-#define FE_INCOMP_NEO_HOOKEAN			60	// new in 2.2
-#define FE_HOLZAPFEL_GASSER_OGDEN		61
-#define FE_POROUS_NEO_HOOKEAN           62
-#define FE_NATURAL_NEO_HOOKEAN          63
-#define FE_PRESTRAIN_CONST_GRADIENT		64
-#define FE_PRESTRAIN_INSITU_GRADIENT	65
-#define FE_COUPLED_MOONEY_RIVLIN		66	// added in FS 1.0
-#define FE_COUPLED_VERONDA_WESTMANN		67  // added in FS 1.0
-#define FE_FIBEREXPLIN_UNCOUPLED		68  // added in FS 1.0
-#define FE_COUPLED_TRANS_ISO_VW			69  // added in FS 1.0
-#define FE_ACTIVE_CONTRACT_UNI          70
-#define FE_ACTIVE_CONTRACT_TISO         71
-#define FE_ACTIVE_CONTRACT_UNI_UC       72
-#define FE_ACTIVE_CONTRACT_TISO_UC      73
-#define FE_FIBEREXPPOW_COUPLED          74
-#define FE_FIBEREXPPOW_UNCOUPLED        75
-#define FE_FIBERPOWLIN_COUPLED          76
-#define FE_FIBERPOWLIN_UNCOUPLED        77
-#define FE_FIBER_DAMAGE_POWER			78	// added in FS 1.1
-#define FE_FIBER_DAMAGE_EXP				79	// added in FS 1.1
-#define FE_FIBER_DAMAGE_EXPLINEAR		80	// added in FS 1.2
-#define FE_HOLZAPFEL_UNCONSTRAINED      81
-#define FE_FIBER_KIOUSIS_UNCOUPLED      82
-#define FE_NEWTONIAN_VISCOUS_SOLID      83
-#define FE_KAMENSKY						84
-#define FE_KAMENSKY_UNCOUPLED			85
-#define FE_FIBER_NEO_HOOKEAN            86
-#define FE_FIBER_NATURAL_NH             87
-#define FE_HOLMES_MOW_UNCOUPLED         88
-#define FE_USER_MATERIAL				1000
-
-// multi-materials (new from 1.5)
-#define FE_HYPER_ELASTIC			100
-#define FE_VISCO_ELASTIC			101
-#define FE_BIPHASIC_MATERIAL		102
-#define FE_BIPHASIC_SOLUTE			103
-#define FE_SOLID_MIXTURE			104
-#define FE_UNCOUPLED_SOLID_MIXTURE	105
-#define FE_TRIPHASIC_MATERIAL		106
-#define FE_SOLUTE_MATERIAL			107
-#define FE_MULTIPHASIC_MATERIAL		108
-#define FE_UNCOUPLED_VISCO_ELASTIC	109
-#define FE_SBM_MATERIAL             110
-#define FE_RV_MATERIAL              111
-#define FE_RV_MATERIAL_UC           112
-#define FE_FLUID_MATERIAL           120
-#define FE_REACTION_DIFFUSION_MATERIAL	121
-#define FE_SPECIES_MATERIAL			122
-#define FE_SOLID_SPECIES_MATERIAL	123
-#define FE_FLUID_FSI_MATERIAL       124
-#define FE_GENERATION               125
-#define FE_MULTI_GENERATION         126
-#define FE_PRESTRAIN_MATERIAL		127
-#define FE_UNCOUPLED_PRESTRAIN_MATERIAL		128
-#define FE_REACTIVE_PLASTICITY      129
-#define FE_REACTIVE_PLASTIC_DAMAGE  130
-#define FE_BIPHASIC_FSI_MATERIAL    131
-
-#define FE_FEBIO_MATERIAL			132
-
-// permeability materials
-#define FE_PERM_CONST				200
-#define FE_PERM_HOLMES_MOW			201
-#define FE_PERM_REF_ISO				202
-#define FE_PERM_REF_TRANS_ISO		203
-#define FE_PERM_REF_ORTHO			204
-#define FE_PERM_EXP_ISO             205
-
-// diffusivity materials
-#define FE_DIFF_CONST				300
-#define FE_DIFF_CONST_ORTHO			301
-#define FE_DIFF_REF_ISO				302
-#define FE_DIFF_ALBRO_ISO			303
-
-// solubility materials
-#define FE_SOLUB_CONST				400
-
-// osmotic coefficient
-#define FE_OSMO_CONST				500
-#define FE_OSMO_WM                  501
-
-// chemical reactions
-#define FE_REACTANT_MATERIAL        600
-#define FE_PRODUCT_MATERIAL         601
-#define FE_MASS_ACTION_FORWARD      602
-#define FE_MASS_ACTION_REVERSIBLE   603
-#define FE_MICHAELIS_MENTEN         604
-#define FE_REACTION_RATE_CONST      605
-#define FE_REACTION_RATE_HUISKES    606
-#define FE_REACTION_RATE_FEBIO		607
-
-// membrane reactions
-#define FE_INT_REACTANT_MATERIAL    650
-#define FE_INT_PRODUCT_MATERIAL     651
-#define FE_EXT_REACTANT_MATERIAL    652
-#define FE_EXT_PRODUCT_MATERIAL     653
-#define FE_MMASS_ACTION_FORWARD     654
-#define FE_MMASS_ACTION_REVERSIBLE  655
-#define FE_MREACTION_RATE_CONST     656
-#define FE_MREACTION_RATE_ION_CHNL  657
-#define FE_MREACTION_RATE_VOLT_GTD  658
-
-// fiber generators (old mechanism)
-#define FE_FIBER_LOCAL			0
-#define FE_FIBER_CYLINDRICAL	1
-#define FE_FIBER_SPHERICAL		2
-#define FE_FIBER_VECTOR			3
-#define FE_FIBER_USER			4
-#define FE_FIBER_ANGLES			5
-#define FE_FIBER_POLAR			6
-
-// continuous fiber distributions
-#define FE_CFD_MATERIAL             700
-#define FE_FIBER_EXP_POW            701
-#define FE_FIBER_NH                 702
-#define FE_CFD_MATERIAL_UC          710
-#define FE_FIBER_EXP_POW_UC         711
-#define FE_FIBER_NH_UC              712
-#define FE_FIBER_POW_LIN            713
-#define FE_FIBER_POW_LIN_UC         714
-#define FE_DSTRB_SFD                730
-#define FE_DSTRB_EFD                731
-#define FE_DSTRB_VM3                732
-#define FE_DSTRB_CFD                733
-#define FE_DSTRB_PFD                734
-#define FE_DSTRB_VM2                735
-#define FE_SCHM_GKT                 760
-#define FE_SCHM_FEI                 761
-#define FE_SCHM_T2D                 762
-#define FE_SCHM_GKT_UC              770
-#define FE_SCHM_FEI_UC              771
-#define FE_SCHM_T2D_UC              772
-
-// reduced relaxation functions
-#define FE_RELAX_EXP                800
-#define FE_RELAX_EXP_DIST           801
-#define FE_RELAX_FUNG               802
-#define FE_RELAX_PARK               803
-#define FE_RELAX_PARK_DIST          804
-#define FE_RELAX_POW                805
-#define FE_RELAX_POW_DIST           806
-#define FE_RELAX_PRONY              807
-#define FE_RELAX_MALKIN             808
-#define FE_RELAX_CSEXP              809
-
-// elastic damage materials
-#define FE_DMG_MATERIAL             900
-#define FE_DMG_MATERIAL_UC          910
-#define FE_CDF_SIMO                 920
-#define FE_CDF_LOG_NORMAL           921
-#define FE_CDF_WEIBULL              922
-#define FE_CDF_STEP                 923
-#define FE_CDF_QUINTIC              924
-#define FE_DC_SIMO                  940
-#define FE_DC_SED                   941
-#define FE_DC_SSE                   942
-#define FE_DC_VMS                   943
-#define FE_DC_MSS                   944
-#define FE_DC_MNS                   945
-#define FE_DC_MNLE                  946
-#define FE_DC_OSS                   947
-#define FE_DC_SIMO_UC               960
-#define FE_DC_SED_UC                961
-#define FE_DC_SSE_UC                962
-#define FE_DC_VMS_UC                963
-#define FE_DC_MSS_UC                964
-#define FE_DC_MNS_UC                965
-#define FE_DC_MNLE_UC               966
-#define FE_DC_DRUCKER               967
-
-// elastic pressure materials (fluid)
-#define FE_EP_IDEAL_GAS             1001
-#define FE_EP_IDEAL_FLUID           1002
-#define FE_EP_NEOHOOKEAN_FLUID      1003
-
-// viscous materials (fluid)
-#define FE_VF_NEWTONIAN             1100
-#define FE_VF_CARREAU               1101
-#define FE_VF_CARREAU_YASUDA        1102
-#define FE_VF_POWELL_EYRING         1103
-#define FE_VF_CROSS                 1104
-#define FE_VF_BINGHAM               1105
-
-// solvent supplies
-#define FE_STARLING_SUPPLY			1200
-
-// fiber generators
-#define FE_FIBER_GENERATOR_LOCAL		1301
-#define FE_FIBER_GENERATOR_VECTOR		1302
-#define FE_FIBER_GENERATOR_SPHERICAL	1303
-#define FE_FIBER_GENERATOR_CYLINDRICAL	1304
-#define FE_FIBER_GENERATOR_ANGLES		1305
-
-// discrete materials
-#define FE_DISCRETE_LINEAR_SPRING		1401
-#define FE_DISCRETE_NONLINEAR_SPRING	1402
-#define FE_DISCRETE_HILL				1403
-#define FE_DISCRETE_FEBIO_MATERIAL		1404
-
-// 1D functions
-#define FE_FNC1D_POINT		1501
-
-// plastic flow rules
-#define FE_MAT_PLASTIC_FLOW_PAPER		1601
-#define FE_MAT_PLASTIC_FLOW_USER		1602
-#define FE_MAT_PLASTIC_FLOW_MATH		1603
-
-//-----------------------------------------------------------------------------
-class FSFiberGenerator : public FSMaterial
-{
-public:
-	FSFiberGenerator(int ntype) : FSMaterial(ntype) {}
-};
-
-//-----------------------------------------------------------------------------
-class FSFiberGeneratorLocal : public FSFiberGenerator
-{
-public:
-	FSFiberGeneratorLocal(int n0 = 0, int n1 = 0);
-	vec3d GetFiber(FEElementRef& el) override;
-	DECLARE_REGISTERED(FSFiberGeneratorLocal);
-};
-
-//-----------------------------------------------------------------------------
-class FSFiberGeneratorVector : public FSFiberGenerator
-{
-public:
-	FSFiberGeneratorVector(const vec3d& v = vec3d(1,0,0));
-	vec3d GetFiber(FEElementRef& el) override;
-	DECLARE_REGISTERED(FSFiberGeneratorVector);
-};
-
-//-----------------------------------------------------------------------------
-class FSCylindricalVectorGenerator : public FSFiberGenerator
-{
-public:
-	FSCylindricalVectorGenerator();
-	FSCylindricalVectorGenerator(const vec3d& center, const vec3d& axis, const vec3d& vector);
-	vec3d GetFiber(FEElementRef& el) override;
-	DECLARE_REGISTERED(FSCylindricalVectorGenerator);
-};
-
-//-----------------------------------------------------------------------------
-class FSSphericalVectorGenerator : public FSFiberGenerator
-{
-public:
-	FSSphericalVectorGenerator();
-	FSSphericalVectorGenerator(const vec3d& center, const vec3d& vector);
-	vec3d GetFiber(FEElementRef& el) override;
-	DECLARE_REGISTERED(FSSphericalVectorGenerator);
-};
-
-//-----------------------------------------------------------------------------
-class FSAnglesVectorGenerator : public FSFiberGenerator
-{
-public:
-	FSAnglesVectorGenerator(double theta = 0.0, double phi = 90.0);
-	vec3d GetFiber(FEElementRef& el) override;
-	void GetAngles(double& theta, double& phi);
-	void SetAngles(double theta, double phi);
-	DECLARE_REGISTERED(FSAnglesVectorGenerator);
-};
-
-//-----------------------------------------------------------------------------
-// Isotropic Elastic
-//
-class FSIsotropicElastic : public FSMaterial
-{
-public:
-	enum { MP_DENSITY, MP_E, MP_v };
-
-public:
-	FSIsotropicElastic();
-
-	DECLARE_REGISTERED(FSIsotropicElastic);
-};
-
-//-----------------------------------------------------------------------------
-// Orthotropic elastic
-class FSOrthoElastic : public FSMaterial
-{
-public:
-	enum { 
-		MP_E1, MP_E2, MP_E3,
-		MP_G12, MP_G23, MP_G31,
-		MP_v12, MP_v23, MP_v31
-	};
-
-public:
-	FSOrthoElastic();
-
-	DECLARE_REGISTERED(FSOrthoElastic);
-};
-
-//-----------------------------------------------------------------------------
-// Neo-Hookean
-//
-class FSNeoHookean : public FSMaterial
-{
-public:
-	enum { MP_DENSITY, MP_E, MP_v };
-
-public:
-	FSNeoHookean();
-
-	DECLARE_REGISTERED(FSNeoHookean);
-};
-
-//-----------------------------------------------------------------------------
-// Natural Neo-Hookean
-//
-class FSNaturalNeoHookean : public FSMaterial
-{
-public:
-    enum { MP_DENSITY, MP_G, MP_K };
-    
-public:
-    FSNaturalNeoHookean();
-    
-    DECLARE_REGISTERED(FSNaturalNeoHookean);
-};
-
-//-----------------------------------------------------------------------------
-// incompressible neo-Hookean
-class FSIncompNeoHookean : public FSMaterial
-{
-public:
-	enum { MP_DENSITY, MP_G, MP_K };
-
-public:
-	FSIncompNeoHookean();
-	DECLARE_REGISTERED(FSIncompNeoHookean);
-};
-
-//-----------------------------------------------------------------------------
-// Porous neo-Hookean
-//
-class FSPorousNeoHookean : public FSMaterial
-{
-public:
-    enum { MP_DENSITY, MP_E, MP_PHI0 };
-    
-public:
-    FSPorousNeoHookean();
-    
-    DECLARE_REGISTERED(FSPorousNeoHookean);
-};
-
-//-----------------------------------------------------------------------------
-// Mooney-Rivlin
-//
-class FSMooneyRivlin : public FSMaterial
-{
-public:
-	enum { MP_DENSITY, MP_A, MP_B, MP_K };
-	
-public:
-	FSMooneyRivlin();
-
-	DECLARE_REGISTERED(FSMooneyRivlin);
-};
-
-//-----------------------------------------------------------------------------
-// Veronda-Westmann
-//
-class FSVerondaWestmann : public FSMaterial
-{
-public:
-	enum { MP_DENSITY, MP_A, MP_B, MP_K };
-	
-public:
-	FSVerondaWestmann();
-
-	DECLARE_REGISTERED(FSVerondaWestmann);
-};
-
-//-----------------------------------------------------------------------------
-// coupled Mooney-Rivlin
-//
-class FSCoupledMooneyRivlin : public FSMaterial
-{
-public:
-	enum { MP_DENSITY, MP_A, MP_B, MP_K };
-
-public:
-	FSCoupledMooneyRivlin();
-
-	DECLARE_REGISTERED(FSCoupledMooneyRivlin);
-};
-
-//-----------------------------------------------------------------------------
-// coupled Veronda-Westmann
-//
-class FSCoupledVerondaWestmann : public FSMaterial
-{
-public:
-	enum { MP_DENSITY, MP_A, MP_B, MP_K };
-
-public:
-	FSCoupledVerondaWestmann();
-
-	DECLARE_REGISTERED(FSCoupledVerondaWestmann);
-};
-
-//-----------------------------------------------------------------------------
-// Holmes-Mow
-//
-class FSHolmesMow : public FSMaterial
-{
-public:
-	enum { MP_DENS, MP_E, MP_V, MP_BETA };
-
-public:
-	FSHolmesMow();
-
-	DECLARE_REGISTERED(FSHolmesMow);
-};
-
-//-----------------------------------------------------------------------------
-// Holmes-Mow uncoupled
-//
-class FEHolmesMowUC : public FSMaterial
-{
-public:
-    enum { MP_DENS, MP_MU, MP_BETA, MP_K };
-    
-public:
-    FEHolmesMowUC();
-    
-    DECLARE_REGISTERED(FEHolmesMowUC);
-};
-
-//-----------------------------------------------------------------------------
-// Arruda-Boyce
-//
-class FSArrudaBoyce: public FSMaterial
-{
-public:
-	enum { MP_DENS, MP_MU, MP_N, MP_K };
-
-public:
-	FSArrudaBoyce();
-
-	DECLARE_REGISTERED(FSArrudaBoyce);
-};
-
-//-----------------------------------------------------------------------------
-// Carter-Hayes
-//
-class FSCarterHayes : public FSMaterial
-{
-public:
-	enum { MP_DENSITY, MP_E0, MP_RHO0, MP_GA, MP_v , MP_SBM };
-    
-public:
-	FSCarterHayes();
-    
-	DECLARE_REGISTERED(FSCarterHayes);
-};
-
-//-----------------------------------------------------------------------------
-// Newtonian viscous solid
-//
-class FSNewtonianViscousSolid : public FSMaterial
-{
-public:
-    enum { MP_DENSITY, MP_MU, MP_K };
-    
-public:
-    FSNewtonianViscousSolid();
-    
-    DECLARE_REGISTERED(FSNewtonianViscousSolid);
-};
-
-//-----------------------------------------------------------------------------
-// PRLig
-//
-class FSPRLig : public FSMaterial
-{
-public:
-	enum { MP_DENSITY, MP_C1, MP_C2, MP_V0, MP_M, MP_MU, MP_K };
-
-public:
-	FSPRLig();
-
-	DECLARE_REGISTERED(FSPRLig);
-};
-
-class FSOldFiberMaterial : public FSMaterial
-{
-private:
-	enum {
-		MP_AOPT, MP_N, 
-		MP_R, MP_A,	MP_D, MP_PARAMS, MP_NUSER, MP_THETA, MP_PHI, MP_D0, MP_D1, MP_R0, MP_R1 };
-
-public:
-	int		m_naopt;	// fiber option
-	int		m_n[2];		// node numbers for local option
-	int		m_nuser;	// user data variable ID for user option
-	vec3d	m_r;
-	vec3d	m_a;
-	vec3d	m_d;
-	double	m_theta, m_phi;	// spherical angles
-
-	// used by POLAR method
-	vec3d	m_d0, m_d1;
-	double	m_R0, m_R1;
-
-public:
-	void Save(OArchive& ar) override;
-	void Load(IArchive& ar) override;
-
-	void copy(FSOldFiberMaterial* pm);
-
-public:
-	FSOldFiberMaterial();
-
-	vec3d GetFiberVector(FEElementRef& el);
-
-	bool UpdateData(bool bsave) override;
-
-private:
-	FSOldFiberMaterial(const FSOldFiberMaterial& m);
-	FSOldFiberMaterial& operator = (const FSOldFiberMaterial& m);
-};
-
-//-----------------------------------------------------------------------------
-// base class for transversely isotropic materials
-//
-class FSTransverselyIsotropic : public FSMaterial
-{
-public:
-	enum { MP_MAT, MP_FIBERS };
-
-public:
-	FSTransverselyIsotropic(int ntype);
-	vec3d GetFiber(FEElementRef& el);
-	bool HasFibers() { return true; }
-
-	FSOldFiberMaterial* GetFiberMaterial();
-
-	void copy(FSMaterial* pmat);
-	void Load(IArchive& ar);
-	void Save(OArchive& ar);
-
-protected:
-	void SetFiberMaterial(FSOldFiberMaterial* fiber);
-
-private:
-	FSOldFiberMaterial*	m_pfiber;
-};
-
-//-----------------------------------------------------------------------------
-// Transversely Isotropic Mooney Rivlin (obsolete implementation)
-//
-class FSTransMooneyRivlinOld : public FSTransverselyIsotropic
-{
-public:
-	// the fiber class for this material
-	class Fiber : public FSOldFiberMaterial
-	{
-	public:
-		enum {
-			MP_C3, MP_C4, MP_C5, MP_LAM, 
-			MP_CA0, MP_BETA, MP_L0, MP_LREF,
-			MP_AC
-		};
-
-		Fiber();
-	};
-
-public:
-	// this material's material parameters
-	enum { MP_DENSITY, MP_C1, MP_C2, MP_K };
-
-public:
-	FSTransMooneyRivlinOld();
-
-//	DECLARE_REGISTERED(FSTransMooneyRivlinOld);
-};
-
-//-----------------------------------------------------------------------------
-// Transversely Isotropic Veronda-Westmann
-//
-class FSTransVerondaWestmannOld : public FSTransverselyIsotropic
-{
-public:
-	// the fiber class for this material
-	class Fiber : public FSOldFiberMaterial
-	{
-	public:
-		enum {
-			MP_C3, MP_C4, MP_C5, MP_LAM, 
-			MP_CA0, MP_BETA, MP_L0, MP_LREF,
-			MP_AC
-		};
-
-		Fiber();
-	};
-
-public:
-	enum { MP_DENSITY, MP_C1, MP_C2, MP_K };
-
-public:
-	FSTransVerondaWestmannOld();
-
-//	DECLARE_REGISTERED(FSTransVerondaWestmannOld);
-};
-
-//-----------------------------------------------------------------------------
-// Active contraction material for new transverely-isotropic materials
-
-class FSActiveContraction : public FSMaterial
-{
-public:
-	enum { MP_ASCL, MP_CA0, MP_BETA, MP_L0, MP_REFL };
-
-public:
-	FSActiveContraction();
-
-	DECLARE_REGISTERED(FSActiveContraction);
-};
-
-//-----------------------------------------------------------------------------
-class FSTransMooneyRivlin : public FSTransverselyIsotropic
-{
-public:
-	// this material's material parameters
-	enum { MP_DENSITY, MP_C1, MP_C2, MP_C3, MP_C4, MP_C5, MP_LAM, MP_K };
-
-public:
-	FSTransMooneyRivlin();
-
-	// convert from the old to the new format
-	void Convert(FSTransMooneyRivlinOld* mat);
-
-	DECLARE_REGISTERED(FSTransMooneyRivlin);
-};
-
-//-----------------------------------------------------------------------------
-class FSTransVerondaWestmann : public FSTransverselyIsotropic
-{
-public:
-	// this material's material parameters
-	enum { MP_DENSITY, MP_C1, MP_C2, MP_C3, MP_C4, MP_C5, MP_LAM, MP_K };
-
-public:
-	FSTransVerondaWestmann();
-
-	// convert from the old to the new format
-	void Convert(FSTransVerondaWestmannOld* mat);
-
-	DECLARE_REGISTERED(FSTransVerondaWestmann);
-};
-
-//-----------------------------------------------------------------------------
-class FSCoupledTransIsoVerondaWestmann : public FSTransverselyIsotropic
-{
-public:
-	// this material's material parameters
-	enum { MP_DENSITY, MP_C1, MP_C2, MP_C3, MP_C4, MP_C5, MP_LAM, MP_K };
-
-public:
-	FSCoupledTransIsoVerondaWestmann();
-
-	DECLARE_REGISTERED(FSCoupledTransIsoVerondaWestmann);
-};
-
-//-----------------------------------------------------------------------------
-// Coupled Transversely Isotropic Mooney Rivlin
-//
-class FSCoupledTransIsoMooneyRivlinOld : public FSMaterial
-{
-public:
-	// this material's material parameters
-	enum { MP_DENSITY, MP_C1, MP_C2, MP_C3, MP_C4, MP_C5, MP_LAMBDA, MP_K };
-
-public:
-	FSCoupledTransIsoMooneyRivlinOld();
-
-//	DECLARE_REGISTERED(FSCoupledTransIsoMooneyRivlinOld);
-};
-
-//-----------------------------------------------------------------------------
-// Coupled Transversely Isotropic Mooney Rivlin
-//
-class FSCoupledTransIsoMooneyRivlin : public FSTransverselyIsotropic
-{
-public:
-	// this material's material parameters
-	enum { MP_DENSITY, MP_C1, MP_C2, MP_C3, MP_C4, MP_C5, MP_K, MP_LAMBDA };
-
-public:
-	FSCoupledTransIsoMooneyRivlin();
-
-	void Convert(FSCoupledTransIsoMooneyRivlinOld* mat);
-
-	DECLARE_REGISTERED(FSCoupledTransIsoMooneyRivlin);
-};
-
-//-----------------------------------------------------------------------------
-class FSMooneyRivlinVonMisesFibers : public FSMaterial
-{
-public:
-	FSMooneyRivlinVonMisesFibers();
-	DECLARE_REGISTERED(FSMooneyRivlinVonMisesFibers);
-};
-
-//-----------------------------------------------------------------------------
-class FS2DTransIsoMooneyRivlin : public FSTransverselyIsotropic
-{
-public:
-	FS2DTransIsoMooneyRivlin();
-	DECLARE_REGISTERED(FS2DTransIsoMooneyRivlin);
-};
-
-//-----------------------------------------------------------------------------
-// rigid body material
-//
-class FSRigidMaterial : public FSMaterial
-{
-public:
-	enum { 
-		MP_DENSITY, MP_E, MP_V, 
-		MP_COM, MP_RC,
-	};
-
-public:
-	FSRigidMaterial();
-
-	void Save(OArchive& ar);
-	void Load(IArchive& ar);
-
-	void copy(FSMaterial* pmat);
-
-	void SetAutoCOM(bool b);
-	void SetCenterOfMass(const vec3d& r);
-
-	vec3d GetCenterOfMass() const;
-
-	bool IsRigid() override;
-
-public:
-	int	m_pid;	// parent ID
-
-	DECLARE_REGISTERED(FSRigidMaterial);
-};
-
-//-----------------------------------------------------------------------------
-// TC nonlinear orthotropic
-//
-class FSTCNonlinearOrthotropic : public FSMaterial
-{
-public:
-	enum { 
-		MP_DENSITY,
-		MP_C1, MP_C2, MP_K, 
-		MP_BETA, MP_KSI,
-		MP_A, MP_D };
-
-public:
-	FSTCNonlinearOrthotropic();
-
-	DECLARE_REGISTERED(FSTCNonlinearOrthotropic);
-};
-
-//-----------------------------------------------------------------------------
-// Fung Orthotropic
-//
-class FSFungOrthotropic : public FSMaterial
-{
-public:
-	enum {
-		MP_DENSITY,
-		MP_E1, MP_E2, MP_E3,
-		MP_G12, MP_G23, MP_G31,
-		MP_V12, MP_V23, MP_V31,
-		MP_C, MP_K };
-
-public:
-	FSFungOrthotropic();
-
-	DECLARE_REGISTERED(FSFungOrthotropic);
-};
-
-//-----------------------------------------------------------------------------
-// Fung Orthotropic
-//
-class FSFungOrthoCompressible : public FSMaterial
-{
-public:
-	enum {
-		MP_DENSITY,
-		MP_E1, MP_E2, MP_E3,
-		MP_G12, MP_G23, MP_G31,
-		MP_V12, MP_V23, MP_V31,
-		MP_C, MP_K };
-    
-public:
-	FSFungOrthoCompressible();
-    
-	DECLARE_REGISTERED(FSFungOrthoCompressible);
-};
-
-//-----------------------------------------------------------------------------
-// Holzapfel-Gasser-Ogden
-//
-class FSHolzapfelGasserOgden : public FSMaterial
-{
-public:
-    enum {
-        MP_DENSITY,
-        MP_C, MP_K1,
-        MP_K2,MP_KAPPA,
-        MP_G,
-        MP_K };
-    
-public:
-    FSHolzapfelGasserOgden();
-    
-    DECLARE_REGISTERED(FSHolzapfelGasserOgden);
-};
-
-//-----------------------------------------------------------------------------
-// Holzapfel-Gasser-Ogden unconstrained
-//
-class FSHolzapfelUnconstrained : public FSMaterial
-{
-public:
-    enum {
-        MP_DENSITY,
-        MP_C, MP_K1,
-        MP_K2,MP_KAPPA,
-        MP_G,
-        MP_K };
-    
-public:
-    FSHolzapfelUnconstrained();
-    
-    DECLARE_REGISTERED(FSHolzapfelUnconstrained);
-};
-
-//-----------------------------------------------------------------------------
-// Linear Orthotropic
-//
-class FSLinearOrthotropic : public FSMaterial
-{
-public:
-	enum {
-		MP_DENSITY,
-		MP_E1, MP_E2, MP_E3,
-		MP_G12, MP_G23, MP_G31,
-		MP_V12, MP_V23, MP_V31 };
-
-public:
-	FSLinearOrthotropic();
-
-	DECLARE_REGISTERED(FSLinearOrthotropic);
-};
-
-//-----------------------------------------------------------------------------
-// Muscle Material
-//
-class FSMuscleMaterial : public FSTransverselyIsotropic
-{
-public:
-	enum { MP_DENSITY, MP_G1, MP_G2, MP_K, MP_P1, MP_P2, MP_LOFL, MP_LAM, MP_SMAX };
-
-public:
-	FSMuscleMaterial();
-
-	DECLARE_REGISTERED(FSMuscleMaterial);
-};
-
-//-----------------------------------------------------------------------------
-// Tendon Material
-//
-class FSTendonMaterial : public FSTransverselyIsotropic
-{
-public:
-	enum { MP_DENSITY, MP_G1, MP_G2, MP_K, MP_L1, MP_L2, MP_LAM };
-
-	FSTendonMaterial();
-
-	DECLARE_REGISTERED(FSTendonMaterial);
-};
-
-//-----------------------------------------------------------------------------
-// Ogden Material
-//
-class FSOgdenMaterial : public FSMaterial
-{
-public:
-	enum { 
-		MP_DENSITY,
-		MP_K,
-		MP_C1, MP_C2, MP_C3, MP_C4, MP_C5, MP_C6,
-		MP_M1, MP_M2, MP_M3, MP_M4, MP_M5, MP_M6};
-
-public:
-	FSOgdenMaterial();
-
-	DECLARE_REGISTERED(FSOgdenMaterial);
-};
-
-//-----------------------------------------------------------------------------
-// Ogden unconstrained Material
-//
-class FSOgdenUnconstrained: public FSMaterial
-{
-public:
-	enum { 
-		MP_DENSITY,
-		MP_CP,
-		MP_C1, MP_C2, MP_C3, MP_C4, MP_C5, MP_C6,
-		MP_M1, MP_M2, MP_M3, MP_M4, MP_M5, MP_M6};
-
-public:
-	FSOgdenUnconstrained();
-
-	DECLARE_REGISTERED(FSOgdenUnconstrained);
-};
-
-//-----------------------------------------------------------------------------
-// ellipsoidal fiber distribution - Mooney-Rivlin
-//
-class FSEFDMooneyRivlin : public FSMaterial
-{
-public:
-	enum { MP_C1, MP_C2, MP_K, MP_BETA, MP_KSI };
-
-public:
-	FSEFDMooneyRivlin();
-
-	DECLARE_REGISTERED(FSEFDMooneyRivlin);
-
-};
-
-//-----------------------------------------------------------------------------
-// ellipsoidal fiber distribution - neo-Hookean
-//
-class FSEFDNeoHookean : public FSMaterial
-{
-public:
-	enum { MP_E, MP_v, MP_BETA, MP_KSI };
-
-public:
-	FSEFDNeoHookean();
-
-	DECLARE_REGISTERED(FSEFDNeoHookean);
-};
-
-//-----------------------------------------------------------------------------
-// ellipsoidal fiber distribution - Donnan Equilibrium Swelling
-//
-class FSEFDDonnan : public FSMaterial
-{
-public:
-	enum
-	{
-		MP_PHIW0, MP_CF0, MP_BOSM, MP_PHI,
-		MP_BETA, MP_KSI,
-	};
-
-public:
-	FSEFDDonnan();
-
-	DECLARE_REGISTERED(FSEFDDonnan);
-};
-
-//-----------------------------------------------------------------------------
-// ellipsoidal fiber distribution with Veronda-Westmann matrix
-class FSEFDVerondaWestmann : public FSMaterial
-{
-public:
-	enum
-	{
-		MP_C1, MP_C2, MP_K,
-		MP_BETA, MP_KSI
-	};
-
-public:
-	FSEFDVerondaWestmann();
-
-	DECLARE_REGISTERED(FSEFDVerondaWestmann);
-};
-
-//-----------------------------------------------------------------------------
-class FSKamensky: public FSMaterial
-{
-public:
-	enum { MP_DENSITY, MP_C0, MP_C1, MP_C2, MP_K, MP_TANGENT_SCALE };
-
-public:
-	FSKamensky();
-
-	DECLARE_REGISTERED(FSKamensky);
-};
-
-//-----------------------------------------------------------------------------
-class FSKamenskyUncoupled : public FSMaterial
-{
-public:
-	enum { MP_DENSITY, MP_C0, MP_C1, MP_C2, MP_K, MP_TANGENT_SCALE };
-
-public:
-	FSKamenskyUncoupled();
-
-	DECLARE_REGISTERED(FSKamenskyUncoupled);
-};
-
-
-//-----------------------------------------------------------------------------
-// Isotropic Fourier
-class FSIsotropicFourier : public FSMaterial
-{
-public:
-	enum { MP_DENSITY, MP_K, MP_C };
-
-public:
-	FSIsotropicFourier();
-	DECLARE_REGISTERED(FSIsotropicFourier);
-};
-
-//-----------------------------------------------------------------------------
-// Constant permeability
-class FSPermConst : public FSMaterial
-{
-public:
-	enum { MP_PERM };
-public:
-	FSPermConst();
-	DECLARE_REGISTERED(FSPermConst);
-};
-
-//-----------------------------------------------------------------------------
-// Holmes-Mow permeability
-class FSPermHolmesMow : public FSMaterial
-{
-public:
-	enum { MP_PERM, MP_M, MP_ALPHA };
-public:
-	FSPermHolmesMow();
-	DECLARE_REGISTERED(FSPermHolmesMow);
-};
-
-//-----------------------------------------------------------------------------
-// Ateshian-Weiss isotropic permeability
-class FSPermAteshianWeissIso : public FSMaterial
-{
-public:
-	enum { MP_PERM0, MP_PERM1, MP_PERM2, MP_M, MP_ALPHA };
-public:
-	FSPermAteshianWeissIso();
-	DECLARE_REGISTERED(FSPermAteshianWeissIso);
-};
-
-//-----------------------------------------------------------------------------
-// Ateshian-Weiss trans-isotropic permeability
-class FSPermAteshianWeissTransIso : public FSMaterial
-{
-public:
-	enum { MP_PERM0, MP_PERM1T, MP_PERM1A, MP_PERM2T, MP_PERM2A, MP_M0, MP_MT, MP_MA, MP_ALPHA0, MP_ALPHAT, MP_ALPHAA };
-public:
-	FSPermAteshianWeissTransIso();
-	DECLARE_REGISTERED(FSPermAteshianWeissTransIso);
-};
-
-//-----------------------------------------------------------------------------
-// Ateshian-Weiss orthotropic permeability
-class FSPermAteshianWeissOrtho : public FSMaterial
-{
-public:
-	enum { MP_PERM0, MP_PERM1, MP_PERM2, MP_M0, MP_ALPHA0, MP_M, MP_ALPHA };
-
-public:
-	FSPermAteshianWeissOrtho();
-	DECLARE_REGISTERED(FSPermAteshianWeissOrtho);
-};
-
-//-----------------------------------------------------------------------------
-// exponential isotropic permeability
-class FSPermExpIso : public FSMaterial
-{
-public:
-    enum { MP_PERM, MP_M };
-public:
-    FSPermExpIso();
-    DECLARE_REGISTERED(FSPermExpIso);
-};
-
-//-----------------------------------------------------------------------------
-// Constant diffusivity
-class FSDiffConst : public FSMaterial
-{
-public:
-	enum { MP_DIFF_FREE, MP_DIFF};
-
-public:
-	FSDiffConst();
-	DECLARE_REGISTERED(FSDiffConst);
-};
-
-//-----------------------------------------------------------------------------
-// orthotropic diffusivity
-class FSDiffOrtho : public FSMaterial
-{
-public:
-	enum { MP_DIFF_FREE, MP_DIFF};
-
-public:
-	FSDiffOrtho();
-	DECLARE_REGISTERED(FSDiffOrtho);
-};
-
-//-----------------------------------------------------------------------------
-// Ateshian-Weiss isotropic diffusivity
-class FSDiffAteshianWeissIso : public FSMaterial
-{
-public:
-	enum { MP_DIFF_FREE, MP_DIFF0, MP_DIFF1, MP_DIFF2, MP_M, MP_ALPHA };
-
-public:
-	FSDiffAteshianWeissIso();
-	DECLARE_REGISTERED(FSDiffAteshianWeissIso);
-};
-
-//-----------------------------------------------------------------------------
-// Albro isotropic diffusivity
-class FSDiffAlbroIso : public FSMaterial
-{
-public:
-	enum { MP_DIFF_FREE, MP_CDINV, MP_ALPHAD };
-    
-public:
-	FSDiffAlbroIso();
-	DECLARE_REGISTERED(FSDiffAlbroIso);
-};
-
-//-----------------------------------------------------------------------------
-// Constant solubility
-class FSSolubConst : public FSMaterial
-{
-public:
-	enum { MP_SOLUB };
-
-public:
-	FSSolubConst();
-	DECLARE_REGISTERED(FSSolubConst);
-};
-
-//-----------------------------------------------------------------------------
-// Constant osmotic coefficient
-class FSOsmoConst : public FSMaterial
-{
-public:
-	enum { MP_OSMO };
-
-public:
-	FSOsmoConst();
-	DECLARE_REGISTERED(FSOsmoConst);
-};
-
-//-----------------------------------------------------------------------------
-// Wells-Manning osmotic coefficient
-class FSOsmoWellsManning : public FSMaterial
-{
-public:
-    enum { MP_KSI, MP_COION };
-
-public:
-    FSOsmoWellsManning();
-
-    // get/set co-ion index
-    void SetCoIonIndex(int i) { SetIntValue(MP_COION, i); }
-    int GetCoIonIndex() { return GetIntValue(MP_COION); }
-    
-    DECLARE_REGISTERED(FSOsmoWellsManning);
-};
-
-//-----------------------------------------------------------------------------
-// SFD compressible
-class FSSFDCoupled : public FSMaterial
-{
-public:
-	enum {MP_ALPHA, MP_BETA, MP_KSI};
-public:
-	FSSFDCoupled();
-	DECLARE_REGISTERED(FSSFDCoupled);
-};
-
-//-----------------------------------------------------------------------------
-// SFD SBM
-class FSSFDSBM : public FSMaterial
-{
-public:
-	enum {MP_ALPHA, MP_BETA, MP_KSI0, MP_RHO0, MP_GAMMA, MP_SBM};
-public:
-	FSSFDSBM();
-	DECLARE_REGISTERED(FSSFDSBM);
-};
-
-//-----------------------------------------------------------------------------
-// EFD compressible
-class FSEFDCoupled : public FSMaterial
-{
-public:
-	enum {MP_BETA, MP_KSI};
-public:
-	FSEFDCoupled();
-	DECLARE_REGISTERED(FSEFDCoupled);
-};
-
-//-----------------------------------------------------------------------------
-// EFD uncoupled
-class FSEFDUncoupled : public FSMaterial
-{
-public:
-	enum {MP_BETA, MP_KSI, MP_K};
-public:
-	FSEFDUncoupled();
-	DECLARE_REGISTERED(FSEFDUncoupled);
-};
-
-//=============================================================================
-// Obsolete Fiber materials. Retained for backward compatibility.
-//=============================================================================
-
-//-----------------------------------------------------------------------------
-class FSFiberExpPowOld : public FSMaterial
-{
-public:
-	enum { MP_ALPHA, MP_BETA, MP_KSI, MP_THETA, MP_PHI };
-public:
-	FSFiberExpPowOld();
-//	DECLARE_REGISTERED(FSFiberExpPow);
-};
-
-//-----------------------------------------------------------------------------
-class FSFiberExpPowUncoupledOld : public FSMaterial
-{
-public:
-	enum { MP_ALPHA, MP_BETA, MP_KSI, MP_K, MP_THETA, MP_PHI };
-public:
-	FSFiberExpPowUncoupledOld();
-//	DECLARE_REGISTERED(FSFiberExpPowUncoupled);
-};
-
-//-----------------------------------------------------------------------------
-class FSFiberPowLinOld : public FSMaterial
-{
-public:
-    enum { MP_E, MP_BETA, MP_LAM0, MP_THETA, MP_PHI };
-public:
-    FSFiberPowLinOld();
-//    DECLARE_REGISTERED(FSFiberPowLin);
-};
-
-//-----------------------------------------------------------------------------
-class FSFiberPowLinUncoupledOld : public FSMaterial
-{
-public:
-    enum { MP_E, MP_BETA, MP_LAM0, MP_K, MP_THETA, MP_PHI };
-public:
-    FSFiberPowLinUncoupledOld();
-//    DECLARE_REGISTERED(FSFiberPowLinUncoupled);
-};
-
-//=============================================================================
-// Fiber materials
-//=============================================================================
-
-//-----------------------------------------------------------------------------
-// Base class manages the fiber generator
-class FSFiberMaterial : public FSMaterial
-{
-public:
-	FSFiberMaterial(int ntype);
-
-	bool HasFibers() override;
-
-	vec3d GetFiber(FEElementRef& el) override;
-
-	void SetFiberGenerator(FSFiberGenerator* v);
-
-	FSFiberGenerator* GetFiberGenerator();
-
-	void SetAxisMaterial(FSAxisMaterial* Q) override;
-};
-
-//-----------------------------------------------------------------------------
-class FSFiberExpPow : public FSFiberMaterial
-{
-public:
-    enum { MP_ALPHA, MP_BETA, MP_KSI, M_L0 };
-
-public:
-    FSFiberExpPow();
-    
-    // convert from the old to the new format
-    void Convert(FSFiberExpPowOld* mat);
-    
-    DECLARE_REGISTERED(FSFiberExpPow);
-};
-
-//-----------------------------------------------------------------------------
-class FSFiberExpPowUncoupled : public FSFiberMaterial
-{
-public:
-    enum { MP_ALPHA, MP_BETA, MP_KSI, MP_K };
-public:
-    FSFiberExpPowUncoupled();
-    
-    // convert from the old to the new format
-    void Convert(FSFiberExpPowUncoupledOld* mat);
-    
-    DECLARE_REGISTERED(FSFiberExpPowUncoupled);
-};
-
-//-----------------------------------------------------------------------------
-class FSFiberPowLin : public FSFiberMaterial
-{
-public:
-    enum { MP_E, MP_BETA, MP_LAM0 };
-public:
-    FSFiberPowLin();
-    
-    // convert from the old to the new format
-    void Convert(FSFiberPowLinOld* mat);
-    
-    DECLARE_REGISTERED(FSFiberPowLin);
-};
-
-//-----------------------------------------------------------------------------
-class FSFiberPowLinUncoupled : public FSFiberMaterial
-{
-public:
-    enum { MP_E, MP_BETA, MP_LAM0, MP_K };
-public:
-    FSFiberPowLinUncoupled();
-    
-    // convert from the old to the new format
-    void Convert(FSFiberPowLinUncoupledOld* mat);
-    
-    DECLARE_REGISTERED(FSFiberPowLinUncoupled);
-};
-
-//-----------------------------------------------------------------------------
-class FSFiberExpLinear : public FSFiberMaterial
-{
-public:
-	enum { MP_ALPHA, MP_BETA, MP_KSI, MP_THETA, MP_PHI };
-public:
-	FSFiberExpLinear();
-	DECLARE_REGISTERED(FSFiberExpLinear);
-};
-
-//-----------------------------------------------------------------------------
-class FSFiberExpLinearUncoupled : public FSFiberMaterial
-{
-public:
-	enum { MP_ALPHA, MP_BETA, MP_KSI, MP_THETA, MP_PHI };
-public:
-	FSFiberExpLinearUncoupled();
-	DECLARE_REGISTERED(FSFiberExpLinearUncoupled);
-};
-
-//-----------------------------------------------------------------------------
-class FSFiberNeoHookean : public FSFiberMaterial
-{
-public:
-    enum { MP_MU };
-public:
-    FSFiberNeoHookean();
-    
-    DECLARE_REGISTERED(FSFiberNeoHookean);
-};
-
-//-----------------------------------------------------------------------------
-class FSFiberNaturalNH : public FSFiberMaterial
-{
-public:
-    enum { MP_KSI, MP_LAM0 };
-public:
-    FSFiberNaturalNH();
-    
-    DECLARE_REGISTERED(FSFiberNaturalNH);
-};
-
-//-----------------------------------------------------------------------------
-class FSFiberDamagePower : public FSFiberMaterial
-{
-public:
-	enum { MP_ALPHA1, MP_ALPHA2, MP_KAPPA, MP_T0, MP_DMAX, MP_BETA_S, MP_GAMMA_MAX };
-public:
-	FSFiberDamagePower();
-	DECLARE_REGISTERED(FSFiberDamagePower);
-};
-
-//-----------------------------------------------------------------------------
-class FSFiberDamageExponential : public FSFiberMaterial
-{
-public:
-	enum { MP_K1, MP_K2, MP_KAPPA, MP_T0, MP_DMAX, MP_BETA_S, MP_GAMMA_MAX };
-public:
-	FSFiberDamageExponential();
-	DECLARE_REGISTERED(FSFiberDamageExponential);
-};
-
-//-----------------------------------------------------------------------------
-class FSFiberDamageExpLinear : public FSFiberMaterial
-{
-public:
-	enum { MP_C3, MP_C4, MP_C5, MP_LAMBDA, MP_T0, MP_DMAX, MP_BETA_S, MP_GAMMA_MAX };
-public:
-	FSFiberDamageExpLinear();
-	DECLARE_REGISTERED(FSFiberDamageExpLinear);
-};
-
-//-----------------------------------------------------------------------------
-class FSFiberKiousisUncoupled : public FSFiberMaterial
-{
-public:
-    enum { MP_D1, MP_D2, M_N };
-public:
-    FSFiberKiousisUncoupled();
-    
-    DECLARE_REGISTERED(FSFiberKiousisUncoupled);
-};
-
-//=============================================================================
-
-//-----------------------------------------------------------------------------
-// CLE cubic
-//
-class FSCubicCLE : public FSMaterial
-{
-public:
-    enum { MP_DENSITY, MP_LP1, MP_LM1, MP_L2, MP_MU };
-    
-public:
-    FSCubicCLE();
-    
-    DECLARE_REGISTERED(FSCubicCLE);
-};
-
-//-----------------------------------------------------------------------------
-// CLE orthotropic
-//
-class FSOrthotropicCLE : public FSMaterial
-{
-public:
-    enum { MP_DENSITY,
-        MP_LP11, MP_LP22, MP_LP33,
-        MP_LM11, MP_LM22, MP_LM33,
-        MP_L12, MP_L23, MP_L31,
-        MP_MU1, MP_MU2, MP_MU3
-    };
-    
-public:
-    FSOrthotropicCLE();
-    
-    DECLARE_REGISTERED(FSOrthotropicCLE);
-};
-
-//-----------------------------------------------------------------------------
-// Prescribed uniaxial active contraction
-//
-class FSPrescribedActiveContractionUniaxialOld : public FSMaterial
-{
-public:
-    enum { MP_T0, MP_TH, MP_PH };
-    
-public:
-    FSPrescribedActiveContractionUniaxialOld();
-    
-//    DECLARE_REGISTERED(FSPrescribedActiveContractionUniaxial);
-};
-
-//-----------------------------------------------------------------------------
-// Prescribed transversely isotropic active contraction
-//
-class FSPrescribedActiveContractionTransIsoOld : public FSMaterial
-{
-public:
-    enum { MP_T0, MP_TH, MP_PH };
-    
-public:
-    FSPrescribedActiveContractionTransIsoOld();
-    
-//    DECLARE_REGISTERED(FSPrescribedActiveContractionTransIso);
-};
-
-//-----------------------------------------------------------------------------
-// Prescribed uniaxial active contraction
-//
-class FSPrescribedActiveContractionUniaxial : public FSMaterial
-{
-public:
-    enum { MP_T0 };
-    
-public:
-    FSPrescribedActiveContractionUniaxial();
-    
-    // convert from the old to the new format
-    void Convert(FSPrescribedActiveContractionUniaxialOld* mat);
-
-    DECLARE_REGISTERED(FSPrescribedActiveContractionUniaxial);
-};
-
-//-----------------------------------------------------------------------------
-// Prescribed transversely isotropic active contraction
-//
-class FSPrescribedActiveContractionTransIso : public FSMaterial
-{
-public:
-    enum { MP_T0 };
-    
-public:
-    FSPrescribedActiveContractionTransIso();
-    
-    // convert from the old to the new format
-    void Convert(FSPrescribedActiveContractionTransIsoOld* mat);
-
-    DECLARE_REGISTERED(FSPrescribedActiveContractionTransIso);
-};
-
-//-----------------------------------------------------------------------------
-// Prescribed isotropic active contraction
-//
-class FSPrescribedActiveContractionIsotropic : public FSMaterial
-{
-public:
-    enum { MP_T0 };
-    
-public:
-    FSPrescribedActiveContractionIsotropic();
-    
-    DECLARE_REGISTERED(FSPrescribedActiveContractionIsotropic);
-};
-
-//-----------------------------------------------------------------------------
-// Prescribed uniaxial active contraction uncoupled
-//
-class FSPrescribedActiveContractionUniaxialUCOld : public FSMaterial
-{
-public:
-    enum { MP_T0, MP_TH, MP_PH };
-    
-public:
-    FSPrescribedActiveContractionUniaxialUCOld();
-    
-//    DECLARE_REGISTERED(FSPrescribedActiveContractionUniaxialUC);
-};
-
-//-----------------------------------------------------------------------------
-// Prescribed transversely isotropic active contraction uncoupled
-//
-class FSPrescribedActiveContractionTransIsoUCOld : public FSMaterial
-{
-public:
-    enum { MP_T0, MP_TH, MP_PH };
-    
-public:
-    FSPrescribedActiveContractionTransIsoUCOld();
-    
-//    DECLARE_REGISTERED(FSPrescribedActiveContractionTransIsoUC);
-};
-
-//-----------------------------------------------------------------------------
-// Prescribed uniaxial active contraction uncoupled
-//
-class FSPrescribedActiveContractionUniaxialUC : public FSMaterial
-{
-public:
-    enum { MP_T0 };
-    
-public:
-    FSPrescribedActiveContractionUniaxialUC();
-    
-    // convert from the old to the new format
-    void Convert(FSPrescribedActiveContractionUniaxialUCOld* mat);
-
-    DECLARE_REGISTERED(FSPrescribedActiveContractionUniaxialUC);
-};
-
-//-----------------------------------------------------------------------------
-// Prescribed transversely isotropic active contraction uncoupled
-//
-class FSPrescribedActiveContractionTransIsoUC : public FSMaterial
-{
-public:
-    enum { MP_T0 };
-    
-public:
-    FSPrescribedActiveContractionTransIsoUC();
-    
-    // convert from the old to the new format
-    void Convert(FSPrescribedActiveContractionTransIsoUCOld* mat);
-
-    DECLARE_REGISTERED(FSPrescribedActiveContractionTransIsoUC);
-};
-
-//-----------------------------------------------------------------------------
-// Prescribed isotropic active contraction uncoupled
-//
-class FSPrescribedActiveContractionIsotropicUC : public FSMaterial
-{
-public:
-    enum { MP_T0 };
-    
-public:
-    FSPrescribedActiveContractionIsotropicUC();
-    
-    DECLARE_REGISTERED(FSPrescribedActiveContractionIsotropicUC);
-};
-
-//-----------------------------------------------------------------------------
-class FSDonnanSwelling : public FSMaterial
-{
-public:
-	enum { MP_PHIW0, MP_CF0, MP_BOSM, MP_PHI };
-public:
-	FSDonnanSwelling();
-	DECLARE_REGISTERED(FSDonnanSwelling);
-};
-
-//-----------------------------------------------------------------------------
-class FSPerfectOsmometer : public FSMaterial
-{
-public:
-	enum { MP_PHIW0, MP_IOSM, MP_BOSM };
-public:
-	FSPerfectOsmometer();
-	DECLARE_REGISTERED(FSPerfectOsmometer);
-};
-
-//-----------------------------------------------------------------------------
-class FSCellGrowth : public FSMaterial
-{
-public:
-	enum { MP_PHIR, MP_CR, MP_CE };
-public:
-	FSCellGrowth();
-	DECLARE_REGISTERED(FSCellGrowth);
-};
-
-//-----------------------------------------------------------------------------
-class FSOsmoticVirial : public FSMaterial
-{
-public:
-    enum { MP_PHIW0, MP_CR, MP_C1, MP_C2, MP_c3 };
-public:
-    FSOsmoticVirial();
-    DECLARE_REGISTERED(FSOsmoticVirial);
-};
-
-//-----------------------------------------------------------------------------
-class FSReactionRateConst : public FSMaterial
-{
-public:
-	enum { MP_K };
-
-	double GetRateConstant();
-	void SetRateConstant(double K);
-
-public:
-	FSReactionRateConst();
-	DECLARE_REGISTERED(FSReactionRateConst);
-};
-
-//-----------------------------------------------------------------------------
-class FSReactionRateHuiskes : public FSMaterial
-{
-public:
-	enum { MP_B, MP_PSI0 };
-public:
-	FSReactionRateHuiskes();
-	DECLARE_REGISTERED(FSReactionRateHuiskes);
-};
-
-//-----------------------------------------------------------------------------
-class FEBioReactionRate : public FSMaterial
-{
-public:
-	FEBioReactionRate();
-	void Save(OArchive& ar);
-	void Load(IArchive& ar);
-	DECLARE_REGISTERED(FEBioReactionRate);
-};
-
-//-----------------------------------------------------------------------------
-class FSMembraneReactionRateConst : public FSMaterial
-{
-public:
-    enum { MP_K };
-    
-    double GetRateConstant();
-    void SetRateConstant(double K);
-    
-public:
-    FSMembraneReactionRateConst();
-    DECLARE_REGISTERED(FSMembraneReactionRateConst);
-};
-
-//-----------------------------------------------------------------------------
-class FSMembraneReactionRateIonChannel : public FSMaterial
-{
-public:
-    enum { MP_G, MP_SOL };
-    
-    double GetConductivity();
-    void SetConductivity(double g);
-    int GetSolute();
-    void SetSolute(int isol);
-    
-public:
-    FSMembraneReactionRateIonChannel();
-    DECLARE_REGISTERED(FSMembraneReactionRateIonChannel);
-};
-
-//-----------------------------------------------------------------------------
-class FSMembraneReactionRateVoltageGated : public FSMaterial
-{
-public:
-    enum { MP_A, MP_B, MP_C, MP_D, MP_SOL };
-    
-    double GetConstant(int i);
-    void SetConstant(int i, double c);
-    int GetSolute();
-    void SetSolute(int isol);
-    
-public:
-    FSMembraneReactionRateVoltageGated();
-    DECLARE_REGISTERED(FSMembraneReactionRateVoltageGated);
-};
-
-//-----------------------------------------------------------------------------
-class FSCFDFiberExpPow : public FSMaterial
-{
-public:
-    enum { MP_ALPHA, MP_BETA, MP_KSI, MP_MU };
-public:
-    FSCFDFiberExpPow();
-    DECLARE_REGISTERED(FSCFDFiberExpPow);
-};
-
-//-----------------------------------------------------------------------------
-class FSCFDFiberNH : public FSMaterial
-{
-public:
-    enum { MP_MU };
-public:
-    FSCFDFiberNH();
-    DECLARE_REGISTERED(FSCFDFiberNH);
-};
-
-//-----------------------------------------------------------------------------
-class FSCFDFiberPowLinear : public FSMaterial
-{
-public:
-    enum { MP_E, MP_B, MP_L0 };
-public:
-    FSCFDFiberPowLinear();
-    DECLARE_REGISTERED(FSCFDFiberPowLinear);
-};
-
-//-----------------------------------------------------------------------------
-class FSCFDFiberExpPowUC : public FSMaterial
-{
-public:
-    enum { MP_ALPHA, MP_BETA, MP_KSI, MP_MU, MP_K };
-public:
-    FSCFDFiberExpPowUC();
-    DECLARE_REGISTERED(FSCFDFiberExpPowUC);
-};
-
-//-----------------------------------------------------------------------------
-class FSCFDFiberNHUC : public FSMaterial
-{
-public:
-    enum { MP_MU, MP_K };
-public:
-    FSCFDFiberNHUC();
-    DECLARE_REGISTERED(FSCFDFiberNHUC);
-};
-
-//-----------------------------------------------------------------------------
-class FSCFDFiberPowLinearUC : public FSMaterial
-{
-public:
-    enum { MP_E, MP_B, MP_L0, MP_K };
-public:
-    FSCFDFiberPowLinearUC();
-    DECLARE_REGISTERED(FSCFDFiberPowLinearUC);
-};
-
-//-----------------------------------------------------------------------------
-class FSFDDSpherical : public FSMaterial
-{
-public:
-    FSFDDSpherical();
-    DECLARE_REGISTERED(FSFDDSpherical);
-};
-
-//-----------------------------------------------------------------------------
-class FSFDDEllipsoidal : public FSMaterial
-{
-public:
-    enum { MP_SPA };
-public:
-    FSFDDEllipsoidal();
-    DECLARE_REGISTERED(FSFDDEllipsoidal);
-};
-
-//-----------------------------------------------------------------------------
-class FSFDDvonMises3d : public FSMaterial
-{
-public:
-    enum { MP_B };
-public:
-    FSFDDvonMises3d();
-    DECLARE_REGISTERED(FSFDDvonMises3d);
-};
-
-//-----------------------------------------------------------------------------
-class FSFDDCircular : public FSMaterial
-{
-public:
-    FSFDDCircular();
-    DECLARE_REGISTERED(FSFDDCircular);
-};
-
-//-----------------------------------------------------------------------------
-class FSFDDElliptical : public FSMaterial
-{
-public:
-    enum { MP_SPA1, M_SPA2 };
-public:
-    FSFDDElliptical();
-    DECLARE_REGISTERED(FSFDDElliptical);
-};
-
-//-----------------------------------------------------------------------------
-class FSFDDvonMises2d : public FSMaterial
-{
-public:
-    enum { MP_B };
-public:
-    FSFDDvonMises2d();
-    DECLARE_REGISTERED(FSFDDvonMises2d);
-};
-
-//-----------------------------------------------------------------------------
-class FSSchemeGKT : public FSMaterial
-{
-public:
-    enum { MP_NPH, M_NTH };
-public:
-    FSSchemeGKT();
-    DECLARE_REGISTERED(FSSchemeGKT);
-};
-
-//-----------------------------------------------------------------------------
-class FSSchemeFEI : public FSMaterial
-{
-public:
-    enum { MP_RES };
-public:
-    FSSchemeFEI();
-    DECLARE_REGISTERED(FSSchemeFEI);
-};
-
-//-----------------------------------------------------------------------------
-class FSSchemeT2d : public FSMaterial
-{
-public:
-    enum { M_NTH };
-public:
-    FSSchemeT2d();
-    DECLARE_REGISTERED(FSSchemeT2d);
-};
-
-//-----------------------------------------------------------------------------
-class FSSchemeGKTUC : public FSMaterial
-{
-public:
-    enum { MP_NPH, M_NTH };
-public:
-    FSSchemeGKTUC();
-    DECLARE_REGISTERED(FSSchemeGKTUC);
-};
-
-//-----------------------------------------------------------------------------
-class FSSchemeFEIUC : public FSMaterial
-{
-public:
-    enum { MP_RES };
-public:
-    FSSchemeFEIUC();
-    DECLARE_REGISTERED(FSSchemeFEIUC);
-};
-
-//-----------------------------------------------------------------------------
-class FSSchemeT2dUC : public FSMaterial
-{
-public:
-    enum { M_NTH };
-public:
-    FSSchemeT2dUC();
-    DECLARE_REGISTERED(FSSchemeT2dUC);
-};
-
-//-----------------------------------------------------------------------------
-class FSCDFSimo : public FSMaterial
-{
-public:
-    enum { MP_A, MP_B };
-public:
-    FSCDFSimo();
-    DECLARE_REGISTERED(FSCDFSimo);
-};
-
-//-----------------------------------------------------------------------------
-class FSCDFLogNormal : public FSMaterial
-{
-public:
-    enum { MP_MU, MP_SIGMA, MP_DMAX };
-public:
-    FSCDFLogNormal();
-    DECLARE_REGISTERED(FSCDFLogNormal);
-};
-
-//-----------------------------------------------------------------------------
-class FSCDFWeibull : public FSMaterial
-{
-public:
-    enum { MP_ALPHA, MP_MU, MP_DMAX };
-public:
-    FSCDFWeibull();
-    DECLARE_REGISTERED(FSCDFWeibull);
-};
-
-//-----------------------------------------------------------------------------
-class FSCDFStep : public FSMaterial
-{
-public:
-    enum { MP_MU, MP_DMAX };
-public:
-    FSCDFStep();
-    DECLARE_REGISTERED(FSCDFStep);
-};
-
-//-----------------------------------------------------------------------------
-class FSCDFQuintic : public FSMaterial
-{
-public:
-    enum { MP_MUMIN, MP_MUMAX, MP_DMAX };
-public:
-    FSCDFQuintic();
-    DECLARE_REGISTERED(FSCDFQuintic);
-};
-
-//-----------------------------------------------------------------------------
-class FSDCSimo : public FSMaterial
-{
-public:
-    FSDCSimo();
-    DECLARE_REGISTERED(FSDCSimo);
-};
-
-//-----------------------------------------------------------------------------
-class FSDCStrainEnergyDensity : public FSMaterial
-{
-public:
-    FSDCStrainEnergyDensity();
-    DECLARE_REGISTERED(FSDCStrainEnergyDensity);
-};
-
-//-----------------------------------------------------------------------------
-class FSDCSpecificStrainEnergy : public FSMaterial
-{
-public:
-    FSDCSpecificStrainEnergy();
-    DECLARE_REGISTERED(FSDCSpecificStrainEnergy);
-};
-
-//-----------------------------------------------------------------------------
-class FSDCvonMisesStress : public FSMaterial
-{
-public:
-    FSDCvonMisesStress();
-    DECLARE_REGISTERED(FSDCvonMisesStress);
-};
-
-//-----------------------------------------------------------------------------
-class FSDCDruckerShearStress : public FSMaterial
-{
-public:
-    enum { MP_C };
-public:
-    FSDCDruckerShearStress();
-    DECLARE_REGISTERED(FSDCDruckerShearStress);
-};
-
-//-----------------------------------------------------------------------------
-class FSDCMaxShearStress : public FSMaterial
-{
-public:
-    FSDCMaxShearStress();
-    DECLARE_REGISTERED(FSDCMaxShearStress);
-};
-
-//-----------------------------------------------------------------------------
-class FSDCMaxNormalStress : public FSMaterial
-{
-public:
-    FSDCMaxNormalStress();
-    DECLARE_REGISTERED(FSDCMaxNormalStress);
-};
-
-//-----------------------------------------------------------------------------
-class FSDCMaxNormalLagrangeStrain : public FSMaterial
-{
-public:
-    FSDCMaxNormalLagrangeStrain();
-    DECLARE_REGISTERED(FSDCMaxNormalLagrangeStrain);
-};
-
-//-----------------------------------------------------------------------------
-class FSDCOctahedralShearStrain : public FSMaterial
-{
-public:
-    FSDCOctahedralShearStrain();
-    DECLARE_REGISTERED(FSDCOctahedralShearStrain);
-};
-
-//-----------------------------------------------------------------------------
-class FSDCSimoUC : public FSMaterial
-{
-public:
-    FSDCSimoUC();
-    DECLARE_REGISTERED(FSDCSimoUC);
-};
-
-//-----------------------------------------------------------------------------
-class FSDCStrainEnergyDensityUC : public FSMaterial
-{
-public:
-    FSDCStrainEnergyDensityUC();
-    DECLARE_REGISTERED(FSDCStrainEnergyDensityUC);
-};
-
-//-----------------------------------------------------------------------------
-class FSDCSpecificStrainEnergyUC : public FSMaterial
-{
-public:
-    FSDCSpecificStrainEnergyUC();
-    DECLARE_REGISTERED(FSDCSpecificStrainEnergyUC);
-};
-
-//-----------------------------------------------------------------------------
-class FSDCvonMisesStressUC : public FSMaterial
-{
-public:
-    FSDCvonMisesStressUC();
-    DECLARE_REGISTERED(FSDCvonMisesStressUC);
-};
-
-//-----------------------------------------------------------------------------
-class FSDCMaxShearStressUC : public FSMaterial
-{
-public:
-    FSDCMaxShearStressUC();
-    DECLARE_REGISTERED(FSDCMaxShearStressUC);
-};
-
-//-----------------------------------------------------------------------------
-class FSDCMaxNormalStressUC : public FSMaterial
-{
-public:
-    FSDCMaxNormalStressUC();
-    DECLARE_REGISTERED(FSDCMaxNormalStressUC);
-};
-
-//-----------------------------------------------------------------------------
-class FSDCMaxNormalLagrangeStrainUC : public FSMaterial
-{
-public:
-    FSDCMaxNormalLagrangeStrainUC();
-    DECLARE_REGISTERED(FSDCMaxNormalLagrangeStrainUC);
-};
-
-//-----------------------------------------------------------------------------
-class FSRelaxCSExp : public FSMaterial
-{
-public:
-    enum { MP_TAU };
-public:
-    FSRelaxCSExp();
-    DECLARE_REGISTERED(FSRelaxCSExp);
-};
-
-//-----------------------------------------------------------------------------
-class FSRelaxExp : public FSMaterial
-{
-public:
-    enum { MP_TAU };
-public:
-    FSRelaxExp();
-    DECLARE_REGISTERED(FSRelaxExp);
-};
-
-//-----------------------------------------------------------------------------
-class FSRelaxExpDistortion : public FSMaterial
-{
-public:
-    enum { MP_TAU, M_TAU1, M_ALPHA };
-public:
-    FSRelaxExpDistortion();
-    DECLARE_REGISTERED(FSRelaxExpDistortion);
-};
-
-//-----------------------------------------------------------------------------
-class FSRelaxFung : public FSMaterial
-{
-public:
-    enum { MP_TAU1, M_TAU2 };
-public:
-    FSRelaxFung();
-    DECLARE_REGISTERED(FSRelaxFung);
-};
-
-//-----------------------------------------------------------------------------
-class FERelaxMalkin : public FSMaterial
-{
-public:
-    enum { MP_TAU1, M_TAU2, M_BETA };
-public:
-    FERelaxMalkin();
-    DECLARE_REGISTERED(FERelaxMalkin);
-};
-
-//-----------------------------------------------------------------------------
-class FSRelaxPark : public FSMaterial
-{
-public:
-    enum { MP_TAU, M_BETA };
-public:
-    FSRelaxPark();
-    DECLARE_REGISTERED(FSRelaxPark);
-};
-
-//-----------------------------------------------------------------------------
-class FSRelaxParkDistortion : public FSMaterial
-{
-public:
-    enum { MP_TAU, M_TAU1, M_BETA, M_BETA1, M_ALPHA };
-public:
-    FSRelaxParkDistortion();
-    DECLARE_REGISTERED(FSRelaxParkDistortion);
-};
-
-//-----------------------------------------------------------------------------
-class FSRelaxPow : public FSMaterial
-{
-public:
-    enum { MP_TAU, M_BETA };
-public:
-    FSRelaxPow();
-    DECLARE_REGISTERED(FSRelaxPow);
-};
-
-//-----------------------------------------------------------------------------
-class FSRelaxPowDistortion : public FSMaterial
-{
-public:
-    enum { MP_TAU, M_TAU1, M_BETA, M_BETA1, M_ALPHA };
-public:
-    FSRelaxPowDistortion();
-    DECLARE_REGISTERED(FSRelaxPowDistortion);
-};
-
-//-----------------------------------------------------------------------------
-class FSRelaxProny : public FSMaterial
-{
-public:
-    // max nr of Prony terms
-    enum { MAX_TERMS = 6 };
-    
-    // material parameters
-    enum {
-        MP_G1, MP_G2, MP_G3, MP_G4, MP_G5, MP_G6,
-        MP_T1, MP_T2, MP_T3, MP_T4, MP_T5, MP_T6
-    };
-public:
-    FSRelaxProny();
-    DECLARE_REGISTERED(FSRelaxProny);
-};
-
-//-----------------------------------------------------------------------------
-// Elastic pressure for ideal gas
-class FSEPIdealGas : public FSMaterial
-{
-public:
-    enum { MP_M };
-public:
-    FSEPIdealGas();
-    DECLARE_REGISTERED(FSEPIdealGas);
-};
-
-//-----------------------------------------------------------------------------
-// Elastic pressure for ideal fluid
-class FSEPIdealFluid : public FSMaterial
-{
-public:
-    enum { MP_K };
-public:
-    FSEPIdealFluid();
-    DECLARE_REGISTERED(FSEPIdealFluid);
-};
-
-//-----------------------------------------------------------------------------
-// Elastic pressure for neo-Hookean fluid
-class FSEPNeoHookeanFluid : public FSMaterial
-{
-public:
-    enum { MP_K };
-public:
-    FSEPNeoHookeanFluid();
-    DECLARE_REGISTERED(FSEPNeoHookeanFluid);
-};
-
-//-----------------------------------------------------------------------------
-// Viscous Newtonian fluid
-class FSVFNewtonian : public FSMaterial
-{
-public:
-    enum { MP_MU, MP_K };
-public:
-    FSVFNewtonian();
-    DECLARE_REGISTERED(FSVFNewtonian);
-};
-
-//-----------------------------------------------------------------------------
-// Viscous Bingham fluid
-class FSVFBingham : public FSMaterial
-{
-public:
-    enum { MP_MU, MP_TAUY, MP_N };
-public:
-    FSVFBingham();
-    DECLARE_REGISTERED(FSVFBingham);
-};
-
-//-----------------------------------------------------------------------------
-// Viscous Carreau fluid
-class FSVFCarreau : public FSMaterial
-{
-public:
-    enum { MP_MU0, MP_MUI, MP_LAM, MP_N };
-public:
-    FSVFCarreau();
-    DECLARE_REGISTERED(FSVFCarreau);
-};
-
-//-----------------------------------------------------------------------------
-// Viscous Carreau-Yasuda fluid
-class FSVFCarreauYasuda : public FSMaterial
-{
-public:
-    enum { MP_MU0, MP_MUI, MP_LAM, MP_N, MP_A };
-public:
-    FSVFCarreauYasuda();
-    DECLARE_REGISTERED(FSVFCarreauYasuda);
-};
-
-//-----------------------------------------------------------------------------
-// Viscous Powell-Eyring fluid
-class FSVFPowellEyring : public FSMaterial
-{
-public:
-    enum { MP_MU0, MP_MUI, MP_LAM };
-public:
-    FSVFPowellEyring();
-    DECLARE_REGISTERED(FSVFPowellEyring);
-};
-
-//-----------------------------------------------------------------------------
-// Viscous Cross fluid
-class FSVFCross : public FSMaterial
-{
-public:
-    enum { MP_MU0, MP_MUI, MP_LAM, MP_M };
-public:
-    FSVFCross();
-    DECLARE_REGISTERED(FSVFCross);
-};
-
-//-----------------------------------------------------------------------------
-class FSStarlingSupply : public FSMaterial
-{
-public:
-	enum { MP_KP, MP_PV };
-public:
-	FSStarlingSupply();
-	DECLARE_REGISTERED(FSStarlingSupply);
-};
-
-//-----------------------------------------------------------------------------
-class FSPrestrainConstGradient : public FSMaterial
-{
-public:
-	enum { MP_F0 };
-public:
-	FSPrestrainConstGradient();
-	DECLARE_REGISTERED(FSPrestrainConstGradient);
-};
-
-//-----------------------------------------------------------------------------
-class FSPrestrainInSituGradient : public FSMaterial
-{
-public:
-	enum { MP_LAM, MP_ISO };
-public:
-	FSPrestrainInSituGradient();
-	DECLARE_REGISTERED(FSPrestrainInSituGradient);
-};
-
-//-----------------------------------------------------------------------------
-class FSPlasticFlowCurvePaper : public FSMaterial
-{
-public:
-    enum { MP_Y0, MP_YM, MP_W0, MP_WE, MP_NF, MP_R };
-public:
-	FSPlasticFlowCurvePaper();
-	DECLARE_REGISTERED(FSPlasticFlowCurvePaper);
-};
-
-//-----------------------------------------------------------------------------
-class FSPlasticFlowCurveUser : public FSMaterial
-{
-public:
-	FSPlasticFlowCurveUser();
-	DECLARE_REGISTERED(FSPlasticFlowCurveUser);
-};
-
-//-----------------------------------------------------------------------------
-class FSPlasticFlowCurveMath : public FSMaterial
-{
-public:
-    enum { MP_NF, MP_E0, MP_EM, M_PR };
-public:
-	FSPlasticFlowCurveMath();
-	DECLARE_REGISTERED(FSPlasticFlowCurveMath);
-};
-
-//-----------------------------------------------------------------------------
-class FEBioMaterial : public FSMaterial
-{
-public:
-	FEBioMaterial();
-	~FEBioMaterial();
-
-	void Save(OArchive& ar);
-	void Load(IArchive& ar);
-
-	bool IsRigid() override;
-
-	bool HasFibers() override;
-
-	vec3d GetFiber(FEElementRef& el) override;
-
-	bool UpdateData(bool bsave) override;
-
-	// return a string for the material type
-	const char* GetTypeString() const override;
-	void SetTypeString(const std::string& s) override;
-
-	DECLARE_REGISTERED(FEBioMaterial);
-};
-=======
-#pragma once
-#include <FSCore/LoadCurve.h>
-#include "FECoreMaterial.h"
-#include "FEMaterialFactory.h"
-
-// --- Material Classes ---
-// These values are not stored in the prv file, so they can be changed
-// Top level classes.
-// Note that these are one bit values!
-#define FE_MAT_ELASTIC				0x0001
-#define FE_MAT_ELASTIC_UNCOUPLED	0x0002
-#define FE_MAT_MULTIPHASIC			0x0004
-#define FE_MAT_HEAT_TRANSFER		0x0008
-#define FE_MAT_FLUID				0x0010
-#define FE_MAT_REACTION_DIFFUSION	0x0020
-#define FE_MAT_RIGID				0x0040
-#define FE_MAT_FLUID_FSI            0x0080
-#define FE_MAT_DISCRETE				0x0100
-#define FE_MAT_1DFUNC				0x0200
-
-// component classes
-// These values must not contain the top level class values in the lower bits!
-#define FE_MAT_PERMEABILITY				0x00010000
-#define FE_MAT_DIFFUSIVITY				0x00020000
-#define FE_MAT_SOLUBILITY				0x00030000
-#define FE_MAT_OSMOTIC_COEFFICIENT		0x00040000
-#define FE_MAT_SOLUTE					0x00050000
-#define FE_MAT_SBM						0x00060000
-#define FE_MAT_REACTION					0x00070000
-#define FE_MAT_DAMAGE					0x00080000
-#define FE_MAT_DAMAGE_CRITERION			0x00090000
-#define FE_MAT_DAMAGE_CRITERION_UC		0x000A0000
-#define FE_MAT_FLUID_ELASTIC			0x000B0000
-#define FE_MAT_FLUID_VISCOSITY			0x000C0000
-#define FE_MAT_CFD_FIBER				0x000D0000
-#define FE_MAT_CFD_DIST					0x000E0000
-#define FE_MAT_CFD_SCHEME				0x000F0000
-#define FE_MAT_CFD_FIBER_UC				0x00100000
-#define FE_MAT_CFD_SCHEME_UC			0x00110000	// This is obsolete. Only retained for backward compatibility
-#define FE_MAT_RV_RELAX					0x00120000
-#define FE_MAT_SOLVENT_SUPPLY			0x00130000
-#define FE_MAT_REACTION_RATE			0x00140000
-#define FE_MAT_REACTION_REACTANTS		0x00150000
-#define FE_MAT_REACTION_PRODUCTS		0x00160000
-#define FE_MAT_SPECIES					0x00170000
-#define FE_MAT_SOLID_SPECIES			0x00180000
-#define FE_MAT_ACTIVE_CONTRACTION_CLASS 0x00190000
-#define FE_MAT_GENERATION				0x001A0000
-#define FE_MAT_PRESTRAIN_GRADIENT		0x001B0000
-#define FE_MAT_FIBER_GENERATOR			0x001C0000
-#define FE_MAT_MREACTION                0x001D0000
-#define FE_MAT_MREACTION_RATE           0x001E0000
-#define FE_MAT_MREACTION_IREACTANTS     0x001F0000
-#define FE_MAT_MREACTION_IPRODUCTS      0x00200000
-#define FE_MAT_MREACTION_EREACTANTS     0x00210000
-#define FE_MAT_MREACTION_EPRODUCTS      0x00220000
-#define FE_MAT_PLASTIC_FLOW_RULE		0x00230000
-
-// --- Material Types ---
-// These values are stored in the prv file so don't change!
-//
-#define FE_NEO_HOOKEAN					1
-#define FE_MOONEY_RIVLIN				2
-#define FE_VERONDA_WESTMANN				3
-#define FE_TRANS_MOONEY_RIVLIN_OLD		4	// ---> obsolete (2.0)
-#define FE_TRANS_VERONDA_WESTMANN_OLD	5	// --->obsolete (2.0)
-#define FE_RIGID_BODY					6	//---> obsolete (1.4?)
-#define FE_ISOTROPIC_ELASTIC			7
-//#define ST_VENANT_KIRCHHOFF			8
-#define FE_PORO_ELASTIC_OLD				9	//---> obsolete (1.5)
-#define FE_TCNL_ORTHO					10
-#define FE_MUSCLE_MATERIAL				11
-#define FE_TENDON_MATERIAL				12
-#define FE_VISCO_ELASTIC_OLD			13	//---> obsolete (1.5)
-#define FE_OGDEN_MATERIAL				14
-//#define FE_NIKE_MATERIAL				15	//---> obsolete (1.5)
-#define FE_EFD_MOONEY_RIVLIN			16
-#define FE_EFD_NEO_HOOKEAN				17
-#define FE_PORO_HOLMES_MOW_OLD			18	//---> obsolete (1.5)
-#define FE_HOLMES_MOW					19
-#define FE_ARRUDA_BOYCE					20
-#define FE_RIGID_MATERIAL				21
-#define FE_FUNG_ORTHO					22
-#define FE_LINEAR_ORTHO					23
-#define FE_EFD_DONNAN					24
-#define FE_ISOTROPIC_FOURIER			25
-#define FE_EFD_VERONDA_WESTMANN			26
-#define FE_ORTHO_ELASTIC				27
-#define FE_OGDEN_UNCONSTRAINED			28
-#define FE_EFD_COUPLED					29
-#define FE_EFD_UNCOUPLED				30
-#define FE_FIBEREXPPOW_COUPLED_OLD      31
-#define FE_FIBEREXPPOW_UNCOUPLED_OLD    32
-#define FE_FIBERPOWLIN_COUPLED_OLD      33
-#define FE_FIBERPOWLIN_UNCOUPLED_OLD    34
-#define FE_DONNAN_SWELLING				35
-#define FE_PERFECT_OSMOMETER			36
-#define FE_CELL_GROWTH					37
-#define FE_SFD_COUPLED					38
-#define FE_CARTER_HAYES					39
-#define FE_SFD_SBM						40
-#define FE_FUNG_ORTHO_COUPLED			41
-#define FE_PRLIG						42
-#define FE_OSMOTIC_VIRIAL				43
-#define FE_CLE_CUBIC					44
-#define FE_CLE_ORTHOTROPIC				45
-#define FE_ACTIVE_CONTRACT_UNI_OLD      46
-#define FE_ACTIVE_CONTRACT_TISO_OLD     47
-#define FE_ACTIVE_CONTRACT_ISO          48
-#define FE_ACTIVE_CONTRACT_UNI_UC_OLD   49
-#define FE_ACTIVE_CONTRACT_TISO_UC_OLD  50
-#define FE_ACTIVE_CONTRACT_ISO_UC       51
-#define FE_FIBEREXPLIN_COUPLED			52
-#define FE_COUPLED_TRANS_ISO_MR_OLD		53	//---> obsolete in 2.1
-#define FE_TRANS_ISO_MOONEY_RIVLIN		54	// new in 2.0 (replaces old implementation)
-#define FE_TRANS_ISO_VERONDA_WESTMANN	55	// new in 2.0 (replaces old implementation)
-#define FE_MAT_ACTIVE_CONTRACTION		56	// new in 2.0
-#define FE_MAT_MR_VON_MISES_FIBERS		57	// new in 2.0
-#define FE_MAT_2D_TRANS_ISO_MR			58	// new in 2.0
-#define FE_COUPLED_TRANS_ISO_MR			59	// new in 2.1 (replaces old implementation)
-#define FE_INCOMP_NEO_HOOKEAN			60	// new in 2.2
-#define FE_HOLZAPFEL_GASSER_OGDEN		61
-#define FE_POROUS_NEO_HOOKEAN           62
-#define FE_NATURAL_NEO_HOOKEAN          63
-#define FE_PRESTRAIN_CONST_GRADIENT		64
-#define FE_PRESTRAIN_INSITU_GRADIENT	65
-#define FE_COUPLED_MOONEY_RIVLIN		66	// added in FS 1.0
-#define FE_COUPLED_VERONDA_WESTMANN		67  // added in FS 1.0
-#define FE_FIBEREXPLIN_UNCOUPLED		68  // added in FS 1.0
-#define FE_COUPLED_TRANS_ISO_VW			69  // added in FS 1.0
-#define FE_ACTIVE_CONTRACT_UNI          70
-#define FE_ACTIVE_CONTRACT_TISO         71
-#define FE_ACTIVE_CONTRACT_UNI_UC       72
-#define FE_ACTIVE_CONTRACT_TISO_UC      73
-#define FE_FIBEREXPPOW_COUPLED          74
-#define FE_FIBEREXPPOW_UNCOUPLED        75
-#define FE_FIBERPOWLIN_COUPLED          76
-#define FE_FIBERPOWLIN_UNCOUPLED        77
-#define FE_FIBER_DAMAGE_POWER			78	// added in FS 1.1
-#define FE_FIBER_DAMAGE_EXP				79	// added in FS 1.1
-#define FE_FIBER_DAMAGE_EXPLINEAR		80	// added in FS 1.2
-#define FE_HOLZAPFEL_UNCONSTRAINED      81
-#define FE_FIBER_KIOUSIS_UNCOUPLED      82
-#define FE_NEWTONIAN_VISCOUS_SOLID      83
-#define FE_KAMENSKY						84
-#define FE_KAMENSKY_UNCOUPLED			85
-#define FE_FIBER_NEO_HOOKEAN            86
-#define FE_FIBER_NATURAL_NH             87
-#define FE_HOLMES_MOW_UNCOUPLED         88
-#define FE_TRACE_FREE_NEO_HOOKEAN       89
-#define FE_USER_MATERIAL				1000
-
-// multi-materials (new from 1.5)
-#define FE_HYPER_ELASTIC			100
-#define FE_VISCO_ELASTIC			101
-#define FE_BIPHASIC_MATERIAL		102
-#define FE_BIPHASIC_SOLUTE			103
-#define FE_SOLID_MIXTURE			104
-#define FE_UNCOUPLED_SOLID_MIXTURE	105
-#define FE_TRIPHASIC_MATERIAL		106
-#define FE_SOLUTE_MATERIAL			107
-#define FE_MULTIPHASIC_MATERIAL		108
-#define FE_UNCOUPLED_VISCO_ELASTIC	109
-#define FE_SBM_MATERIAL             110
-#define FE_RV_MATERIAL              111
-#define FE_RV_MATERIAL_UC           112
-#define FE_FLUID_MATERIAL           120
-#define FE_REACTION_DIFFUSION_MATERIAL	121
-#define FE_SPECIES_MATERIAL			122
-#define FE_SOLID_SPECIES_MATERIAL	123
-#define FE_FLUID_FSI_MATERIAL       124
-#define FE_GENERATION               125
-#define FE_MULTI_GENERATION         126
-#define FE_PRESTRAIN_MATERIAL		127
-#define FE_UNCOUPLED_PRESTRAIN_MATERIAL		128
-#define FE_REACTIVE_PLASTICITY      129
-#define FE_REACTIVE_PLASTIC_DAMAGE  130
-#define FE_BIPHASIC_FSI_MATERIAL    131
-
-// permeability materials
-#define FE_PERM_CONST				200
-#define FE_PERM_HOLMES_MOW			201
-#define FE_PERM_REF_ISO				202
-#define FE_PERM_REF_TRANS_ISO		203
-#define FE_PERM_REF_ORTHO			204
-#define FE_PERM_EXP_ISO             205
-
-// diffusivity materials
-#define FE_DIFF_CONST				300
-#define FE_DIFF_CONST_ORTHO			301
-#define FE_DIFF_REF_ISO				302
-#define FE_DIFF_ALBRO_ISO			303
-
-// solubility materials
-#define FE_SOLUB_CONST				400
-
-// osmotic coefficient
-#define FE_OSMO_CONST				500
-#define FE_OSMO_WM                  501
-
-// chemical reactions
-#define FE_REACTANT_MATERIAL        600
-#define FE_PRODUCT_MATERIAL         601
-#define FE_MASS_ACTION_FORWARD      602
-#define FE_MASS_ACTION_REVERSIBLE   603
-#define FE_MICHAELIS_MENTEN         604
-#define FE_REACTION_RATE_CONST      605
-#define FE_REACTION_RATE_HUISKES    606
-
-// membrane reactions
-#define FE_INT_REACTANT_MATERIAL    650
-#define FE_INT_PRODUCT_MATERIAL     651
-#define FE_EXT_REACTANT_MATERIAL    652
-#define FE_EXT_PRODUCT_MATERIAL     653
-#define FE_MMASS_ACTION_FORWARD     654
-#define FE_MMASS_ACTION_REVERSIBLE  655
-#define FE_MREACTION_RATE_CONST     656
-#define FE_MREACTION_RATE_ION_CHNL  657
-#define FE_MREACTION_RATE_VOLT_GTD  658
-
-// fiber generators (old mechanism)
-#define FE_FIBER_LOCAL			0
-#define FE_FIBER_CYLINDRICAL	1
-#define FE_FIBER_SPHERICAL		2
-#define FE_FIBER_VECTOR			3
-#define FE_FIBER_USER			4
-#define FE_FIBER_ANGLES			5
-#define FE_FIBER_POLAR			6
-
-// continuous fiber distributions
-#define FE_CFD_MATERIAL             700
-#define FE_FIBER_EXP_POW            701
-#define FE_FIBER_NH                 702
-#define FE_CFD_MATERIAL_UC          710
-#define FE_FIBER_EXP_POW_UC         711
-#define FE_FIBER_NH_UC              712
-#define FE_FIBER_POW_LIN            713
-#define FE_FIBER_POW_LIN_UC         714
-#define FE_DSTRB_SFD                730
-#define FE_DSTRB_EFD                731
-#define FE_DSTRB_VM3                732
-#define FE_DSTRB_CFD                733
-#define FE_DSTRB_PFD                734
-#define FE_DSTRB_VM2                735
-#define FE_SCHM_GKT                 760
-#define FE_SCHM_FEI                 761
-#define FE_SCHM_T2D                 762
-#define FE_SCHM_GKT_UC              770
-#define FE_SCHM_FEI_UC              771
-#define FE_SCHM_T2D_UC              772
-
-// reduced relaxation functions
-#define FE_RELAX_EXP                800
-#define FE_RELAX_EXP_DIST           801
-#define FE_RELAX_FUNG               802
-#define FE_RELAX_PARK               803
-#define FE_RELAX_PARK_DIST          804
-#define FE_RELAX_POW                805
-#define FE_RELAX_POW_DIST           806
-#define FE_RELAX_PRONY              807
-#define FE_RELAX_MALKIN             808
-#define FE_RELAX_CSEXP              809
-#define FE_RELAX_MALKIN_DIST        810
-
-// elastic damage materials
-#define FE_DMG_MATERIAL             900
-#define FE_DMG_MATERIAL_UC          910
-#define FE_CDF_SIMO                 920
-#define FE_CDF_LOG_NORMAL           921
-#define FE_CDF_WEIBULL              922
-#define FE_CDF_STEP                 923
-#define FE_CDF_QUINTIC              924
-#define FE_CDF_POWER                925
-#define FE_DC_SIMO                  940
-#define FE_DC_SED                   941
-#define FE_DC_SSE                   942
-#define FE_DC_VMS                   943
-#define FE_DC_MSS                   944
-#define FE_DC_MNS                   945
-#define FE_DC_MNLE                  946
-#define FE_DC_OSS                   947
-#define FE_DC_SIMO_UC               960
-#define FE_DC_SED_UC                961
-#define FE_DC_SSE_UC                962
-#define FE_DC_VMS_UC                963
-#define FE_DC_MSS_UC                964
-#define FE_DC_MNS_UC                965
-#define FE_DC_MNLE_UC               966
-#define FE_DC_DRUCKER               967
-
-// elastic pressure materials (fluid)
-#define FE_EP_IDEAL_GAS             1001
-#define FE_EP_IDEAL_FLUID           1002
-#define FE_EP_NEOHOOKEAN_FLUID      1003
-
-// viscous materials (fluid)
-#define FE_VF_NEWTONIAN             1100
-#define FE_VF_CARREAU               1101
-#define FE_VF_CARREAU_YASUDA        1102
-#define FE_VF_POWELL_EYRING         1103
-#define FE_VF_CROSS                 1104
-#define FE_VF_BINGHAM               1105
-
-// solvent supplies
-#define FE_STARLING_SUPPLY			1200
-
-// fiber generators
-#define FE_FIBER_GENERATOR_LOCAL		1301
-#define FE_FIBER_GENERATOR_VECTOR		1302
-#define FE_FIBER_GENERATOR_SPHERICAL	1303
-#define FE_FIBER_GENERATOR_CYLINDRICAL	1304
-#define FE_FIBER_GENERATOR_ANGLES		1305
-
-// discrete materials
-#define FE_DISCRETE_LINEAR_SPRING		1401
-#define FE_DISCRETE_NONLINEAR_SPRING	1402
-#define FE_DISCRETE_HILL				1403
-
-// 1D functions
-#define FE_FNC1D_POINT		1501
-
-// plastic flow rules
-#define FE_MAT_PLASTIC_FLOW_PAPER		1601
-#define FE_MAT_PLASTIC_FLOW_USER		1602
-#define FE_MAT_PLASTIC_FLOW_MATH		1603
-
-//-----------------------------------------------------------------------------
-class FEFiberGenerator : public FEMaterial
-{
-public:
-	FEFiberGenerator(int ntype) : FEMaterial(ntype) {}
-};
-
-//-----------------------------------------------------------------------------
-class FEFiberGeneratorLocal : public FEFiberGenerator
-{
-public:
-	FEFiberGeneratorLocal(int n0 = 0, int n1 = 0);
-	vec3d GetFiber(FEElementRef& el) override;
-	DECLARE_REGISTERED(FEFiberGeneratorLocal);
-};
-
-//-----------------------------------------------------------------------------
-class FEFiberGeneratorVector : public FEFiberGenerator
-{
-public:
-	FEFiberGeneratorVector(const vec3d& v = vec3d(1,0,0));
-	vec3d GetFiber(FEElementRef& el) override;
-	DECLARE_REGISTERED(FEFiberGeneratorVector);
-};
-
-//-----------------------------------------------------------------------------
-class FECylindricalVectorGenerator : public FEFiberGenerator
-{
-public:
-	FECylindricalVectorGenerator();
-	FECylindricalVectorGenerator(const vec3d& center, const vec3d& axis, const vec3d& vector);
-	vec3d GetFiber(FEElementRef& el) override;
-	DECLARE_REGISTERED(FECylindricalVectorGenerator);
-};
-
-//-----------------------------------------------------------------------------
-class FESphericalVectorGenerator : public FEFiberGenerator
-{
-public:
-	FESphericalVectorGenerator();
-	FESphericalVectorGenerator(const vec3d& center, const vec3d& vector);
-	vec3d GetFiber(FEElementRef& el) override;
-	DECLARE_REGISTERED(FESphericalVectorGenerator);
-};
-
-//-----------------------------------------------------------------------------
-class FEAnglesVectorGenerator : public FEFiberGenerator
-{
-public:
-	FEAnglesVectorGenerator(double theta = 0.0, double phi = 90.0);
-	vec3d GetFiber(FEElementRef& el) override;
-	void GetAngles(double& theta, double& phi);
-	void SetAngles(double theta, double phi);
-	DECLARE_REGISTERED(FEAnglesVectorGenerator);
-};
-
-//-----------------------------------------------------------------------------
-// Isotropic Elastic
-//
-class FEIsotropicElastic : public FEMaterial
-{
-public:
-	enum { MP_DENSITY, MP_E, MP_v };
-
-public:
-	FEIsotropicElastic();
-
-	DECLARE_REGISTERED(FEIsotropicElastic);
-};
-
-//-----------------------------------------------------------------------------
-// Orthotropic elastic
-class FEOrthoElastic : public FEMaterial
-{
-public:
-	enum { 
-		MP_E1, MP_E2, MP_E3,
-		MP_G12, MP_G23, MP_G31,
-		MP_v12, MP_v23, MP_v31
-	};
-
-public:
-	FEOrthoElastic();
-
-	DECLARE_REGISTERED(FEOrthoElastic);
-};
-
-//-----------------------------------------------------------------------------
-// Neo-Hookean
-//
-class FENeoHookean : public FEMaterial
-{
-public:
-	enum { MP_DENSITY, MP_E, MP_v };
-
-public:
-	FENeoHookean();
-
-	DECLARE_REGISTERED(FENeoHookean);
-};
-
-//-----------------------------------------------------------------------------
-// Natural Neo-Hookean
-//
-class FENaturalNeoHookean : public FEMaterial
-{
-public:
-    enum { MP_DENSITY, MP_G, MP_K };
-    
-public:
-    FENaturalNeoHookean();
-    
-    DECLARE_REGISTERED(FENaturalNeoHookean);
-};
-
-//-----------------------------------------------------------------------------
-// trace-free Neo-Hookean
-//
-class FETraceFreeNeoHookean : public FEMaterial
-{
-public:
-    enum { MP_DENSITY, MP_MU };
-    
-public:
-    FETraceFreeNeoHookean();
-    
-    DECLARE_REGISTERED(FETraceFreeNeoHookean);
-};
-
-//-----------------------------------------------------------------------------
-// incompressible neo-Hookean
-class FEIncompNeoHookean : public FEMaterial
-{
-public:
-	enum { MP_DENSITY, MP_G, MP_K };
-
-public:
-	FEIncompNeoHookean();
-	DECLARE_REGISTERED(FEIncompNeoHookean);
-};
-
-//-----------------------------------------------------------------------------
-// Porous neo-Hookean
-//
-class FEPorousNeoHookean : public FEMaterial
-{
-public:
-    enum { MP_DENSITY, MP_E, MP_PHI0 };
-    
-public:
-    FEPorousNeoHookean();
-    
-    DECLARE_REGISTERED(FEPorousNeoHookean);
-};
-
-//-----------------------------------------------------------------------------
-// Mooney-Rivlin
-//
-class FEMooneyRivlin : public FEMaterial
-{
-public:
-	enum { MP_DENSITY, MP_A, MP_B, MP_K };
-	
-public:
-	FEMooneyRivlin();
-
-	DECLARE_REGISTERED(FEMooneyRivlin);
-};
-
-//-----------------------------------------------------------------------------
-// Veronda-Westmann
-//
-class FEVerondaWestmann : public FEMaterial
-{
-public:
-	enum { MP_DENSITY, MP_A, MP_B, MP_K };
-	
-public:
-	FEVerondaWestmann();
-
-	DECLARE_REGISTERED(FEVerondaWestmann);
-};
-
-//-----------------------------------------------------------------------------
-// coupled Mooney-Rivlin
-//
-class FECoupledMooneyRivlin : public FEMaterial
-{
-public:
-	enum { MP_DENSITY, MP_A, MP_B, MP_K };
-
-public:
-	FECoupledMooneyRivlin();
-
-	DECLARE_REGISTERED(FECoupledMooneyRivlin);
-};
-
-//-----------------------------------------------------------------------------
-// coupled Veronda-Westmann
-//
-class FECoupledVerondaWestmann : public FEMaterial
-{
-public:
-	enum { MP_DENSITY, MP_A, MP_B, MP_K };
-
-public:
-	FECoupledVerondaWestmann();
-
-	DECLARE_REGISTERED(FECoupledVerondaWestmann);
-};
-
-//-----------------------------------------------------------------------------
-// Holmes-Mow
-//
-class FEHolmesMow : public FEMaterial
-{
-public:
-	enum { MP_DENS, MP_E, MP_V, MP_BETA };
-
-public:
-	FEHolmesMow();
-
-	DECLARE_REGISTERED(FEHolmesMow);
-};
-
-//-----------------------------------------------------------------------------
-// Holmes-Mow uncoupled
-//
-class FEHolmesMowUC : public FEMaterial
-{
-public:
-    enum { MP_DENS, MP_MU, MP_BETA, MP_K };
-    
-public:
-    FEHolmesMowUC();
-    
-    DECLARE_REGISTERED(FEHolmesMowUC);
-};
-
-//-----------------------------------------------------------------------------
-// Arruda-Boyce
-//
-class FEArrudaBoyce: public FEMaterial
-{
-public:
-	enum { MP_DENS, MP_MU, MP_N, MP_K };
-
-public:
-	FEArrudaBoyce();
-
-	DECLARE_REGISTERED(FEArrudaBoyce);
-};
-
-//-----------------------------------------------------------------------------
-// Carter-Hayes
-//
-class FECarterHayes : public FEMaterial
-{
-public:
-	enum { MP_DENSITY, MP_E0, MP_RHO0, MP_GA, MP_v , MP_SBM };
-    
-public:
-	FECarterHayes();
-    
-	DECLARE_REGISTERED(FECarterHayes);
-};
-
-//-----------------------------------------------------------------------------
-// Newtonian viscous solid
-//
-class FENewtonianViscousSolid : public FEMaterial
-{
-public:
-    enum { MP_DENSITY, MP_MU, MP_K };
-    
-public:
-    FENewtonianViscousSolid();
-    
-    DECLARE_REGISTERED(FENewtonianViscousSolid);
-};
-
-//-----------------------------------------------------------------------------
-// PRLig
-//
-class FEPRLig : public FEMaterial
-{
-public:
-	enum { MP_DENSITY, MP_C1, MP_C2, MP_V0, MP_M, MP_MU, MP_K };
-
-public:
-	FEPRLig();
-
-	DECLARE_REGISTERED(FEPRLig);
-};
-
-class FEOldFiberMaterial : public FEMaterial
-{
-private:
-	enum {
-		MP_AOPT, MP_N, 
-		MP_R, MP_A,	MP_D, MP_PARAMS, MP_NUSER, MP_THETA, MP_PHI, MP_D0, MP_D1, MP_R0, MP_R1 };
-
-public:
-	int		m_naopt;	// fiber option
-	int		m_n[2];		// node numbers for local option
-	int		m_nuser;	// user data variable ID for user option
-	vec3d	m_r;
-	vec3d	m_a;
-	vec3d	m_d;
-	double	m_theta, m_phi;	// spherical angles
-
-	// used by POLAR method
-	vec3d	m_d0, m_d1;
-	double	m_R0, m_R1;
-
-public:
-	void Save(OArchive& ar) override;
-	void Load(IArchive& ar) override;
-
-	void copy(FEOldFiberMaterial* pm);
-
-public:
-	FEOldFiberMaterial();
-
-	vec3d GetFiberVector(FEElementRef& el);
-
-	bool UpdateData(bool bsave) override;
-
-private:
-	FEOldFiberMaterial(const FEOldFiberMaterial& m);
-	FEOldFiberMaterial& operator = (const FEOldFiberMaterial& m);
-};
-
-//-----------------------------------------------------------------------------
-// base class for transversely isotropic materials
-//
-class FETransverselyIsotropic : public FEMaterial
-{
-public:
-	enum { MP_MAT, MP_FIBERS };
-
-public:
-	FETransverselyIsotropic(int ntype);
-	vec3d GetFiber(FEElementRef& el);
-	bool HasFibers() { return true; }
-
-	FEOldFiberMaterial* GetFiberMaterial();
-
-	void copy(FEMaterial* pmat);
-	void Load(IArchive& ar);
-	void Save(OArchive& ar);
-
-protected:
-	void SetFiberMaterial(FEOldFiberMaterial* fiber);
-
-private:
-	FEOldFiberMaterial*	m_pfiber;
-};
-
-//-----------------------------------------------------------------------------
-// Transversely Isotropic Mooney Rivlin (obsolete implementation)
-//
-class FETransMooneyRivlinOld : public FETransverselyIsotropic
-{
-public:
-	// the fiber class for this material
-	class Fiber : public FEOldFiberMaterial
-	{
-	public:
-		enum {
-			MP_C3, MP_C4, MP_C5, MP_LAM, 
-			MP_CA0, MP_BETA, MP_L0, MP_LREF,
-			MP_AC
-		};
-
-		Fiber();
-	};
-
-public:
-	// this material's material parameters
-	enum { MP_DENSITY, MP_C1, MP_C2, MP_K };
-
-public:
-	FETransMooneyRivlinOld();
-
-//	DECLARE_REGISTERED(FETransMooneyRivlinOld);
-};
-
-//-----------------------------------------------------------------------------
-// Transversely Isotropic Veronda-Westmann
-//
-class FETransVerondaWestmannOld : public FETransverselyIsotropic
-{
-public:
-	// the fiber class for this material
-	class Fiber : public FEOldFiberMaterial
-	{
-	public:
-		enum {
-			MP_C3, MP_C4, MP_C5, MP_LAM, 
-			MP_CA0, MP_BETA, MP_L0, MP_LREF,
-			MP_AC
-		};
-
-		Fiber();
-	};
-
-public:
-	enum { MP_DENSITY, MP_C1, MP_C2, MP_K };
-
-public:
-	FETransVerondaWestmannOld();
-
-//	DECLARE_REGISTERED(FETransVerondaWestmannOld);
-};
-
-//-----------------------------------------------------------------------------
-// Active contraction material for new transverely-isotropic materials
-
-class FEActiveContraction : public FEMaterial
-{
-public:
-	enum { MP_ASCL, MP_CA0, MP_BETA, MP_L0, MP_REFL };
-
-public:
-	FEActiveContraction();
-
-	DECLARE_REGISTERED(FEActiveContraction);
-};
-
-//-----------------------------------------------------------------------------
-class FETransMooneyRivlin : public FETransverselyIsotropic
-{
-public:
-	// this material's material parameters
-	enum { MP_DENSITY, MP_C1, MP_C2, MP_C3, MP_C4, MP_C5, MP_LAM, MP_K };
-
-public:
-	FETransMooneyRivlin();
-
-	// convert from the old to the new format
-	void Convert(FETransMooneyRivlinOld* mat);
-
-	DECLARE_REGISTERED(FETransMooneyRivlin);
-};
-
-//-----------------------------------------------------------------------------
-class FETransVerondaWestmann : public FETransverselyIsotropic
-{
-public:
-	// this material's material parameters
-	enum { MP_DENSITY, MP_C1, MP_C2, MP_C3, MP_C4, MP_C5, MP_LAM, MP_K };
-
-public:
-	FETransVerondaWestmann();
-
-	// convert from the old to the new format
-	void Convert(FETransVerondaWestmannOld* mat);
-
-	DECLARE_REGISTERED(FETransVerondaWestmann);
-};
-
-//-----------------------------------------------------------------------------
-class FECoupledTransIsoVerondaWestmann : public FETransverselyIsotropic
-{
-public:
-	// this material's material parameters
-	enum { MP_DENSITY, MP_C1, MP_C2, MP_C3, MP_C4, MP_C5, MP_LAM, MP_K };
-
-public:
-	FECoupledTransIsoVerondaWestmann();
-
-	DECLARE_REGISTERED(FECoupledTransIsoVerondaWestmann);
-};
-
-//-----------------------------------------------------------------------------
-// Coupled Transversely Isotropic Mooney Rivlin
-//
-class FECoupledTransIsoMooneyRivlinOld : public FEMaterial
-{
-public:
-	// this material's material parameters
-	enum { MP_DENSITY, MP_C1, MP_C2, MP_C3, MP_C4, MP_C5, MP_LAMBDA, MP_K };
-
-public:
-	FECoupledTransIsoMooneyRivlinOld();
-
-//	DECLARE_REGISTERED(FECoupledTransIsoMooneyRivlinOld);
-};
-
-//-----------------------------------------------------------------------------
-// Coupled Transversely Isotropic Mooney Rivlin
-//
-class FECoupledTransIsoMooneyRivlin : public FETransverselyIsotropic
-{
-public:
-	// this material's material parameters
-	enum { MP_DENSITY, MP_C1, MP_C2, MP_C3, MP_C4, MP_C5, MP_K, MP_LAMBDA };
-
-public:
-	FECoupledTransIsoMooneyRivlin();
-
-	void Convert(FECoupledTransIsoMooneyRivlinOld* mat);
-
-	DECLARE_REGISTERED(FECoupledTransIsoMooneyRivlin);
-};
-
-//-----------------------------------------------------------------------------
-class FEMooneyRivlinVonMisesFibers : public FEMaterial
-{
-public:
-	FEMooneyRivlinVonMisesFibers();
-	DECLARE_REGISTERED(FEMooneyRivlinVonMisesFibers);
-};
-
-//-----------------------------------------------------------------------------
-class FE2DTransIsoMooneyRivlin : public FETransverselyIsotropic
-{
-public:
-	FE2DTransIsoMooneyRivlin();
-	DECLARE_REGISTERED(FE2DTransIsoMooneyRivlin);
-};
-
-//-----------------------------------------------------------------------------
-// rigid body material
-//
-class FERigidMaterial : public FEMaterial
-{
-public:
-	enum { 
-		MP_DENSITY, MP_E, MP_V, 
-		MP_COM, MP_RC,
-	};
-
-public:
-	FERigidMaterial();
-
-	void Save(OArchive& ar);
-	void Load(IArchive& ar);
-
-	void copy(FEMaterial* pmat);
-
-	void SetAutoCOM(bool b);
-	void SetCenterOfMass(const vec3d& r);
-
-	vec3d GetCenterOfMass() const;
-
-public:
-	int	m_pid;	// parent ID
-
-	DECLARE_REGISTERED(FERigidMaterial);
-};
-
-//-----------------------------------------------------------------------------
-// TC nonlinear orthotropic
-//
-class FETCNonlinearOrthotropic : public FEMaterial
-{
-public:
-	enum { 
-		MP_DENSITY,
-		MP_C1, MP_C2, MP_K, 
-		MP_BETA, MP_KSI,
-		MP_A, MP_D };
-
-public:
-	FETCNonlinearOrthotropic();
-
-	DECLARE_REGISTERED(FETCNonlinearOrthotropic);
-};
-
-//-----------------------------------------------------------------------------
-// Fung Orthotropic
-//
-class FEFungOrthotropic : public FEMaterial
-{
-public:
-	enum {
-		MP_DENSITY,
-		MP_E1, MP_E2, MP_E3,
-		MP_G12, MP_G23, MP_G31,
-		MP_V12, MP_V23, MP_V31,
-		MP_C, MP_K };
-
-public:
-	FEFungOrthotropic();
-
-	DECLARE_REGISTERED(FEFungOrthotropic);
-};
-
-//-----------------------------------------------------------------------------
-// Fung Orthotropic
-//
-class FEFungOrthoCompressible : public FEMaterial
-{
-public:
-	enum {
-		MP_DENSITY,
-		MP_E1, MP_E2, MP_E3,
-		MP_G12, MP_G23, MP_G31,
-		MP_V12, MP_V23, MP_V31,
-		MP_C, MP_K };
-    
-public:
-	FEFungOrthoCompressible();
-    
-	DECLARE_REGISTERED(FEFungOrthoCompressible);
-};
-
-//-----------------------------------------------------------------------------
-// Holzapfel-Gasser-Ogden
-//
-class FEHolzapfelGasserOgden : public FEMaterial
-{
-public:
-    enum {
-        MP_DENSITY,
-        MP_C, MP_K1,
-        MP_K2,MP_KAPPA,
-        MP_G,
-        MP_K };
-    
-public:
-    FEHolzapfelGasserOgden();
-    
-    DECLARE_REGISTERED(FEHolzapfelGasserOgden);
-};
-
-//-----------------------------------------------------------------------------
-// Holzapfel-Gasser-Ogden unconstrained
-//
-class FEHolzapfelUnconstrained : public FEMaterial
-{
-public:
-    enum {
-        MP_DENSITY,
-        MP_C, MP_K1,
-        MP_K2,MP_KAPPA,
-        MP_G,
-        MP_K };
-    
-public:
-    FEHolzapfelUnconstrained();
-    
-    DECLARE_REGISTERED(FEHolzapfelUnconstrained);
-};
-
-//-----------------------------------------------------------------------------
-// Linear Orthotropic
-//
-class FELinearOrthotropic : public FEMaterial
-{
-public:
-	enum {
-		MP_DENSITY,
-		MP_E1, MP_E2, MP_E3,
-		MP_G12, MP_G23, MP_G31,
-		MP_V12, MP_V23, MP_V31 };
-
-public:
-	FELinearOrthotropic();
-
-	DECLARE_REGISTERED(FELinearOrthotropic);
-};
-
-//-----------------------------------------------------------------------------
-// Muscle Material
-//
-class FEMuscleMaterial : public FETransverselyIsotropic
-{
-public:
-	enum { MP_DENSITY, MP_G1, MP_G2, MP_K, MP_P1, MP_P2, MP_LOFL, MP_LAM, MP_SMAX };
-
-public:
-	FEMuscleMaterial();
-
-	DECLARE_REGISTERED(FEMuscleMaterial);
-};
-
-//-----------------------------------------------------------------------------
-// Tendon Material
-//
-class FETendonMaterial : public FETransverselyIsotropic
-{
-public:
-	enum { MP_DENSITY, MP_G1, MP_G2, MP_K, MP_L1, MP_L2, MP_LAM };
-
-	FETendonMaterial();
-
-	DECLARE_REGISTERED(FETendonMaterial);
-};
-
-//-----------------------------------------------------------------------------
-// Ogden Material
-//
-class FEOgdenMaterial : public FEMaterial
-{
-public:
-	enum { 
-		MP_DENSITY,
-		MP_K,
-		MP_C1, MP_C2, MP_C3, MP_C4, MP_C5, MP_C6,
-		MP_M1, MP_M2, MP_M3, MP_M4, MP_M5, MP_M6};
-
-public:
-	FEOgdenMaterial();
-
-	DECLARE_REGISTERED(FEOgdenMaterial);
-};
-
-//-----------------------------------------------------------------------------
-// Ogden unconstrained Material
-//
-class FEOgdenUnconstrained: public FEMaterial
-{
-public:
-	enum { 
-		MP_DENSITY,
-		MP_CP,
-		MP_C1, MP_C2, MP_C3, MP_C4, MP_C5, MP_C6,
-		MP_M1, MP_M2, MP_M3, MP_M4, MP_M5, MP_M6};
-
-public:
-	FEOgdenUnconstrained();
-
-	DECLARE_REGISTERED(FEOgdenUnconstrained);
-};
-
-//-----------------------------------------------------------------------------
-// ellipsoidal fiber distribution - Mooney-Rivlin
-//
-class FEEFDMooneyRivlin : public FEMaterial
-{
-public:
-	enum { MP_C1, MP_C2, MP_K, MP_BETA, MP_KSI };
-
-public:
-	FEEFDMooneyRivlin();
-
-	DECLARE_REGISTERED(FEEFDMooneyRivlin);
-
-};
-
-//-----------------------------------------------------------------------------
-// ellipsoidal fiber distribution - neo-Hookean
-//
-class FEEFDNeoHookean : public FEMaterial
-{
-public:
-	enum { MP_E, MP_v, MP_BETA, MP_KSI };
-
-public:
-	FEEFDNeoHookean();
-
-	DECLARE_REGISTERED(FEEFDNeoHookean);
-};
-
-//-----------------------------------------------------------------------------
-// ellipsoidal fiber distribution - Donnan Equilibrium Swelling
-//
-class FEEFDDonnan : public FEMaterial
-{
-public:
-	enum
-	{
-		MP_PHIW0, MP_CF0, MP_BOSM, MP_PHI,
-		MP_BETA, MP_KSI,
-	};
-
-public:
-	FEEFDDonnan();
-
-	DECLARE_REGISTERED(FEEFDDonnan);
-};
-
-//-----------------------------------------------------------------------------
-// ellipsoidal fiber distribution with Veronda-Westmann matrix
-class FEEFDVerondaWestmann : public FEMaterial
-{
-public:
-	enum
-	{
-		MP_C1, MP_C2, MP_K,
-		MP_BETA, MP_KSI
-	};
-
-public:
-	FEEFDVerondaWestmann();
-
-	DECLARE_REGISTERED(FEEFDVerondaWestmann);
-};
-
-//-----------------------------------------------------------------------------
-class FEKamensky: public FEMaterial
-{
-public:
-	enum { MP_DENSITY, MP_C0, MP_C1, MP_C2, MP_K, MP_TANGENT_SCALE };
-
-public:
-	FEKamensky();
-
-	DECLARE_REGISTERED(FEKamensky);
-};
-
-//-----------------------------------------------------------------------------
-class FEKamenskyUncoupled : public FEMaterial
-{
-public:
-	enum { MP_DENSITY, MP_C0, MP_C1, MP_C2, MP_K, MP_TANGENT_SCALE };
-
-public:
-	FEKamenskyUncoupled();
-
-	DECLARE_REGISTERED(FEKamenskyUncoupled);
-};
-
-
-//-----------------------------------------------------------------------------
-// Isotropic Fourier
-class FEIsotropicFourier : public FEMaterial
-{
-public:
-	enum { MP_DENSITY, MP_K, MP_C };
-
-public:
-	FEIsotropicFourier();
-	DECLARE_REGISTERED(FEIsotropicFourier);
-};
-
-//-----------------------------------------------------------------------------
-// Constant permeability
-class FEPermConst : public FEMaterial
-{
-public:
-	enum { MP_PERM };
-public:
-	FEPermConst();
-	DECLARE_REGISTERED(FEPermConst);
-};
-
-//-----------------------------------------------------------------------------
-// Holmes-Mow permeability
-class FEPermHolmesMow : public FEMaterial
-{
-public:
-	enum { MP_PERM, MP_M, MP_ALPHA };
-public:
-	FEPermHolmesMow();
-	DECLARE_REGISTERED(FEPermHolmesMow);
-};
-
-//-----------------------------------------------------------------------------
-// Ateshian-Weiss isotropic permeability
-class FEPermAteshianWeissIso : public FEMaterial
-{
-public:
-	enum { MP_PERM0, MP_PERM1, MP_PERM2, MP_M, MP_ALPHA };
-public:
-	FEPermAteshianWeissIso();
-	DECLARE_REGISTERED(FEPermAteshianWeissIso);
-};
-
-//-----------------------------------------------------------------------------
-// Ateshian-Weiss trans-isotropic permeability
-class FEPermAteshianWeissTransIso : public FEMaterial
-{
-public:
-	enum { MP_PERM0, MP_PERM1T, MP_PERM1A, MP_PERM2T, MP_PERM2A, MP_M0, MP_MT, MP_MA, MP_ALPHA0, MP_ALPHAT, MP_ALPHAA };
-public:
-	FEPermAteshianWeissTransIso();
-	DECLARE_REGISTERED(FEPermAteshianWeissTransIso);
-};
-
-//-----------------------------------------------------------------------------
-// Ateshian-Weiss orthotropic permeability
-class FEPermAteshianWeissOrtho : public FEMaterial
-{
-public:
-	enum { MP_PERM0, MP_PERM1, MP_PERM2, MP_M0, MP_ALPHA0, MP_M, MP_ALPHA };
-
-public:
-	FEPermAteshianWeissOrtho();
-	DECLARE_REGISTERED(FEPermAteshianWeissOrtho);
-};
-
-//-----------------------------------------------------------------------------
-// exponential isotropic permeability
-class FEPermExpIso : public FEMaterial
-{
-public:
-    enum { MP_PERM, MP_M };
-public:
-    FEPermExpIso();
-    DECLARE_REGISTERED(FEPermExpIso);
-};
-
-//-----------------------------------------------------------------------------
-// Constant diffusivity
-class FEDiffConst : public FEMaterial
-{
-public:
-	enum { MP_DIFF_FREE, MP_DIFF};
-
-public:
-	FEDiffConst();
-	DECLARE_REGISTERED(FEDiffConst);
-};
-
-//-----------------------------------------------------------------------------
-// orthotropic diffusivity
-class FEDiffOrtho : public FEMaterial
-{
-public:
-	enum { MP_DIFF_FREE, MP_DIFF};
-
-public:
-	FEDiffOrtho();
-	DECLARE_REGISTERED(FEDiffOrtho);
-};
-
-//-----------------------------------------------------------------------------
-// Ateshian-Weiss isotropic diffusivity
-class FEDiffAteshianWeissIso : public FEMaterial
-{
-public:
-	enum { MP_DIFF_FREE, MP_DIFF0, MP_DIFF1, MP_DIFF2, MP_M, MP_ALPHA };
-
-public:
-	FEDiffAteshianWeissIso();
-	DECLARE_REGISTERED(FEDiffAteshianWeissIso);
-};
-
-//-----------------------------------------------------------------------------
-// Albro isotropic diffusivity
-class FEDiffAlbroIso : public FEMaterial
-{
-public:
-	enum { MP_DIFF_FREE, MP_CDINV, MP_ALPHAD };
-    
-public:
-	FEDiffAlbroIso();
-	DECLARE_REGISTERED(FEDiffAlbroIso);
-};
-
-//-----------------------------------------------------------------------------
-// Constant solubility
-class FESolubConst : public FEMaterial
-{
-public:
-	enum { MP_SOLUB };
-
-public:
-	FESolubConst();
-	DECLARE_REGISTERED(FESolubConst);
-};
-
-//-----------------------------------------------------------------------------
-// Constant osmotic coefficient
-class FEOsmoConst : public FEMaterial
-{
-public:
-	enum { MP_OSMO };
-
-public:
-	FEOsmoConst();
-	DECLARE_REGISTERED(FEOsmoConst);
-};
-
-//-----------------------------------------------------------------------------
-// Wells-Manning osmotic coefficient
-class FEOsmoWellsManning : public FEMaterial
-{
-public:
-    enum { MP_KSI, MP_COION };
-
-public:
-    FEOsmoWellsManning();
-
-    // get/set co-ion index
-    void SetCoIonIndex(int i) { SetIntValue(MP_COION, i); }
-    int GetCoIonIndex() { return GetIntValue(MP_COION); }
-    
-    DECLARE_REGISTERED(FEOsmoWellsManning);
-};
-
-//-----------------------------------------------------------------------------
-// SFD compressible
-class FESFDCoupled : public FEMaterial
-{
-public:
-	enum {MP_ALPHA, MP_BETA, MP_KSI};
-public:
-	FESFDCoupled();
-	DECLARE_REGISTERED(FESFDCoupled);
-};
-
-//-----------------------------------------------------------------------------
-// SFD SBM
-class FESFDSBM : public FEMaterial
-{
-public:
-	enum {MP_ALPHA, MP_BETA, MP_KSI0, MP_RHO0, MP_GAMMA, MP_SBM};
-public:
-	FESFDSBM();
-	DECLARE_REGISTERED(FESFDSBM);
-};
-
-//-----------------------------------------------------------------------------
-// EFD compressible
-class FEEFDCoupled : public FEMaterial
-{
-public:
-	enum {MP_BETA, MP_KSI};
-public:
-	FEEFDCoupled();
-	DECLARE_REGISTERED(FEEFDCoupled);
-};
-
-//-----------------------------------------------------------------------------
-// EFD uncoupled
-class FEEFDUncoupled : public FEMaterial
-{
-public:
-	enum {MP_BETA, MP_KSI, MP_K};
-public:
-	FEEFDUncoupled();
-	DECLARE_REGISTERED(FEEFDUncoupled);
-};
-
-//=============================================================================
-// Obsolete Fiber materials. Retained for backward compatibility.
-//=============================================================================
-
-//-----------------------------------------------------------------------------
-class FEFiberExpPowOld : public FEMaterial
-{
-public:
-	enum { MP_ALPHA, MP_BETA, MP_KSI, MP_THETA, MP_PHI };
-public:
-	FEFiberExpPowOld();
-//	DECLARE_REGISTERED(FEFiberExpPow);
-};
-
-//-----------------------------------------------------------------------------
-class FEFiberExpPowUncoupledOld : public FEMaterial
-{
-public:
-	enum { MP_ALPHA, MP_BETA, MP_KSI, MP_K, MP_THETA, MP_PHI };
-public:
-	FEFiberExpPowUncoupledOld();
-//	DECLARE_REGISTERED(FEFiberExpPowUncoupled);
-};
-
-//-----------------------------------------------------------------------------
-class FEFiberPowLinOld : public FEMaterial
-{
-public:
-    enum { MP_E, MP_BETA, MP_LAM0, MP_THETA, MP_PHI };
-public:
-    FEFiberPowLinOld();
-//    DECLARE_REGISTERED(FEFiberPowLin);
-};
-
-//-----------------------------------------------------------------------------
-class FEFiberPowLinUncoupledOld : public FEMaterial
-{
-public:
-    enum { MP_E, MP_BETA, MP_LAM0, MP_K, MP_THETA, MP_PHI };
-public:
-    FEFiberPowLinUncoupledOld();
-//    DECLARE_REGISTERED(FEFiberPowLinUncoupled);
-};
-
-//=============================================================================
-// Fiber materials
-//=============================================================================
-
-//-----------------------------------------------------------------------------
-// Base class manages the fiber generator
-class FEFiberMaterial : public FEMaterial
-{
-public:
-	FEFiberMaterial(int ntype);
-
-	bool HasFibers() override;
-
-	vec3d GetFiber(FEElementRef& el) override;
-
-	void SetFiberGenerator(FEFiberGenerator* v);
-
-	FEFiberGenerator* GetFiberGenerator();
-
-	void SetAxisMaterial(FEAxisMaterial* Q) override;
-};
-
-//-----------------------------------------------------------------------------
-class FEFiberExpPow : public FEFiberMaterial
-{
-public:
-    enum { MP_ALPHA, MP_BETA, MP_KSI, M_L0 };
-
-public:
-    FEFiberExpPow();
-    
-    // convert from the old to the new format
-    void Convert(FEFiberExpPowOld* mat);
-    
-    DECLARE_REGISTERED(FEFiberExpPow);
-};
-
-//-----------------------------------------------------------------------------
-class FEFiberExpPowUncoupled : public FEFiberMaterial
-{
-public:
-    enum { MP_ALPHA, MP_BETA, MP_KSI, MP_K };
-public:
-    FEFiberExpPowUncoupled();
-    
-    // convert from the old to the new format
-    void Convert(FEFiberExpPowUncoupledOld* mat);
-    
-    DECLARE_REGISTERED(FEFiberExpPowUncoupled);
-};
-
-//-----------------------------------------------------------------------------
-class FEFiberPowLin : public FEFiberMaterial
-{
-public:
-    enum { MP_E, MP_BETA, MP_LAM0 };
-public:
-    FEFiberPowLin();
-    
-    // convert from the old to the new format
-    void Convert(FEFiberPowLinOld* mat);
-    
-    DECLARE_REGISTERED(FEFiberPowLin);
-};
-
-//-----------------------------------------------------------------------------
-class FEFiberPowLinUncoupled : public FEFiberMaterial
-{
-public:
-    enum { MP_E, MP_BETA, MP_LAM0, MP_K };
-public:
-    FEFiberPowLinUncoupled();
-    
-    // convert from the old to the new format
-    void Convert(FEFiberPowLinUncoupledOld* mat);
-    
-    DECLARE_REGISTERED(FEFiberPowLinUncoupled);
-};
-
-//-----------------------------------------------------------------------------
-class FEFiberExpLinear : public FEFiberMaterial
-{
-public:
-	enum { MP_ALPHA, MP_BETA, MP_KSI, MP_THETA, MP_PHI };
-public:
-	FEFiberExpLinear();
-	DECLARE_REGISTERED(FEFiberExpLinear);
-};
-
-//-----------------------------------------------------------------------------
-class FEFiberExpLinearUncoupled : public FEFiberMaterial
-{
-public:
-	enum { MP_ALPHA, MP_BETA, MP_KSI, MP_THETA, MP_PHI };
-public:
-	FEFiberExpLinearUncoupled();
-	DECLARE_REGISTERED(FEFiberExpLinearUncoupled);
-};
-
-//-----------------------------------------------------------------------------
-class FEFiberNeoHookean : public FEFiberMaterial
-{
-public:
-    enum { MP_MU };
-public:
-    FEFiberNeoHookean();
-    
-    DECLARE_REGISTERED(FEFiberNeoHookean);
-};
-
-//-----------------------------------------------------------------------------
-class FEFiberNaturalNH : public FEFiberMaterial
-{
-public:
-    enum { MP_KSI, MP_LAM0 };
-public:
-    FEFiberNaturalNH();
-    
-    DECLARE_REGISTERED(FEFiberNaturalNH);
-};
-
-//-----------------------------------------------------------------------------
-class FEFiberDamagePower : public FEFiberMaterial
-{
-public:
-	enum { MP_ALPHA1, MP_ALPHA2, MP_KAPPA, MP_T0, MP_DMAX, MP_BETA_S, MP_GAMMA_MAX };
-public:
-	FEFiberDamagePower();
-	DECLARE_REGISTERED(FEFiberDamagePower);
-};
-
-//-----------------------------------------------------------------------------
-class FEFiberDamageExponential : public FEFiberMaterial
-{
-public:
-	enum { MP_K1, MP_K2, MP_KAPPA, MP_T0, MP_DMAX, MP_BETA_S, MP_GAMMA_MAX };
-public:
-	FEFiberDamageExponential();
-	DECLARE_REGISTERED(FEFiberDamageExponential);
-};
-
-//-----------------------------------------------------------------------------
-class FEFiberDamageExpLinear : public FEFiberMaterial
-{
-public:
-	enum { MP_C3, MP_C4, MP_C5, MP_LAMBDA, MP_T0, MP_DMAX, MP_BETA_S, MP_GAMMA_MAX };
-public:
-	FEFiberDamageExpLinear();
-	DECLARE_REGISTERED(FEFiberDamageExpLinear);
-};
-
-//-----------------------------------------------------------------------------
-class FEFiberKiousisUncoupled : public FEFiberMaterial
-{
-public:
-    enum { MP_D1, MP_D2, M_N };
-public:
-    FEFiberKiousisUncoupled();
-    
-    DECLARE_REGISTERED(FEFiberKiousisUncoupled);
-};
-
-//=============================================================================
-
-//-----------------------------------------------------------------------------
-// CLE cubic
-//
-class FECubicCLE : public FEMaterial
-{
-public:
-    enum { MP_DENSITY, MP_LP1, MP_LM1, MP_L2, MP_MU };
-    
-public:
-    FECubicCLE();
-    
-    DECLARE_REGISTERED(FECubicCLE);
-};
-
-//-----------------------------------------------------------------------------
-// CLE orthotropic
-//
-class FEOrthotropicCLE : public FEMaterial
-{
-public:
-    enum { MP_DENSITY,
-        MP_LP11, MP_LP22, MP_LP33,
-        MP_LM11, MP_LM22, MP_LM33,
-        MP_L12, MP_L23, MP_L31,
-        MP_MU1, MP_MU2, MP_MU3
-    };
-    
-public:
-    FEOrthotropicCLE();
-    
-    DECLARE_REGISTERED(FEOrthotropicCLE);
-};
-
-//-----------------------------------------------------------------------------
-// Prescribed uniaxial active contraction
-//
-class FEPrescribedActiveContractionUniaxialOld : public FEMaterial
-{
-public:
-    enum { MP_T0, MP_TH, MP_PH };
-    
-public:
-    FEPrescribedActiveContractionUniaxialOld();
-    
-//    DECLARE_REGISTERED(FEPrescribedActiveContractionUniaxial);
-};
-
-//-----------------------------------------------------------------------------
-// Prescribed transversely isotropic active contraction
-//
-class FEPrescribedActiveContractionTransIsoOld : public FEMaterial
-{
-public:
-    enum { MP_T0, MP_TH, MP_PH };
-    
-public:
-    FEPrescribedActiveContractionTransIsoOld();
-    
-//    DECLARE_REGISTERED(FEPrescribedActiveContractionTransIso);
-};
-
-//-----------------------------------------------------------------------------
-// Prescribed uniaxial active contraction
-//
-class FEPrescribedActiveContractionUniaxial : public FEMaterial
-{
-public:
-    enum { MP_T0 };
-    
-public:
-    FEPrescribedActiveContractionUniaxial();
-    
-    // convert from the old to the new format
-    void Convert(FEPrescribedActiveContractionUniaxialOld* mat);
-
-    DECLARE_REGISTERED(FEPrescribedActiveContractionUniaxial);
-};
-
-//-----------------------------------------------------------------------------
-// Prescribed transversely isotropic active contraction
-//
-class FEPrescribedActiveContractionTransIso : public FEMaterial
-{
-public:
-    enum { MP_T0 };
-    
-public:
-    FEPrescribedActiveContractionTransIso();
-    
-    // convert from the old to the new format
-    void Convert(FEPrescribedActiveContractionTransIsoOld* mat);
-
-    DECLARE_REGISTERED(FEPrescribedActiveContractionTransIso);
-};
-
-//-----------------------------------------------------------------------------
-// Prescribed isotropic active contraction
-//
-class FEPrescribedActiveContractionIsotropic : public FEMaterial
-{
-public:
-    enum { MP_T0 };
-    
-public:
-    FEPrescribedActiveContractionIsotropic();
-    
-    DECLARE_REGISTERED(FEPrescribedActiveContractionIsotropic);
-};
-
-//-----------------------------------------------------------------------------
-// Prescribed uniaxial active contraction uncoupled
-//
-class FEPrescribedActiveContractionUniaxialUCOld : public FEMaterial
-{
-public:
-    enum { MP_T0, MP_TH, MP_PH };
-    
-public:
-    FEPrescribedActiveContractionUniaxialUCOld();
-    
-//    DECLARE_REGISTERED(FEPrescribedActiveContractionUniaxialUC);
-};
-
-//-----------------------------------------------------------------------------
-// Prescribed transversely isotropic active contraction uncoupled
-//
-class FEPrescribedActiveContractionTransIsoUCOld : public FEMaterial
-{
-public:
-    enum { MP_T0, MP_TH, MP_PH };
-    
-public:
-    FEPrescribedActiveContractionTransIsoUCOld();
-    
-//    DECLARE_REGISTERED(FEPrescribedActiveContractionTransIsoUC);
-};
-
-//-----------------------------------------------------------------------------
-// Prescribed uniaxial active contraction uncoupled
-//
-class FEPrescribedActiveContractionUniaxialUC : public FEMaterial
-{
-public:
-    enum { MP_T0 };
-    
-public:
-    FEPrescribedActiveContractionUniaxialUC();
-    
-    // convert from the old to the new format
-    void Convert(FEPrescribedActiveContractionUniaxialUCOld* mat);
-
-    DECLARE_REGISTERED(FEPrescribedActiveContractionUniaxialUC);
-};
-
-//-----------------------------------------------------------------------------
-// Prescribed transversely isotropic active contraction uncoupled
-//
-class FEPrescribedActiveContractionTransIsoUC : public FEMaterial
-{
-public:
-    enum { MP_T0 };
-    
-public:
-    FEPrescribedActiveContractionTransIsoUC();
-    
-    // convert from the old to the new format
-    void Convert(FEPrescribedActiveContractionTransIsoUCOld* mat);
-
-    DECLARE_REGISTERED(FEPrescribedActiveContractionTransIsoUC);
-};
-
-//-----------------------------------------------------------------------------
-// Prescribed isotropic active contraction uncoupled
-//
-class FEPrescribedActiveContractionIsotropicUC : public FEMaterial
-{
-public:
-    enum { MP_T0 };
-    
-public:
-    FEPrescribedActiveContractionIsotropicUC();
-    
-    DECLARE_REGISTERED(FEPrescribedActiveContractionIsotropicUC);
-};
-
-//-----------------------------------------------------------------------------
-class FEDonnanSwelling : public FEMaterial
-{
-public:
-	enum { MP_PHIW0, MP_CF0, MP_BOSM, MP_PHI };
-public:
-	FEDonnanSwelling();
-	DECLARE_REGISTERED(FEDonnanSwelling);
-};
-
-//-----------------------------------------------------------------------------
-class FEPerfectOsmometer : public FEMaterial
-{
-public:
-	enum { MP_PHIW0, MP_IOSM, MP_BOSM };
-public:
-	FEPerfectOsmometer();
-	DECLARE_REGISTERED(FEPerfectOsmometer);
-};
-
-//-----------------------------------------------------------------------------
-class FECellGrowth : public FEMaterial
-{
-public:
-	enum { MP_PHIR, MP_CR, MP_CE };
-public:
-	FECellGrowth();
-	DECLARE_REGISTERED(FECellGrowth);
-};
-
-//-----------------------------------------------------------------------------
-class FEOsmoticVirial : public FEMaterial
-{
-public:
-    enum { MP_PHIW0, MP_CR, MP_C1, MP_C2, MP_c3 };
-public:
-    FEOsmoticVirial();
-    DECLARE_REGISTERED(FEOsmoticVirial);
-};
-
-//-----------------------------------------------------------------------------
-class FEReactionRateConst : public FEMaterial
-{
-public:
-	enum { MP_K };
-
-	double GetRateConstant();
-	void SetRateConstant(double K);
-
-public:
-	FEReactionRateConst();
-	DECLARE_REGISTERED(FEReactionRateConst);
-};
-
-//-----------------------------------------------------------------------------
-class FEReactionRateHuiskes : public FEMaterial
-{
-public:
-	enum { MP_B, MP_PSI0 };
-public:
-	FEReactionRateHuiskes();
-	DECLARE_REGISTERED(FEReactionRateHuiskes);
-};
-
-//-----------------------------------------------------------------------------
-class FEMembraneReactionRateConst : public FEMaterial
-{
-public:
-    enum { MP_K };
-    
-    double GetRateConstant();
-    void SetRateConstant(double K);
-    
-public:
-    FEMembraneReactionRateConst();
-    DECLARE_REGISTERED(FEMembraneReactionRateConst);
-};
-
-//-----------------------------------------------------------------------------
-class FEMembraneReactionRateIonChannel : public FEMaterial
-{
-public:
-    enum { MP_G, MP_SOL };
-    
-    double GetConductivity();
-    void SetConductivity(double g);
-    int GetSolute();
-    void SetSolute(int isol);
-    
-public:
-    FEMembraneReactionRateIonChannel();
-    DECLARE_REGISTERED(FEMembraneReactionRateIonChannel);
-};
-
-//-----------------------------------------------------------------------------
-class FEMembraneReactionRateVoltageGated : public FEMaterial
-{
-public:
-    enum { MP_A, MP_B, MP_C, MP_D, MP_SOL };
-    
-    double GetConstant(int i);
-    void SetConstant(int i, double c);
-    int GetSolute();
-    void SetSolute(int isol);
-    
-public:
-    FEMembraneReactionRateVoltageGated();
-    DECLARE_REGISTERED(FEMembraneReactionRateVoltageGated);
-};
-
-//-----------------------------------------------------------------------------
-class FECFDFiberExpPow : public FEMaterial
-{
-public:
-    enum { MP_ALPHA, MP_BETA, MP_KSI, MP_MU };
-public:
-    FECFDFiberExpPow();
-    DECLARE_REGISTERED(FECFDFiberExpPow);
-};
-
-//-----------------------------------------------------------------------------
-class FECFDFiberNH : public FEMaterial
-{
-public:
-    enum { MP_MU };
-public:
-    FECFDFiberNH();
-    DECLARE_REGISTERED(FECFDFiberNH);
-};
-
-//-----------------------------------------------------------------------------
-class FECFDFiberPowLinear : public FEMaterial
-{
-public:
-    enum { MP_E, MP_B, MP_L0 };
-public:
-    FECFDFiberPowLinear();
-    DECLARE_REGISTERED(FECFDFiberPowLinear);
-};
-
-//-----------------------------------------------------------------------------
-class FECFDFiberExpPowUC : public FEMaterial
-{
-public:
-    enum { MP_ALPHA, MP_BETA, MP_KSI, MP_MU, MP_K };
-public:
-    FECFDFiberExpPowUC();
-    DECLARE_REGISTERED(FECFDFiberExpPowUC);
-};
-
-//-----------------------------------------------------------------------------
-class FECFDFiberNHUC : public FEMaterial
-{
-public:
-    enum { MP_MU, MP_K };
-public:
-    FECFDFiberNHUC();
-    DECLARE_REGISTERED(FECFDFiberNHUC);
-};
-
-//-----------------------------------------------------------------------------
-class FECFDFiberPowLinearUC : public FEMaterial
-{
-public:
-    enum { MP_E, MP_B, MP_L0, MP_K };
-public:
-    FECFDFiberPowLinearUC();
-    DECLARE_REGISTERED(FECFDFiberPowLinearUC);
-};
-
-//-----------------------------------------------------------------------------
-class FEFDDSpherical : public FEMaterial
-{
-public:
-    FEFDDSpherical();
-    DECLARE_REGISTERED(FEFDDSpherical);
-};
-
-//-----------------------------------------------------------------------------
-class FEFDDEllipsoidal : public FEMaterial
-{
-public:
-    enum { MP_SPA };
-public:
-    FEFDDEllipsoidal();
-    DECLARE_REGISTERED(FEFDDEllipsoidal);
-};
-
-//-----------------------------------------------------------------------------
-class FEFDDvonMises3d : public FEMaterial
-{
-public:
-    enum { MP_B };
-public:
-    FEFDDvonMises3d();
-    DECLARE_REGISTERED(FEFDDvonMises3d);
-};
-
-//-----------------------------------------------------------------------------
-class FEFDDCircular : public FEMaterial
-{
-public:
-    FEFDDCircular();
-    DECLARE_REGISTERED(FEFDDCircular);
-};
-
-//-----------------------------------------------------------------------------
-class FEFDDElliptical : public FEMaterial
-{
-public:
-    enum { MP_SPA1, M_SPA2 };
-public:
-    FEFDDElliptical();
-    DECLARE_REGISTERED(FEFDDElliptical);
-};
-
-//-----------------------------------------------------------------------------
-class FEFDDvonMises2d : public FEMaterial
-{
-public:
-    enum { MP_B };
-public:
-    FEFDDvonMises2d();
-    DECLARE_REGISTERED(FEFDDvonMises2d);
-};
-
-//-----------------------------------------------------------------------------
-class FESchemeGKT : public FEMaterial
-{
-public:
-    enum { MP_NPH, M_NTH };
-public:
-    FESchemeGKT();
-    DECLARE_REGISTERED(FESchemeGKT);
-};
-
-//-----------------------------------------------------------------------------
-class FESchemeFEI : public FEMaterial
-{
-public:
-    enum { MP_RES };
-public:
-    FESchemeFEI();
-    DECLARE_REGISTERED(FESchemeFEI);
-};
-
-//-----------------------------------------------------------------------------
-class FESchemeT2d : public FEMaterial
-{
-public:
-    enum { M_NTH };
-public:
-    FESchemeT2d();
-    DECLARE_REGISTERED(FESchemeT2d);
-};
-
-//-----------------------------------------------------------------------------
-class FESchemeGKTUC : public FEMaterial
-{
-public:
-    enum { MP_NPH, M_NTH };
-public:
-    FESchemeGKTUC();
-    DECLARE_REGISTERED(FESchemeGKTUC);
-};
-
-//-----------------------------------------------------------------------------
-class FESchemeFEIUC : public FEMaterial
-{
-public:
-    enum { MP_RES };
-public:
-    FESchemeFEIUC();
-    DECLARE_REGISTERED(FESchemeFEIUC);
-};
-
-//-----------------------------------------------------------------------------
-class FESchemeT2dUC : public FEMaterial
-{
-public:
-    enum { M_NTH };
-public:
-    FESchemeT2dUC();
-    DECLARE_REGISTERED(FESchemeT2dUC);
-};
-
-//-----------------------------------------------------------------------------
-class FECDFSimo : public FEMaterial
-{
-public:
-    enum { MP_A, MP_B };
-public:
-    FECDFSimo();
-    DECLARE_REGISTERED(FECDFSimo);
-};
-
-//-----------------------------------------------------------------------------
-class FECDFLogNormal : public FEMaterial
-{
-public:
-    enum { MP_MU, MP_SIGMA, MP_DMAX };
-public:
-    FECDFLogNormal();
-    DECLARE_REGISTERED(FECDFLogNormal);
-};
-
-//-----------------------------------------------------------------------------
-class FECDFWeibull : public FEMaterial
-{
-public:
-    enum { MP_ALPHA, MP_MU, MP_DMAX };
-public:
-    FECDFWeibull();
-    DECLARE_REGISTERED(FECDFWeibull);
-};
-
-//-----------------------------------------------------------------------------
-class FECDFStep : public FEMaterial
-{
-public:
-    enum { MP_MU, MP_DMAX };
-public:
-    FECDFStep();
-    DECLARE_REGISTERED(FECDFStep);
-};
-
-//-----------------------------------------------------------------------------
-class FECDFQuintic : public FEMaterial
-{
-public:
-    enum { MP_MUMIN, MP_MUMAX, MP_DMAX };
-public:
-    FECDFQuintic();
-    DECLARE_REGISTERED(FECDFQuintic);
-};
-
-//-----------------------------------------------------------------------------
-class FECDFPower : public FEMaterial
-{
-public:
-    enum { MP_ALPHA, MP_MU0, MP_MU1 };
-public:
-    FECDFPower();
-    DECLARE_REGISTERED(FECDFPower);
-};
-
-//-----------------------------------------------------------------------------
-class FEDCSimo : public FEMaterial
-{
-public:
-    FEDCSimo();
-    DECLARE_REGISTERED(FEDCSimo);
-};
-
-//-----------------------------------------------------------------------------
-class FEDCStrainEnergyDensity : public FEMaterial
-{
-public:
-    FEDCStrainEnergyDensity();
-    DECLARE_REGISTERED(FEDCStrainEnergyDensity);
-};
-
-//-----------------------------------------------------------------------------
-class FEDCSpecificStrainEnergy : public FEMaterial
-{
-public:
-    FEDCSpecificStrainEnergy();
-    DECLARE_REGISTERED(FEDCSpecificStrainEnergy);
-};
-
-//-----------------------------------------------------------------------------
-class FEDCvonMisesStress : public FEMaterial
-{
-public:
-    FEDCvonMisesStress();
-    DECLARE_REGISTERED(FEDCvonMisesStress);
-};
-
-//-----------------------------------------------------------------------------
-class FEDCDruckerShearStress : public FEMaterial
-{
-public:
-    enum { MP_C };
-public:
-    FEDCDruckerShearStress();
-    DECLARE_REGISTERED(FEDCDruckerShearStress);
-};
-
-//-----------------------------------------------------------------------------
-class FEDCMaxShearStress : public FEMaterial
-{
-public:
-    FEDCMaxShearStress();
-    DECLARE_REGISTERED(FEDCMaxShearStress);
-};
-
-//-----------------------------------------------------------------------------
-class FEDCMaxNormalStress : public FEMaterial
-{
-public:
-    FEDCMaxNormalStress();
-    DECLARE_REGISTERED(FEDCMaxNormalStress);
-};
-
-//-----------------------------------------------------------------------------
-class FEDCMaxNormalLagrangeStrain : public FEMaterial
-{
-public:
-    FEDCMaxNormalLagrangeStrain();
-    DECLARE_REGISTERED(FEDCMaxNormalLagrangeStrain);
-};
-
-//-----------------------------------------------------------------------------
-class FEDCOctahedralShearStrain : public FEMaterial
-{
-public:
-    FEDCOctahedralShearStrain();
-    DECLARE_REGISTERED(FEDCOctahedralShearStrain);
-};
-
-//-----------------------------------------------------------------------------
-class FEDCSimoUC : public FEMaterial
-{
-public:
-    FEDCSimoUC();
-    DECLARE_REGISTERED(FEDCSimoUC);
-};
-
-//-----------------------------------------------------------------------------
-class FEDCStrainEnergyDensityUC : public FEMaterial
-{
-public:
-    FEDCStrainEnergyDensityUC();
-    DECLARE_REGISTERED(FEDCStrainEnergyDensityUC);
-};
-
-//-----------------------------------------------------------------------------
-class FEDCSpecificStrainEnergyUC : public FEMaterial
-{
-public:
-    FEDCSpecificStrainEnergyUC();
-    DECLARE_REGISTERED(FEDCSpecificStrainEnergyUC);
-};
-
-//-----------------------------------------------------------------------------
-class FEDCvonMisesStressUC : public FEMaterial
-{
-public:
-    FEDCvonMisesStressUC();
-    DECLARE_REGISTERED(FEDCvonMisesStressUC);
-};
-
-//-----------------------------------------------------------------------------
-class FEDCMaxShearStressUC : public FEMaterial
-{
-public:
-    FEDCMaxShearStressUC();
-    DECLARE_REGISTERED(FEDCMaxShearStressUC);
-};
-
-//-----------------------------------------------------------------------------
-class FEDCMaxNormalStressUC : public FEMaterial
-{
-public:
-    FEDCMaxNormalStressUC();
-    DECLARE_REGISTERED(FEDCMaxNormalStressUC);
-};
-
-//-----------------------------------------------------------------------------
-class FEDCMaxNormalLagrangeStrainUC : public FEMaterial
-{
-public:
-    FEDCMaxNormalLagrangeStrainUC();
-    DECLARE_REGISTERED(FEDCMaxNormalLagrangeStrainUC);
-};
-
-//-----------------------------------------------------------------------------
-class FERelaxCSExp : public FEMaterial
-{
-public:
-    enum { MP_TAU };
-public:
-    FERelaxCSExp();
-    DECLARE_REGISTERED(FERelaxCSExp);
-};
-
-//-----------------------------------------------------------------------------
-class FERelaxExp : public FEMaterial
-{
-public:
-    enum { MP_TAU };
-public:
-    FERelaxExp();
-    DECLARE_REGISTERED(FERelaxExp);
-};
-
-//-----------------------------------------------------------------------------
-class FERelaxExpDistortion : public FEMaterial
-{
-public:
-    enum { MP_TAU, M_TAU1, M_ALPHA };
-public:
-    FERelaxExpDistortion();
-    DECLARE_REGISTERED(FERelaxExpDistortion);
-};
-
-//-----------------------------------------------------------------------------
-class FERelaxFung : public FEMaterial
-{
-public:
-    enum { MP_TAU1, M_TAU2 };
-public:
-    FERelaxFung();
-    DECLARE_REGISTERED(FERelaxFung);
-};
-
-//-----------------------------------------------------------------------------
-class FERelaxMalkin : public FEMaterial
-{
-public:
-    enum { MP_TAU1, M_TAU2, M_BETA };
-public:
-    FERelaxMalkin();
-    DECLARE_REGISTERED(FERelaxMalkin);
-};
-
-//-----------------------------------------------------------------------------
-class FERelaxMalkinDistortion : public FEMaterial
-{
-public:
-    enum { MP_T1C0, MP_T1C1, MP_T1S0, MP_T2C0, MP_T2C1, MP_T2S0, M_BETA };
-public:
-    FERelaxMalkinDistortion();
-    DECLARE_REGISTERED(FERelaxMalkinDistortion);
-};
-
-//-----------------------------------------------------------------------------
-class FERelaxPark : public FEMaterial
-{
-public:
-    enum { MP_TAU, M_BETA };
-public:
-    FERelaxPark();
-    DECLARE_REGISTERED(FERelaxPark);
-};
-
-//-----------------------------------------------------------------------------
-class FERelaxParkDistortion : public FEMaterial
-{
-public:
-    enum { MP_TAU, M_TAU1, M_BETA, M_BETA1, M_ALPHA };
-public:
-    FERelaxParkDistortion();
-    DECLARE_REGISTERED(FERelaxParkDistortion);
-};
-
-//-----------------------------------------------------------------------------
-class FERelaxPow : public FEMaterial
-{
-public:
-    enum { MP_TAU, M_BETA };
-public:
-    FERelaxPow();
-    DECLARE_REGISTERED(FERelaxPow);
-};
-
-//-----------------------------------------------------------------------------
-class FERelaxPowDistortion : public FEMaterial
-{
-public:
-    enum { MP_TAU, M_TAU1, M_BETA, M_BETA1, M_ALPHA };
-public:
-    FERelaxPowDistortion();
-    DECLARE_REGISTERED(FERelaxPowDistortion);
-};
-
-//-----------------------------------------------------------------------------
-class FERelaxProny : public FEMaterial
-{
-public:
-    // max nr of Prony terms
-    enum { MAX_TERMS = 6 };
-    
-    // material parameters
-    enum {
-        MP_G1, MP_G2, MP_G3, MP_G4, MP_G5, MP_G6,
-        MP_T1, MP_T2, MP_T3, MP_T4, MP_T5, MP_T6
-    };
-public:
-    FERelaxProny();
-    DECLARE_REGISTERED(FERelaxProny);
-};
-
-//-----------------------------------------------------------------------------
-// Elastic pressure for ideal gas
-class FEEPIdealGas : public FEMaterial
-{
-public:
-    enum { MP_M };
-public:
-    FEEPIdealGas();
-    DECLARE_REGISTERED(FEEPIdealGas);
-};
-
-//-----------------------------------------------------------------------------
-// Elastic pressure for ideal fluid
-class FEEPIdealFluid : public FEMaterial
-{
-public:
-    enum { MP_K };
-public:
-    FEEPIdealFluid();
-    DECLARE_REGISTERED(FEEPIdealFluid);
-};
-
-//-----------------------------------------------------------------------------
-// Elastic pressure for neo-Hookean fluid
-class FEEPNeoHookeanFluid : public FEMaterial
-{
-public:
-    enum { MP_K };
-public:
-    FEEPNeoHookeanFluid();
-    DECLARE_REGISTERED(FEEPNeoHookeanFluid);
-};
-
-//-----------------------------------------------------------------------------
-// Viscous Newtonian fluid
-class FEVFNewtonian : public FEMaterial
-{
-public:
-    enum { MP_MU, MP_K };
-public:
-    FEVFNewtonian();
-    DECLARE_REGISTERED(FEVFNewtonian);
-};
-
-//-----------------------------------------------------------------------------
-// Viscous Bingham fluid
-class FEVFBingham : public FEMaterial
-{
-public:
-    enum { MP_MU, MP_TAUY, MP_N };
-public:
-    FEVFBingham();
-    DECLARE_REGISTERED(FEVFBingham);
-};
-
-//-----------------------------------------------------------------------------
-// Viscous Carreau fluid
-class FEVFCarreau : public FEMaterial
-{
-public:
-    enum { MP_MU0, MP_MUI, MP_LAM, MP_N };
-public:
-    FEVFCarreau();
-    DECLARE_REGISTERED(FEVFCarreau);
-};
-
-//-----------------------------------------------------------------------------
-// Viscous Carreau-Yasuda fluid
-class FEVFCarreauYasuda : public FEMaterial
-{
-public:
-    enum { MP_MU0, MP_MUI, MP_LAM, MP_N, MP_A };
-public:
-    FEVFCarreauYasuda();
-    DECLARE_REGISTERED(FEVFCarreauYasuda);
-};
-
-//-----------------------------------------------------------------------------
-// Viscous Powell-Eyring fluid
-class FEVFPowellEyring : public FEMaterial
-{
-public:
-    enum { MP_MU0, MP_MUI, MP_LAM };
-public:
-    FEVFPowellEyring();
-    DECLARE_REGISTERED(FEVFPowellEyring);
-};
-
-//-----------------------------------------------------------------------------
-// Viscous Cross fluid
-class FEVFCross : public FEMaterial
-{
-public:
-    enum { MP_MU0, MP_MUI, MP_LAM, MP_M };
-public:
-    FEVFCross();
-    DECLARE_REGISTERED(FEVFCross);
-};
-
-//-----------------------------------------------------------------------------
-class FEStarlingSupply : public FEMaterial
-{
-public:
-	enum { MP_KP, MP_PV };
-public:
-	FEStarlingSupply();
-	DECLARE_REGISTERED(FEStarlingSupply);
-};
-
-//-----------------------------------------------------------------------------
-class FEPrestrainConstGradient : public FEMaterial
-{
-public:
-	enum { MP_F0 };
-public:
-	FEPrestrainConstGradient();
-	DECLARE_REGISTERED(FEPrestrainConstGradient);
-};
-
-//-----------------------------------------------------------------------------
-class FEPrestrainInSituGradient : public FEMaterial
-{
-public:
-	enum { MP_LAM, MP_ISO };
-public:
-	FEPrestrainInSituGradient();
-	DECLARE_REGISTERED(FEPrestrainInSituGradient);
-};
-
-//-----------------------------------------------------------------------------
-class FEPlasticFlowCurvePaper : public FEMaterial
-{
-public:
-    enum { MP_Y0, MP_YM, MP_W0, MP_WE, MP_NF, MP_R };
-public:
-	FEPlasticFlowCurvePaper();
-	DECLARE_REGISTERED(FEPlasticFlowCurvePaper);
-};
-
-//-----------------------------------------------------------------------------
-class FEPlasticFlowCurveUser : public FEMaterial
-{
-public:
-	FEPlasticFlowCurveUser();
-	DECLARE_REGISTERED(FEPlasticFlowCurveUser);
-};
-
-//-----------------------------------------------------------------------------
-class FEPlasticFlowCurveMath : public FEMaterial
-{
-public:
-    enum { MP_NF, MP_E0, MP_EM, M_PR };
-public:
-	FEPlasticFlowCurveMath();
-	DECLARE_REGISTERED(FEPlasticFlowCurveMath);
-};
->>>>>>> e74d71f8
+#pragma once
+#include <FSCore/LoadCurve.h>
+#include "FECoreMaterial.h"
+#include "FEMaterialFactory.h"
+
+// --- Material Classes ---
+// These values are not stored in the prv file, so they can be changed
+// Top level classes.
+// Note that these are one bit values!
+#define FE_MAT_ELASTIC				0x0001
+#define FE_MAT_ELASTIC_UNCOUPLED	0x0002
+#define FE_MAT_MULTIPHASIC			0x0004
+#define FE_MAT_HEAT_TRANSFER		0x0008
+#define FE_MAT_FLUID				0x0010
+#define FE_MAT_REACTION_DIFFUSION	0x0020
+#define FE_MAT_RIGID				0x0040
+#define FE_MAT_FLUID_FSI            0x0080
+#define FE_MAT_DISCRETE				0x0100
+#define FE_MAT_1DFUNC				0x0200
+
+// component classes
+// These values must not contain the top level class values in the lower bits!
+#define FE_MAT_PERMEABILITY				0x00010000
+#define FE_MAT_DIFFUSIVITY				0x00020000
+#define FE_MAT_SOLUBILITY				0x00030000
+#define FE_MAT_OSMOTIC_COEFFICIENT		0x00040000
+#define FE_MAT_SOLUTE					0x00050000
+#define FE_MAT_SBM						0x00060000
+#define FE_MAT_REACTION					0x00070000
+#define FE_MAT_DAMAGE					0x00080000
+#define FE_MAT_DAMAGE_CRITERION			0x00090000
+#define FE_MAT_DAMAGE_CRITERION_UC		0x000A0000
+#define FE_MAT_FLUID_ELASTIC			0x000B0000
+#define FE_MAT_FLUID_VISCOSITY			0x000C0000
+#define FE_MAT_CFD_FIBER				0x000D0000
+#define FE_MAT_CFD_DIST					0x000E0000
+#define FE_MAT_CFD_SCHEME				0x000F0000
+#define FE_MAT_CFD_FIBER_UC				0x00100000
+#define FE_MAT_CFD_SCHEME_UC			0x00110000	// This is obsolete. Only retained for backward compatibility
+#define FE_MAT_RV_RELAX					0x00120000
+#define FE_MAT_SOLVENT_SUPPLY			0x00130000
+#define FE_MAT_REACTION_RATE			0x00140000
+#define FE_MAT_REACTION_REACTANTS		0x00150000
+#define FE_MAT_REACTION_PRODUCTS		0x00160000
+#define FE_MAT_SPECIES					0x00170000
+#define FE_MAT_SOLID_SPECIES			0x00180000
+#define FE_MAT_ACTIVE_CONTRACTION_CLASS 0x00190000
+#define FE_MAT_GENERATION				0x001A0000
+#define FE_MAT_PRESTRAIN_GRADIENT		0x001B0000
+#define FE_MAT_FIBER_GENERATOR			0x001C0000
+#define FE_MAT_MREACTION                0x001D0000
+#define FE_MAT_MREACTION_RATE           0x001E0000
+#define FE_MAT_MREACTION_IREACTANTS     0x001F0000
+#define FE_MAT_MREACTION_IPRODUCTS      0x00200000
+#define FE_MAT_MREACTION_EREACTANTS     0x00210000
+#define FE_MAT_MREACTION_EPRODUCTS      0x00220000
+#define FE_MAT_PLASTIC_FLOW_RULE		0x00230000
+
+
+// Classes with IDs above this refer to FEBio base classes.
+#define FE_FEBIO_MATERIAL_CLASS			0x00FF0000
+
+// --- Material Types ---
+// These values are stored in the prv file so don't change!
+//
+#define FE_NEO_HOOKEAN					1
+#define FE_MOONEY_RIVLIN				2
+#define FE_VERONDA_WESTMANN				3
+#define FE_TRANS_MOONEY_RIVLIN_OLD		4	// ---> obsolete (2.0)
+#define FE_TRANS_VERONDA_WESTMANN_OLD	5	// --->obsolete (2.0)
+#define FE_RIGID_BODY					6	//---> obsolete (1.4?)
+#define FE_ISOTROPIC_ELASTIC			7
+//#define ST_VENANT_KIRCHHOFF			8
+#define FE_PORO_ELASTIC_OLD				9	//---> obsolete (1.5)
+#define FE_TCNL_ORTHO					10
+#define FE_MUSCLE_MATERIAL				11
+#define FE_TENDON_MATERIAL				12
+#define FE_VISCO_ELASTIC_OLD			13	//---> obsolete (1.5)
+#define FE_OGDEN_MATERIAL				14
+//#define FE_NIKE_MATERIAL				15	//---> obsolete (1.5)
+#define FE_EFD_MOONEY_RIVLIN			16
+#define FE_EFD_NEO_HOOKEAN				17
+#define FE_PORO_HOLMES_MOW_OLD			18	//---> obsolete (1.5)
+#define FE_HOLMES_MOW					19
+#define FE_ARRUDA_BOYCE					20
+#define FE_RIGID_MATERIAL				21
+#define FE_FUNG_ORTHO					22
+#define FE_LINEAR_ORTHO					23
+#define FE_EFD_DONNAN					24
+#define FE_ISOTROPIC_FOURIER			25
+#define FE_EFD_VERONDA_WESTMANN			26
+#define FE_ORTHO_ELASTIC				27
+#define FE_OGDEN_UNCONSTRAINED			28
+#define FE_EFD_COUPLED					29
+#define FE_EFD_UNCOUPLED				30
+#define FE_FIBEREXPPOW_COUPLED_OLD      31
+#define FE_FIBEREXPPOW_UNCOUPLED_OLD    32
+#define FE_FIBERPOWLIN_COUPLED_OLD      33
+#define FE_FIBERPOWLIN_UNCOUPLED_OLD    34
+#define FE_DONNAN_SWELLING				35
+#define FE_PERFECT_OSMOMETER			36
+#define FE_CELL_GROWTH					37
+#define FE_SFD_COUPLED					38
+#define FE_CARTER_HAYES					39
+#define FE_SFD_SBM						40
+#define FE_FUNG_ORTHO_COUPLED			41
+#define FE_PRLIG						42
+#define FE_OSMOTIC_VIRIAL				43
+#define FE_CLE_CUBIC					44
+#define FE_CLE_ORTHOTROPIC				45
+#define FE_ACTIVE_CONTRACT_UNI_OLD      46
+#define FE_ACTIVE_CONTRACT_TISO_OLD     47
+#define FE_ACTIVE_CONTRACT_ISO          48
+#define FE_ACTIVE_CONTRACT_UNI_UC_OLD   49
+#define FE_ACTIVE_CONTRACT_TISO_UC_OLD  50
+#define FE_ACTIVE_CONTRACT_ISO_UC       51
+#define FE_FIBEREXPLIN_COUPLED			52
+#define FE_COUPLED_TRANS_ISO_MR_OLD		53	//---> obsolete in 2.1
+#define FE_TRANS_ISO_MOONEY_RIVLIN		54	// new in 2.0 (replaces old implementation)
+#define FE_TRANS_ISO_VERONDA_WESTMANN	55	// new in 2.0 (replaces old implementation)
+#define FE_MAT_ACTIVE_CONTRACTION		56	// new in 2.0
+#define FE_MAT_MR_VON_MISES_FIBERS		57	// new in 2.0
+#define FE_MAT_2D_TRANS_ISO_MR			58	// new in 2.0
+#define FE_COUPLED_TRANS_ISO_MR			59	// new in 2.1 (replaces old implementation)
+#define FE_INCOMP_NEO_HOOKEAN			60	// new in 2.2
+#define FE_HOLZAPFEL_GASSER_OGDEN		61
+#define FE_POROUS_NEO_HOOKEAN           62
+#define FE_NATURAL_NEO_HOOKEAN          63
+#define FE_PRESTRAIN_CONST_GRADIENT		64
+#define FE_PRESTRAIN_INSITU_GRADIENT	65
+#define FE_COUPLED_MOONEY_RIVLIN		66	// added in FS 1.0
+#define FE_COUPLED_VERONDA_WESTMANN		67  // added in FS 1.0
+#define FE_FIBEREXPLIN_UNCOUPLED		68  // added in FS 1.0
+#define FE_COUPLED_TRANS_ISO_VW			69  // added in FS 1.0
+#define FE_ACTIVE_CONTRACT_UNI          70
+#define FE_ACTIVE_CONTRACT_TISO         71
+#define FE_ACTIVE_CONTRACT_UNI_UC       72
+#define FE_ACTIVE_CONTRACT_TISO_UC      73
+#define FE_FIBEREXPPOW_COUPLED          74
+#define FE_FIBEREXPPOW_UNCOUPLED        75
+#define FE_FIBERPOWLIN_COUPLED          76
+#define FE_FIBERPOWLIN_UNCOUPLED        77
+#define FE_FIBER_DAMAGE_POWER			78	// added in FS 1.1
+#define FE_FIBER_DAMAGE_EXP				79	// added in FS 1.1
+#define FE_FIBER_DAMAGE_EXPLINEAR		80	// added in FS 1.2
+#define FE_HOLZAPFEL_UNCONSTRAINED      81
+#define FE_FIBER_KIOUSIS_UNCOUPLED      82
+#define FE_NEWTONIAN_VISCOUS_SOLID      83
+#define FE_KAMENSKY						84
+#define FE_KAMENSKY_UNCOUPLED			85
+#define FE_FIBER_NEO_HOOKEAN            86
+#define FE_FIBER_NATURAL_NH             87
+#define FE_HOLMES_MOW_UNCOUPLED         88
+#define FE_TRACE_FREE_NEO_HOOKEAN       89
+#define FE_USER_MATERIAL				1000
+
+// multi-materials (new from 1.5)
+#define FE_HYPER_ELASTIC			100
+#define FE_VISCO_ELASTIC			101
+#define FE_BIPHASIC_MATERIAL		102
+#define FE_BIPHASIC_SOLUTE			103
+#define FE_SOLID_MIXTURE			104
+#define FE_UNCOUPLED_SOLID_MIXTURE	105
+#define FE_TRIPHASIC_MATERIAL		106
+#define FE_SOLUTE_MATERIAL			107
+#define FE_MULTIPHASIC_MATERIAL		108
+#define FE_UNCOUPLED_VISCO_ELASTIC	109
+#define FE_SBM_MATERIAL             110
+#define FE_RV_MATERIAL              111
+#define FE_RV_MATERIAL_UC           112
+#define FE_FLUID_MATERIAL           120
+#define FE_REACTION_DIFFUSION_MATERIAL	121
+#define FE_SPECIES_MATERIAL			122
+#define FE_SOLID_SPECIES_MATERIAL	123
+#define FE_FLUID_FSI_MATERIAL       124
+#define FE_GENERATION               125
+#define FE_MULTI_GENERATION         126
+#define FE_PRESTRAIN_MATERIAL		127
+#define FE_UNCOUPLED_PRESTRAIN_MATERIAL		128
+#define FE_REACTIVE_PLASTICITY      129
+#define FE_REACTIVE_PLASTIC_DAMAGE  130
+#define FE_BIPHASIC_FSI_MATERIAL    131
+
+#define FE_FEBIO_MATERIAL			132
+
+// permeability materials
+#define FE_PERM_CONST				200
+#define FE_PERM_HOLMES_MOW			201
+#define FE_PERM_REF_ISO				202
+#define FE_PERM_REF_TRANS_ISO		203
+#define FE_PERM_REF_ORTHO			204
+#define FE_PERM_EXP_ISO             205
+
+// diffusivity materials
+#define FE_DIFF_CONST				300
+#define FE_DIFF_CONST_ORTHO			301
+#define FE_DIFF_REF_ISO				302
+#define FE_DIFF_ALBRO_ISO			303
+
+// solubility materials
+#define FE_SOLUB_CONST				400
+
+// osmotic coefficient
+#define FE_OSMO_CONST				500
+#define FE_OSMO_WM                  501
+
+// chemical reactions
+#define FE_REACTANT_MATERIAL        600
+#define FE_PRODUCT_MATERIAL         601
+#define FE_MASS_ACTION_FORWARD      602
+#define FE_MASS_ACTION_REVERSIBLE   603
+#define FE_MICHAELIS_MENTEN         604
+#define FE_REACTION_RATE_CONST      605
+#define FE_REACTION_RATE_HUISKES    606
+#define FE_REACTION_RATE_FEBIO		607
+
+// membrane reactions
+#define FE_INT_REACTANT_MATERIAL    650
+#define FE_INT_PRODUCT_MATERIAL     651
+#define FE_EXT_REACTANT_MATERIAL    652
+#define FE_EXT_PRODUCT_MATERIAL     653
+#define FE_MMASS_ACTION_FORWARD     654
+#define FE_MMASS_ACTION_REVERSIBLE  655
+#define FE_MREACTION_RATE_CONST     656
+#define FE_MREACTION_RATE_ION_CHNL  657
+#define FE_MREACTION_RATE_VOLT_GTD  658
+
+// fiber generators (old mechanism)
+#define FE_FIBER_LOCAL			0
+#define FE_FIBER_CYLINDRICAL	1
+#define FE_FIBER_SPHERICAL		2
+#define FE_FIBER_VECTOR			3
+#define FE_FIBER_USER			4
+#define FE_FIBER_ANGLES			5
+#define FE_FIBER_POLAR			6
+
+// continuous fiber distributions
+#define FE_CFD_MATERIAL             700
+#define FE_FIBER_EXP_POW            701
+#define FE_FIBER_NH                 702
+#define FE_CFD_MATERIAL_UC          710
+#define FE_FIBER_EXP_POW_UC         711
+#define FE_FIBER_NH_UC              712
+#define FE_FIBER_POW_LIN            713
+#define FE_FIBER_POW_LIN_UC         714
+#define FE_DSTRB_SFD                730
+#define FE_DSTRB_EFD                731
+#define FE_DSTRB_VM3                732
+#define FE_DSTRB_CFD                733
+#define FE_DSTRB_PFD                734
+#define FE_DSTRB_VM2                735
+#define FE_SCHM_GKT                 760
+#define FE_SCHM_FEI                 761
+#define FE_SCHM_T2D                 762
+#define FE_SCHM_GKT_UC              770
+#define FE_SCHM_FEI_UC              771
+#define FE_SCHM_T2D_UC              772
+
+// reduced relaxation functions
+#define FE_RELAX_EXP                800
+#define FE_RELAX_EXP_DIST           801
+#define FE_RELAX_FUNG               802
+#define FE_RELAX_PARK               803
+#define FE_RELAX_PARK_DIST          804
+#define FE_RELAX_POW                805
+#define FE_RELAX_POW_DIST           806
+#define FE_RELAX_PRONY              807
+#define FE_RELAX_MALKIN             808
+#define FE_RELAX_CSEXP              809
+#define FE_RELAX_MALKIN_DIST        810
+
+// elastic damage materials
+#define FE_DMG_MATERIAL             900
+#define FE_DMG_MATERIAL_UC          910
+#define FE_CDF_SIMO                 920
+#define FE_CDF_LOG_NORMAL           921
+#define FE_CDF_WEIBULL              922
+#define FE_CDF_STEP                 923
+#define FE_CDF_QUINTIC              924
+#define FE_CDF_POWER                925
+#define FE_DC_SIMO                  940
+#define FE_DC_SED                   941
+#define FE_DC_SSE                   942
+#define FE_DC_VMS                   943
+#define FE_DC_MSS                   944
+#define FE_DC_MNS                   945
+#define FE_DC_MNLE                  946
+#define FE_DC_OSS                   947
+#define FE_DC_SIMO_UC               960
+#define FE_DC_SED_UC                961
+#define FE_DC_SSE_UC                962
+#define FE_DC_VMS_UC                963
+#define FE_DC_MSS_UC                964
+#define FE_DC_MNS_UC                965
+#define FE_DC_MNLE_UC               966
+#define FE_DC_DRUCKER               967
+
+// elastic pressure materials (fluid)
+#define FE_EP_IDEAL_GAS             1001
+#define FE_EP_IDEAL_FLUID           1002
+#define FE_EP_NEOHOOKEAN_FLUID      1003
+
+// viscous materials (fluid)
+#define FE_VF_NEWTONIAN             1100
+#define FE_VF_CARREAU               1101
+#define FE_VF_CARREAU_YASUDA        1102
+#define FE_VF_POWELL_EYRING         1103
+#define FE_VF_CROSS                 1104
+#define FE_VF_BINGHAM               1105
+
+// solvent supplies
+#define FE_STARLING_SUPPLY			1200
+
+// fiber generators
+#define FE_FIBER_GENERATOR_LOCAL		1301
+#define FE_FIBER_GENERATOR_VECTOR		1302
+#define FE_FIBER_GENERATOR_SPHERICAL	1303
+#define FE_FIBER_GENERATOR_CYLINDRICAL	1304
+#define FE_FIBER_GENERATOR_ANGLES		1305
+
+// discrete materials
+#define FE_DISCRETE_LINEAR_SPRING		1401
+#define FE_DISCRETE_NONLINEAR_SPRING	1402
+#define FE_DISCRETE_HILL				1403
+#define FE_DISCRETE_FEBIO_MATERIAL		1404
+
+// 1D functions
+#define FE_FNC1D_POINT		1501
+
+// plastic flow rules
+#define FE_MAT_PLASTIC_FLOW_PAPER		1601
+#define FE_MAT_PLASTIC_FLOW_USER		1602
+#define FE_MAT_PLASTIC_FLOW_MATH		1603
+
+//-----------------------------------------------------------------------------
+class FSFiberGenerator : public FSMaterial
+{
+public:
+	FSFiberGenerator(int ntype) : FSMaterial(ntype) {}
+};
+
+//-----------------------------------------------------------------------------
+class FSFiberGeneratorLocal : public FSFiberGenerator
+{
+public:
+	FSFiberGeneratorLocal(int n0 = 0, int n1 = 0);
+	vec3d GetFiber(FEElementRef& el) override;
+	DECLARE_REGISTERED(FSFiberGeneratorLocal);
+};
+
+//-----------------------------------------------------------------------------
+class FSFiberGeneratorVector : public FSFiberGenerator
+{
+public:
+	FSFiberGeneratorVector(const vec3d& v = vec3d(1,0,0));
+	vec3d GetFiber(FEElementRef& el) override;
+	DECLARE_REGISTERED(FSFiberGeneratorVector);
+};
+
+//-----------------------------------------------------------------------------
+class FSCylindricalVectorGenerator : public FSFiberGenerator
+{
+public:
+	FSCylindricalVectorGenerator();
+	FSCylindricalVectorGenerator(const vec3d& center, const vec3d& axis, const vec3d& vector);
+	vec3d GetFiber(FEElementRef& el) override;
+	DECLARE_REGISTERED(FSCylindricalVectorGenerator);
+};
+
+//-----------------------------------------------------------------------------
+class FSSphericalVectorGenerator : public FSFiberGenerator
+{
+public:
+	FSSphericalVectorGenerator();
+	FSSphericalVectorGenerator(const vec3d& center, const vec3d& vector);
+	vec3d GetFiber(FEElementRef& el) override;
+	DECLARE_REGISTERED(FSSphericalVectorGenerator);
+};
+
+//-----------------------------------------------------------------------------
+class FSAnglesVectorGenerator : public FSFiberGenerator
+{
+public:
+	FSAnglesVectorGenerator(double theta = 0.0, double phi = 90.0);
+	vec3d GetFiber(FEElementRef& el) override;
+	void GetAngles(double& theta, double& phi);
+	void SetAngles(double theta, double phi);
+	DECLARE_REGISTERED(FSAnglesVectorGenerator);
+};
+
+//-----------------------------------------------------------------------------
+// Isotropic Elastic
+//
+class FSIsotropicElastic : public FSMaterial
+{
+public:
+	enum { MP_DENSITY, MP_E, MP_v };
+
+public:
+	FSIsotropicElastic();
+
+	DECLARE_REGISTERED(FSIsotropicElastic);
+};
+
+//-----------------------------------------------------------------------------
+// Orthotropic elastic
+class FSOrthoElastic : public FSMaterial
+{
+public:
+	enum { 
+		MP_E1, MP_E2, MP_E3,
+		MP_G12, MP_G23, MP_G31,
+		MP_v12, MP_v23, MP_v31
+	};
+
+public:
+	FSOrthoElastic();
+
+	DECLARE_REGISTERED(FSOrthoElastic);
+};
+
+//-----------------------------------------------------------------------------
+// Neo-Hookean
+//
+class FSNeoHookean : public FSMaterial
+{
+public:
+	enum { MP_DENSITY, MP_E, MP_v };
+
+public:
+	FSNeoHookean();
+
+	DECLARE_REGISTERED(FSNeoHookean);
+};
+
+//-----------------------------------------------------------------------------
+// Natural Neo-Hookean
+//
+class FSNaturalNeoHookean : public FSMaterial
+{
+public:
+    enum { MP_DENSITY, MP_G, MP_K };
+    
+public:
+    FSNaturalNeoHookean();
+    
+    DECLARE_REGISTERED(FSNaturalNeoHookean);
+};
+
+//-----------------------------------------------------------------------------
+// trace-free Neo-Hookean
+//
+class FETraceFreeNeoHookean : public FSMaterial
+{
+public:
+    enum { MP_DENSITY, MP_MU };
+    
+public:
+    FETraceFreeNeoHookean();
+    
+    DECLARE_REGISTERED(FETraceFreeNeoHookean);
+};
+
+//-----------------------------------------------------------------------------
+// incompressible neo-Hookean
+class FSIncompNeoHookean : public FSMaterial
+{
+public:
+	enum { MP_DENSITY, MP_G, MP_K };
+
+public:
+	FSIncompNeoHookean();
+	DECLARE_REGISTERED(FSIncompNeoHookean);
+};
+
+//-----------------------------------------------------------------------------
+// Porous neo-Hookean
+//
+class FSPorousNeoHookean : public FSMaterial
+{
+public:
+    enum { MP_DENSITY, MP_E, MP_PHI0 };
+    
+public:
+    FSPorousNeoHookean();
+    
+    DECLARE_REGISTERED(FSPorousNeoHookean);
+};
+
+//-----------------------------------------------------------------------------
+// Mooney-Rivlin
+//
+class FSMooneyRivlin : public FSMaterial
+{
+public:
+	enum { MP_DENSITY, MP_A, MP_B, MP_K };
+	
+public:
+	FSMooneyRivlin();
+
+	DECLARE_REGISTERED(FSMooneyRivlin);
+};
+
+//-----------------------------------------------------------------------------
+// Veronda-Westmann
+//
+class FSVerondaWestmann : public FSMaterial
+{
+public:
+	enum { MP_DENSITY, MP_A, MP_B, MP_K };
+	
+public:
+	FSVerondaWestmann();
+
+	DECLARE_REGISTERED(FSVerondaWestmann);
+};
+
+//-----------------------------------------------------------------------------
+// coupled Mooney-Rivlin
+//
+class FSCoupledMooneyRivlin : public FSMaterial
+{
+public:
+	enum { MP_DENSITY, MP_A, MP_B, MP_K };
+
+public:
+	FSCoupledMooneyRivlin();
+
+	DECLARE_REGISTERED(FSCoupledMooneyRivlin);
+};
+
+//-----------------------------------------------------------------------------
+// coupled Veronda-Westmann
+//
+class FSCoupledVerondaWestmann : public FSMaterial
+{
+public:
+	enum { MP_DENSITY, MP_A, MP_B, MP_K };
+
+public:
+	FSCoupledVerondaWestmann();
+
+	DECLARE_REGISTERED(FSCoupledVerondaWestmann);
+};
+
+//-----------------------------------------------------------------------------
+// Holmes-Mow
+//
+class FSHolmesMow : public FSMaterial
+{
+public:
+	enum { MP_DENS, MP_E, MP_V, MP_BETA };
+
+public:
+	FSHolmesMow();
+
+	DECLARE_REGISTERED(FSHolmesMow);
+};
+
+//-----------------------------------------------------------------------------
+// Holmes-Mow uncoupled
+//
+class FEHolmesMowUC : public FSMaterial
+{
+public:
+    enum { MP_DENS, MP_MU, MP_BETA, MP_K };
+    
+public:
+    FEHolmesMowUC();
+    
+    DECLARE_REGISTERED(FEHolmesMowUC);
+};
+
+//-----------------------------------------------------------------------------
+// Arruda-Boyce
+//
+class FSArrudaBoyce: public FSMaterial
+{
+public:
+	enum { MP_DENS, MP_MU, MP_N, MP_K };
+
+public:
+	FSArrudaBoyce();
+
+	DECLARE_REGISTERED(FSArrudaBoyce);
+};
+
+//-----------------------------------------------------------------------------
+// Carter-Hayes
+//
+class FSCarterHayes : public FSMaterial
+{
+public:
+	enum { MP_DENSITY, MP_E0, MP_RHO0, MP_GA, MP_v , MP_SBM };
+    
+public:
+	FSCarterHayes();
+    
+	DECLARE_REGISTERED(FSCarterHayes);
+};
+
+//-----------------------------------------------------------------------------
+// Newtonian viscous solid
+//
+class FSNewtonianViscousSolid : public FSMaterial
+{
+public:
+    enum { MP_DENSITY, MP_MU, MP_K };
+    
+public:
+    FSNewtonianViscousSolid();
+    
+    DECLARE_REGISTERED(FSNewtonianViscousSolid);
+};
+
+//-----------------------------------------------------------------------------
+// PRLig
+//
+class FSPRLig : public FSMaterial
+{
+public:
+	enum { MP_DENSITY, MP_C1, MP_C2, MP_V0, MP_M, MP_MU, MP_K };
+
+public:
+	FSPRLig();
+
+	DECLARE_REGISTERED(FSPRLig);
+};
+
+class FSOldFiberMaterial : public FSMaterial
+{
+private:
+	enum {
+		MP_AOPT, MP_N, 
+		MP_R, MP_A,	MP_D, MP_PARAMS, MP_NUSER, MP_THETA, MP_PHI, MP_D0, MP_D1, MP_R0, MP_R1 };
+
+public:
+	int		m_naopt;	// fiber option
+	int		m_n[2];		// node numbers for local option
+	int		m_nuser;	// user data variable ID for user option
+	vec3d	m_r;
+	vec3d	m_a;
+	vec3d	m_d;
+	double	m_theta, m_phi;	// spherical angles
+
+	// used by POLAR method
+	vec3d	m_d0, m_d1;
+	double	m_R0, m_R1;
+
+public:
+	void Save(OArchive& ar) override;
+	void Load(IArchive& ar) override;
+
+	void copy(FSOldFiberMaterial* pm);
+
+public:
+	FSOldFiberMaterial();
+
+	vec3d GetFiberVector(FEElementRef& el);
+
+	bool UpdateData(bool bsave) override;
+
+private:
+	FSOldFiberMaterial(const FSOldFiberMaterial& m);
+	FSOldFiberMaterial& operator = (const FSOldFiberMaterial& m);
+};
+
+//-----------------------------------------------------------------------------
+// base class for transversely isotropic materials
+//
+class FSTransverselyIsotropic : public FSMaterial
+{
+public:
+	enum { MP_MAT, MP_FIBERS };
+
+public:
+	FSTransverselyIsotropic(int ntype);
+	vec3d GetFiber(FEElementRef& el);
+	bool HasFibers() { return true; }
+
+	FSOldFiberMaterial* GetFiberMaterial();
+
+	void copy(FSMaterial* pmat);
+	void Load(IArchive& ar);
+	void Save(OArchive& ar);
+
+protected:
+	void SetFiberMaterial(FSOldFiberMaterial* fiber);
+
+private:
+	FSOldFiberMaterial*	m_pfiber;
+};
+
+//-----------------------------------------------------------------------------
+// Transversely Isotropic Mooney Rivlin (obsolete implementation)
+//
+class FSTransMooneyRivlinOld : public FSTransverselyIsotropic
+{
+public:
+	// the fiber class for this material
+	class Fiber : public FSOldFiberMaterial
+	{
+	public:
+		enum {
+			MP_C3, MP_C4, MP_C5, MP_LAM, 
+			MP_CA0, MP_BETA, MP_L0, MP_LREF,
+			MP_AC
+		};
+
+		Fiber();
+	};
+
+public:
+	// this material's material parameters
+	enum { MP_DENSITY, MP_C1, MP_C2, MP_K };
+
+public:
+	FSTransMooneyRivlinOld();
+
+//	DECLARE_REGISTERED(FSTransMooneyRivlinOld);
+};
+
+//-----------------------------------------------------------------------------
+// Transversely Isotropic Veronda-Westmann
+//
+class FSTransVerondaWestmannOld : public FSTransverselyIsotropic
+{
+public:
+	// the fiber class for this material
+	class Fiber : public FSOldFiberMaterial
+	{
+	public:
+		enum {
+			MP_C3, MP_C4, MP_C5, MP_LAM, 
+			MP_CA0, MP_BETA, MP_L0, MP_LREF,
+			MP_AC
+		};
+
+		Fiber();
+	};
+
+public:
+	enum { MP_DENSITY, MP_C1, MP_C2, MP_K };
+
+public:
+	FSTransVerondaWestmannOld();
+
+//	DECLARE_REGISTERED(FSTransVerondaWestmannOld);
+};
+
+//-----------------------------------------------------------------------------
+// Active contraction material for new transverely-isotropic materials
+
+class FSActiveContraction : public FSMaterial
+{
+public:
+	enum { MP_ASCL, MP_CA0, MP_BETA, MP_L0, MP_REFL };
+
+public:
+	FSActiveContraction();
+
+	DECLARE_REGISTERED(FSActiveContraction);
+};
+
+//-----------------------------------------------------------------------------
+class FSTransMooneyRivlin : public FSTransverselyIsotropic
+{
+public:
+	// this material's material parameters
+	enum { MP_DENSITY, MP_C1, MP_C2, MP_C3, MP_C4, MP_C5, MP_LAM, MP_K };
+
+public:
+	FSTransMooneyRivlin();
+
+	// convert from the old to the new format
+	void Convert(FSTransMooneyRivlinOld* mat);
+
+	DECLARE_REGISTERED(FSTransMooneyRivlin);
+};
+
+//-----------------------------------------------------------------------------
+class FSTransVerondaWestmann : public FSTransverselyIsotropic
+{
+public:
+	// this material's material parameters
+	enum { MP_DENSITY, MP_C1, MP_C2, MP_C3, MP_C4, MP_C5, MP_LAM, MP_K };
+
+public:
+	FSTransVerondaWestmann();
+
+	// convert from the old to the new format
+	void Convert(FSTransVerondaWestmannOld* mat);
+
+	DECLARE_REGISTERED(FSTransVerondaWestmann);
+};
+
+//-----------------------------------------------------------------------------
+class FSCoupledTransIsoVerondaWestmann : public FSTransverselyIsotropic
+{
+public:
+	// this material's material parameters
+	enum { MP_DENSITY, MP_C1, MP_C2, MP_C3, MP_C4, MP_C5, MP_LAM, MP_K };
+
+public:
+	FSCoupledTransIsoVerondaWestmann();
+
+	DECLARE_REGISTERED(FSCoupledTransIsoVerondaWestmann);
+};
+
+//-----------------------------------------------------------------------------
+// Coupled Transversely Isotropic Mooney Rivlin
+//
+class FSCoupledTransIsoMooneyRivlinOld : public FSMaterial
+{
+public:
+	// this material's material parameters
+	enum { MP_DENSITY, MP_C1, MP_C2, MP_C3, MP_C4, MP_C5, MP_LAMBDA, MP_K };
+
+public:
+	FSCoupledTransIsoMooneyRivlinOld();
+
+//	DECLARE_REGISTERED(FSCoupledTransIsoMooneyRivlinOld);
+};
+
+//-----------------------------------------------------------------------------
+// Coupled Transversely Isotropic Mooney Rivlin
+//
+class FSCoupledTransIsoMooneyRivlin : public FSTransverselyIsotropic
+{
+public:
+	// this material's material parameters
+	enum { MP_DENSITY, MP_C1, MP_C2, MP_C3, MP_C4, MP_C5, MP_K, MP_LAMBDA };
+
+public:
+	FSCoupledTransIsoMooneyRivlin();
+
+	void Convert(FSCoupledTransIsoMooneyRivlinOld* mat);
+
+	DECLARE_REGISTERED(FSCoupledTransIsoMooneyRivlin);
+};
+
+//-----------------------------------------------------------------------------
+class FSMooneyRivlinVonMisesFibers : public FSMaterial
+{
+public:
+	FSMooneyRivlinVonMisesFibers();
+	DECLARE_REGISTERED(FSMooneyRivlinVonMisesFibers);
+};
+
+//-----------------------------------------------------------------------------
+class FS2DTransIsoMooneyRivlin : public FSTransverselyIsotropic
+{
+public:
+	FS2DTransIsoMooneyRivlin();
+	DECLARE_REGISTERED(FS2DTransIsoMooneyRivlin);
+};
+
+//-----------------------------------------------------------------------------
+// rigid body material
+//
+class FSRigidMaterial : public FSMaterial
+{
+public:
+	enum { 
+		MP_DENSITY, MP_E, MP_V, 
+		MP_COM, MP_RC,
+	};
+
+public:
+	FSRigidMaterial();
+
+	void Save(OArchive& ar);
+	void Load(IArchive& ar);
+
+	void copy(FSMaterial* pmat);
+
+	void SetAutoCOM(bool b);
+	void SetCenterOfMass(const vec3d& r);
+
+	vec3d GetCenterOfMass() const;
+
+	bool IsRigid() override;
+
+public:
+	int	m_pid;	// parent ID
+
+	DECLARE_REGISTERED(FSRigidMaterial);
+};
+
+//-----------------------------------------------------------------------------
+// TC nonlinear orthotropic
+//
+class FSTCNonlinearOrthotropic : public FSMaterial
+{
+public:
+	enum { 
+		MP_DENSITY,
+		MP_C1, MP_C2, MP_K, 
+		MP_BETA, MP_KSI,
+		MP_A, MP_D };
+
+public:
+	FSTCNonlinearOrthotropic();
+
+	DECLARE_REGISTERED(FSTCNonlinearOrthotropic);
+};
+
+//-----------------------------------------------------------------------------
+// Fung Orthotropic
+//
+class FSFungOrthotropic : public FSMaterial
+{
+public:
+	enum {
+		MP_DENSITY,
+		MP_E1, MP_E2, MP_E3,
+		MP_G12, MP_G23, MP_G31,
+		MP_V12, MP_V23, MP_V31,
+		MP_C, MP_K };
+
+public:
+	FSFungOrthotropic();
+
+	DECLARE_REGISTERED(FSFungOrthotropic);
+};
+
+//-----------------------------------------------------------------------------
+// Fung Orthotropic
+//
+class FSFungOrthoCompressible : public FSMaterial
+{
+public:
+	enum {
+		MP_DENSITY,
+		MP_E1, MP_E2, MP_E3,
+		MP_G12, MP_G23, MP_G31,
+		MP_V12, MP_V23, MP_V31,
+		MP_C, MP_K };
+    
+public:
+	FSFungOrthoCompressible();
+    
+	DECLARE_REGISTERED(FSFungOrthoCompressible);
+};
+
+//-----------------------------------------------------------------------------
+// Holzapfel-Gasser-Ogden
+//
+class FSHolzapfelGasserOgden : public FSMaterial
+{
+public:
+    enum {
+        MP_DENSITY,
+        MP_C, MP_K1,
+        MP_K2,MP_KAPPA,
+        MP_G,
+        MP_K };
+    
+public:
+    FSHolzapfelGasserOgden();
+    
+    DECLARE_REGISTERED(FSHolzapfelGasserOgden);
+};
+
+//-----------------------------------------------------------------------------
+// Holzapfel-Gasser-Ogden unconstrained
+//
+class FSHolzapfelUnconstrained : public FSMaterial
+{
+public:
+    enum {
+        MP_DENSITY,
+        MP_C, MP_K1,
+        MP_K2,MP_KAPPA,
+        MP_G,
+        MP_K };
+    
+public:
+    FSHolzapfelUnconstrained();
+    
+    DECLARE_REGISTERED(FSHolzapfelUnconstrained);
+};
+
+//-----------------------------------------------------------------------------
+// Linear Orthotropic
+//
+class FSLinearOrthotropic : public FSMaterial
+{
+public:
+	enum {
+		MP_DENSITY,
+		MP_E1, MP_E2, MP_E3,
+		MP_G12, MP_G23, MP_G31,
+		MP_V12, MP_V23, MP_V31 };
+
+public:
+	FSLinearOrthotropic();
+
+	DECLARE_REGISTERED(FSLinearOrthotropic);
+};
+
+//-----------------------------------------------------------------------------
+// Muscle Material
+//
+class FSMuscleMaterial : public FSTransverselyIsotropic
+{
+public:
+	enum { MP_DENSITY, MP_G1, MP_G2, MP_K, MP_P1, MP_P2, MP_LOFL, MP_LAM, MP_SMAX };
+
+public:
+	FSMuscleMaterial();
+
+	DECLARE_REGISTERED(FSMuscleMaterial);
+};
+
+//-----------------------------------------------------------------------------
+// Tendon Material
+//
+class FSTendonMaterial : public FSTransverselyIsotropic
+{
+public:
+	enum { MP_DENSITY, MP_G1, MP_G2, MP_K, MP_L1, MP_L2, MP_LAM };
+
+	FSTendonMaterial();
+
+	DECLARE_REGISTERED(FSTendonMaterial);
+};
+
+//-----------------------------------------------------------------------------
+// Ogden Material
+//
+class FSOgdenMaterial : public FSMaterial
+{
+public:
+	enum { 
+		MP_DENSITY,
+		MP_K,
+		MP_C1, MP_C2, MP_C3, MP_C4, MP_C5, MP_C6,
+		MP_M1, MP_M2, MP_M3, MP_M4, MP_M5, MP_M6};
+
+public:
+	FSOgdenMaterial();
+
+	DECLARE_REGISTERED(FSOgdenMaterial);
+};
+
+//-----------------------------------------------------------------------------
+// Ogden unconstrained Material
+//
+class FSOgdenUnconstrained: public FSMaterial
+{
+public:
+	enum { 
+		MP_DENSITY,
+		MP_CP,
+		MP_C1, MP_C2, MP_C3, MP_C4, MP_C5, MP_C6,
+		MP_M1, MP_M2, MP_M3, MP_M4, MP_M5, MP_M6};
+
+public:
+	FSOgdenUnconstrained();
+
+	DECLARE_REGISTERED(FSOgdenUnconstrained);
+};
+
+//-----------------------------------------------------------------------------
+// ellipsoidal fiber distribution - Mooney-Rivlin
+//
+class FSEFDMooneyRivlin : public FSMaterial
+{
+public:
+	enum { MP_C1, MP_C2, MP_K, MP_BETA, MP_KSI };
+
+public:
+	FSEFDMooneyRivlin();
+
+	DECLARE_REGISTERED(FSEFDMooneyRivlin);
+
+};
+
+//-----------------------------------------------------------------------------
+// ellipsoidal fiber distribution - neo-Hookean
+//
+class FSEFDNeoHookean : public FSMaterial
+{
+public:
+	enum { MP_E, MP_v, MP_BETA, MP_KSI };
+
+public:
+	FSEFDNeoHookean();
+
+	DECLARE_REGISTERED(FSEFDNeoHookean);
+};
+
+//-----------------------------------------------------------------------------
+// ellipsoidal fiber distribution - Donnan Equilibrium Swelling
+//
+class FSEFDDonnan : public FSMaterial
+{
+public:
+	enum
+	{
+		MP_PHIW0, MP_CF0, MP_BOSM, MP_PHI,
+		MP_BETA, MP_KSI,
+	};
+
+public:
+	FSEFDDonnan();
+
+	DECLARE_REGISTERED(FSEFDDonnan);
+};
+
+//-----------------------------------------------------------------------------
+// ellipsoidal fiber distribution with Veronda-Westmann matrix
+class FSEFDVerondaWestmann : public FSMaterial
+{
+public:
+	enum
+	{
+		MP_C1, MP_C2, MP_K,
+		MP_BETA, MP_KSI
+	};
+
+public:
+	FSEFDVerondaWestmann();
+
+	DECLARE_REGISTERED(FSEFDVerondaWestmann);
+};
+
+//-----------------------------------------------------------------------------
+class FSKamensky: public FSMaterial
+{
+public:
+	enum { MP_DENSITY, MP_C0, MP_C1, MP_C2, MP_K, MP_TANGENT_SCALE };
+
+public:
+	FSKamensky();
+
+	DECLARE_REGISTERED(FSKamensky);
+};
+
+//-----------------------------------------------------------------------------
+class FSKamenskyUncoupled : public FSMaterial
+{
+public:
+	enum { MP_DENSITY, MP_C0, MP_C1, MP_C2, MP_K, MP_TANGENT_SCALE };
+
+public:
+	FSKamenskyUncoupled();
+
+	DECLARE_REGISTERED(FSKamenskyUncoupled);
+};
+
+
+//-----------------------------------------------------------------------------
+// Isotropic Fourier
+class FSIsotropicFourier : public FSMaterial
+{
+public:
+	enum { MP_DENSITY, MP_K, MP_C };
+
+public:
+	FSIsotropicFourier();
+	DECLARE_REGISTERED(FSIsotropicFourier);
+};
+
+//-----------------------------------------------------------------------------
+// Constant permeability
+class FSPermConst : public FSMaterial
+{
+public:
+	enum { MP_PERM };
+public:
+	FSPermConst();
+	DECLARE_REGISTERED(FSPermConst);
+};
+
+//-----------------------------------------------------------------------------
+// Holmes-Mow permeability
+class FSPermHolmesMow : public FSMaterial
+{
+public:
+	enum { MP_PERM, MP_M, MP_ALPHA };
+public:
+	FSPermHolmesMow();
+	DECLARE_REGISTERED(FSPermHolmesMow);
+};
+
+//-----------------------------------------------------------------------------
+// Ateshian-Weiss isotropic permeability
+class FSPermAteshianWeissIso : public FSMaterial
+{
+public:
+	enum { MP_PERM0, MP_PERM1, MP_PERM2, MP_M, MP_ALPHA };
+public:
+	FSPermAteshianWeissIso();
+	DECLARE_REGISTERED(FSPermAteshianWeissIso);
+};
+
+//-----------------------------------------------------------------------------
+// Ateshian-Weiss trans-isotropic permeability
+class FSPermAteshianWeissTransIso : public FSMaterial
+{
+public:
+	enum { MP_PERM0, MP_PERM1T, MP_PERM1A, MP_PERM2T, MP_PERM2A, MP_M0, MP_MT, MP_MA, MP_ALPHA0, MP_ALPHAT, MP_ALPHAA };
+public:
+	FSPermAteshianWeissTransIso();
+	DECLARE_REGISTERED(FSPermAteshianWeissTransIso);
+};
+
+//-----------------------------------------------------------------------------
+// Ateshian-Weiss orthotropic permeability
+class FSPermAteshianWeissOrtho : public FSMaterial
+{
+public:
+	enum { MP_PERM0, MP_PERM1, MP_PERM2, MP_M0, MP_ALPHA0, MP_M, MP_ALPHA };
+
+public:
+	FSPermAteshianWeissOrtho();
+	DECLARE_REGISTERED(FSPermAteshianWeissOrtho);
+};
+
+//-----------------------------------------------------------------------------
+// exponential isotropic permeability
+class FSPermExpIso : public FSMaterial
+{
+public:
+    enum { MP_PERM, MP_M };
+public:
+    FSPermExpIso();
+    DECLARE_REGISTERED(FSPermExpIso);
+};
+
+//-----------------------------------------------------------------------------
+// Constant diffusivity
+class FSDiffConst : public FSMaterial
+{
+public:
+	enum { MP_DIFF_FREE, MP_DIFF};
+
+public:
+	FSDiffConst();
+	DECLARE_REGISTERED(FSDiffConst);
+};
+
+//-----------------------------------------------------------------------------
+// orthotropic diffusivity
+class FSDiffOrtho : public FSMaterial
+{
+public:
+	enum { MP_DIFF_FREE, MP_DIFF};
+
+public:
+	FSDiffOrtho();
+	DECLARE_REGISTERED(FSDiffOrtho);
+};
+
+//-----------------------------------------------------------------------------
+// Ateshian-Weiss isotropic diffusivity
+class FSDiffAteshianWeissIso : public FSMaterial
+{
+public:
+	enum { MP_DIFF_FREE, MP_DIFF0, MP_DIFF1, MP_DIFF2, MP_M, MP_ALPHA };
+
+public:
+	FSDiffAteshianWeissIso();
+	DECLARE_REGISTERED(FSDiffAteshianWeissIso);
+};
+
+//-----------------------------------------------------------------------------
+// Albro isotropic diffusivity
+class FSDiffAlbroIso : public FSMaterial
+{
+public:
+	enum { MP_DIFF_FREE, MP_CDINV, MP_ALPHAD };
+    
+public:
+	FSDiffAlbroIso();
+	DECLARE_REGISTERED(FSDiffAlbroIso);
+};
+
+//-----------------------------------------------------------------------------
+// Constant solubility
+class FSSolubConst : public FSMaterial
+{
+public:
+	enum { MP_SOLUB };
+
+public:
+	FSSolubConst();
+	DECLARE_REGISTERED(FSSolubConst);
+};
+
+//-----------------------------------------------------------------------------
+// Constant osmotic coefficient
+class FSOsmoConst : public FSMaterial
+{
+public:
+	enum { MP_OSMO };
+
+public:
+	FSOsmoConst();
+	DECLARE_REGISTERED(FSOsmoConst);
+};
+
+//-----------------------------------------------------------------------------
+// Wells-Manning osmotic coefficient
+class FSOsmoWellsManning : public FSMaterial
+{
+public:
+    enum { MP_KSI, MP_COION };
+
+public:
+    FSOsmoWellsManning();
+
+    // get/set co-ion index
+    void SetCoIonIndex(int i) { SetIntValue(MP_COION, i); }
+    int GetCoIonIndex() { return GetIntValue(MP_COION); }
+    
+    DECLARE_REGISTERED(FSOsmoWellsManning);
+};
+
+//-----------------------------------------------------------------------------
+// SFD compressible
+class FSSFDCoupled : public FSMaterial
+{
+public:
+	enum {MP_ALPHA, MP_BETA, MP_KSI};
+public:
+	FSSFDCoupled();
+	DECLARE_REGISTERED(FSSFDCoupled);
+};
+
+//-----------------------------------------------------------------------------
+// SFD SBM
+class FSSFDSBM : public FSMaterial
+{
+public:
+	enum {MP_ALPHA, MP_BETA, MP_KSI0, MP_RHO0, MP_GAMMA, MP_SBM};
+public:
+	FSSFDSBM();
+	DECLARE_REGISTERED(FSSFDSBM);
+};
+
+//-----------------------------------------------------------------------------
+// EFD compressible
+class FSEFDCoupled : public FSMaterial
+{
+public:
+	enum {MP_BETA, MP_KSI};
+public:
+	FSEFDCoupled();
+	DECLARE_REGISTERED(FSEFDCoupled);
+};
+
+//-----------------------------------------------------------------------------
+// EFD uncoupled
+class FSEFDUncoupled : public FSMaterial
+{
+public:
+	enum {MP_BETA, MP_KSI, MP_K};
+public:
+	FSEFDUncoupled();
+	DECLARE_REGISTERED(FSEFDUncoupled);
+};
+
+//=============================================================================
+// Obsolete Fiber materials. Retained for backward compatibility.
+//=============================================================================
+
+//-----------------------------------------------------------------------------
+class FSFiberExpPowOld : public FSMaterial
+{
+public:
+	enum { MP_ALPHA, MP_BETA, MP_KSI, MP_THETA, MP_PHI };
+public:
+	FSFiberExpPowOld();
+//	DECLARE_REGISTERED(FSFiberExpPow);
+};
+
+//-----------------------------------------------------------------------------
+class FSFiberExpPowUncoupledOld : public FSMaterial
+{
+public:
+	enum { MP_ALPHA, MP_BETA, MP_KSI, MP_K, MP_THETA, MP_PHI };
+public:
+	FSFiberExpPowUncoupledOld();
+//	DECLARE_REGISTERED(FSFiberExpPowUncoupled);
+};
+
+//-----------------------------------------------------------------------------
+class FSFiberPowLinOld : public FSMaterial
+{
+public:
+    enum { MP_E, MP_BETA, MP_LAM0, MP_THETA, MP_PHI };
+public:
+    FSFiberPowLinOld();
+//    DECLARE_REGISTERED(FSFiberPowLin);
+};
+
+//-----------------------------------------------------------------------------
+class FSFiberPowLinUncoupledOld : public FSMaterial
+{
+public:
+    enum { MP_E, MP_BETA, MP_LAM0, MP_K, MP_THETA, MP_PHI };
+public:
+    FSFiberPowLinUncoupledOld();
+//    DECLARE_REGISTERED(FSFiberPowLinUncoupled);
+};
+
+//=============================================================================
+// Fiber materials
+//=============================================================================
+
+//-----------------------------------------------------------------------------
+// Base class manages the fiber generator
+class FSFiberMaterial : public FSMaterial
+{
+public:
+	FSFiberMaterial(int ntype);
+
+	bool HasFibers() override;
+
+	vec3d GetFiber(FEElementRef& el) override;
+
+	void SetFiberGenerator(FSFiberGenerator* v);
+
+	FSFiberGenerator* GetFiberGenerator();
+
+	void SetAxisMaterial(FSAxisMaterial* Q) override;
+};
+
+//-----------------------------------------------------------------------------
+class FSFiberExpPow : public FSFiberMaterial
+{
+public:
+    enum { MP_ALPHA, MP_BETA, MP_KSI, M_L0 };
+
+public:
+    FSFiberExpPow();
+    
+    // convert from the old to the new format
+    void Convert(FSFiberExpPowOld* mat);
+    
+    DECLARE_REGISTERED(FSFiberExpPow);
+};
+
+//-----------------------------------------------------------------------------
+class FSFiberExpPowUncoupled : public FSFiberMaterial
+{
+public:
+    enum { MP_ALPHA, MP_BETA, MP_KSI, MP_K };
+public:
+    FSFiberExpPowUncoupled();
+    
+    // convert from the old to the new format
+    void Convert(FSFiberExpPowUncoupledOld* mat);
+    
+    DECLARE_REGISTERED(FSFiberExpPowUncoupled);
+};
+
+//-----------------------------------------------------------------------------
+class FSFiberPowLin : public FSFiberMaterial
+{
+public:
+    enum { MP_E, MP_BETA, MP_LAM0 };
+public:
+    FSFiberPowLin();
+    
+    // convert from the old to the new format
+    void Convert(FSFiberPowLinOld* mat);
+    
+    DECLARE_REGISTERED(FSFiberPowLin);
+};
+
+//-----------------------------------------------------------------------------
+class FSFiberPowLinUncoupled : public FSFiberMaterial
+{
+public:
+    enum { MP_E, MP_BETA, MP_LAM0, MP_K };
+public:
+    FSFiberPowLinUncoupled();
+    
+    // convert from the old to the new format
+    void Convert(FSFiberPowLinUncoupledOld* mat);
+    
+    DECLARE_REGISTERED(FSFiberPowLinUncoupled);
+};
+
+//-----------------------------------------------------------------------------
+class FSFiberExpLinear : public FSFiberMaterial
+{
+public:
+	enum { MP_ALPHA, MP_BETA, MP_KSI, MP_THETA, MP_PHI };
+public:
+	FSFiberExpLinear();
+	DECLARE_REGISTERED(FSFiberExpLinear);
+};
+
+//-----------------------------------------------------------------------------
+class FSFiberExpLinearUncoupled : public FSFiberMaterial
+{
+public:
+	enum { MP_ALPHA, MP_BETA, MP_KSI, MP_THETA, MP_PHI };
+public:
+	FSFiberExpLinearUncoupled();
+	DECLARE_REGISTERED(FSFiberExpLinearUncoupled);
+};
+
+//-----------------------------------------------------------------------------
+class FSFiberNeoHookean : public FSFiberMaterial
+{
+public:
+    enum { MP_MU };
+public:
+    FSFiberNeoHookean();
+    
+    DECLARE_REGISTERED(FSFiberNeoHookean);
+};
+
+//-----------------------------------------------------------------------------
+class FSFiberNaturalNH : public FSFiberMaterial
+{
+public:
+    enum { MP_KSI, MP_LAM0 };
+public:
+    FSFiberNaturalNH();
+    
+    DECLARE_REGISTERED(FSFiberNaturalNH);
+};
+
+//-----------------------------------------------------------------------------
+class FSFiberDamagePower : public FSFiberMaterial
+{
+public:
+	enum { MP_ALPHA1, MP_ALPHA2, MP_KAPPA, MP_T0, MP_DMAX, MP_BETA_S, MP_GAMMA_MAX };
+public:
+	FSFiberDamagePower();
+	DECLARE_REGISTERED(FSFiberDamagePower);
+};
+
+//-----------------------------------------------------------------------------
+class FSFiberDamageExponential : public FSFiberMaterial
+{
+public:
+	enum { MP_K1, MP_K2, MP_KAPPA, MP_T0, MP_DMAX, MP_BETA_S, MP_GAMMA_MAX };
+public:
+	FSFiberDamageExponential();
+	DECLARE_REGISTERED(FSFiberDamageExponential);
+};
+
+//-----------------------------------------------------------------------------
+class FSFiberDamageExpLinear : public FSFiberMaterial
+{
+public:
+	enum { MP_C3, MP_C4, MP_C5, MP_LAMBDA, MP_T0, MP_DMAX, MP_BETA_S, MP_GAMMA_MAX };
+public:
+	FSFiberDamageExpLinear();
+	DECLARE_REGISTERED(FSFiberDamageExpLinear);
+};
+
+//-----------------------------------------------------------------------------
+class FSFiberKiousisUncoupled : public FSFiberMaterial
+{
+public:
+    enum { MP_D1, MP_D2, M_N };
+public:
+    FSFiberKiousisUncoupled();
+    
+    DECLARE_REGISTERED(FSFiberKiousisUncoupled);
+};
+
+//=============================================================================
+
+//-----------------------------------------------------------------------------
+// CLE cubic
+//
+class FSCubicCLE : public FSMaterial
+{
+public:
+    enum { MP_DENSITY, MP_LP1, MP_LM1, MP_L2, MP_MU };
+    
+public:
+    FSCubicCLE();
+    
+    DECLARE_REGISTERED(FSCubicCLE);
+};
+
+//-----------------------------------------------------------------------------
+// CLE orthotropic
+//
+class FSOrthotropicCLE : public FSMaterial
+{
+public:
+    enum { MP_DENSITY,
+        MP_LP11, MP_LP22, MP_LP33,
+        MP_LM11, MP_LM22, MP_LM33,
+        MP_L12, MP_L23, MP_L31,
+        MP_MU1, MP_MU2, MP_MU3
+    };
+    
+public:
+    FSOrthotropicCLE();
+    
+    DECLARE_REGISTERED(FSOrthotropicCLE);
+};
+
+//-----------------------------------------------------------------------------
+// Prescribed uniaxial active contraction
+//
+class FSPrescribedActiveContractionUniaxialOld : public FSMaterial
+{
+public:
+    enum { MP_T0, MP_TH, MP_PH };
+    
+public:
+    FSPrescribedActiveContractionUniaxialOld();
+    
+//    DECLARE_REGISTERED(FSPrescribedActiveContractionUniaxial);
+};
+
+//-----------------------------------------------------------------------------
+// Prescribed transversely isotropic active contraction
+//
+class FSPrescribedActiveContractionTransIsoOld : public FSMaterial
+{
+public:
+    enum { MP_T0, MP_TH, MP_PH };
+    
+public:
+    FSPrescribedActiveContractionTransIsoOld();
+    
+//    DECLARE_REGISTERED(FSPrescribedActiveContractionTransIso);
+};
+
+//-----------------------------------------------------------------------------
+// Prescribed uniaxial active contraction
+//
+class FSPrescribedActiveContractionUniaxial : public FSMaterial
+{
+public:
+    enum { MP_T0 };
+    
+public:
+    FSPrescribedActiveContractionUniaxial();
+    
+    // convert from the old to the new format
+    void Convert(FSPrescribedActiveContractionUniaxialOld* mat);
+
+    DECLARE_REGISTERED(FSPrescribedActiveContractionUniaxial);
+};
+
+//-----------------------------------------------------------------------------
+// Prescribed transversely isotropic active contraction
+//
+class FSPrescribedActiveContractionTransIso : public FSMaterial
+{
+public:
+    enum { MP_T0 };
+    
+public:
+    FSPrescribedActiveContractionTransIso();
+    
+    // convert from the old to the new format
+    void Convert(FSPrescribedActiveContractionTransIsoOld* mat);
+
+    DECLARE_REGISTERED(FSPrescribedActiveContractionTransIso);
+};
+
+//-----------------------------------------------------------------------------
+// Prescribed isotropic active contraction
+//
+class FSPrescribedActiveContractionIsotropic : public FSMaterial
+{
+public:
+    enum { MP_T0 };
+    
+public:
+    FSPrescribedActiveContractionIsotropic();
+    
+    DECLARE_REGISTERED(FSPrescribedActiveContractionIsotropic);
+};
+
+//-----------------------------------------------------------------------------
+// Prescribed uniaxial active contraction uncoupled
+//
+class FSPrescribedActiveContractionUniaxialUCOld : public FSMaterial
+{
+public:
+    enum { MP_T0, MP_TH, MP_PH };
+    
+public:
+    FSPrescribedActiveContractionUniaxialUCOld();
+    
+//    DECLARE_REGISTERED(FSPrescribedActiveContractionUniaxialUC);
+};
+
+//-----------------------------------------------------------------------------
+// Prescribed transversely isotropic active contraction uncoupled
+//
+class FSPrescribedActiveContractionTransIsoUCOld : public FSMaterial
+{
+public:
+    enum { MP_T0, MP_TH, MP_PH };
+    
+public:
+    FSPrescribedActiveContractionTransIsoUCOld();
+    
+//    DECLARE_REGISTERED(FSPrescribedActiveContractionTransIsoUC);
+};
+
+//-----------------------------------------------------------------------------
+// Prescribed uniaxial active contraction uncoupled
+//
+class FSPrescribedActiveContractionUniaxialUC : public FSMaterial
+{
+public:
+    enum { MP_T0 };
+    
+public:
+    FSPrescribedActiveContractionUniaxialUC();
+    
+    // convert from the old to the new format
+    void Convert(FSPrescribedActiveContractionUniaxialUCOld* mat);
+
+    DECLARE_REGISTERED(FSPrescribedActiveContractionUniaxialUC);
+};
+
+//-----------------------------------------------------------------------------
+// Prescribed transversely isotropic active contraction uncoupled
+//
+class FSPrescribedActiveContractionTransIsoUC : public FSMaterial
+{
+public:
+    enum { MP_T0 };
+    
+public:
+    FSPrescribedActiveContractionTransIsoUC();
+    
+    // convert from the old to the new format
+    void Convert(FSPrescribedActiveContractionTransIsoUCOld* mat);
+
+    DECLARE_REGISTERED(FSPrescribedActiveContractionTransIsoUC);
+};
+
+//-----------------------------------------------------------------------------
+// Prescribed isotropic active contraction uncoupled
+//
+class FSPrescribedActiveContractionIsotropicUC : public FSMaterial
+{
+public:
+    enum { MP_T0 };
+    
+public:
+    FSPrescribedActiveContractionIsotropicUC();
+    
+    DECLARE_REGISTERED(FSPrescribedActiveContractionIsotropicUC);
+};
+
+//-----------------------------------------------------------------------------
+class FSDonnanSwelling : public FSMaterial
+{
+public:
+	enum { MP_PHIW0, MP_CF0, MP_BOSM, MP_PHI };
+public:
+	FSDonnanSwelling();
+	DECLARE_REGISTERED(FSDonnanSwelling);
+};
+
+//-----------------------------------------------------------------------------
+class FSPerfectOsmometer : public FSMaterial
+{
+public:
+	enum { MP_PHIW0, MP_IOSM, MP_BOSM };
+public:
+	FSPerfectOsmometer();
+	DECLARE_REGISTERED(FSPerfectOsmometer);
+};
+
+//-----------------------------------------------------------------------------
+class FSCellGrowth : public FSMaterial
+{
+public:
+	enum { MP_PHIR, MP_CR, MP_CE };
+public:
+	FSCellGrowth();
+	DECLARE_REGISTERED(FSCellGrowth);
+};
+
+//-----------------------------------------------------------------------------
+class FSOsmoticVirial : public FSMaterial
+{
+public:
+    enum { MP_PHIW0, MP_CR, MP_C1, MP_C2, MP_c3 };
+public:
+    FSOsmoticVirial();
+    DECLARE_REGISTERED(FSOsmoticVirial);
+};
+
+//-----------------------------------------------------------------------------
+class FSReactionRateConst : public FSMaterial
+{
+public:
+	enum { MP_K };
+
+	double GetRateConstant();
+	void SetRateConstant(double K);
+
+public:
+	FSReactionRateConst();
+	DECLARE_REGISTERED(FSReactionRateConst);
+};
+
+//-----------------------------------------------------------------------------
+class FSReactionRateHuiskes : public FSMaterial
+{
+public:
+	enum { MP_B, MP_PSI0 };
+public:
+	FSReactionRateHuiskes();
+	DECLARE_REGISTERED(FSReactionRateHuiskes);
+};
+
+//-----------------------------------------------------------------------------
+class FEBioReactionRate : public FSMaterial
+{
+public:
+	FEBioReactionRate();
+	void Save(OArchive& ar);
+	void Load(IArchive& ar);
+	DECLARE_REGISTERED(FEBioReactionRate);
+};
+
+//-----------------------------------------------------------------------------
+class FSMembraneReactionRateConst : public FSMaterial
+{
+public:
+    enum { MP_K };
+    
+    double GetRateConstant();
+    void SetRateConstant(double K);
+    
+public:
+    FSMembraneReactionRateConst();
+    DECLARE_REGISTERED(FSMembraneReactionRateConst);
+};
+
+//-----------------------------------------------------------------------------
+class FSMembraneReactionRateIonChannel : public FSMaterial
+{
+public:
+    enum { MP_G, MP_SOL };
+    
+    double GetConductivity();
+    void SetConductivity(double g);
+    int GetSolute();
+    void SetSolute(int isol);
+    
+public:
+    FSMembraneReactionRateIonChannel();
+    DECLARE_REGISTERED(FSMembraneReactionRateIonChannel);
+};
+
+//-----------------------------------------------------------------------------
+class FSMembraneReactionRateVoltageGated : public FSMaterial
+{
+public:
+    enum { MP_A, MP_B, MP_C, MP_D, MP_SOL };
+    
+    double GetConstant(int i);
+    void SetConstant(int i, double c);
+    int GetSolute();
+    void SetSolute(int isol);
+    
+public:
+    FSMembraneReactionRateVoltageGated();
+    DECLARE_REGISTERED(FSMembraneReactionRateVoltageGated);
+};
+
+//-----------------------------------------------------------------------------
+class FSCFDFiberExpPow : public FSMaterial
+{
+public:
+    enum { MP_ALPHA, MP_BETA, MP_KSI, MP_MU };
+public:
+    FSCFDFiberExpPow();
+    DECLARE_REGISTERED(FSCFDFiberExpPow);
+};
+
+//-----------------------------------------------------------------------------
+class FSCFDFiberNH : public FSMaterial
+{
+public:
+    enum { MP_MU };
+public:
+    FSCFDFiberNH();
+    DECLARE_REGISTERED(FSCFDFiberNH);
+};
+
+//-----------------------------------------------------------------------------
+class FSCFDFiberPowLinear : public FSMaterial
+{
+public:
+    enum { MP_E, MP_B, MP_L0 };
+public:
+    FSCFDFiberPowLinear();
+    DECLARE_REGISTERED(FSCFDFiberPowLinear);
+};
+
+//-----------------------------------------------------------------------------
+class FSCFDFiberExpPowUC : public FSMaterial
+{
+public:
+    enum { MP_ALPHA, MP_BETA, MP_KSI, MP_MU, MP_K };
+public:
+    FSCFDFiberExpPowUC();
+    DECLARE_REGISTERED(FSCFDFiberExpPowUC);
+};
+
+//-----------------------------------------------------------------------------
+class FSCFDFiberNHUC : public FSMaterial
+{
+public:
+    enum { MP_MU, MP_K };
+public:
+    FSCFDFiberNHUC();
+    DECLARE_REGISTERED(FSCFDFiberNHUC);
+};
+
+//-----------------------------------------------------------------------------
+class FSCFDFiberPowLinearUC : public FSMaterial
+{
+public:
+    enum { MP_E, MP_B, MP_L0, MP_K };
+public:
+    FSCFDFiberPowLinearUC();
+    DECLARE_REGISTERED(FSCFDFiberPowLinearUC);
+};
+
+//-----------------------------------------------------------------------------
+class FSFDDSpherical : public FSMaterial
+{
+public:
+    FSFDDSpherical();
+    DECLARE_REGISTERED(FSFDDSpherical);
+};
+
+//-----------------------------------------------------------------------------
+class FSFDDEllipsoidal : public FSMaterial
+{
+public:
+    enum { MP_SPA };
+public:
+    FSFDDEllipsoidal();
+    DECLARE_REGISTERED(FSFDDEllipsoidal);
+};
+
+//-----------------------------------------------------------------------------
+class FSFDDvonMises3d : public FSMaterial
+{
+public:
+    enum { MP_B };
+public:
+    FSFDDvonMises3d();
+    DECLARE_REGISTERED(FSFDDvonMises3d);
+};
+
+//-----------------------------------------------------------------------------
+class FSFDDCircular : public FSMaterial
+{
+public:
+    FSFDDCircular();
+    DECLARE_REGISTERED(FSFDDCircular);
+};
+
+//-----------------------------------------------------------------------------
+class FSFDDElliptical : public FSMaterial
+{
+public:
+    enum { MP_SPA1, M_SPA2 };
+public:
+    FSFDDElliptical();
+    DECLARE_REGISTERED(FSFDDElliptical);
+};
+
+//-----------------------------------------------------------------------------
+class FSFDDvonMises2d : public FSMaterial
+{
+public:
+    enum { MP_B };
+public:
+    FSFDDvonMises2d();
+    DECLARE_REGISTERED(FSFDDvonMises2d);
+};
+
+//-----------------------------------------------------------------------------
+class FSSchemeGKT : public FSMaterial
+{
+public:
+    enum { MP_NPH, M_NTH };
+public:
+    FSSchemeGKT();
+    DECLARE_REGISTERED(FSSchemeGKT);
+};
+
+//-----------------------------------------------------------------------------
+class FSSchemeFEI : public FSMaterial
+{
+public:
+    enum { MP_RES };
+public:
+    FSSchemeFEI();
+    DECLARE_REGISTERED(FSSchemeFEI);
+};
+
+//-----------------------------------------------------------------------------
+class FSSchemeT2d : public FSMaterial
+{
+public:
+    enum { M_NTH };
+public:
+    FSSchemeT2d();
+    DECLARE_REGISTERED(FSSchemeT2d);
+};
+
+//-----------------------------------------------------------------------------
+class FSSchemeGKTUC : public FSMaterial
+{
+public:
+    enum { MP_NPH, M_NTH };
+public:
+    FSSchemeGKTUC();
+    DECLARE_REGISTERED(FSSchemeGKTUC);
+};
+
+//-----------------------------------------------------------------------------
+class FSSchemeFEIUC : public FSMaterial
+{
+public:
+    enum { MP_RES };
+public:
+    FSSchemeFEIUC();
+    DECLARE_REGISTERED(FSSchemeFEIUC);
+};
+
+//-----------------------------------------------------------------------------
+class FSSchemeT2dUC : public FSMaterial
+{
+public:
+    enum { M_NTH };
+public:
+    FSSchemeT2dUC();
+    DECLARE_REGISTERED(FSSchemeT2dUC);
+};
+
+//-----------------------------------------------------------------------------
+class FSCDFSimo : public FSMaterial
+{
+public:
+    enum { MP_A, MP_B };
+public:
+    FSCDFSimo();
+    DECLARE_REGISTERED(FSCDFSimo);
+};
+
+//-----------------------------------------------------------------------------
+class FSCDFLogNormal : public FSMaterial
+{
+public:
+    enum { MP_MU, MP_SIGMA, MP_DMAX };
+public:
+    FSCDFLogNormal();
+    DECLARE_REGISTERED(FSCDFLogNormal);
+};
+
+//-----------------------------------------------------------------------------
+class FSCDFWeibull : public FSMaterial
+{
+public:
+    enum { MP_ALPHA, MP_MU, MP_DMAX };
+public:
+    FSCDFWeibull();
+    DECLARE_REGISTERED(FSCDFWeibull);
+};
+
+//-----------------------------------------------------------------------------
+class FSCDFStep : public FSMaterial
+{
+public:
+    enum { MP_MU, MP_DMAX };
+public:
+    FSCDFStep();
+    DECLARE_REGISTERED(FSCDFStep);
+};
+
+//-----------------------------------------------------------------------------
+class FSCDFQuintic : public FSMaterial
+{
+public:
+    enum { MP_MUMIN, MP_MUMAX, MP_DMAX };
+public:
+    FSCDFQuintic();
+    DECLARE_REGISTERED(FSCDFQuintic);
+};
+
+//-----------------------------------------------------------------------------
+class FECDFPower : public FSMaterial
+{
+public:
+    enum { MP_ALPHA, MP_MU0, MP_MU1 };
+public:
+    FECDFPower();
+    DECLARE_REGISTERED(FECDFPower);
+};
+
+//-----------------------------------------------------------------------------
+class FSDCSimo : public FSMaterial
+{
+public:
+    FSDCSimo();
+    DECLARE_REGISTERED(FSDCSimo);
+};
+
+//-----------------------------------------------------------------------------
+class FSDCStrainEnergyDensity : public FSMaterial
+{
+public:
+    FSDCStrainEnergyDensity();
+    DECLARE_REGISTERED(FSDCStrainEnergyDensity);
+};
+
+//-----------------------------------------------------------------------------
+class FSDCSpecificStrainEnergy : public FSMaterial
+{
+public:
+    FSDCSpecificStrainEnergy();
+    DECLARE_REGISTERED(FSDCSpecificStrainEnergy);
+};
+
+//-----------------------------------------------------------------------------
+class FSDCvonMisesStress : public FSMaterial
+{
+public:
+    FSDCvonMisesStress();
+    DECLARE_REGISTERED(FSDCvonMisesStress);
+};
+
+//-----------------------------------------------------------------------------
+class FSDCDruckerShearStress : public FSMaterial
+{
+public:
+    enum { MP_C };
+public:
+    FSDCDruckerShearStress();
+    DECLARE_REGISTERED(FSDCDruckerShearStress);
+};
+
+//-----------------------------------------------------------------------------
+class FSDCMaxShearStress : public FSMaterial
+{
+public:
+    FSDCMaxShearStress();
+    DECLARE_REGISTERED(FSDCMaxShearStress);
+};
+
+//-----------------------------------------------------------------------------
+class FSDCMaxNormalStress : public FSMaterial
+{
+public:
+    FSDCMaxNormalStress();
+    DECLARE_REGISTERED(FSDCMaxNormalStress);
+};
+
+//-----------------------------------------------------------------------------
+class FSDCMaxNormalLagrangeStrain : public FSMaterial
+{
+public:
+    FSDCMaxNormalLagrangeStrain();
+    DECLARE_REGISTERED(FSDCMaxNormalLagrangeStrain);
+};
+
+//-----------------------------------------------------------------------------
+class FSDCOctahedralShearStrain : public FSMaterial
+{
+public:
+    FSDCOctahedralShearStrain();
+    DECLARE_REGISTERED(FSDCOctahedralShearStrain);
+};
+
+//-----------------------------------------------------------------------------
+class FSDCSimoUC : public FSMaterial
+{
+public:
+    FSDCSimoUC();
+    DECLARE_REGISTERED(FSDCSimoUC);
+};
+
+//-----------------------------------------------------------------------------
+class FSDCStrainEnergyDensityUC : public FSMaterial
+{
+public:
+    FSDCStrainEnergyDensityUC();
+    DECLARE_REGISTERED(FSDCStrainEnergyDensityUC);
+};
+
+//-----------------------------------------------------------------------------
+class FSDCSpecificStrainEnergyUC : public FSMaterial
+{
+public:
+    FSDCSpecificStrainEnergyUC();
+    DECLARE_REGISTERED(FSDCSpecificStrainEnergyUC);
+};
+
+//-----------------------------------------------------------------------------
+class FSDCvonMisesStressUC : public FSMaterial
+{
+public:
+    FSDCvonMisesStressUC();
+    DECLARE_REGISTERED(FSDCvonMisesStressUC);
+};
+
+//-----------------------------------------------------------------------------
+class FSDCMaxShearStressUC : public FSMaterial
+{
+public:
+    FSDCMaxShearStressUC();
+    DECLARE_REGISTERED(FSDCMaxShearStressUC);
+};
+
+//-----------------------------------------------------------------------------
+class FSDCMaxNormalStressUC : public FSMaterial
+{
+public:
+    FSDCMaxNormalStressUC();
+    DECLARE_REGISTERED(FSDCMaxNormalStressUC);
+};
+
+//-----------------------------------------------------------------------------
+class FSDCMaxNormalLagrangeStrainUC : public FSMaterial
+{
+public:
+    FSDCMaxNormalLagrangeStrainUC();
+    DECLARE_REGISTERED(FSDCMaxNormalLagrangeStrainUC);
+};
+
+//-----------------------------------------------------------------------------
+class FSRelaxCSExp : public FSMaterial
+{
+public:
+    enum { MP_TAU };
+public:
+    FSRelaxCSExp();
+    DECLARE_REGISTERED(FSRelaxCSExp);
+};
+
+//-----------------------------------------------------------------------------
+class FSRelaxExp : public FSMaterial
+{
+public:
+    enum { MP_TAU };
+public:
+    FSRelaxExp();
+    DECLARE_REGISTERED(FSRelaxExp);
+};
+
+//-----------------------------------------------------------------------------
+class FSRelaxExpDistortion : public FSMaterial
+{
+public:
+    enum { MP_TAU, M_TAU1, M_ALPHA };
+public:
+    FSRelaxExpDistortion();
+    DECLARE_REGISTERED(FSRelaxExpDistortion);
+};
+
+//-----------------------------------------------------------------------------
+class FSRelaxFung : public FSMaterial
+{
+public:
+    enum { MP_TAU1, M_TAU2 };
+public:
+    FSRelaxFung();
+    DECLARE_REGISTERED(FSRelaxFung);
+};
+
+//-----------------------------------------------------------------------------
+class FERelaxMalkin : public FSMaterial
+{
+public:
+    enum { MP_TAU1, M_TAU2, M_BETA };
+public:
+    FERelaxMalkin();
+    DECLARE_REGISTERED(FERelaxMalkin);
+};
+
+//-----------------------------------------------------------------------------
+class FERelaxMalkinDistortion : public FSMaterial
+{
+public:
+    enum { MP_T1C0, MP_T1C1, MP_T1S0, MP_T2C0, MP_T2C1, MP_T2S0, M_BETA };
+public:
+    FERelaxMalkinDistortion();
+    DECLARE_REGISTERED(FERelaxMalkinDistortion);
+};
+
+//-----------------------------------------------------------------------------
+class FSRelaxPark : public FSMaterial
+{
+public:
+    enum { MP_TAU, M_BETA };
+public:
+    FSRelaxPark();
+    DECLARE_REGISTERED(FSRelaxPark);
+};
+
+//-----------------------------------------------------------------------------
+class FSRelaxParkDistortion : public FSMaterial
+{
+public:
+    enum { MP_TAU, M_TAU1, M_BETA, M_BETA1, M_ALPHA };
+public:
+    FSRelaxParkDistortion();
+    DECLARE_REGISTERED(FSRelaxParkDistortion);
+};
+
+//-----------------------------------------------------------------------------
+class FSRelaxPow : public FSMaterial
+{
+public:
+    enum { MP_TAU, M_BETA };
+public:
+    FSRelaxPow();
+    DECLARE_REGISTERED(FSRelaxPow);
+};
+
+//-----------------------------------------------------------------------------
+class FSRelaxPowDistortion : public FSMaterial
+{
+public:
+    enum { MP_TAU, M_TAU1, M_BETA, M_BETA1, M_ALPHA };
+public:
+    FSRelaxPowDistortion();
+    DECLARE_REGISTERED(FSRelaxPowDistortion);
+};
+
+//-----------------------------------------------------------------------------
+class FSRelaxProny : public FSMaterial
+{
+public:
+    // max nr of Prony terms
+    enum { MAX_TERMS = 6 };
+    
+    // material parameters
+    enum {
+        MP_G1, MP_G2, MP_G3, MP_G4, MP_G5, MP_G6,
+        MP_T1, MP_T2, MP_T3, MP_T4, MP_T5, MP_T6
+    };
+public:
+    FSRelaxProny();
+    DECLARE_REGISTERED(FSRelaxProny);
+};
+
+//-----------------------------------------------------------------------------
+// Elastic pressure for ideal gas
+class FSEPIdealGas : public FSMaterial
+{
+public:
+    enum { MP_M };
+public:
+    FSEPIdealGas();
+    DECLARE_REGISTERED(FSEPIdealGas);
+};
+
+//-----------------------------------------------------------------------------
+// Elastic pressure for ideal fluid
+class FSEPIdealFluid : public FSMaterial
+{
+public:
+    enum { MP_K };
+public:
+    FSEPIdealFluid();
+    DECLARE_REGISTERED(FSEPIdealFluid);
+};
+
+//-----------------------------------------------------------------------------
+// Elastic pressure for neo-Hookean fluid
+class FSEPNeoHookeanFluid : public FSMaterial
+{
+public:
+    enum { MP_K };
+public:
+    FSEPNeoHookeanFluid();
+    DECLARE_REGISTERED(FSEPNeoHookeanFluid);
+};
+
+//-----------------------------------------------------------------------------
+// Viscous Newtonian fluid
+class FSVFNewtonian : public FSMaterial
+{
+public:
+    enum { MP_MU, MP_K };
+public:
+    FSVFNewtonian();
+    DECLARE_REGISTERED(FSVFNewtonian);
+};
+
+//-----------------------------------------------------------------------------
+// Viscous Bingham fluid
+class FSVFBingham : public FSMaterial
+{
+public:
+    enum { MP_MU, MP_TAUY, MP_N };
+public:
+    FSVFBingham();
+    DECLARE_REGISTERED(FSVFBingham);
+};
+
+//-----------------------------------------------------------------------------
+// Viscous Carreau fluid
+class FSVFCarreau : public FSMaterial
+{
+public:
+    enum { MP_MU0, MP_MUI, MP_LAM, MP_N };
+public:
+    FSVFCarreau();
+    DECLARE_REGISTERED(FSVFCarreau);
+};
+
+//-----------------------------------------------------------------------------
+// Viscous Carreau-Yasuda fluid
+class FSVFCarreauYasuda : public FSMaterial
+{
+public:
+    enum { MP_MU0, MP_MUI, MP_LAM, MP_N, MP_A };
+public:
+    FSVFCarreauYasuda();
+    DECLARE_REGISTERED(FSVFCarreauYasuda);
+};
+
+//-----------------------------------------------------------------------------
+// Viscous Powell-Eyring fluid
+class FSVFPowellEyring : public FSMaterial
+{
+public:
+    enum { MP_MU0, MP_MUI, MP_LAM };
+public:
+    FSVFPowellEyring();
+    DECLARE_REGISTERED(FSVFPowellEyring);
+};
+
+//-----------------------------------------------------------------------------
+// Viscous Cross fluid
+class FSVFCross : public FSMaterial
+{
+public:
+    enum { MP_MU0, MP_MUI, MP_LAM, MP_M };
+public:
+    FSVFCross();
+    DECLARE_REGISTERED(FSVFCross);
+};
+
+//-----------------------------------------------------------------------------
+class FSStarlingSupply : public FSMaterial
+{
+public:
+	enum { MP_KP, MP_PV };
+public:
+	FSStarlingSupply();
+	DECLARE_REGISTERED(FSStarlingSupply);
+};
+
+//-----------------------------------------------------------------------------
+class FSPrestrainConstGradient : public FSMaterial
+{
+public:
+	enum { MP_F0 };
+public:
+	FSPrestrainConstGradient();
+	DECLARE_REGISTERED(FSPrestrainConstGradient);
+};
+
+//-----------------------------------------------------------------------------
+class FSPrestrainInSituGradient : public FSMaterial
+{
+public:
+	enum { MP_LAM, MP_ISO };
+public:
+	FSPrestrainInSituGradient();
+	DECLARE_REGISTERED(FSPrestrainInSituGradient);
+};
+
+//-----------------------------------------------------------------------------
+class FSPlasticFlowCurvePaper : public FSMaterial
+{
+public:
+    enum { MP_Y0, MP_YM, MP_W0, MP_WE, MP_NF, MP_R };
+public:
+	FSPlasticFlowCurvePaper();
+	DECLARE_REGISTERED(FSPlasticFlowCurvePaper);
+};
+
+//-----------------------------------------------------------------------------
+class FSPlasticFlowCurveUser : public FSMaterial
+{
+public:
+	FSPlasticFlowCurveUser();
+	DECLARE_REGISTERED(FSPlasticFlowCurveUser);
+};
+
+//-----------------------------------------------------------------------------
+class FSPlasticFlowCurveMath : public FSMaterial
+{
+public:
+    enum { MP_NF, MP_E0, MP_EM, M_PR };
+public:
+	FSPlasticFlowCurveMath();
+	DECLARE_REGISTERED(FSPlasticFlowCurveMath);
+};
+
+//-----------------------------------------------------------------------------
+class FEBioMaterial : public FSMaterial
+{
+public:
+	FEBioMaterial();
+	~FEBioMaterial();
+
+	void Save(OArchive& ar);
+	void Load(IArchive& ar);
+
+	bool IsRigid() override;
+
+	bool HasFibers() override;
+
+	vec3d GetFiber(FEElementRef& el) override;
+
+	bool UpdateData(bool bsave) override;
+
+	// return a string for the material type
+	const char* GetTypeString() const override;
+	void SetTypeString(const std::string& s) override;
+
+	DECLARE_REGISTERED(FEBioMaterial);
+};