cmake_minimum_required(VERSION 3.5.0)

set(CMAKE_CXX_STANDARD 17)
set(CMAKE_CXX_STANDARD_REQUIRED ON)

project(FEBioStudio)

set(CMAKE_RUNTIME_OUTPUT_DIRECTORY ${CMAKE_BINARY_DIR}/bin)
set(CMAKE_ARCHIVE_OUTPUT_DIRECTORY ${CMAKE_BINARY_DIR}/lib)
set(CMAKE_LIBRARY_OUTPUT_DIRECTORY ${CMAKE_BINARY_DIR}/lib)
set(CMAKE_FILES_DIRECTORY ${CMAKE_BINARY_DIR}/CMakeFiles)

set_property(GLOBAL PROPERTY USE_FOLDERS ON)
set_property(GLOBAL PROPERTY AUTOGEN_TARGETS_FOLDER Autogen)

# Set a default build type if none was specified
set(default_build_type "Release")
 
if(NOT CMAKE_BUILD_TYPE AND NOT CMAKE_CONFIGURATION_TYPES)
  message(STATUS "Setting build type to '${default_build_type}' as none was specified.")
  set(CMAKE_BUILD_TYPE "${default_build_type}" CACHE
      STRING "Choose the type of build." FORCE)
  # Set the possible values of build type for cmake-gui
  set_property(CACHE CMAKE_BUILD_TYPE PROPERTY STRINGS
    "Debug" "Release" "MinSizeRel" "RelWithDebInfo")
endif()

if(NOT Qt_Root)
    set(Qt_Root "" CACHE PATH "Path to the root Qt directory (e.g. /opt/Qt)")
endif()

if(NOT CMAKE_PREFIX_PATH)
    if(WIN32)
      find_path(Qt_TEMP Qt6/Qt6Config.cmake
        PATHS ${Qt_Root}/ ${Qt_Root}/* ${Qt_Root}/*/* C:/Qt/* C:/Qt*/* $ENV{HOME}/Qt/* $ENV{HOME}/*/Qt/* /Qt/* /Qt*/*
        PATH_SUFFIXES "share" "lib/cmake" "msvc2015_64" "msvc2017_64" "msvc2019_64"
        PATH_SUFFIXES "msvc2015_64" "msvc2017_64" "msvc2019_64"
        DOC "Qt CMake Directory"
        NO_DEFAULT_PATH)
    elseif(APPLE)
        find_path(Qt_TEMP lib/cmake/Qt6/Qt6Config.cmake
            PATHS ${Qt_Root}/ ${Qt_Root}/* ${Qt_Root}/*/* /opt/Qt/* /opt/Qt*/* /usr/local/Qt/* /usr/local/Qt*/*
              $ENV{HOME}/Qt/* $ENV{HOME}/*/Qt/* /Qt/* /Qt*/*
            PATH_SUFFIXES "clang_64"
            DOC "Qt6 CMake Directory"
            NO_DEFAULT_PATH)
    else()
        find_path(Qt_TEMP cmake/Qt6/Qt6Config.cmake
            PATHS ${Qt_Root}/ ${Qt_Root}/* ${Qt_Root}/*/* /opt/Qt/* /opt/Qt*/* /usr/local/Qt/* /usr/local/Qt*/* 
                $ENV{HOME}/Qt/* $ENV{HOME}/*/Qt6 $ENV{HOME}/*/Qt/* /Qt/* /Qt*/* 
            PATH_SUFFIXES "gcc_64" "lib"
            DOC "Qt CMake Directory"
            NO_DEFAULT_PATH)
    endif()
    
    if(Qt_TEMP)
        set(CMAKE_PREFIX_PATH ${Qt_TEMP} CACHE INTERNAL "Path to Qt6 installation prefix.")
        unset(Qt_TEMP CACHE)
    else()
        unset(Qt_TEMP CACHE)
    endif()
    
    if(NOT CMAKE_PREFIX_PATH)
        message(FATAL_ERROR "Unable to locate Qt6Config.cmake. Please check the value of Qt6_Root and set it to the root directory of your Qt6 installation (e.g. /opt/Qt).")
    endif()
endif()

set(CMAKE_AUTOMOC ON)
set(CMAKE_AUTORCC ON)

if(CMAKE_VERSION VERSION_LESS "3.7.0")
    set(CMAKE_INCLUDE_CURRENT_DIR ON)
endif()

##### Search for library and include directories #####

if(WIN32)
  list(APPEND CMAKE_PREFIX_PATH ${DEPENDENCIES})
endif()

include(FindDependencies.cmake)

#### Check if paths are valid and find libs ####

function(findLib libDir libOut libName)
    # Optional arguments ARGV3-ARVG6 can be used as alernative names for the library
    find_library(TEMP NAMES ${libName} ${ARGV3} ${ARGV4} ${ARGV5} ${ARGV6}
        PATHS ${${libDir}} NO_DEFAULT_PATH)
    
    if(TEMP)
        set(${libOut} ${TEMP} PARENT_SCOPE)
        unset(TEMP CACHE)
    else()
        if(WIN32)
            message(SEND_ERROR "Could not find ${libName}.lib. Check ${libDir}.")
        elseif(APPLE)
            message(SEND_ERROR "Could not find lib${libName}.so, lib${libName}.a, or lib${libName}.dylib Check ${libDir}.")
        else()
            message(SEND_ERROR "Could not find lib${libName}.so, or lib${libName}.a. Check ${libDir}")
        endif()
        unset(TEMP CACHE)
    endif()
endfunction()

if(USE_TEEM)
  findLib(TEEM_LIB_DIR TEEM_LIB teem)
  findLib(LIBTIFF_LIB_DIR LIBTIFF_LIB tiff)
  #find_library(teem NAMES teem PATH TEEM_LIB_DIR TEEM_LIB)
endif()

if(USE_DCMTK)
  set(DCMTK_LIB_NAMES dcmdata dcmimage dcmimgle i2d oflog ofstd)
  foreach(name IN LISTS DCMTK_LIB_NAMES)
    findLib(DCMTK_LIB_DIR DCMTK_LIB ${name})
	list(APPEND DCMTK_LIBS ${DCMTK_LIB})
	unset(DCMTK_LIB)
  endforeach(name)
endif()

if(USE_MMG)
    set(MMG_LIB_NAMES mmg3d mmg2d mmgs)
    foreach(name IN LISTS MMG_LIB_NAMES)
        findLib(MMG_LIB_DIR MMG_LIB ${name})
        list(APPEND MMG_LIBS ${MMG_LIB})
        unset(MMG_LIB)
    endforeach(name)
    
    if(MMG_DBG_LIB_DIR STREQUAL "")
        unset(MMG_DBG_LIBS)
    else()
        foreach(name IN LISTS MMG_LIB_NAMES)
            findLib(MMG_DBG_LIB_DIR MMG_LIB ${name})
            list(APPEND MMG_DBG_LIBS ${MMG_LIB})
            unset(MMG_LIB)
        endforeach(name)    
    endif()
endif()

if(USE_TETGEN)
    findLib(TETGEN_LIB_DIR TETGEN_LIB tet tetgen)
    
    if(TETGEN_DBG_LIB_DIR STREQUAL "")
        unset(TETGEN_DBG_LIB)
    else()
        findLib(TETGEN_DBG_LIB_DIR TETGEN_DBG_LIB tet tetgen)
    endif()
endif()

if(CAD_FEATURES)
    set(NETGEN_LIB_NAMES nglib)
    
    foreach(name IN LISTS NETGEN_LIB_NAMES)
        findLib(NETGEN_LIB_DIR NETGEN_LIB ${name})
        list(APPEND NETGEN_LIBS ${NETGEN_LIB})
        unset(NETGEN_LIB)
    endforeach(name)
    
    if(NETGEN_DBG_LIB_DIR STREQUAL "")
        unset(NETGEN_DBG_LIBS)
    else()
        foreach(name IN LISTS NETGEN_LIB_NAMES)
            findLib(NETGEN_DBG_LIB_DIR NETGEN_LIB ${name})
            list(APPEND NETGEN_DBG_LIBS ${NETGEN_LIB})
            unset(NETGEN_LIB)
        endforeach(name)    
    endif()

    set(OCCT_LIB_NAMES TKernel TKGeomBase TKTopAlgo TKPrim TKMesh TKMath TKBRep TKSTL TKFillet TKBO TKIGES TKSTEP TKSTEPBase TKXSBase TKG3d TKLCAF TKVCAF)
    foreach(name IN LISTS OCCT_LIB_NAMES)
        findLib(OCCT_LIB_DIR OCCT_LIB ${name})
        list(APPEND OCCT_LIBS ${OCCT_LIB})
        unset(OCCT_LIB)
    endforeach(name)
    
    if(OCCT_DBG_LIB_DIR STREQUAL "")
        unset(OCCT_DBG_LIBS)
    else()
        foreach(name IN LISTS OCCT_LIB_NAMES)
            findLib(OCCT_DBG_LIB_DIR OCCT_LIB ${name})
            list(APPEND OCCT_DBG_LIBS ${OCCT_LIB})
            unset(OCCT_LIB)
        endforeach(name)    
    endif()
    
endif()

if(USE_SSH)
    findLib(SSH_LIB_DIR SSH_LIB ssh)
    
    if(SSH_DBG_LIB_DIR STREQUAL "")
        unset(SSH_DBG_LIB)
    else()
        findLib(SSH_DBG_LIB_DIR SSH_DBG_LIB ssh)
    endif()
    
    findLib(SSL_LIB_DIR CRYPTO_LIB crypto libcrypto)
    list(APPEND SSL_LIBS ${CRYPTO_LIB})
    unset(CRYPTO_LIB)
    
    findLib(SSL_LIB_DIR SSL_LIB ssl libssl)
    list(APPEND SSL_LIBS ${SSL_LIB})
    unset(SSL_LIB)
    
    if(SSL_DBG_LIB_DIR STREQUAL "")
        unset(SSL_DBG_LIBS)
    else()
        findLib(SSL_DBG_LIB_DIR CRYPTO_LIB crypto libcrypto)
        list(APPEND SSL_DBG_LIBS ${CRYPTO_LIB})
        unset(CRYPTO_LIB)
        
        findLib(SSL_DBG_LIB_DIR SSL_LIB ssl libssl)
        list(APPEND SSL_DBG_LIBS ${SSL_LIB})
        unset(SSL_LIB)  
    endif()
endif()

if(MODEL_REPO)
    findLib(LIBZIP_LIB_DIR LIBZIP_LIB zip)
    
    if(LIBZIP_DBG_LIB_DIR STREQUAL "")
        unset(LIBZIP_DBG_LIB)
    else()
        findLib(LIBZIP_DBG_LIB_DIR LIBZIP_DBG_LIB zip)
    endif()
	
    findLib(SQLITE_LIB_DIR SQLITE_LIB sqlite3)
    
    if(SQLITE_DBG_LIB_DIR STREQUAL "")
        unset(SQLITE_DBG_LIB)
    else()
        findLib(SQLITE_DBG_LIB_DIR SQLITE_DBG_LIB sqlite3)
    endif()
endif()

if(USE_FFMPEG)
    set(FFMPEG_LIB_NAMES avformat avcodec avutil swresample swscale)
    
    foreach(name IN LISTS FFMPEG_LIB_NAMES)
        findLib(FFMPEG_LIB_DIR FFMPEG_LIB ${name})
        list(APPEND FFMPEG_LIBS ${FFMPEG_LIB})
        unset(FFMPEG_LIB)
    endforeach(name)
    
    if(FFMPEG_DBG_LIB_DIR STREQUAL "")
        unset(FFMPEG_DBG_LIBS)
    else()
        foreach(name IN LISTS FFMPEG_LIB_NAMES)
            findLib(FFMPEG_DBG_LIB_DIR FFMPEG_LIB ${name})
            list(APPEND FFMPEG_DBG_LIBS ${FFMPEG_LIB})
            unset(FFMPEG_LIB)
        endforeach(name)    
    endif()
    
endif()

if(USE_LEVMAR)
	if(NOT EXISTS ${LEVMAR_INC}/levmar.h)
		message(SEND_ERROR "Could not find levmar.h. Check LEVMAR_INC.")
	endif()
	if(NOT EXISTS ${LEVMAR_LIB})
		message(SEND_ERROR "Could not find Levmar library. Check LEVMAR_LIB.")
	endif()
endif()

if(USE_ZLIB)
	if(NOT EXISTS ${ZLIB_LIBRARY_RELEASE})
		message(SEND_ERROR "Could not find ZLIB. Check ZLIB_LIBRARY_RELEASE.")
	endif()
	if(NOT EXISTS ${ZLIB_INCLUDE_DIR}/zlib.h)
		message(SEND_ERROR "Could not find zlib.h. Check ZLIB_INCLUDE_DIR.")
	endif()
endif()

# Find FEBio Libs
<<<<<<< HEAD
set(FEBio_LIB_NAMES fecore febiolib febiomech xml febioplot feamr febioopt)
=======
set(FEBio_LIB_NAMES fecore febiolib febiomech xml febioplot febiofluid febiomix)
>>>>>>> 4055376a

if (WIN32)
    set(FEBio_DEBUG_LIBS "")
    set(FEBio_RELEASE_LIBS "")

    foreach(name IN LISTS FEBio_LIB_NAMES)
        find_library(TEMP NAMES ${name} 
            PATHS ${FEBio_LIB_DIR} PATH_SUFFIXES Debug NO_DEFAULT_PATH)
        list(APPEND FEBio_DEBUG_LIBS ${TEMP})
        unset(TEMP CACHE)
    endforeach(name)

    foreach(name IN LISTS FEBio_LIB_NAMES)
        find_library(TEMP NAMES ${name} 
            PATHS ${FEBio_LIB_DIR} PATH_SUFFIXES Release NO_DEFAULT_PATH)
        list(APPEND FEBio_RELEASE_LIBS ${TEMP})
        unset(TEMP CACHE)
    endforeach(name)

    unset(FEBio_LIB_NAMES)
else()
    set(FEBio_LIBS "")

    foreach(name IN LISTS FEBio_LIB_NAMES)
        findLib(FEBio_LIB_DIR FEBio_LIB ${name})
        list(APPEND FEBio_LIBS ${FEBio_LIB})
        unset(FEBio_LIB)
    endforeach(name)

    unset(FEBio_LIB_NAMES)
endif()

##### Stupid OMP stuff for stupid macOS #####

if(UNIX)
    option(USE_MKL_OMP "Link to MKL OMP instead of System OMP" OFF)
    set(MKL_OMP "" CACHE PATH "Path to the MKL OMP library")
    mark_as_advanced(USE_MKL_OMP MKL_OMP)
endif()

##### Set appropriate defines and includes #####

if(WIN32)
    add_definitions(-DWIN32 -D_CRT_SECURE_NO_WARNINGS)
    add_compile_options(/MP /openmp)
elseif(APPLE)
    add_definitions(-D__APPLE__)
    set(CMAKE_OSX_DEPLOYMENT_TARGET 10.15)
    set(CMAKE_OSX_DEPLOYMENT_TARGET 10.15)
    
    if(${OpenMP_C_FOUND})
        add_compile_options(-Xpreprocessor -fopenmp -w)
    endif()
    add_compile_options(-w)
    
else()
	add_definitions(-DLINUX)
    add_compile_options(-w -Wall)
    
    set(CMAKE_EXE_LINKER_FLAGS "${CMAKE_EXE_LINKER_FLAGS} -static-libstdc++")
    
    if(${OpenMP_C_FOUND})
        add_compile_options(-fopenmp)
    endif()
    
    set(CMAKE_BUILD_RPATH_USE_LINK_PATH FALSE)
    set(CMAKE_BUILD_RPATH $ORIGIN/../lib/)
endif()

include_directories(.)

if(USE_TEEM)
  add_definitions(-DHAS_TEEM)
  include_directories(${TEEM_INC})
  include_directories(${LIBTIFF_INC})
endif()

if(USE_DCMTK)
  add_definitions(-DHAS_DCMTK)
  include_directories(${DCMTK_INC})
endif()

if(USE_MMG)
	add_definitions(-DHAS_MMG)
	include_directories(${MMG_INC})
endif()

if(USE_TETGEN)
	add_definitions(-DTETLIBRARY)
	include_directories(${TETGEN_INC})
endif()

if(CAD_FEATURES)
	add_definitions(-DHAS_NETGEN)
	include_directories(${NETGEN_INC})
    include_directories(${NETGEN_INC}/include)

	add_definitions(-DHAS_OCC)
	include_directories(${OCCT_INC})
endif()

if(USE_SSH)
	add_definitions(-DHAS_SSH)
	include_directories(${SSH_INC} ${SSL_INC})
endif()

if(MODEL_REPO)
	add_definitions(-DHAS_LIBZIP)
	include_directories(${LIBZIP_INC})

	add_definitions(-DMODEL_REPO)
	include_directories(${SQLITE_INC})
endif()

if(USE_FFMPEG)
	add_definitions(-DFFMPEG)
	include_directories(${FFMPEG_INC})
endif()

if(USE_LEVMAR)
	include_directories(${LEVMAR_INC})
endif()

if(APPLE)
    include_directories(${GLEW_INCLUDE_DIR})
else()
    include_directories(${GLEW_INCLUDE_DIRS})
endif()

# Link ZLIB
if(USE_ZLIB)
    add_definitions(-DHAVE_ZLIB)
    include_directories(${ZLIB_INCLUDE_DIR})
endif()

if(USE_ITK)
    add_definitions(-DHAS_ITK)
    #~ include(${ITK_USE_FILE})
    include_directories(${SimpleITK_INCLUDE_DIRS})
endif()

include_directories(${FEBio_INC})

##### Find Source Files #####

macro(findHdrSrc name)
	file(GLOB HDR_${name} "${name}/*.h")
	file(GLOB SRC_${name} "${name}/*.cpp")
endmacro()

findHdrSrc(FEBioStudio)

set(FEBIOSTUDIO_LIBS Abaqus Ansys Comsol CUILib FEBio FEMLib FSCore GeomLib GLLib GLWLib ImageLib LSDyna MeshIO MeshLib MeshTools Nike3D PostGL PostLib XPLTLib FEBioLink VTKLib)

foreach(name IN LISTS FEBIOSTUDIO_LIBS)
	findHdrSrc(${name})
endforeach(name)

##### Add binaries #####

# set the name of the executable
if (WIN32)
    set(FBS_BIN_NAME FEBioStudio2)
else()
    set(FBS_BIN_NAME FEBioStudio)
endif()

if(WIN32)
	add_executable(${FBS_BIN_NAME} WIN32 ${HDR_FEBioStudio} ${SRC_FEBioStudio} febiostudio.qrc)
	set_property(TARGET ${FBS_BIN_NAME} PROPERTY AUTOGEN_BUILD_DIR ${CMAKE_BINARY_DIR}/CMakeFiles/AutoGen/FEBioStudio_autogen)
    include(set_icon.cmake)
    set_icon(${FBS_BIN_NAME} icons/febiostudio.ico)

elseif(APPLE)
	# set bundle icon
	set(FBS_ICON ${CMAKE_CURRENT_SOURCE_DIR}/icons/FEBioStudio.icns)
	set(MACOSX_BUNDLE_ICON_FILE FEBioStudio.icns)
	set_source_files_properties(${FBS_ICON} PROPERTIES MACOSX_PACKAGE_LOCATION "Resources")
	
	add_executable(${FBS_BIN_NAME} MACOSX_BUNDLE ${FBS_ICON} ${HDR_FEBioStudio} ${SRC_FEBioStudio} febiostudio.qrc)
	set_property(TARGET ${FBS_BIN_NAME} PROPERTY AUTOGEN_BUILD_DIR ${CMAKE_BINARY_DIR}/CMakeFiles/AutoGen/FEBioStudio_autogen)

else()
	add_executable(${FBS_BIN_NAME} ${HDR_FEBioStudio} ${SRC_FEBioStudio} febiostudio.qrc)
	set_property(TARGET ${FBS_BIN_NAME} PROPERTY AUTOGEN_BUILD_DIR ${CMAKE_BINARY_DIR}/CMakeFiles/AutoGen/FEBioStudio_autogen)
endif()

macro(addLib name)
	add_library(${name} ${HDR_${name}} ${SRC_${name}})
	set_property(TARGET ${name} PROPERTY AUTOGEN_BUILD_DIR ${CMAKE_BINARY_DIR}/CMakeFiles/AutoGen/${name}_autogen)
endmacro()

foreach(name IN LISTS FEBIOSTUDIO_LIBS)
	addLib(${name})
endforeach(name)


##### Set dev commit information #####

# Cross platform execute_process
macro(crossExecProcess OUT)
	if(WIN32)
		execute_process(COMMAND cmd.exe /c ${CMD}
			WORKING_DIRECTORY ${CMAKE_SOURCE_DIR}
			RESULT_VARIABLE SUCCESS
			OUTPUT_VARIABLE ${OUT}
			OUTPUT_STRIP_TRAILING_WHITESPACE)
	else()
		execute_process(COMMAND ${CMD}
			WORKING_DIRECTORY ${CMAKE_SOURCE_DIR}
			RESULT_VARIABLE SUCCESS
			OUTPUT_VARIABLE ${OUT}
			OUTPUT_STRIP_TRAILING_WHITESPACE)
	endif()
endmacro()

# Check for git and give warning if not available
if(EXISTS ${CMAKE_SOURCE_DIR}/.git)
    if(WIN32)
        set(CMD where git)
    else()
        set(CMD which git)
    endif()
    crossExecProcess(NULL)

    if(SUCCESS EQUAL 0)
        # Get branch name and check if we're on the master branch
        set(CMD git rev-parse --abbrev-ref HEAD)
        crossExecProcess(BRANCH_NAME)

        string(COMPARE EQUAL ${BRANCH_NAME} "master" ISMASTER)
        
        # Get the commit info and set the DEVCOMMIT macro
        if(SUCCESS EQUAL 0 AND NOT ISMASTER)
            
            set(CMD git rev-parse --short=9 HEAD)
            crossExecProcess(DEVCOMMIT)
            
            if(${SUCCESS} EQUAL 0)
                target_compile_definitions(${FBS_BIN_NAME} PUBLIC "DEVCOMMIT=\"${DEVCOMMIT}\"")
            endif()
        endif()
    else()
        message(WARNING "Could not find git in system PATH. Development version info will not be addded.")
    endif()
endif()


##### Link Libraries #####

# Linking the Qt libraries also pulls in the include files
target_link_libraries(${FBS_BIN_NAME} Qt6::Core Qt6::Widgets Qt6::Gui Qt6::Network Qt6::OpenGL Qt6::OpenGLWidgets)
target_link_libraries(CUILib Qt6::Widgets)
target_link_libraries(GLWLib Qt6::Gui Qt6::OpenGLWidgets)
target_link_libraries(PostGL Qt6::Gui)
target_link_libraries(GLLib Qt6::OpenGL Qt6::OpenGLWidgets)
target_link_libraries(FSCore Qt6::Core)
target_link_libraries(MeshIO Qt6::Core)
target_link_libraries(MeshTools Qt6::Core)
target_link_libraries(ImageLib Qt6::Core Qt6::Gui)

if(WIN32)
elseif(APPLE)
else()
    set_property(TARGET MeshTools PROPERTY CXX_STANDARD 17)
    
    target_link_libraries(${FBS_BIN_NAME} -static-libstdc++ -static-libgcc)
    
	target_link_libraries(${FBS_BIN_NAME} -Wl,--start-group)
endif()

if(USE_TEEM)
  target_link_libraries(${FBS_BIN_NAME} ${TEEM_LIB})
  target_link_libraries(${FBS_BIN_NAME} ${LIBTIFF_LIB})
endif()

if(USE_DCMTK)
  target_link_libraries(${FBS_BIN_NAME} ${DCMTK_LIBS})
endif()

if(UNIX)
    if(${USE_MKL_OMP})
        target_link_libraries(${FBS_BIN_NAME} ${MKL_OMP})
    else()
        target_link_libraries(${FBS_BIN_NAME} ${OpenMP_C_LIBRARIES})
    endif()
endif()

if(USE_MMG)
	target_link_libraries(${FBS_BIN_NAME} optimized ${MMG_LIBS})
    
    if(DEFINED MMG_DBG_LIBS)
        target_link_libraries(${FBS_BIN_NAME} debug ${MMG_DBG_LIBS})
    else()
        target_link_libraries(${FBS_BIN_NAME} debug ${MMG_LIBS})
    endif()
endif()

if(USE_TETGEN)
	target_link_libraries(${FBS_BIN_NAME} optimized ${TETGEN_LIB})
    
    if(DEFINED TETGEN_DBG_LIBS)
        target_link_libraries(${FBS_BIN_NAME} debug ${TETGEN_DBG_LIB})
    else()
        target_link_libraries(${FBS_BIN_NAME} debug ${TETGEN_LIB})
    endif()
endif()

if(CAD_FEATURES)
	target_link_libraries(${FBS_BIN_NAME} optimized ${NETGEN_LIBS})
    
    if(DEFINED NETGEN_DBG_LIBS)
        target_link_libraries(${FBS_BIN_NAME} debug ${NETGEN_DBG_LIBS})
    else()
        target_link_libraries(${FBS_BIN_NAME} debug ${NETGEN_LIBS})
    endif()

    target_link_libraries(${FBS_BIN_NAME} optimized ${OCCT_LIBS})
    
    if(DEFINED OCCT_DBG_LIBS)
        target_link_libraries(${FBS_BIN_NAME} debug ${OCCT_DBG_LIBS})
    else()
        target_link_libraries(${FBS_BIN_NAME} debug ${OCCT_LIBS})
    endif()
endif()

if(USE_SSH)
	target_link_libraries(${FBS_BIN_NAME} optimized ${SSH_LIB})
    
    if(DEFINED SSH_DBG_LIB)
        target_link_libraries(${FBS_BIN_NAME} debug ${SSH_DBG_LIB})
    else()
        target_link_libraries(${FBS_BIN_NAME} debug ${SSH_LIB})
    endif()
    
    target_link_libraries(${FBS_BIN_NAME} optimized ${SSL_LIBS})
    
    if(DEFINED SSL_DBG_LIBS)
        target_link_libraries(${FBS_BIN_NAME} debug ${SSL_DBG_LIBS})
    else()
        target_link_libraries(${FBS_BIN_NAME} debug ${SSL_LIBS})
    endif()
endif()

if(MODEL_REPO)
	target_link_libraries(${FBS_BIN_NAME} optimized ${LIBZIP_LIB})
    
    if(DEFINED LIBZIP_DBG_LIB)
        target_link_libraries(${FBS_BIN_NAME} debug ${LIBZIP_DBG_LIB})
    else()
        target_link_libraries(${FBS_BIN_NAME} debug ${LIBZIP_LIB})
    endif()
    
    target_link_libraries(${FBS_BIN_NAME} optimized ${SQLITE_LIB})

    if(DEFINED SQLITE_DBG_LIB)
        target_link_libraries(${FBS_BIN_NAME} debug ${SQLITE_DBG_LIB})
    else()
        target_link_libraries(${FBS_BIN_NAME} debug ${SQLITE_LIB})
    endif()
endif()

if(USE_FFMPEG)
    target_link_libraries(${FBS_BIN_NAME} optimized ${FFMPEG_LIBS})
    
    if(DEFINED FFMPEG_DBG_LIBS)
        target_link_libraries(${FBS_BIN_NAME} debug ${FFMPEG_DBG_LIBS})
    else()
        target_link_libraries(${FBS_BIN_NAME} debug ${FFMPEG_LIBS})
    endif()
endif()

if(USE_ITK)
    target_link_libraries(${FBS_BIN_NAME} ${SimpleITK_LIBRARIES})
endif()

if(USE_ZLIB)
    target_link_libraries(${FBS_BIN_NAME} ${ZLIB_LIBRARY_RELEASE})
endif()

target_link_libraries(${FBS_BIN_NAME} ${OPENGL_LIBRARY})


target_link_libraries(${FBS_BIN_NAME} ${GLEW_LIBRARIES} GLEW::glew)

target_link_libraries(${FBS_BIN_NAME} ${FEBIOSTUDIO_LIBS})

if (WIN32)
    foreach(name IN LISTS FEBio_RELEASE_LIBS)
        target_link_libraries(${FBS_BIN_NAME} optimized ${name})
    endforeach()

    foreach(name IN LISTS FEBio_DEBUG_LIBS)
        target_link_libraries(${FBS_BIN_NAME} debug ${name})
    endforeach()
else()
    target_link_libraries(${FBS_BIN_NAME} ${FEBio_LIBS})
endif()

if(USE_LEVMAR)
    target_link_libraries(${FBS_BIN_NAME} ${LEVMAR_LIB})
endif()

if(WIN32)
    target_link_libraries(${FBS_BIN_NAME} vfw32.lib)
elseif(APPLE)
else()
    target_link_libraries(${FBS_BIN_NAME} -Wl,--end-group)
endif()

option(BUILD_UPDATER "Build updater" OFF)
if(BUILD_UPDATER)
    if(WIN32)
        add_definitions(-DWIN32)
    elseif(APPLE)
        add_definitions(-D__APPLE__)
        set(CMAKE_CXX_FLAGS "${CMAKE_CXX_FLAGS} -Wno-deprecated-declarations")
    else()
        add_definitions(-DLINUX)

        set(CMAKE_BUILD_RPATH_USE_LINK_PATH FALSE)
        set(CMAKE_BUILD_RPATH $ORIGIN/../lib/)
    endif()

    set(UPDATER_SOURCES Updater/FEBioStudioUpdater.cpp Updater/MainWindow.cpp Updater/ZipThread.cpp
        Updater/getapppath.cpp Updater/FEBioStudioUpdater.qrc FEBioStudio/UpdateChecker.cpp 
        FEBioStudio/ServerSettings.cpp)

    add_executable(FEBioStudioUpdater ${UPDATER_SOURCES})
    set_property(TARGET FEBioStudioUpdater PROPERTY AUTOGEN_BUILD_DIR ${CMAKE_BINARY_DIR}/CMakeFiles/AutoGen/FEBioStudioUpdater_autogen)

    add_executable(mvUtil "Updater/mvUtil.cpp")
    set_property(TARGET mvUtil PROPERTY AUTOGEN_BUILD_DIR ${CMAKE_BINARY_DIR}/CMakeFiles/AutoGen/mvUtil_autogen)

    if(WIN32)
        SET_TARGET_PROPERTIES(FEBioStudioUpdater PROPERTIES LINK_FLAGS "/MANIFESTUAC:\"level='requireAdministrator' uiAccess='false'\" /SUBSYSTEM:WINDOWS")
        SET_TARGET_PROPERTIES(mvUtil PROPERTIES LINK_FLAGS "/MANIFESTUAC:\"level='requireAdministrator'\"")
        target_link_options(FEBioStudioUpdater PRIVATE "/entry:mainCRTStartup")
    endif()

    target_include_directories(FEBioStudioUpdater PRIVATE "Updater")

    findLib(FEBio_LIB_DIR XML_LIB xml)

    target_link_libraries(FEBioStudioUpdater Qt6::Widgets Qt6::Network ${XML_LIB} ${LIBZIP_LIB})
endif()<|MERGE_RESOLUTION|>--- conflicted
+++ resolved
@@ -272,11 +272,7 @@
 endif()
 
 # Find FEBio Libs
-<<<<<<< HEAD
-set(FEBio_LIB_NAMES fecore febiolib febiomech xml febioplot feamr febioopt)
-=======
-set(FEBio_LIB_NAMES fecore febiolib febiomech xml febioplot febiofluid febiomix)
->>>>>>> 4055376a
+set(FEBio_LIB_NAMES fecore febiolib febiomech xml febioplot febiofluid febiomix feamr febioopt)
 
 if (WIN32)
     set(FEBio_DEBUG_LIBS "")
