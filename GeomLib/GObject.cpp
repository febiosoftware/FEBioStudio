/*This file is part of the FEBio Studio source code and is licensed under the MIT license
listed below.

See Copyright-FEBio-Studio.txt for details.

Copyright (c) 2021 University of Utah, The Trustees of Columbia University in
the City of New York, and others.

Permission is hereby granted, free of charge, to any person obtaining a copy
of this software and associated documentation files (the "Software"), to deal
in the Software without restriction, including without limitation the rights
to use, copy, modify, merge, publish, distribute, sublicense, and/or sell
copies of the Software, and to permit persons to whom the Software is
furnished to do so, subject to the following conditions:

The above copyright notice and this permission notice shall be included in all
copies or substantial portions of the Software.

THE SOFTWARE IS PROVIDED "AS IS", WITHOUT WARRANTY OF ANY KIND, EXPRESS OR
IMPLIED, INCLUDING BUT NOT LIMITED TO THE WARRANTIES OF MERCHANTABILITY,
FITNESS FOR A PARTICULAR PURPOSE AND NONINFRINGEMENT. IN NO EVENT SHALL THE
AUTHORS OR COPYRIGHT HOLDERS BE LIABLE FOR ANY CLAIM, DAMAGES OR OTHER
LIABILITY, WHETHER IN AN ACTION OF CONTRACT, TORT OR OTHERWISE, ARISING FROM,
OUT OF OR IN CONNECTION WITH THE SOFTWARE OR THE USE OR OTHER DEALINGS IN THE
SOFTWARE.*/

#include "GObject.h"
#include "FSGroup.h"
#include <MeshLib/FSCurveMesh.h>
#include <FSCore/FSObjectList.h>
#include <MeshLib/FSMesh.h>
#include <MeshTools/FEMesher.h>
#include <GLLib/GLMesh.h>
#include <MeshTools/GLMesher.h>
#include <MeshTools/FETetGenMesher.h>
#include <FSCore/ClassDescriptor.h>
#include <PostLib/ColorMap.h>
#include <sstream>

using namespace std;

GObject* GObject::m_activeObject = nullptr;

void GObject::SetActiveObject(GObject* po) { m_activeObject = po; }
GObject* GObject::GetActiveObject() { return m_activeObject; }
bool GObject::IsActiveObject() const { return (m_activeObject == this); }

class GObject::Imp
{
public:
	Imp()
	{
		m_pmesh   = nullptr;
		m_pMesher = nullptr;
		m_pGMesh  = nullptr;
		m_glFaceMesh = nullptr;
		m_objManip = nullptr;

		m_col = GLColor(200, 200, 200);

		m_bValid = true;

		m_saveFlag = ObjectSaveFlags::ALL_FLAGS;
	}

	~Imp()
	{
		delete m_pmesh;	m_pmesh = nullptr;
		delete m_pMesher; m_pMesher = nullptr;
		delete m_pGMesh; m_pGMesh = nullptr;
		delete m_glFaceMesh; m_glFaceMesh = nullptr;
		delete m_objManip; m_objManip = nullptr;
	}

public:
	int	m_ntype;	//!< object type identifier
	GLColor	m_col;	//!< color of object
	bool	m_bValid;
	unsigned int m_saveFlag;

	FSMesh*		m_pmesh;	//!< the mesh that this object manages
	FEMesher*	m_pMesher;	//!< the mesher builds the actual mesh
	GLMesh*		m_pGMesh;	//!< the mesh for rendering geometry
	
	GLMesh*		m_glFaceMesh;	//!< mesh for rendering FE mesh

	GObjectManipulator* m_objManip;
};

//=============================================================================
// GObject
//=============================================================================
// GObject constructor.
GObject::GObject(int ntype): imp(new GObject::Imp)
{
	m_gid = -1;
	imp->m_ntype = ntype;

	// set the state as visible
	m_state = GEO_VISIBLE;
}

//-----------------------------------------------------------------------------
GObject::~GObject(void)
{
	delete imp;
}

//-----------------------------------------------------------------------------
bool GObject::IsValid() const
{
	return imp->m_bValid;
}

//-----------------------------------------------------------------------------
void GObject::SetValidFlag(bool b)
{
	imp->m_bValid = b;
}

//-----------------------------------------------------------------------------
void GObject::Copy(GObject* po)
{
	if (imp->m_pmesh) DeleteFEMesh();
	GBaseObject::Copy(po);
}

bool GObject::CanDelete() const
{
	// see if any of the nodes are required
	for (int i = 0; i < Nodes(); ++i)
	{
		if (Node(i)->IsRequired()) return false;
	}
	return CanDeleteMesh();
}

bool GObject::CanDeleteMesh() const
{
	const FSMesh* pm = GetFEMesh();
	if (pm == nullptr) return true;

	// Check if there are any mesh dependencies.
	// Note that part-sets aren't checked since they don't reference the mesh directly.
	if (FENodeSets() > 0) return false;
	if (FESurfaces() > 0) return false;
	if (FEEdgeSets() > 0) return false;
	if (FEElemSets() > 0) return false;

	return true;
}

//-----------------------------------------------------------------------------
// return type of Object
int GObject::GetType() const { return imp->m_ntype; }

//-----------------------------------------------------------------------------
// get/set object color
GLColor GObject::GetColor() const { return imp->m_col; }

//-----------------------------------------------------------------------------
void GObject::SetColor(const GLColor& c) 
{ 
	imp->m_col = c; 
}

//-----------------------------------------------------------------------------
// retrieve the mesher
FEMesher* GObject::GetFEMesher() { return imp->m_pMesher; }

//-----------------------------------------------------------------------------
// create a default mesher
FEMesher* GObject::CreateDefaultMesher()
{
	return nullptr;
}

//-----------------------------------------------------------------------------
// retrieve the FE mesh
FSMesh* GObject::GetFEMesh() { return imp->m_pmesh; }

//-----------------------------------------------------------------------------
const FSMesh* GObject::GetFEMesh() const { return imp->m_pmesh; }

//-----------------------------------------------------------------------------
// delete the mesh
void GObject::DeleteFEMesh() { delete imp->m_pmesh; imp->m_pmesh = 0; }

//-----------------------------------------------------------------------------
void GObject::SetFEMesher(FEMesher *pmesher)
{
	imp->m_pMesher = pmesher;
}

//-----------------------------------------------------------------------------
void GObject::SetFEMesh(FSMesh* pm)
{
	imp->m_pmesh = pm; if (pm) pm->SetGObject(this);

	// rebuild the line mesh
	delete imp->m_glFaceMesh; imp->m_glFaceMesh = nullptr;
	if (pm)
	{
		UpdateFEElementMatIDs();
		BuildFERenderMesh();
	}
}

void GObject::BuildFERenderMesh()
{
	Imp& m = *imp;

	delete m.m_glFaceMesh; m.m_glFaceMesh = nullptr;

	FSMesh* pm = GetFEMesh();
	if (pm == nullptr) return;

	m.m_glFaceMesh = new GLMesh;
	GLMesh& gm = *m.m_glFaceMesh;
	gm.Create(pm->Nodes(), 0, 0);
	for (int i = 0; i < pm->Nodes(); ++i)
	{
		FSNode& ni = pm->Node(i);
		gm.Node(i).r = to_vec3f(ni.r);
		gm.Node(i).nid = i;
		gm.Node(i).tag = (ni.IsVisible() ? 1 : 0);
	}

	int nsurf = Faces();
	if (nsurf > 0)
	{
		int NF = pm->Faces();
		std::vector< std::deque<int> > faceList(nsurf);
		for (int i = 0; i < NF; i++)
		{
			const FSFace& face = pm->Face(i);
			assert(face.m_gid >= 0);
			faceList[face.m_gid].push_back(i);
		}

		for (int i = 0; i < nsurf; i++)
		{
			std::deque<int>::iterator it = faceList[i].begin();
			gm.NewPartition();
			for (auto n : faceList[i])
			{
				const FSFace& face = pm->Face(n);
				assert(face.m_gid == i);
				if (face.IsVisible())
				{
					int eid = face.m_elem[0].eid;
					if ((eid >= 0) && (!pm->Element(eid).IsVisible()))
					{
						eid = face.m_elem[1].eid;
					}
					int mid = -1;
					if (eid >= 0) mid = pm->Element(eid).m_MatID;

					gm.AddFace(face.n, face.Nodes(), face.m_gid, face.m_sid, face.IsExterior(), n, eid, mid);

					int ne = face.Edges();
					for (int j = 0; j < ne; ++j)
					{
						int j1 = (j + 1) % ne;
						if ((face.m_nbr[j] < 0) || (face.n[j] < face.n[j1]))
						{
							int m[2] = { face.n[j], face.n[j1] };
							gm.AddEdge(m, 2);
						}
					}
				}
			}
		}


<<<<<<< HEAD
		int nparts = Parts();
		vector<deque<int>> partElems(nparts);
		int NE = pm->Elements();
		for (int i = 0; i < NE; ++i)
		{
			FSElement& el = pm->Element(i);
			if (el.IsVisible())
=======
			int ne = face.Edges();
			int n[FSEdge::MAX_NODES] = { -1 };
			for (int j = 0; j < ne; ++j)
>>>>>>> 315d0f7e
			{
				int nf = el.Faces();
				for (int j = 0; j < nf; ++j)
				{
<<<<<<< HEAD
					if (el.m_nbr[j] >= 0)
					{
						FSElement& elj = pm->Element(el.m_nbr[j]);
						if ((el.m_gid == elj.m_gid) && !elj.IsVisible())
						{
							partElems[el.m_gid].push_back(i);
							break;
						}
					}
=======
					int m = face.GetEdgeNodes(j, n);
					gm.AddEdge(n, m);
>>>>>>> 315d0f7e
				}
			}
		}

		// add the exposed surface from hidden elements
		int maxSurfID = Faces(); // we assign this ID to the exposed surface
		FSFace face;
		for (int i = 0; i < nparts; ++i)
		{
			int ne = partElems[i].size();
			gm.NewPartition();
			for (auto it = partElems[i].begin(); it != partElems[i].end(); ++it)
			{
				FSElement& el = pm->Element(*it); assert(el.IsVisible());
				int nf = el.Faces();
				for (int j = 0; j < nf; ++j)
				{
					if (el.m_nbr[j] >= 0)
					{
						FSElement& elj = pm->Element(el.m_nbr[j]);
						if (!elj.IsVisible() && (el.m_gid == elj.m_gid))
						{
<<<<<<< HEAD
							el.GetFace(j, face);
							gm.AddFace(face.n, face.Nodes(), maxSurfID + i, -1, false, -1, *it, el.m_MatID);

							int n[FSEdge::MAX_NODES];
							int ne = face.Edges();
							for (int k = 0; k < ne; ++k)
							{
								int m = face.GetEdgeNodes(k, n);
								if (m == 2)
								{
									if (n[0] < n[1]) gm.AddEdge(n, 2, -1);
								}
							}
=======
							int m = face.GetEdgeNodes(k, n);
							if (n[0] < n[1]) gm.AddEdge(n, m, -1);
>>>>>>> 315d0f7e
						}
					}
				}
			}
		}
	}
	else if (Edges() > 0)
	{
		vec3f r[FSEdge::MAX_NODES];
		for (int i = 0; i < pm->Edges(); ++i)
		{
			FSEdge& edge = pm->Edge(i);
			gm.AddEdge(edge.n, edge.Nodes(), edge.m_gid);
		}
	}

	gm.Update();
	UpdateMeshData();
}

void GObject::UpdateFERenderMesh()
{
	FSMesh* pm = GetFEMesh();
	if (pm == nullptr) return;
	if (imp->m_glFaceMesh == nullptr) return;

	GLMesh& gm = *imp->m_glFaceMesh;
	for (int i = 0; i < pm->Nodes(); ++i)
	{
		gm.Node(i).r = to_vec3f(pm->Node(i).r);
	}
	for (int i = 0; i < gm.Faces(); ++i)
	{
		GLMesh::FACE& face = gm.Face(i);
		face.vr[0] = gm.Node(face.n[0]).r;
		face.vr[1] = gm.Node(face.n[1]).r;
		face.vr[2] = gm.Node(face.n[2]).r;
	}
	for (int i = 0; i < gm.Edges(); ++i)
	{
		GLMesh::EDGE& edge = gm.Edge(i);
		edge.vr[0] = gm.Node(edge.n[0]).r;
		edge.vr[1] = gm.Node(edge.n[1]).r;
	}

	gm.UpdateBoundingBox();
	gm.UpdateNormals();
}

//-----------------------------------------------------------------------------
// set the render mesh
void GObject::SetRenderMesh(GLMesh* mesh)
{
	delete imp->m_pGMesh;
	imp->m_pGMesh = mesh;
}

void GObject::SetFERenderMesh(GLMesh* mesh)
{
	delete imp->m_glFaceMesh;
	imp->m_glFaceMesh = mesh;
}

//-----------------------------------------------------------------------------
// Clear group data
void GObject::ClearFEGroups()
{
	if (imp->m_pmesh) imp->m_pmesh->ClearFEGroups();
}

void GObject::RemoveEmptyFEGroups()
{
	if (imp->m_pmesh) imp->m_pmesh->RemoveEmptyFEGroups();
}

void GObject::RemoveUnusedFEGroups()
{
	if (imp->m_pmesh) imp->m_pmesh->RemoveUnusedFEGroups();
}

FSSurface* GObject::FindFESurface(const string& name)
{
	if (imp->m_pmesh) return imp->m_pmesh->FindFESurface(name);
	return nullptr;
}

FSEdgeSet* GObject::FindFEEdgeSet(const string& name)
{
	if (imp->m_pmesh) return imp->m_pmesh->FindFEEdgeSet(name);
	return nullptr;
}

FSNodeSet* GObject::FindFENodeSet(const string& name)
{
	if (imp->m_pmesh) return imp->m_pmesh->FindFENodeSet(name);
	return nullptr;
}

FSPartSet* GObject::FindFEPartSet(const std::string& name)
{
	if (imp->m_pmesh) return imp->m_pmesh->FindFEPartSet(name);
	return nullptr;
}

FSGroup* GObject::FindFEGroup(int nid)
{
	if (imp->m_pmesh) return imp->m_pmesh->FindFEGroup(nid);
	return nullptr;
}

int GObject::FEPartSets() const { return (imp->m_pmesh? imp->m_pmesh->FEPartSets() : 0); }
int GObject::FEElemSets() const { return (imp->m_pmesh? imp->m_pmesh->FEElemSets() : 0); }
int GObject::FESurfaces() const { return (imp->m_pmesh? imp->m_pmesh->FESurfaces() : 0); }
int GObject::FEEdgeSets() const { return (imp->m_pmesh? imp->m_pmesh->FEEdgeSets() : 0); }
int GObject::FENodeSets() const { return (imp->m_pmesh? imp->m_pmesh->FENodeSets() : 0); }

void GObject::AddFEPartSet(FSPartSet* pg) { if (imp->m_pmesh) imp->m_pmesh->AddFEPartSet(pg); }
void GObject::AddFEElemSet(FSElemSet* pg) { if (imp->m_pmesh) imp->m_pmesh->AddFEElemSet(pg); }
void GObject::AddFESurface(FSSurface* pg) { if (imp->m_pmesh) imp->m_pmesh->AddFESurface(pg); }
void GObject::AddFEEdgeSet(FSEdgeSet* pg) { if (imp->m_pmesh) imp->m_pmesh->AddFEEdgeSet(pg); }
void GObject::AddFENodeSet(FSNodeSet* pg) { if (imp->m_pmesh) imp->m_pmesh->AddFENodeSet(pg); }

FSPartSet* GObject::GetFEPartSet(int n) { return (imp->m_pmesh ? imp->m_pmesh->GetFEPartSet(n) : nullptr); }
FSElemSet* GObject::GetFEElemSet(int n) { return (imp->m_pmesh ? imp->m_pmesh->GetFEElemSet(n) : nullptr); }
FSSurface* GObject::GetFESurface(int n) { return (imp->m_pmesh ? imp->m_pmesh->GetFESurface(n) : nullptr); }
FSEdgeSet* GObject::GetFEEdgeSet(int n) { return (imp->m_pmesh ? imp->m_pmesh->GetFEEdgeSet(n) : nullptr); }
FSNodeSet* GObject::GetFENodeSet(int n) { return (imp->m_pmesh ? imp->m_pmesh->GetFENodeSet(n) : nullptr); }

int GObject::RemoveFEPartSet(FSPartSet* pg) { return (imp->m_pmesh? imp->m_pmesh->RemoveFEPartSet(pg) : -1); }
int GObject::RemoveFEElemSet(FSElemSet* pg) { return (imp->m_pmesh? imp->m_pmesh->RemoveFEElemSet(pg) : -1); }
int GObject::RemoveFESurface(FSSurface* pg) { return (imp->m_pmesh? imp->m_pmesh->RemoveFESurface(pg) : -1); }
int GObject::RemoveFEEdgeSet(FSEdgeSet* pg) { return (imp->m_pmesh? imp->m_pmesh->RemoveFEEdgeSet(pg) : -1); }
int GObject::RemoveFENodeSet(FSNodeSet* pg) { return (imp->m_pmesh? imp->m_pmesh->RemoveFENodeSet(pg) : -1); }

void GObject::InsertFEPartSet(int n, FSPartSet* pg) { if (imp->m_pmesh) imp->m_pmesh->InsertFEPartSet(n, pg); }
void GObject::InsertFEElemSet(int n, FSElemSet* pg) { if (imp->m_pmesh) imp->m_pmesh->InsertFEElemSet(n, pg); }
void GObject::InsertFESurface(int n, FSSurface* pg) { if (imp->m_pmesh) imp->m_pmesh->InsertFESurface(n, pg); }
void GObject::InsertFEEdgeSet(int n, FSEdgeSet* pg) { if (imp->m_pmesh) imp->m_pmesh->InsertFEEdgeSet(n, pg); }
void GObject::InsertFENodeSet(int n, FSNodeSet* pg) { if (imp->m_pmesh) imp->m_pmesh->InsertFENodeSet(n, pg); }

//-----------------------------------------------------------------------------
void GObject::CollapseTransform()
{
	// collapse the node positions
	for (int i = 0; i<(int)m_Node.size(); ++i)
	{
		Node(i)->LocalPosition() = Node(i)->Position();
	}

	Transform& transform = GetTransform();

	// collapse the mesh' nodes
	if (imp->m_pmesh)
	{
		FSMesh& m = *imp->m_pmesh;
		for (int i = 0; i<m.Nodes(); ++i)
		{
			FSNode& node = m.Node(i);
			node.r = transform.LocalToGlobal(node.r);
		}
	}

	// reset the transform info
	GetTransform().Reset();

	if (imp->m_pmesh) imp->m_pmesh->UpdateMesh();
	Update();
}

//-----------------------------------------------------------------------------
//! This function makes sure that the GNodes correspond to the mesh' nodes
//! When the mesh is transformed independently from the gobject te nodes
//! might not coincide any more and this function should be called. 
//! \todo I think only the GMeshObject requires this functionality so
//!		  maybe I should move that function there.
void GObject::UpdateGNodes()
{
	FSLineMesh* pm = GetEditableLineMesh();
	if (pm == 0) return;
	for (int i=0; i<pm->Nodes(); ++i)
	{
		FSNode& n = pm->Node(i);
		if (n.m_gid >= 0) m_Node[n.m_gid]->LocalPosition() = n.r;
	}

	BuildGMesh();
}

//-----------------------------------------------------------------------------
// Replace the current mesh. Note that we don't delete the current mesh since
// it is assumed that another class will take care of that.
void GObject::ReplaceFEMesh(FSMesh* pm, bool bup, bool bdel)
{
	if (bdel) delete imp->m_pmesh;
	SetFEMesh(pm);
	Update(bup);
}

//-----------------------------------------------------------------------------
// Replace the current mesh. Note that we don't delete the current mesh since
// it is assumed that another class will take care of that.
void GObject::ReplaceSurfaceMesh(FSSurfaceMesh* pm)
{
	assert(false);
}

//-----------------------------------------------------------------------------
bool GObject::Update(bool b)
{
	for (int i = 0; i < Parts(); ++i)
	{
		GPart* pg = Part(i);
		pg->m_face.clear();
		pg->m_node.clear();
	}

	for (int i = 0; i < Faces(); ++i)
	{
		GFace* pf = Face(i);
		if (pf->m_nPID[0] >= 0) Part(pf->m_nPID[0])->m_face.push_back(i);
		if (pf->m_nPID[1] >= 0) Part(pf->m_nPID[1])->m_face.push_back(i);
		if (pf->m_nPID[2] >= 0) Part(pf->m_nPID[2])->m_face.push_back(i);
	}

	for (int i = 0; i < Parts(); ++i)
	{
		std::set<int> nodes;
		GPart* pg = Part(i);
		for (int j = 0; j < pg->Faces(); ++j)
		{
			GFace* pf = Face(pg->m_face[j]);
			nodes.insert(pf->m_node.begin(), pf->m_node.end());
		}

		pg->m_node.insert(pg->m_node.end(), nodes.begin(), nodes.end());

		pg->Update(false);
	}

	// assign part materials to element matIDs.
	UpdateFEElementMatIDs();

	BuildGMesh();
	BuildFERenderMesh();
	return GBaseObject::Update(b);
}

void GObject::UpdateFEElementMatIDs()
{
	FSMesh* pm = GetFEMesh();
	if (pm == nullptr) return;

	for (int i = 0; i < pm->Elements(); ++i)
	{
		FSElement& el = pm->Element(i);
		GPart* pg = Part(el.m_gid);
		if (pg) el.m_MatID = pg->GetMaterialID();
	}
}

//-----------------------------------------------------------------------------
// \todo This function deletes the old mesh. However, the tetgen remesher
//		uses the old mesh to create the new mesh and when the user undoes the last
//		mesh we need to be able to restore that mesh. Therefore, we should not delete
//		the old mesh.
FSMesh* GObject::BuildMesh()
{
	if (imp->m_pMesher)
	{
		// keep a pointer to the old mesh since some mesher use the old
		// mesh to create a new mesh
		FSMesh* pold = imp->m_pmesh;
		SetFEMesh(imp->m_pMesher->BuildMesh());

		// now it is safe to delete the old mesh
		if (pold) delete pold;

		Update();
		return imp->m_pmesh;
	}
	else return 0;
}

//-----------------------------------------------------------------------------
FSNode* GObject::GetFENode(int gid)
{
	FSMesh* pm = GetFEMesh();
	if (pm == 0) return 0;

	for (int i=0; i<pm->Nodes(); ++i)
	{
		if (pm->Node(i).m_gid == gid) return pm->NodePtr(i);
	}
	return 0;
}

//-----------------------------------------------------------------------------
BOX GObject::GetLocalBox() const
{
	if (imp->m_pGMesh) return imp->m_pGMesh->GetBoundingBox();

	BOX b;
	int N = Nodes();
	if (N > 0)
	{
		b = BOX(m_Node[0]->LocalPosition(), m_Node[0]->LocalPosition());
		for (int i = 1; i<N; ++i) b += m_Node[i]->LocalPosition();
	}
	return b;
}

//-----------------------------------------------------------------------------
// get the global bounding box
BOX GObject::GetGlobalBox() const
{
	BOX box = GetLocalBox();
	return LocalToGlobalBox(box, GetTransform());
}

//-----------------------------------------------------------------------------
bool GObject::IsFaceVisible(const GFace* pf) const
{
	// see if the object is visible
	if (IsVisible() == false) return false;

	// see if the parts are visible
	int pid0 = pf->m_nPID[0]; assert(pid0 >= 0);
	int pid1 = pf->m_nPID[1]; 

	const GPart* p0 = Part(pid0);
	const GPart* p1 = (pid1 >= 0 ? Part(pid1) : 0);

	if (!p0->IsVisible() && ((p1 == 0) || !p1->IsVisible())) return false;

	// see if the face is visible
	return pf->IsVisible();
}

//-----------------------------------------------------------------------------
// get the render mesh
GLMesh*	GObject::GetRenderMesh()
{ 
	return imp->m_pGMesh;
}

GLMesh* GObject::GetFERenderMesh()
{
	if (imp->m_glFaceMesh == nullptr) BuildFERenderMesh();
	return imp->m_glFaceMesh;
}

//-----------------------------------------------------------------------------
void GObject::BuildGMesh()
{
	GLMesher mesher(this);

	// delete the old mesh
	delete imp->m_pGMesh;
	imp->m_pGMesh = mesher.CreateMesh(); assert(imp->m_pGMesh);
}

// get the mesh of an edge curve
FSCurveMesh* GObject::GetFECurveMesh(int edgeId)
{
	FSMesh* mesh = GetFEMesh();
	if (mesh == 0) return 0;

	mesh->TagAllNodes(-1);
	int NC = mesh->Edges();
	int ne = 0;
	for (int i=0; i<NC; ++i)
	{
		FSEdge& e = mesh->Edge(i);
		if (e.m_gid == edgeId)
		{
			mesh->Node(e.n[0]).m_ntag = 0;
			mesh->Node(e.n[1]).m_ntag = 0;
			ne++;
		}
	}

	FSCurveMesh* curve = new FSCurveMesh;

	int NN = mesh->Nodes();
	int nn = 0;
	for (int i=0; i<NN; ++i)
	{
		FSNode& node = mesh->Node(i);
		if (node.m_ntag != -1) 
		{
			node.m_ntag = nn++;
			vec3d r = GetTransform().LocalToGlobal(node.r);
			curve->AddNode(r);
		}
	}

	for (int i=0; i<NC; ++i)
	{
		FSEdge& sedge = mesh->Edge(i);
		if (sedge.m_gid == edgeId)
		{
			int n0 = mesh->Node(sedge.n[0]).m_ntag;
			int n1 = mesh->Node(sedge.n[1]).m_ntag;
			curve->AddEdge(n0, n1);
		}
	}

	curve->BuildMesh();

	return curve;
}

//-----------------------------------------------------------------------------
void GObject::Show()
{
	// show the object
	ShowItem();

	// show all the parts
	for (int i=0; i<Parts(); ++i) Part(i)->ShowItem();

	// Update visibility of child items
	UpdateItemVisibility();
}

//-----------------------------------------------------------------------------
void GObject::Hide()
{
	// hide the object
	HideItem();

	// hide all the parts
	for (int i=0; i<Parts(); ++i) Part(i)->HideItem();

	// Update visibility of child items
	UpdateItemVisibility();
}

//-----------------------------------------------------------------------------
void GObject::ShowPart(int n, bool bshow)
{
	// Show the item
	GPart* pg = Part(n); assert(pg);
	if (bshow) pg->ShowItem(); else pg->HideItem();

	// Update visibility of child items
	UpdateItemVisibility();
}

//-----------------------------------------------------------------------------
void GObject::ShowPart(GPart& part, bool bshow)
{
	assert(part.Object() == this);
	if (bshow) part.ShowItem(); else part.HideItem();

	// Update visibility of child items
	UpdateItemVisibility();
}

//-----------------------------------------------------------------------------
void GObject::ShowAllParts()
{
	for (int i=0; i<Parts(); ++i)
	{
		GPart& p = *Part(i);
		p.ShowItem();
	}

	// Update visibility of child items
	UpdateItemVisibility();
}

//-----------------------------------------------------------------------------
void GObject::UpdateItemVisibility()
{
	// update surface visibility
	for (int i=0; i<Faces(); ++i)
	{
		GFace* face = Face(i);

		GPart* p0 = Part(face->m_nPID[0]);
		GPart* p1 = Part(face->m_nPID[1]);

		if (!p0->IsVisible() && ((p1==0) || (!p1->IsVisible()))) face->HideItem();
		else face->ShowItem();
	}

	// update edge visibility
	for (int i=0; i<Edges(); ++i) Edge(i)->m_ntag = 0;
	for (int i=0; i<Faces(); ++i)
	{
		GFace* face = Face(i);
		if (face->IsVisible())
		{
			for (int j=0; j<face->m_edge.size(); ++j)
			{
				Edge(face->m_edge[j].nid)->m_ntag = 1;
			}
		}
	}
	for (int i=0; i<Edges(); ++i)
	{
		GEdge* edge = Edge(i);
		if (edge->m_ntag == 0) edge->HideItem();
		else edge->ShowItem();
	}

	// update node visibility
	for (int i=0; i<Nodes(); ++i) Node(i)->m_ntag = 0;
	for (int i=0; i<Edges(); ++i)
	{
		GEdge* edge = Edge(i);
		if (edge->IsVisible())
		{
			Node(edge->m_node[0])->m_ntag = 1;
			Node(edge->m_node[1])->m_ntag = 1;
		}
	}
	for (int i=0; i<Nodes(); ++i)
	{
		GNode* node = Node(i);
		if (node->m_ntag == 0) node->HideItem();
		else node->ShowItem();
	}

	// update visibility of mesh items
	FSMesh* mesh = GetFEMesh();
	if (mesh)
	{
		int NE = mesh->Elements();
		for (int i=0; i<NE; ++i)
		{
			FSElement& el = mesh->Element(i);
			GPart* pg = Part(el.m_gid);
			assert(pg);
			if (pg->IsVisible()) { el.Show(); el.Unhide(); }
			else el.Hide();
		}

		mesh->UpdateItemVisibility();
	}

	// rebuild render meshes
	BuildFERenderMesh();
}

//-----------------------------------------------------------------------------
GNode* GObject::FindNodeFromTag(int ntag)
{
	int N = Nodes();
	for (int i=0; i<N; ++i)
	{
		GNode* ni = Node(i);
		if (ni->m_ntag == ntag) return ni;
	}
	return 0;
}

//-----------------------------------------------------------------------------
void GObject::SetSaveFlags(unsigned int flags)
{
	imp->m_saveFlag = flags;
}

//-----------------------------------------------------------------------------
// Save data to file
void GObject::Save(OArchive &ar)
{
	// save the name
	ar.WriteChunk(CID_OBJ_NAME, GetName());
	ar.WriteChunk(CID_FEOBJ_INFO, GetInfo());

	// save the transform stuff
	ar.BeginChunk(CID_OBJ_HEADER);
	{
		int nid = GetID();
		ar.WriteChunk(CID_OBJ_ID, nid);
		ar.WriteChunk(CID_OBJ_POS, GetTransform().GetPosition());
		ar.WriteChunk(CID_OBJ_ROT, GetTransform().GetRotation());
		ar.WriteChunk(CID_OBJ_SCALE, GetTransform().GetScale());
		ar.WriteChunk(CID_OBJ_COLOR, GetColor());

		int nparts = Parts();
		int nfaces = Faces();
		int nedges = Edges();
		int nnodes = Nodes();

		ar.WriteChunk(CID_OBJ_PARTS, nparts);
		ar.WriteChunk(CID_OBJ_FACES, nfaces);
		ar.WriteChunk(CID_OBJ_EDGES, nedges);
		ar.WriteChunk(CID_OBJ_NODES, nnodes);
	}
	ar.EndChunk();

	// save the parameters
	if (Parameters() > 0)
	{
		ar.BeginChunk(CID_OBJ_PARAMS);
		{
			ParamContainer::Save(ar);
		}
		ar.EndChunk();
	}

	// save the parts
	if (Parts() > 0)
	{
		ar.BeginChunk(CID_OBJ_PART_LIST);
		{
			for (int i = 0; i<Parts(); ++i)
			{
				ar.BeginChunk(CID_OBJ_PART);
				{
					GPart& p = *Part(i);
					int nid = p.GetID();
					int mid = p.GetMaterialID();
					ar.WriteChunk(CID_OBJ_PART_ID, nid);
					ar.WriteChunk(CID_OBJ_PART_MAT, mid);
					ar.WriteChunk(CID_OBJ_PART_MESHWEIGHT, p.GetMeshWeight());
					ar.WriteChunk(CID_OBJ_PART_NAME, p.GetName());
					ar.WriteChunk(CID_OBJ_PART_STATUS, p.GetState());

					if (!p.m_node.empty()) ar.WriteChunk(CID_OBJ_PART_NODELIST, p.m_node);
					if (!p.m_edge.empty()) ar.WriteChunk(CID_OBJ_PART_EDGELIST, p.m_edge);
					if (!p.m_face.empty()) ar.WriteChunk(CID_OBJ_PART_FACELIST, p.m_face);

					if (p.Parameters() > 0)
					{
						ar.BeginChunk(CID_OBJ_PART_PARAMS);
						{
							p.ParamContainer::Save(ar);
						}
						ar.EndChunk();
					}

					GPartSection* section = p.GetSection();
					if (section)
					{
						GSolidSection* solid = dynamic_cast<GSolidSection*>(section);
						if (solid)
						{
							ar.BeginChunk(CID_OBJ_PART_SOLIDSECTION);
							{
								solid->Save(ar);
							}
							ar.EndChunk();
						}

						GShellSection* shell = dynamic_cast<GShellSection*>(section);
						if (shell)
						{
							ar.BeginChunk(CID_OBJ_PART_SHELLSECTION);
							{
								shell->Save(ar);
							}
							ar.EndChunk();
						}

						GBeamSection* beam = dynamic_cast<GBeamSection*>(section);
						if (beam)
						{
							ar.BeginChunk(CID_OBJ_PART_BEAMSECTION);
							{
								beam->Save(ar);
							}
							ar.EndChunk();
						}
					}
				}
				ar.EndChunk();
			}
		}
		ar.EndChunk();
	}

	// save the surfaces
	if (Faces() > 0)
	{
		ar.BeginChunk(CID_OBJ_FACE_LIST);
		{
			for (int i = 0; i<Faces(); ++i)
			{
				ar.BeginChunk(CID_OBJ_FACE);
				{
					GFace& f = *Face(i);
					int nid = f.GetID();
					ar.WriteChunk(CID_OBJ_FACE_ID, nid);
					ar.WriteChunk(CID_OBJ_FACE_TYPE, f.m_ntype);
					ar.WriteChunk(CID_OBJ_FACE_MESHWEIGHT, f.GetMeshWeight());
					ar.WriteChunk(CID_OBJ_FACE_NAME, f.GetName());
					ar.WriteChunk(CID_OBJ_FACE_PID0, f.m_nPID[0]);
					ar.WriteChunk(CID_OBJ_FACE_PID1, f.m_nPID[1]);
					ar.WriteChunk(CID_OBJ_FACE_PID2, f.m_nPID[2]);

					if (!f.m_node.empty()) ar.WriteChunk(CID_OBJ_FACE_NODELIST, f.m_node);
					if (!f.m_edge.empty()) ar.WriteChunk(CID_OBJ_FACE_EDGELIST, f.m_edge);
				}
				ar.EndChunk();
			}
		}
		ar.EndChunk();
	}

	// save the edges
	if (Edges() > 0)
	{
		ar.BeginChunk(CID_OBJ_EDGE_LIST);
		{
			for (int i = 0; i<Edges(); ++i)
			{
				ar.BeginChunk(CID_OBJ_EDGE);
				{
					GEdge& e = *Edge(i);
					int nid = e.GetID();
					ar.WriteChunk(CID_OBJ_EDGE_ID, nid);
					ar.WriteChunk(CID_OBJ_EDGE_NAME, e.GetName());
					ar.WriteChunk(CID_OBJ_EDGE_TYPE, e.Type());
					ar.WriteChunk(CID_OBJ_EDGE_MESHWEIGHT, e.GetMeshWeight());
					ar.WriteChunk(CID_OBJ_EDGE_ORIENT, e.m_orient);
					ar.WriteChunk(CID_OBJ_EDGE_NODE0, e.m_node[0]);
					ar.WriteChunk(CID_OBJ_EDGE_NODE1, e.m_node[1]);
					ar.WriteChunk(CID_OBJ_EDGE_NODE2, e.m_cnode);
				}
				ar.EndChunk();
			}
		}
		ar.EndChunk();
	}

	// save the nodes
	// note that it is possible that an object doesn't have any nodes
	// for instance, a shell disc
	if (Nodes()>0)
	{
		ar.BeginChunk(CID_OBJ_NODE_LIST);
		{
			for (int i = 0; i<Nodes(); ++i)
			{
				ar.BeginChunk(CID_OBJ_NODE);
				{
					GNode& v = *Node(i);
					int nid = v.GetID();
					ar.WriteChunk(CID_OBJ_NODE_ID, nid);
					ar.WriteChunk(CID_OBJ_NODE_TYPE, v.Type());
					ar.WriteChunk(CID_OBJ_NODE_MESHWEIGHT, v.GetMeshWeight());
					ar.WriteChunk(CID_OBJ_NODE_POS, v.LocalPosition());
					ar.WriteChunk(CID_OBJ_NODE_NAME, v.GetName());
				}
				ar.EndChunk();
			}
		}
		ar.EndChunk();
	}

	// save the mesher object
	if (GetFEMesher())
	{
		FEMesher* mesher = GetFEMesher();
		ar.BeginChunk(CID_OBJ_FEMESHER);
		{
			int ntype = mesher->Type();
			ar.BeginChunk(ntype);
			{
				GetFEMesher()->Save(ar);
			}
			ar.EndChunk();
		}
		ar.EndChunk();
	}

	// save the mesh
	if (imp->m_pmesh && (imp->m_saveFlag & SAVE_MESH))
	{
		ar.BeginChunk(CID_MESH);
		{
			imp->m_pmesh->Save(ar);
		}
		ar.EndChunk();
	}
}

//-----------------------------------------------------------------------------
// Load data from file
void GObject::Load(IArchive& ar)
{
	TRACE("GObject::Load");

	// Some objects already have the number of parts, faces, etc. allocated (e.g. primitives)
	// Others will rely on this function to allocate. 
	int nparts = -1, nfaces = -1, nedges = -1, nnodes = -1;

	// process file
	while (IArchive::IO_OK == ar.OpenChunk())
	{
		int nid = ar.GetChunkID();
		switch (nid)
		{
			// object name
		case CID_OBJ_NAME:
		{
			string name;
			ar.read(name);
			SetName(name);
		}
		break;
		// object info
		case CID_FEOBJ_INFO:
		{
			string info;
			ar.read(info);
			SetInfo(info);
		}
		break;
		// header
		case CID_OBJ_HEADER:
		{
			vec3d pos, scl;
			quatd rot;
			GLColor col;
			while (IArchive::IO_OK == ar.OpenChunk())
			{
				int nid = ar.GetChunkID();
				int oid;
				switch (nid)
				{
				case CID_OBJ_ID: ar.read(oid); SetID(oid); break;
				case CID_OBJ_POS: ar.read(pos); break;
				case CID_OBJ_ROT: ar.read(rot); break;
				case CID_OBJ_SCALE: ar.read(scl); break;
				case CID_OBJ_COLOR: ar.read(col); break;
				case CID_OBJ_PARTS: ar.read(nparts); break;
				case CID_OBJ_FACES: ar.read(nfaces); break;
				case CID_OBJ_EDGES: ar.read(nedges); break;
				case CID_OBJ_NODES: ar.read(nnodes); break;
				}
				ar.CloseChunk();
			}

			SetColor(col);

			Transform& transform = GetTransform();
			transform.SetPosition(pos);
			transform.SetRotation(rot);
			transform.SetScale(scl);
		}
		break;
		// object parameters
		case CID_OBJ_PARAMS:
			ParamContainer::Load(ar);
			break;
			// object parts
		case CID_OBJ_PART_LIST:
		{
			assert(nparts > 0);
			assert(m_Part.empty() || (m_Part.size() == nparts));

			int n = 0;
			while (IArchive::IO_OK == ar.OpenChunk())
			{
				if (ar.GetChunkID() != CID_OBJ_PART) throw ReadError("error parsing CID_OBJ_PART_LIST (GMeshObject::Load)");

				GPart* p = nullptr;
				if (n < m_Part.size()) p = Part(n);
				else {
					p = new GPart(this);
					m_Part.push_back(p);
				}

				while (IArchive::IO_OK == ar.OpenChunk())
				{
					int nid, mid;
					switch (ar.GetChunkID())
					{
					case CID_OBJ_PART_ID: ar.read(nid); p->SetID(nid); break;
					case CID_OBJ_PART_MAT: ar.read(mid); p->SetMaterialID(mid); break;
					case CID_OBJ_PART_MESHWEIGHT: { double w = 0.0; ar.read(w); p->SetMeshWeight(w); } break;
					case CID_OBJ_PART_NAME:
						{
							char szname[256] = { 0 };
							ar.read(szname);
							p->SetName(szname);
						}
						break;
					case CID_OBJ_PART_STATUS:
					{
						unsigned int state = 0;
						ar.read(state);
						// let's make sure the part is visible
						state |= GEO_VISIBLE;
						p->SetState(state);
					}
					break;
					case CID_OBJ_PART_PARAMS:
						{
							p->ParamContainer::Load(ar);
						}
						break;
					case CID_OBJ_PART_SOLIDSECTION:
					{
						GSolidSection* solid = new GSolidSection(p);
						p->SetSection(solid);
						solid->Load(ar);
					}
					break;
					case CID_OBJ_PART_SHELLSECTION:
					{
						GShellSection* shell = new GShellSection(p);
						p->SetSection(shell);
						shell->Load(ar);
					}
					break;
					case CID_OBJ_PART_BEAMSECTION:
					{
						GBeamSection* beam = new GBeamSection(p);
						p->SetSection(beam);
						beam->Load(ar);
					}
					break;
					case CID_OBJ_PART_NODELIST: ar.read(p->m_node); break;
					case CID_OBJ_PART_EDGELIST: ar.read(p->m_edge); break;
					case CID_OBJ_PART_FACELIST: ar.read(p->m_face); break;
					}
					ar.CloseChunk();
				}
				ar.CloseChunk();

				p->SetLocalID(n++);
			}
			assert((int)m_Part.size() == nparts);
		}
		break;
		// object surfaces
		case CID_OBJ_FACE_LIST:
		{
			assert(nfaces > 0);
			assert(m_Face.empty() || (m_Face.size() == nfaces));

			int n = 0;
			while (IArchive::IO_OK == ar.OpenChunk())
			{
				if (ar.GetChunkID() != CID_OBJ_FACE) throw ReadError("error parsing CID_OBJ_FACE_LIST (GMeshObject::Load)");

				GFace* f = nullptr;
				if (n < m_Face.size()) f = Face(n);
				else {
					f = new GFace(this);
					m_Face.push_back(f);
				}

				while (IArchive::IO_OK == ar.OpenChunk())
				{
					int nid;
					switch (ar.GetChunkID())
					{
					case CID_OBJ_FACE_ID: ar.read(nid); f->SetID(nid); break;
					case CID_OBJ_FACE_TYPE: ar.read(f->m_ntype); break;
					case CID_OBJ_FACE_MESHWEIGHT: { double w = 0.0; ar.read(w); f->SetMeshWeight(w); } break;
					case CID_OBJ_FACE_NODELIST: ar.read(f->m_node); break;
					case CID_OBJ_FACE_EDGELIST: ar.read(f->m_edge); break;
					case CID_OBJ_FACE_NAME:
					{
						char szname[256] = { 0 };
						ar.read(szname);
						f->SetName(szname);
					}
					break;
					case CID_OBJ_FACE_PID0    : ar.read(f->m_nPID[0]); break;
					case CID_OBJ_FACE_PID1    : ar.read(f->m_nPID[1]); break;
					}
					ar.CloseChunk();
				}
				ar.CloseChunk();

				f->SetLocalID(n++);
			}
			assert((int)m_Face.size() == nfaces);
		}
		break;
		// object edges
		case CID_OBJ_EDGE_LIST:
		{
			assert(nedges > 0);
			assert(m_Edge.empty() || (m_Edge.size() == nedges));

			int n = 0;
			while (IArchive::IO_OK == ar.OpenChunk())
			{
				if (ar.GetChunkID() != CID_OBJ_EDGE) throw ReadError("error parsing CID_OBJ_EDGE_LIST (GMeshObject::Load)");

				GEdge* e = nullptr;
				if (n < m_Edge.size()) e = Edge(n);
				else {
					e = new GEdge(this);
					m_Edge.push_back(e);
				}

				while (IArchive::IO_OK == ar.OpenChunk())
				{
					int nid;
					switch (ar.GetChunkID())
					{
					case CID_OBJ_EDGE_ID: ar.read(nid); e->SetID(nid); break;
					case CID_OBJ_EDGE_TYPE: ar.read(e->m_ntype); break;
					case CID_OBJ_EDGE_MESHWEIGHT: { double w = 0.0; ar.read(w); e->SetMeshWeight(w); } break;
					case CID_OBJ_EDGE_NAME:
					{
						char szname[256] = { 0 };
						ar.read(szname);
						e->SetName(szname);
					}
					break;
					case CID_OBJ_EDGE_ORIENT: ar.read(e->m_orient); break;
					case CID_OBJ_EDGE_NODE0 : ar.read(e->m_node[0]); break;
					case CID_OBJ_EDGE_NODE1 : ar.read(e->m_node[1]); break;
					case CID_OBJ_EDGE_NODE2 : ar.read(e->m_cnode); break;
					}
					ar.CloseChunk();
				}
				ar.CloseChunk();

				e->SetLocalID(n++);
			}
			assert((int)m_Edge.size() == nedges);
		}
		break;
		// object nodes
		case CID_OBJ_NODE_LIST:
		{
			assert(nnodes > 0);
			assert(m_Node.empty() || (m_Node.size() == nnodes));

			if (nnodes > 0)
			{
				int m = 0;
				while (IArchive::IO_OK == ar.OpenChunk())
				{
					if (ar.GetChunkID() != CID_OBJ_NODE) throw ReadError("error parsing CID_OBJ_NODE_LIST (GMeshObject::Load)");

					GNode* n = nullptr;
					if (m < m_Node.size()) n = Node(m);
					else {
						n = new GNode(this);
						m_Node.push_back(n);
					}

					while (IArchive::IO_OK == ar.OpenChunk())
					{
						int nid;
						switch (ar.GetChunkID())
						{
						case CID_OBJ_NODE_ID: ar.read(nid); n->SetID(nid); break;
						case CID_OBJ_NODE_TYPE: { int ntype;  ar.read(ntype); n->SetType(ntype); } break;
						case CID_OBJ_NODE_MESHWEIGHT: { double w = 0.0; ar.read(w); n->SetMeshWeight(w); } break;
						case CID_OBJ_NODE_POS: ar.read(n->LocalPosition()); break;
						case CID_OBJ_NODE_NAME:
						{
							char szname[256] = { 0 };
							ar.read(szname);
							n->SetName(szname);
						}
						break;
						}
						ar.CloseChunk();
					}
					ar.CloseChunk();

					n->SetLocalID(m++);
				}
				assert((int)m_Node.size() == nnodes);
			}
		}
		break;
		// mesher object (new way)
		case CID_OBJ_FEMESHER:
		{
			if (ar.OpenChunk() != IArchive::IO_OK) throw ReadError("error parsing CID_OBJ_FEMESHER (GObject::Load)");
			else
			{
				int ntype = ar.GetChunkID();
				switch (ntype)
				{
				case 0: break;	// use default mesher
				case 1:
				{
					FEMesher* mesher = new FETetGenMesher(this);
					SetFEMesher(mesher);
				}
				break;
				default:
				{
					FEMesher* mesher = FSCore::CreateClassFromID<FEMesher>(CLASS_MESHER, ntype);
					assert(mesher);
					if (mesher == nullptr) throw ReadError("error parsing CID_OBJ_FEMESHER (GPrimitive::Load)");
					SetFEMesher(mesher);
				}
				break;
				}

				if (GetFEMesher())
					GetFEMesher()->Load(ar);
			}
			ar.CloseChunk();
			if (ar.OpenChunk() != IArchive::IO_END) throw ReadError("error parsing CID_OBJ_FEMESHER (GObject::Load)");
		}
		break;
		// the mesh object
		case CID_MESH:
			if (imp->m_pmesh) delete imp->m_pmesh;
			SetFEMesh(new FSMesh);
			imp->m_pmesh->Load(ar);
			break;
		}
		ar.CloseChunk();
	}

	Update(false);
}
//-----------------------------------------------------------------------------
void GObject::Reindex()
{
	SetID(CreateUniqueID());
	for (int i = 0; i < Parts(); ++i)
	{
		GPart* pg = Part(i); pg->SetID(GPart::CreateUniqueID());
		stringstream ss;
		ss << "Part" << pg->GetID();
		pg->SetName(ss.str());
	}
	for (int i = 0; i < Faces(); ++i)
	{
		GFace* pg = Face(i); pg->SetID(GFace::CreateUniqueID());
		stringstream ss;
		ss << "Surface" << pg->GetID();
		pg->SetName(ss.str());
	}
	for (int i = 0; i < Edges(); ++i)
	{
		GEdge* pg = Edge(i); pg->SetID(GEdge::CreateUniqueID());
		stringstream ss;
		ss << "Curve" << pg->GetID();
		pg->SetName(ss.str());
	}
	for (int i = 0; i < Nodes(); ++i)
	{
		GNode* pg = Node(i); pg->SetID(GNode::CreateUniqueID());
		stringstream ss;
		ss << "Node" << pg->GetID();
		pg->SetName(ss.str());
	}
}

void GObject::ShowElements(vector<int>& elemList, bool show)
{
	FSMesh* mesh = GetFEMesh();
	if (mesh)
	{
		mesh->ShowElements(elemList, show);
		BuildFERenderMesh();
	}
}

GObjectManipulator* GObject::GetManipulator()
{
	return imp->m_objManip;
}

void GObject::SetManipulator(GObjectManipulator* om)
{
	imp->m_objManip = om;
}

bool IsSameFace(int n[4], int m[4])
{
	if ((n[0] == m[0]) && (n[1] == m[1]) && (n[2] == m[2]) && (n[3] == m[3])) return true;
	if ((n[0] == m[1]) && (n[1] == m[2]) && (n[2] == m[3]) && (n[3] == m[0])) return true;
	if ((n[0] == m[2]) && (n[1] == m[3]) && (n[2] == m[0]) && (n[3] == m[1])) return true;
	if ((n[0] == m[3]) && (n[1] == m[0]) && (n[2] == m[1]) && (n[3] == m[2])) return true;

	if ((n[0] == m[0]) && (n[1] == m[3]) && (n[2] == m[2]) && (n[3] == m[1])) return true;
	if ((n[0] == m[3]) && (n[1] == m[2]) && (n[2] == m[1]) && (n[3] == m[0])) return true;
	if ((n[0] == m[2]) && (n[1] == m[1]) && (n[2] == m[0]) && (n[3] == m[3])) return true;
	if ((n[0] == m[1]) && (n[1] == m[0]) && (n[2] == m[3]) && (n[3] == m[2])) return true;

	return false;
}

GObjectManipulator::GObjectManipulator(GObject* po) : m_po(po)
{
	assert(po);
}

GObjectManipulator::~GObjectManipulator()
{
	m_po = nullptr;
}

GObject* GObjectManipulator::GetObject()
{
	return m_po;
}

void GObject::UpdateMeshData()
{
	GLMesh* gmsh = GetFERenderMesh();
	if (gmsh == nullptr) return;

	FSMesh* pm = GetFEMesh();
	if (pm == nullptr) return;

	Mesh_Data& data = pm->GetMeshData();
	if (!data.IsValid()) return;

	double vmin, vmax;
	data.GetValueRange(vmin, vmax);
	if (vmax == vmin) vmax++;

	int NN = pm->Nodes();
	vector<double> val(NN, 0);

	Post::CColorMap map;
	map.SetRange((float)vmin, (float)vmax);

	int NF = gmsh->Faces();
	for (int i = 0; i < NF; ++i)
	{
		GLMesh::FACE& fi = gmsh->Face(i);
		int fid = fi.fid;
		FSFace* pf = pm->FacePtr(fid);
		if (pf)
		{
			FSFace& face = *pf;
			FSElement& el = pm->Element(face.m_elem[0].eid);
			GPart* pg = Part(el.m_gid);
			if (pg && (pg->IsVisible() == false) && (face.m_elem[1].eid != -1))
			{
				FSElement& el1 = pm->Element(face.m_elem[1].eid);
				pg = Part(el1.m_gid);
			}

			if (pg && pg->IsVisible())
			{
				if (data.GetElementDataTag(face.m_elem[0].eid) > 0)
				{
					int fnl[FSElement::MAX_NODES];
					int nn = el.GetLocalFaceIndices(face.m_elem[0].lid, fnl);
					assert(nn == face.Nodes());

					int nf = face.Nodes();
					for (int j = 0; j < nf; ++j)
					{
						double vj = data.GetElementValue(face.m_elem[0].eid, fnl[j]);
						val[face.n[j]] = vj;
					}

					for (int j = 0; j < 3; ++j)
					{
						double vj = val[fi.n[j]];
						fi.c[j] = map.map(vj);
					}
				}
				else
				{
					GLColor col(212, 212, 212);
					for (int j = 0; j < 3; ++j) fi.c[j] = col;
				}
			}
		}
		else if (fi.eid >= 0)
		{
			FSElement& el = pm->Element(fi.eid);
			if (data.GetElementDataTag(fi.eid) > 0)
			{
				int ne = el.Nodes();
				for (int j = 0; j < ne; ++j)
				{
					double vj = data.GetElementValue(fi.eid, j);
					val[el.m_node[j]] = vj;
				}

				for (int j = 0; j < 3; ++j)
				{
					double vj = val[fi.n[j]];
					fi.c[j] = map.map(vj);
				}
			}
			else
			{
				GLColor col(212, 212, 212);
				for (int j = 0; j < 3; ++j) fi.c[j] = col;
			}
		}
	}
}<|MERGE_RESOLUTION|>--- conflicted
+++ resolved
@@ -259,104 +259,76 @@
 					gm.AddFace(face.n, face.Nodes(), face.m_gid, face.m_sid, face.IsExterior(), n, eid, mid);
 
 					int ne = face.Edges();
+					int n[FSEdge::MAX_NODES] = { -1 };
 					for (int j = 0; j < ne; ++j)
 					{
 						int j1 = (j + 1) % ne;
 						if ((face.m_nbr[j] < 0) || (face.n[j] < face.n[j1]))
 						{
-							int m[2] = { face.n[j], face.n[j1] };
-							gm.AddEdge(m, 2);
+							int m = face.GetEdgeNodes(j, n);
+							gm.AddEdge(n, m);
 						}
 					}
 				}
 			}
 		}
-
-
-<<<<<<< HEAD
-		int nparts = Parts();
-		vector<deque<int>> partElems(nparts);
-		int NE = pm->Elements();
-		for (int i = 0; i < NE; ++i)
-		{
-			FSElement& el = pm->Element(i);
-			if (el.IsVisible())
-=======
-			int ne = face.Edges();
-			int n[FSEdge::MAX_NODES] = { -1 };
-			for (int j = 0; j < ne; ++j)
->>>>>>> 315d0f7e
-			{
-				int nf = el.Faces();
-				for (int j = 0; j < nf; ++j)
-				{
-<<<<<<< HEAD
-					if (el.m_nbr[j] >= 0)
-					{
-						FSElement& elj = pm->Element(el.m_nbr[j]);
-						if ((el.m_gid == elj.m_gid) && !elj.IsVisible())
+	}
+
+	int nparts = Parts();
+	vector<deque<int>> partElems(nparts);
+	int NE = pm->Elements();
+	for (int i = 0; i < NE; ++i)
+	{
+		FSElement& el = pm->Element(i);
+		if (el.IsVisible())
+		{
+			int nf = el.Faces();
+			for (int j = 0; j < nf; ++j)
+			{
+				if (el.m_nbr[j] >= 0)
+				{
+					FSElement& elj = pm->Element(el.m_nbr[j]);
+					if ((el.m_gid == elj.m_gid) && !elj.IsVisible())
+					{
+						partElems[el.m_gid].push_back(i);
+						break;
+					}
+				}
+			}
+		}
+	}
+
+	// add the exposed surface from hidden elements
+	int maxSurfID = Faces(); // we assign this ID to the exposed surface
+	FSFace face;
+	for (int i = 0; i < nparts; ++i)
+	{
+		int ne = partElems[i].size();
+		gm.NewPartition();
+		for (auto it = partElems[i].begin(); it != partElems[i].end(); ++it)
+		{
+			FSElement& el = pm->Element(*it); assert(el.IsVisible());
+			int nf = el.Faces();
+			for (int j = 0; j < nf; ++j)
+			{
+				if (el.m_nbr[j] >= 0)
+				{
+					FSElement& elj = pm->Element(el.m_nbr[j]);
+					if (!elj.IsVisible() && (el.m_gid == elj.m_gid))
+					{
+						el.GetFace(j, face);
+						gm.AddFace(face.n, face.Nodes(), maxSurfID + i, -1, false, -1, *it, el.m_MatID);
+
+						int n[FSEdge::MAX_NODES];
+						int ne = face.Edges();
+						for (int k = 0; k < ne; ++k)
 						{
-							partElems[el.m_gid].push_back(i);
-							break;
-						}
-					}
-=======
-					int m = face.GetEdgeNodes(j, n);
-					gm.AddEdge(n, m);
->>>>>>> 315d0f7e
-				}
-			}
-		}
-
-		// add the exposed surface from hidden elements
-		int maxSurfID = Faces(); // we assign this ID to the exposed surface
-		FSFace face;
-		for (int i = 0; i < nparts; ++i)
-		{
-			int ne = partElems[i].size();
-			gm.NewPartition();
-			for (auto it = partElems[i].begin(); it != partElems[i].end(); ++it)
-			{
-				FSElement& el = pm->Element(*it); assert(el.IsVisible());
-				int nf = el.Faces();
-				for (int j = 0; j < nf; ++j)
-				{
-					if (el.m_nbr[j] >= 0)
-					{
-						FSElement& elj = pm->Element(el.m_nbr[j]);
-						if (!elj.IsVisible() && (el.m_gid == elj.m_gid))
-						{
-<<<<<<< HEAD
-							el.GetFace(j, face);
-							gm.AddFace(face.n, face.Nodes(), maxSurfID + i, -1, false, -1, *it, el.m_MatID);
-
-							int n[FSEdge::MAX_NODES];
-							int ne = face.Edges();
-							for (int k = 0; k < ne; ++k)
-							{
-								int m = face.GetEdgeNodes(k, n);
-								if (m == 2)
-								{
-									if (n[0] < n[1]) gm.AddEdge(n, 2, -1);
-								}
-							}
-=======
 							int m = face.GetEdgeNodes(k, n);
 							if (n[0] < n[1]) gm.AddEdge(n, m, -1);
->>>>>>> 315d0f7e
 						}
 					}
 				}
 			}
-		}
-	}
-	else if (Edges() > 0)
-	{
-		vec3f r[FSEdge::MAX_NODES];
-		for (int i = 0; i < pm->Edges(); ++i)
-		{
-			FSEdge& edge = pm->Edge(i);
-			gm.AddEdge(edge.n, edge.Nodes(), edge.m_gid);
 		}
 	}
 
