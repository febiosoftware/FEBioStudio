--- conflicted
+++ resolved
@@ -3693,28 +3693,13 @@
 }
 
 #ifdef HAS_ITK
-<<<<<<< HEAD
-void CMainWindow::ProcessITKImage(const QString& fileName, int type)
-{
-	CGLDocument* doc = GetGLDocument();
-=======
 	bool CMainWindow::ProcessITKImage(const QString& fileName, int type)
 	{
 		CGLDocument* doc = GetGLDocument();
->>>>>>> a5ab7365
 
 		CImageModel* imageModel = new CImageModel(nullptr);
         imageModel->SetImageSource(new CITKImageSource(imageModel, fileName.toStdString(), type));
 
-<<<<<<< HEAD
-    if(!ImportImage(imageModel))
-    {
-		delete imageModel;
-    }
-}
-#else
-void CMainWindow::ProcessITKImage(const QString& fileName, int type) {}
-=======
         if(!ImportImage(imageModel))
         {
 			delete imageModel;
@@ -3725,7 +3710,6 @@
 	}
 #else
 	bool CMainWindow::ProcessITKImage(const QString& fileName, int type) { return false; }
->>>>>>> a5ab7365
 #endif
 
 void CMainWindow::OnDeleteAllLoadControllers()
