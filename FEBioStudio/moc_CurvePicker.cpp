<<<<<<< HEAD
/****************************************************************************
** Meta object code from reading C++ file 'CurvePicker.h'
**
** Created by: The Qt Meta Object Compiler version 67 (Qt 5.14.1)
**
** WARNING! All changes made in this file will be lost!
*****************************************************************************/

#include <memory>
#include "CurvePicker.h"
#include <QtCore/qbytearray.h>
#include <QtCore/qmetatype.h>
#if !defined(Q_MOC_OUTPUT_REVISION)
#error "The header file 'CurvePicker.h' doesn't include <QObject>."
#elif Q_MOC_OUTPUT_REVISION != 67
#error "This file was generated using the moc from 5.14.1. It"
#error "cannot be used with the include files from this version of Qt."
#error "(The moc has changed too much.)"
#endif

QT_BEGIN_MOC_NAMESPACE
QT_WARNING_PUSH
QT_WARNING_DISABLE_DEPRECATED
struct qt_meta_stringdata_CCurvePicker_t {
    QByteArrayData data[9];
    char stringdata0[85];
};
#define QT_MOC_LITERAL(idx, ofs, len) \
    Q_STATIC_BYTE_ARRAY_DATA_HEADER_INITIALIZER_WITH_OFFSET(len, \
    qptrdiff(offsetof(qt_meta_stringdata_CCurvePicker_t, stringdata0) + ofs \
        - idx * sizeof(QByteArrayData)) \
    )
static const qt_meta_stringdata_CCurvePicker_t qt_meta_stringdata_CCurvePicker = {
    {
QT_MOC_LITERAL(0, 0, 12), // "CCurvePicker"
QT_MOC_LITERAL(1, 13, 12), // "curveChanged"
QT_MOC_LITERAL(2, 26, 0), // ""
QT_MOC_LITERAL(3, 27, 11), // "nameChanged"
QT_MOC_LITERAL(4, 39, 13), // "buttonToggled"
QT_MOC_LITERAL(5, 53, 8), // "bchecked"
QT_MOC_LITERAL(6, 62, 10), // "itemPicked"
QT_MOC_LITERAL(7, 73, 6), // "GItem*"
QT_MOC_LITERAL(8, 80, 4) // "item"

    },
    "CCurvePicker\0curveChanged\0\0nameChanged\0"
    "buttonToggled\0bchecked\0itemPicked\0"
    "GItem*\0item"
};
#undef QT_MOC_LITERAL

static const uint qt_meta_data_CCurvePicker[] = {

 // content:
       8,       // revision
       0,       // classname
       0,    0, // classinfo
       4,   14, // methods
       0,    0, // properties
       0,    0, // enums/sets
       0,    0, // constructors
       0,       // flags
       1,       // signalCount

 // signals: name, argc, parameters, tag, flags
       1,    0,   34,    2, 0x06 /* Public */,

 // slots: name, argc, parameters, tag, flags
       3,    0,   35,    2, 0x08 /* Private */,
       4,    1,   36,    2, 0x08 /* Private */,
       6,    1,   39,    2, 0x08 /* Private */,

 // signals: parameters
    QMetaType::Void,

 // slots: parameters
    QMetaType::Void,
    QMetaType::Void, QMetaType::Bool,    5,
    QMetaType::Void, 0x80000000 | 7,    8,

       0        // eod
};

void CCurvePicker::qt_static_metacall(QObject *_o, QMetaObject::Call _c, int _id, void **_a)
{
    if (_c == QMetaObject::InvokeMetaMethod) {
        auto *_t = static_cast<CCurvePicker *>(_o);
        Q_UNUSED(_t)
        switch (_id) {
        case 0: _t->curveChanged(); break;
        case 1: _t->nameChanged(); break;
        case 2: _t->buttonToggled((*reinterpret_cast< bool(*)>(_a[1]))); break;
        case 3: _t->itemPicked((*reinterpret_cast< GItem*(*)>(_a[1]))); break;
        default: ;
        }
    } else if (_c == QMetaObject::IndexOfMethod) {
        int *result = reinterpret_cast<int *>(_a[0]);
        {
            using _t = void (CCurvePicker::*)();
            if (*reinterpret_cast<_t *>(_a[1]) == static_cast<_t>(&CCurvePicker::curveChanged)) {
                *result = 0;
                return;
            }
        }
    }
}

QT_INIT_METAOBJECT const QMetaObject CCurvePicker::staticMetaObject = { {
    QMetaObject::SuperData::link<QWidget::staticMetaObject>(),
    qt_meta_stringdata_CCurvePicker.data,
    qt_meta_data_CCurvePicker,
    qt_static_metacall,
    nullptr,
    nullptr
} };


const QMetaObject *CCurvePicker::metaObject() const
{
    return QObject::d_ptr->metaObject ? QObject::d_ptr->dynamicMetaObject() : &staticMetaObject;
}

void *CCurvePicker::qt_metacast(const char *_clname)
{
    if (!_clname) return nullptr;
    if (!strcmp(_clname, qt_meta_stringdata_CCurvePicker.stringdata0))
        return static_cast<void*>(this);
    return QWidget::qt_metacast(_clname);
}

int CCurvePicker::qt_metacall(QMetaObject::Call _c, int _id, void **_a)
{
    _id = QWidget::qt_metacall(_c, _id, _a);
    if (_id < 0)
        return _id;
    if (_c == QMetaObject::InvokeMetaMethod) {
        if (_id < 4)
            qt_static_metacall(this, _c, _id, _a);
        _id -= 4;
    } else if (_c == QMetaObject::RegisterMethodArgumentMetaType) {
        if (_id < 4)
            *reinterpret_cast<int*>(_a[0]) = -1;
        _id -= 4;
    }
    return _id;
}

// SIGNAL 0
void CCurvePicker::curveChanged()
{
    QMetaObject::activate(this, &staticMetaObject, 0, nullptr);
}
struct qt_meta_stringdata_CCurveListPicker_t {
    QByteArrayData data[7];
    char stringdata0[107];
};
#define QT_MOC_LITERAL(idx, ofs, len) \
    Q_STATIC_BYTE_ARRAY_DATA_HEADER_INITIALIZER_WITH_OFFSET(len, \
    qptrdiff(offsetof(qt_meta_stringdata_CCurveListPicker_t, stringdata0) + ofs \
        - idx * sizeof(QByteArrayData)) \
    )
static const qt_meta_stringdata_CCurveListPicker_t qt_meta_stringdata_CCurveListPicker = {
    {
QT_MOC_LITERAL(0, 0, 16), // "CCurveListPicker"
QT_MOC_LITERAL(1, 17, 12), // "curveChanged"
QT_MOC_LITERAL(2, 30, 0), // ""
QT_MOC_LITERAL(3, 31, 18), // "onAddButtonClicked"
QT_MOC_LITERAL(4, 50, 18), // "onSubButtonClicked"
QT_MOC_LITERAL(5, 69, 18), // "onDelButtonClicked"
QT_MOC_LITERAL(6, 88, 18) // "onSelButtonClicked"

    },
    "CCurveListPicker\0curveChanged\0\0"
    "onAddButtonClicked\0onSubButtonClicked\0"
    "onDelButtonClicked\0onSelButtonClicked"
};
#undef QT_MOC_LITERAL

static const uint qt_meta_data_CCurveListPicker[] = {

 // content:
       8,       // revision
       0,       // classname
       0,    0, // classinfo
       5,   14, // methods
       0,    0, // properties
       0,    0, // enums/sets
       0,    0, // constructors
       0,       // flags
       1,       // signalCount

 // signals: name, argc, parameters, tag, flags
       1,    0,   39,    2, 0x06 /* Public */,

 // slots: name, argc, parameters, tag, flags
       3,    0,   40,    2, 0x08 /* Private */,
       4,    0,   41,    2, 0x08 /* Private */,
       5,    0,   42,    2, 0x08 /* Private */,
       6,    0,   43,    2, 0x08 /* Private */,

 // signals: parameters
    QMetaType::Void,

 // slots: parameters
    QMetaType::Void,
    QMetaType::Void,
    QMetaType::Void,
    QMetaType::Void,

       0        // eod
};

void CCurveListPicker::qt_static_metacall(QObject *_o, QMetaObject::Call _c, int _id, void **_a)
{
    if (_c == QMetaObject::InvokeMetaMethod) {
        auto *_t = static_cast<CCurveListPicker *>(_o);
        Q_UNUSED(_t)
        switch (_id) {
        case 0: _t->curveChanged(); break;
        case 1: _t->onAddButtonClicked(); break;
        case 2: _t->onSubButtonClicked(); break;
        case 3: _t->onDelButtonClicked(); break;
        case 4: _t->onSelButtonClicked(); break;
        default: ;
        }
    } else if (_c == QMetaObject::IndexOfMethod) {
        int *result = reinterpret_cast<int *>(_a[0]);
        {
            using _t = void (CCurveListPicker::*)();
            if (*reinterpret_cast<_t *>(_a[1]) == static_cast<_t>(&CCurveListPicker::curveChanged)) {
                *result = 0;
                return;
            }
        }
    }
    Q_UNUSED(_a);
}

QT_INIT_METAOBJECT const QMetaObject CCurveListPicker::staticMetaObject = { {
    QMetaObject::SuperData::link<QWidget::staticMetaObject>(),
    qt_meta_stringdata_CCurveListPicker.data,
    qt_meta_data_CCurveListPicker,
    qt_static_metacall,
    nullptr,
    nullptr
} };


const QMetaObject *CCurveListPicker::metaObject() const
{
    return QObject::d_ptr->metaObject ? QObject::d_ptr->dynamicMetaObject() : &staticMetaObject;
}

void *CCurveListPicker::qt_metacast(const char *_clname)
{
    if (!_clname) return nullptr;
    if (!strcmp(_clname, qt_meta_stringdata_CCurveListPicker.stringdata0))
        return static_cast<void*>(this);
    return QWidget::qt_metacast(_clname);
}

int CCurveListPicker::qt_metacall(QMetaObject::Call _c, int _id, void **_a)
{
    _id = QWidget::qt_metacall(_c, _id, _a);
    if (_id < 0)
        return _id;
    if (_c == QMetaObject::InvokeMetaMethod) {
        if (_id < 5)
            qt_static_metacall(this, _c, _id, _a);
        _id -= 5;
    } else if (_c == QMetaObject::RegisterMethodArgumentMetaType) {
        if (_id < 5)
            *reinterpret_cast<int*>(_a[0]) = -1;
        _id -= 5;
    }
    return _id;
}

// SIGNAL 0
void CCurveListPicker::curveChanged()
{
    QMetaObject::activate(this, &staticMetaObject, 0, nullptr);
}
QT_WARNING_POP
QT_END_MOC_NAMESPACE
=======
/****************************************************************************
** Meta object code from reading C++ file 'CurvePicker.h'
**
** Created by: The Qt Meta Object Compiler version 67 (Qt 5.14.2)
**
** WARNING! All changes made in this file will be lost!
*****************************************************************************/

#include <memory>
#include "CurvePicker.h"
#include <QtCore/qbytearray.h>
#include <QtCore/qmetatype.h>
#if !defined(Q_MOC_OUTPUT_REVISION)
#error "The header file 'CurvePicker.h' doesn't include <QObject>."
#elif Q_MOC_OUTPUT_REVISION != 67
#error "This file was generated using the moc from 5.14.2. It"
#error "cannot be used with the include files from this version of Qt."
#error "(The moc has changed too much.)"
#endif

QT_BEGIN_MOC_NAMESPACE
QT_WARNING_PUSH
QT_WARNING_DISABLE_DEPRECATED
struct qt_meta_stringdata_CCurvePicker_t {
    QByteArrayData data[9];
    char stringdata0[85];
};
#define QT_MOC_LITERAL(idx, ofs, len) \
    Q_STATIC_BYTE_ARRAY_DATA_HEADER_INITIALIZER_WITH_OFFSET(len, \
    qptrdiff(offsetof(qt_meta_stringdata_CCurvePicker_t, stringdata0) + ofs \
        - idx * sizeof(QByteArrayData)) \
    )
static const qt_meta_stringdata_CCurvePicker_t qt_meta_stringdata_CCurvePicker = {
    {
QT_MOC_LITERAL(0, 0, 12), // "CCurvePicker"
QT_MOC_LITERAL(1, 13, 12), // "curveChanged"
QT_MOC_LITERAL(2, 26, 0), // ""
QT_MOC_LITERAL(3, 27, 11), // "nameChanged"
QT_MOC_LITERAL(4, 39, 13), // "buttonToggled"
QT_MOC_LITERAL(5, 53, 8), // "bchecked"
QT_MOC_LITERAL(6, 62, 10), // "itemPicked"
QT_MOC_LITERAL(7, 73, 6), // "GItem*"
QT_MOC_LITERAL(8, 80, 4) // "item"

    },
    "CCurvePicker\0curveChanged\0\0nameChanged\0"
    "buttonToggled\0bchecked\0itemPicked\0"
    "GItem*\0item"
};
#undef QT_MOC_LITERAL

static const uint qt_meta_data_CCurvePicker[] = {

 // content:
       8,       // revision
       0,       // classname
       0,    0, // classinfo
       4,   14, // methods
       0,    0, // properties
       0,    0, // enums/sets
       0,    0, // constructors
       0,       // flags
       1,       // signalCount

 // signals: name, argc, parameters, tag, flags
       1,    0,   34,    2, 0x06 /* Public */,

 // slots: name, argc, parameters, tag, flags
       3,    0,   35,    2, 0x08 /* Private */,
       4,    1,   36,    2, 0x08 /* Private */,
       6,    1,   39,    2, 0x08 /* Private */,

 // signals: parameters
    QMetaType::Void,

 // slots: parameters
    QMetaType::Void,
    QMetaType::Void, QMetaType::Bool,    5,
    QMetaType::Void, 0x80000000 | 7,    8,

       0        // eod
};

void CCurvePicker::qt_static_metacall(QObject *_o, QMetaObject::Call _c, int _id, void **_a)
{
    if (_c == QMetaObject::InvokeMetaMethod) {
        auto *_t = static_cast<CCurvePicker *>(_o);
        Q_UNUSED(_t)
        switch (_id) {
        case 0: _t->curveChanged(); break;
        case 1: _t->nameChanged(); break;
        case 2: _t->buttonToggled((*reinterpret_cast< bool(*)>(_a[1]))); break;
        case 3: _t->itemPicked((*reinterpret_cast< GItem*(*)>(_a[1]))); break;
        default: ;
        }
    } else if (_c == QMetaObject::IndexOfMethod) {
        int *result = reinterpret_cast<int *>(_a[0]);
        {
            using _t = void (CCurvePicker::*)();
            if (*reinterpret_cast<_t *>(_a[1]) == static_cast<_t>(&CCurvePicker::curveChanged)) {
                *result = 0;
                return;
            }
        }
    }
}

QT_INIT_METAOBJECT const QMetaObject CCurvePicker::staticMetaObject = { {
    QMetaObject::SuperData::link<QWidget::staticMetaObject>(),
    qt_meta_stringdata_CCurvePicker.data,
    qt_meta_data_CCurvePicker,
    qt_static_metacall,
    nullptr,
    nullptr
} };


const QMetaObject *CCurvePicker::metaObject() const
{
    return QObject::d_ptr->metaObject ? QObject::d_ptr->dynamicMetaObject() : &staticMetaObject;
}

void *CCurvePicker::qt_metacast(const char *_clname)
{
    if (!_clname) return nullptr;
    if (!strcmp(_clname, qt_meta_stringdata_CCurvePicker.stringdata0))
        return static_cast<void*>(this);
    return QWidget::qt_metacast(_clname);
}

int CCurvePicker::qt_metacall(QMetaObject::Call _c, int _id, void **_a)
{
    _id = QWidget::qt_metacall(_c, _id, _a);
    if (_id < 0)
        return _id;
    if (_c == QMetaObject::InvokeMetaMethod) {
        if (_id < 4)
            qt_static_metacall(this, _c, _id, _a);
        _id -= 4;
    } else if (_c == QMetaObject::RegisterMethodArgumentMetaType) {
        if (_id < 4)
            *reinterpret_cast<int*>(_a[0]) = -1;
        _id -= 4;
    }
    return _id;
}

// SIGNAL 0
void CCurvePicker::curveChanged()
{
    QMetaObject::activate(this, &staticMetaObject, 0, nullptr);
}
struct qt_meta_stringdata_CCurveListPicker_t {
    QByteArrayData data[7];
    char stringdata0[107];
};
#define QT_MOC_LITERAL(idx, ofs, len) \
    Q_STATIC_BYTE_ARRAY_DATA_HEADER_INITIALIZER_WITH_OFFSET(len, \
    qptrdiff(offsetof(qt_meta_stringdata_CCurveListPicker_t, stringdata0) + ofs \
        - idx * sizeof(QByteArrayData)) \
    )
static const qt_meta_stringdata_CCurveListPicker_t qt_meta_stringdata_CCurveListPicker = {
    {
QT_MOC_LITERAL(0, 0, 16), // "CCurveListPicker"
QT_MOC_LITERAL(1, 17, 12), // "curveChanged"
QT_MOC_LITERAL(2, 30, 0), // ""
QT_MOC_LITERAL(3, 31, 18), // "onAddButtonClicked"
QT_MOC_LITERAL(4, 50, 18), // "onSubButtonClicked"
QT_MOC_LITERAL(5, 69, 18), // "onDelButtonClicked"
QT_MOC_LITERAL(6, 88, 18) // "onSelButtonClicked"

    },
    "CCurveListPicker\0curveChanged\0\0"
    "onAddButtonClicked\0onSubButtonClicked\0"
    "onDelButtonClicked\0onSelButtonClicked"
};
#undef QT_MOC_LITERAL

static const uint qt_meta_data_CCurveListPicker[] = {

 // content:
       8,       // revision
       0,       // classname
       0,    0, // classinfo
       5,   14, // methods
       0,    0, // properties
       0,    0, // enums/sets
       0,    0, // constructors
       0,       // flags
       1,       // signalCount

 // signals: name, argc, parameters, tag, flags
       1,    0,   39,    2, 0x06 /* Public */,

 // slots: name, argc, parameters, tag, flags
       3,    0,   40,    2, 0x08 /* Private */,
       4,    0,   41,    2, 0x08 /* Private */,
       5,    0,   42,    2, 0x08 /* Private */,
       6,    0,   43,    2, 0x08 /* Private */,

 // signals: parameters
    QMetaType::Void,

 // slots: parameters
    QMetaType::Void,
    QMetaType::Void,
    QMetaType::Void,
    QMetaType::Void,

       0        // eod
};

void CCurveListPicker::qt_static_metacall(QObject *_o, QMetaObject::Call _c, int _id, void **_a)
{
    if (_c == QMetaObject::InvokeMetaMethod) {
        auto *_t = static_cast<CCurveListPicker *>(_o);
        Q_UNUSED(_t)
        switch (_id) {
        case 0: _t->curveChanged(); break;
        case 1: _t->onAddButtonClicked(); break;
        case 2: _t->onSubButtonClicked(); break;
        case 3: _t->onDelButtonClicked(); break;
        case 4: _t->onSelButtonClicked(); break;
        default: ;
        }
    } else if (_c == QMetaObject::IndexOfMethod) {
        int *result = reinterpret_cast<int *>(_a[0]);
        {
            using _t = void (CCurveListPicker::*)();
            if (*reinterpret_cast<_t *>(_a[1]) == static_cast<_t>(&CCurveListPicker::curveChanged)) {
                *result = 0;
                return;
            }
        }
    }
    Q_UNUSED(_a);
}

QT_INIT_METAOBJECT const QMetaObject CCurveListPicker::staticMetaObject = { {
    QMetaObject::SuperData::link<QWidget::staticMetaObject>(),
    qt_meta_stringdata_CCurveListPicker.data,
    qt_meta_data_CCurveListPicker,
    qt_static_metacall,
    nullptr,
    nullptr
} };


const QMetaObject *CCurveListPicker::metaObject() const
{
    return QObject::d_ptr->metaObject ? QObject::d_ptr->dynamicMetaObject() : &staticMetaObject;
}

void *CCurveListPicker::qt_metacast(const char *_clname)
{
    if (!_clname) return nullptr;
    if (!strcmp(_clname, qt_meta_stringdata_CCurveListPicker.stringdata0))
        return static_cast<void*>(this);
    return QWidget::qt_metacast(_clname);
}

int CCurveListPicker::qt_metacall(QMetaObject::Call _c, int _id, void **_a)
{
    _id = QWidget::qt_metacall(_c, _id, _a);
    if (_id < 0)
        return _id;
    if (_c == QMetaObject::InvokeMetaMethod) {
        if (_id < 5)
            qt_static_metacall(this, _c, _id, _a);
        _id -= 5;
    } else if (_c == QMetaObject::RegisterMethodArgumentMetaType) {
        if (_id < 5)
            *reinterpret_cast<int*>(_a[0]) = -1;
        _id -= 5;
    }
    return _id;
}

// SIGNAL 0
void CCurveListPicker::curveChanged()
{
    QMetaObject::activate(this, &staticMetaObject, 0, nullptr);
}
QT_WARNING_POP
QT_END_MOC_NAMESPACE
>>>>>>> 13b041e9
<|MERGE_RESOLUTION|>--- conflicted
+++ resolved
@@ -1,573 +1,285 @@
-<<<<<<< HEAD
-/****************************************************************************
-** Meta object code from reading C++ file 'CurvePicker.h'
-**
-** Created by: The Qt Meta Object Compiler version 67 (Qt 5.14.1)
-**
-** WARNING! All changes made in this file will be lost!
-*****************************************************************************/
-
-#include <memory>
-#include "CurvePicker.h"
-#include <QtCore/qbytearray.h>
-#include <QtCore/qmetatype.h>
-#if !defined(Q_MOC_OUTPUT_REVISION)
-#error "The header file 'CurvePicker.h' doesn't include <QObject>."
-#elif Q_MOC_OUTPUT_REVISION != 67
-#error "This file was generated using the moc from 5.14.1. It"
-#error "cannot be used with the include files from this version of Qt."
-#error "(The moc has changed too much.)"
-#endif
-
-QT_BEGIN_MOC_NAMESPACE
-QT_WARNING_PUSH
-QT_WARNING_DISABLE_DEPRECATED
-struct qt_meta_stringdata_CCurvePicker_t {
-    QByteArrayData data[9];
-    char stringdata0[85];
-};
-#define QT_MOC_LITERAL(idx, ofs, len) \
-    Q_STATIC_BYTE_ARRAY_DATA_HEADER_INITIALIZER_WITH_OFFSET(len, \
-    qptrdiff(offsetof(qt_meta_stringdata_CCurvePicker_t, stringdata0) + ofs \
-        - idx * sizeof(QByteArrayData)) \
-    )
-static const qt_meta_stringdata_CCurvePicker_t qt_meta_stringdata_CCurvePicker = {
-    {
-QT_MOC_LITERAL(0, 0, 12), // "CCurvePicker"
-QT_MOC_LITERAL(1, 13, 12), // "curveChanged"
-QT_MOC_LITERAL(2, 26, 0), // ""
-QT_MOC_LITERAL(3, 27, 11), // "nameChanged"
-QT_MOC_LITERAL(4, 39, 13), // "buttonToggled"
-QT_MOC_LITERAL(5, 53, 8), // "bchecked"
-QT_MOC_LITERAL(6, 62, 10), // "itemPicked"
-QT_MOC_LITERAL(7, 73, 6), // "GItem*"
-QT_MOC_LITERAL(8, 80, 4) // "item"
-
-    },
-    "CCurvePicker\0curveChanged\0\0nameChanged\0"
-    "buttonToggled\0bchecked\0itemPicked\0"
-    "GItem*\0item"
-};
-#undef QT_MOC_LITERAL
-
-static const uint qt_meta_data_CCurvePicker[] = {
-
- // content:
-       8,       // revision
-       0,       // classname
-       0,    0, // classinfo
-       4,   14, // methods
-       0,    0, // properties
-       0,    0, // enums/sets
-       0,    0, // constructors
-       0,       // flags
-       1,       // signalCount
-
- // signals: name, argc, parameters, tag, flags
-       1,    0,   34,    2, 0x06 /* Public */,
-
- // slots: name, argc, parameters, tag, flags
-       3,    0,   35,    2, 0x08 /* Private */,
-       4,    1,   36,    2, 0x08 /* Private */,
-       6,    1,   39,    2, 0x08 /* Private */,
-
- // signals: parameters
-    QMetaType::Void,
-
- // slots: parameters
-    QMetaType::Void,
-    QMetaType::Void, QMetaType::Bool,    5,
-    QMetaType::Void, 0x80000000 | 7,    8,
-
-       0        // eod
-};
-
-void CCurvePicker::qt_static_metacall(QObject *_o, QMetaObject::Call _c, int _id, void **_a)
-{
-    if (_c == QMetaObject::InvokeMetaMethod) {
-        auto *_t = static_cast<CCurvePicker *>(_o);
-        Q_UNUSED(_t)
-        switch (_id) {
-        case 0: _t->curveChanged(); break;
-        case 1: _t->nameChanged(); break;
-        case 2: _t->buttonToggled((*reinterpret_cast< bool(*)>(_a[1]))); break;
-        case 3: _t->itemPicked((*reinterpret_cast< GItem*(*)>(_a[1]))); break;
-        default: ;
-        }
-    } else if (_c == QMetaObject::IndexOfMethod) {
-        int *result = reinterpret_cast<int *>(_a[0]);
-        {
-            using _t = void (CCurvePicker::*)();
-            if (*reinterpret_cast<_t *>(_a[1]) == static_cast<_t>(&CCurvePicker::curveChanged)) {
-                *result = 0;
-                return;
-            }
-        }
-    }
-}
-
-QT_INIT_METAOBJECT const QMetaObject CCurvePicker::staticMetaObject = { {
-    QMetaObject::SuperData::link<QWidget::staticMetaObject>(),
-    qt_meta_stringdata_CCurvePicker.data,
-    qt_meta_data_CCurvePicker,
-    qt_static_metacall,
-    nullptr,
-    nullptr
-} };
-
-
-const QMetaObject *CCurvePicker::metaObject() const
-{
-    return QObject::d_ptr->metaObject ? QObject::d_ptr->dynamicMetaObject() : &staticMetaObject;
-}
-
-void *CCurvePicker::qt_metacast(const char *_clname)
-{
-    if (!_clname) return nullptr;
-    if (!strcmp(_clname, qt_meta_stringdata_CCurvePicker.stringdata0))
-        return static_cast<void*>(this);
-    return QWidget::qt_metacast(_clname);
-}
-
-int CCurvePicker::qt_metacall(QMetaObject::Call _c, int _id, void **_a)
-{
-    _id = QWidget::qt_metacall(_c, _id, _a);
-    if (_id < 0)
-        return _id;
-    if (_c == QMetaObject::InvokeMetaMethod) {
-        if (_id < 4)
-            qt_static_metacall(this, _c, _id, _a);
-        _id -= 4;
-    } else if (_c == QMetaObject::RegisterMethodArgumentMetaType) {
-        if (_id < 4)
-            *reinterpret_cast<int*>(_a[0]) = -1;
-        _id -= 4;
-    }
-    return _id;
-}
-
-// SIGNAL 0
-void CCurvePicker::curveChanged()
-{
-    QMetaObject::activate(this, &staticMetaObject, 0, nullptr);
-}
-struct qt_meta_stringdata_CCurveListPicker_t {
-    QByteArrayData data[7];
-    char stringdata0[107];
-};
-#define QT_MOC_LITERAL(idx, ofs, len) \
-    Q_STATIC_BYTE_ARRAY_DATA_HEADER_INITIALIZER_WITH_OFFSET(len, \
-    qptrdiff(offsetof(qt_meta_stringdata_CCurveListPicker_t, stringdata0) + ofs \
-        - idx * sizeof(QByteArrayData)) \
-    )
-static const qt_meta_stringdata_CCurveListPicker_t qt_meta_stringdata_CCurveListPicker = {
-    {
-QT_MOC_LITERAL(0, 0, 16), // "CCurveListPicker"
-QT_MOC_LITERAL(1, 17, 12), // "curveChanged"
-QT_MOC_LITERAL(2, 30, 0), // ""
-QT_MOC_LITERAL(3, 31, 18), // "onAddButtonClicked"
-QT_MOC_LITERAL(4, 50, 18), // "onSubButtonClicked"
-QT_MOC_LITERAL(5, 69, 18), // "onDelButtonClicked"
-QT_MOC_LITERAL(6, 88, 18) // "onSelButtonClicked"
-
-    },
-    "CCurveListPicker\0curveChanged\0\0"
-    "onAddButtonClicked\0onSubButtonClicked\0"
-    "onDelButtonClicked\0onSelButtonClicked"
-};
-#undef QT_MOC_LITERAL
-
-static const uint qt_meta_data_CCurveListPicker[] = {
-
- // content:
-       8,       // revision
-       0,       // classname
-       0,    0, // classinfo
-       5,   14, // methods
-       0,    0, // properties
-       0,    0, // enums/sets
-       0,    0, // constructors
-       0,       // flags
-       1,       // signalCount
-
- // signals: name, argc, parameters, tag, flags
-       1,    0,   39,    2, 0x06 /* Public */,
-
- // slots: name, argc, parameters, tag, flags
-       3,    0,   40,    2, 0x08 /* Private */,
-       4,    0,   41,    2, 0x08 /* Private */,
-       5,    0,   42,    2, 0x08 /* Private */,
-       6,    0,   43,    2, 0x08 /* Private */,
-
- // signals: parameters
-    QMetaType::Void,
-
- // slots: parameters
-    QMetaType::Void,
-    QMetaType::Void,
-    QMetaType::Void,
-    QMetaType::Void,
-
-       0        // eod
-};
-
-void CCurveListPicker::qt_static_metacall(QObject *_o, QMetaObject::Call _c, int _id, void **_a)
-{
-    if (_c == QMetaObject::InvokeMetaMethod) {
-        auto *_t = static_cast<CCurveListPicker *>(_o);
-        Q_UNUSED(_t)
-        switch (_id) {
-        case 0: _t->curveChanged(); break;
-        case 1: _t->onAddButtonClicked(); break;
-        case 2: _t->onSubButtonClicked(); break;
-        case 3: _t->onDelButtonClicked(); break;
-        case 4: _t->onSelButtonClicked(); break;
-        default: ;
-        }
-    } else if (_c == QMetaObject::IndexOfMethod) {
-        int *result = reinterpret_cast<int *>(_a[0]);
-        {
-            using _t = void (CCurveListPicker::*)();
-            if (*reinterpret_cast<_t *>(_a[1]) == static_cast<_t>(&CCurveListPicker::curveChanged)) {
-                *result = 0;
-                return;
-            }
-        }
-    }
-    Q_UNUSED(_a);
-}
-
-QT_INIT_METAOBJECT const QMetaObject CCurveListPicker::staticMetaObject = { {
-    QMetaObject::SuperData::link<QWidget::staticMetaObject>(),
-    qt_meta_stringdata_CCurveListPicker.data,
-    qt_meta_data_CCurveListPicker,
-    qt_static_metacall,
-    nullptr,
-    nullptr
-} };
-
-
-const QMetaObject *CCurveListPicker::metaObject() const
-{
-    return QObject::d_ptr->metaObject ? QObject::d_ptr->dynamicMetaObject() : &staticMetaObject;
-}
-
-void *CCurveListPicker::qt_metacast(const char *_clname)
-{
-    if (!_clname) return nullptr;
-    if (!strcmp(_clname, qt_meta_stringdata_CCurveListPicker.stringdata0))
-        return static_cast<void*>(this);
-    return QWidget::qt_metacast(_clname);
-}
-
-int CCurveListPicker::qt_metacall(QMetaObject::Call _c, int _id, void **_a)
-{
-    _id = QWidget::qt_metacall(_c, _id, _a);
-    if (_id < 0)
-        return _id;
-    if (_c == QMetaObject::InvokeMetaMethod) {
-        if (_id < 5)
-            qt_static_metacall(this, _c, _id, _a);
-        _id -= 5;
-    } else if (_c == QMetaObject::RegisterMethodArgumentMetaType) {
-        if (_id < 5)
-            *reinterpret_cast<int*>(_a[0]) = -1;
-        _id -= 5;
-    }
-    return _id;
-}
-
-// SIGNAL 0
-void CCurveListPicker::curveChanged()
-{
-    QMetaObject::activate(this, &staticMetaObject, 0, nullptr);
-}
-QT_WARNING_POP
-QT_END_MOC_NAMESPACE
-=======
-/****************************************************************************
-** Meta object code from reading C++ file 'CurvePicker.h'
-**
-** Created by: The Qt Meta Object Compiler version 67 (Qt 5.14.2)
-**
-** WARNING! All changes made in this file will be lost!
-*****************************************************************************/
-
-#include <memory>
-#include "CurvePicker.h"
-#include <QtCore/qbytearray.h>
-#include <QtCore/qmetatype.h>
-#if !defined(Q_MOC_OUTPUT_REVISION)
-#error "The header file 'CurvePicker.h' doesn't include <QObject>."
-#elif Q_MOC_OUTPUT_REVISION != 67
-#error "This file was generated using the moc from 5.14.2. It"
-#error "cannot be used with the include files from this version of Qt."
-#error "(The moc has changed too much.)"
-#endif
-
-QT_BEGIN_MOC_NAMESPACE
-QT_WARNING_PUSH
-QT_WARNING_DISABLE_DEPRECATED
-struct qt_meta_stringdata_CCurvePicker_t {
-    QByteArrayData data[9];
-    char stringdata0[85];
-};
-#define QT_MOC_LITERAL(idx, ofs, len) \
-    Q_STATIC_BYTE_ARRAY_DATA_HEADER_INITIALIZER_WITH_OFFSET(len, \
-    qptrdiff(offsetof(qt_meta_stringdata_CCurvePicker_t, stringdata0) + ofs \
-        - idx * sizeof(QByteArrayData)) \
-    )
-static const qt_meta_stringdata_CCurvePicker_t qt_meta_stringdata_CCurvePicker = {
-    {
-QT_MOC_LITERAL(0, 0, 12), // "CCurvePicker"
-QT_MOC_LITERAL(1, 13, 12), // "curveChanged"
-QT_MOC_LITERAL(2, 26, 0), // ""
-QT_MOC_LITERAL(3, 27, 11), // "nameChanged"
-QT_MOC_LITERAL(4, 39, 13), // "buttonToggled"
-QT_MOC_LITERAL(5, 53, 8), // "bchecked"
-QT_MOC_LITERAL(6, 62, 10), // "itemPicked"
-QT_MOC_LITERAL(7, 73, 6), // "GItem*"
-QT_MOC_LITERAL(8, 80, 4) // "item"
-
-    },
-    "CCurvePicker\0curveChanged\0\0nameChanged\0"
-    "buttonToggled\0bchecked\0itemPicked\0"
-    "GItem*\0item"
-};
-#undef QT_MOC_LITERAL
-
-static const uint qt_meta_data_CCurvePicker[] = {
-
- // content:
-       8,       // revision
-       0,       // classname
-       0,    0, // classinfo
-       4,   14, // methods
-       0,    0, // properties
-       0,    0, // enums/sets
-       0,    0, // constructors
-       0,       // flags
-       1,       // signalCount
-
- // signals: name, argc, parameters, tag, flags
-       1,    0,   34,    2, 0x06 /* Public */,
-
- // slots: name, argc, parameters, tag, flags
-       3,    0,   35,    2, 0x08 /* Private */,
-       4,    1,   36,    2, 0x08 /* Private */,
-       6,    1,   39,    2, 0x08 /* Private */,
-
- // signals: parameters
-    QMetaType::Void,
-
- // slots: parameters
-    QMetaType::Void,
-    QMetaType::Void, QMetaType::Bool,    5,
-    QMetaType::Void, 0x80000000 | 7,    8,
-
-       0        // eod
-};
-
-void CCurvePicker::qt_static_metacall(QObject *_o, QMetaObject::Call _c, int _id, void **_a)
-{
-    if (_c == QMetaObject::InvokeMetaMethod) {
-        auto *_t = static_cast<CCurvePicker *>(_o);
-        Q_UNUSED(_t)
-        switch (_id) {
-        case 0: _t->curveChanged(); break;
-        case 1: _t->nameChanged(); break;
-        case 2: _t->buttonToggled((*reinterpret_cast< bool(*)>(_a[1]))); break;
-        case 3: _t->itemPicked((*reinterpret_cast< GItem*(*)>(_a[1]))); break;
-        default: ;
-        }
-    } else if (_c == QMetaObject::IndexOfMethod) {
-        int *result = reinterpret_cast<int *>(_a[0]);
-        {
-            using _t = void (CCurvePicker::*)();
-            if (*reinterpret_cast<_t *>(_a[1]) == static_cast<_t>(&CCurvePicker::curveChanged)) {
-                *result = 0;
-                return;
-            }
-        }
-    }
-}
-
-QT_INIT_METAOBJECT const QMetaObject CCurvePicker::staticMetaObject = { {
-    QMetaObject::SuperData::link<QWidget::staticMetaObject>(),
-    qt_meta_stringdata_CCurvePicker.data,
-    qt_meta_data_CCurvePicker,
-    qt_static_metacall,
-    nullptr,
-    nullptr
-} };
-
-
-const QMetaObject *CCurvePicker::metaObject() const
-{
-    return QObject::d_ptr->metaObject ? QObject::d_ptr->dynamicMetaObject() : &staticMetaObject;
-}
-
-void *CCurvePicker::qt_metacast(const char *_clname)
-{
-    if (!_clname) return nullptr;
-    if (!strcmp(_clname, qt_meta_stringdata_CCurvePicker.stringdata0))
-        return static_cast<void*>(this);
-    return QWidget::qt_metacast(_clname);
-}
-
-int CCurvePicker::qt_metacall(QMetaObject::Call _c, int _id, void **_a)
-{
-    _id = QWidget::qt_metacall(_c, _id, _a);
-    if (_id < 0)
-        return _id;
-    if (_c == QMetaObject::InvokeMetaMethod) {
-        if (_id < 4)
-            qt_static_metacall(this, _c, _id, _a);
-        _id -= 4;
-    } else if (_c == QMetaObject::RegisterMethodArgumentMetaType) {
-        if (_id < 4)
-            *reinterpret_cast<int*>(_a[0]) = -1;
-        _id -= 4;
-    }
-    return _id;
-}
-
-// SIGNAL 0
-void CCurvePicker::curveChanged()
-{
-    QMetaObject::activate(this, &staticMetaObject, 0, nullptr);
-}
-struct qt_meta_stringdata_CCurveListPicker_t {
-    QByteArrayData data[7];
-    char stringdata0[107];
-};
-#define QT_MOC_LITERAL(idx, ofs, len) \
-    Q_STATIC_BYTE_ARRAY_DATA_HEADER_INITIALIZER_WITH_OFFSET(len, \
-    qptrdiff(offsetof(qt_meta_stringdata_CCurveListPicker_t, stringdata0) + ofs \
-        - idx * sizeof(QByteArrayData)) \
-    )
-static const qt_meta_stringdata_CCurveListPicker_t qt_meta_stringdata_CCurveListPicker = {
-    {
-QT_MOC_LITERAL(0, 0, 16), // "CCurveListPicker"
-QT_MOC_LITERAL(1, 17, 12), // "curveChanged"
-QT_MOC_LITERAL(2, 30, 0), // ""
-QT_MOC_LITERAL(3, 31, 18), // "onAddButtonClicked"
-QT_MOC_LITERAL(4, 50, 18), // "onSubButtonClicked"
-QT_MOC_LITERAL(5, 69, 18), // "onDelButtonClicked"
-QT_MOC_LITERAL(6, 88, 18) // "onSelButtonClicked"
-
-    },
-    "CCurveListPicker\0curveChanged\0\0"
-    "onAddButtonClicked\0onSubButtonClicked\0"
-    "onDelButtonClicked\0onSelButtonClicked"
-};
-#undef QT_MOC_LITERAL
-
-static const uint qt_meta_data_CCurveListPicker[] = {
-
- // content:
-       8,       // revision
-       0,       // classname
-       0,    0, // classinfo
-       5,   14, // methods
-       0,    0, // properties
-       0,    0, // enums/sets
-       0,    0, // constructors
-       0,       // flags
-       1,       // signalCount
-
- // signals: name, argc, parameters, tag, flags
-       1,    0,   39,    2, 0x06 /* Public */,
-
- // slots: name, argc, parameters, tag, flags
-       3,    0,   40,    2, 0x08 /* Private */,
-       4,    0,   41,    2, 0x08 /* Private */,
-       5,    0,   42,    2, 0x08 /* Private */,
-       6,    0,   43,    2, 0x08 /* Private */,
-
- // signals: parameters
-    QMetaType::Void,
-
- // slots: parameters
-    QMetaType::Void,
-    QMetaType::Void,
-    QMetaType::Void,
-    QMetaType::Void,
-
-       0        // eod
-};
-
-void CCurveListPicker::qt_static_metacall(QObject *_o, QMetaObject::Call _c, int _id, void **_a)
-{
-    if (_c == QMetaObject::InvokeMetaMethod) {
-        auto *_t = static_cast<CCurveListPicker *>(_o);
-        Q_UNUSED(_t)
-        switch (_id) {
-        case 0: _t->curveChanged(); break;
-        case 1: _t->onAddButtonClicked(); break;
-        case 2: _t->onSubButtonClicked(); break;
-        case 3: _t->onDelButtonClicked(); break;
-        case 4: _t->onSelButtonClicked(); break;
-        default: ;
-        }
-    } else if (_c == QMetaObject::IndexOfMethod) {
-        int *result = reinterpret_cast<int *>(_a[0]);
-        {
-            using _t = void (CCurveListPicker::*)();
-            if (*reinterpret_cast<_t *>(_a[1]) == static_cast<_t>(&CCurveListPicker::curveChanged)) {
-                *result = 0;
-                return;
-            }
-        }
-    }
-    Q_UNUSED(_a);
-}
-
-QT_INIT_METAOBJECT const QMetaObject CCurveListPicker::staticMetaObject = { {
-    QMetaObject::SuperData::link<QWidget::staticMetaObject>(),
-    qt_meta_stringdata_CCurveListPicker.data,
-    qt_meta_data_CCurveListPicker,
-    qt_static_metacall,
-    nullptr,
-    nullptr
-} };
-
-
-const QMetaObject *CCurveListPicker::metaObject() const
-{
-    return QObject::d_ptr->metaObject ? QObject::d_ptr->dynamicMetaObject() : &staticMetaObject;
-}
-
-void *CCurveListPicker::qt_metacast(const char *_clname)
-{
-    if (!_clname) return nullptr;
-    if (!strcmp(_clname, qt_meta_stringdata_CCurveListPicker.stringdata0))
-        return static_cast<void*>(this);
-    return QWidget::qt_metacast(_clname);
-}
-
-int CCurveListPicker::qt_metacall(QMetaObject::Call _c, int _id, void **_a)
-{
-    _id = QWidget::qt_metacall(_c, _id, _a);
-    if (_id < 0)
-        return _id;
-    if (_c == QMetaObject::InvokeMetaMethod) {
-        if (_id < 5)
-            qt_static_metacall(this, _c, _id, _a);
-        _id -= 5;
-    } else if (_c == QMetaObject::RegisterMethodArgumentMetaType) {
-        if (_id < 5)
-            *reinterpret_cast<int*>(_a[0]) = -1;
-        _id -= 5;
-    }
-    return _id;
-}
-
-// SIGNAL 0
-void CCurveListPicker::curveChanged()
-{
-    QMetaObject::activate(this, &staticMetaObject, 0, nullptr);
-}
-QT_WARNING_POP
-QT_END_MOC_NAMESPACE
->>>>>>> 13b041e9
+/****************************************************************************
+** Meta object code from reading C++ file 'CurvePicker.h'
+**
+** Created by: The Qt Meta Object Compiler version 67 (Qt 5.14.2)
+**
+** WARNING! All changes made in this file will be lost!
+*****************************************************************************/
+
+#include <memory>
+#include "CurvePicker.h"
+#include <QtCore/qbytearray.h>
+#include <QtCore/qmetatype.h>
+#if !defined(Q_MOC_OUTPUT_REVISION)
+#error "The header file 'CurvePicker.h' doesn't include <QObject>."
+#elif Q_MOC_OUTPUT_REVISION != 67
+#error "This file was generated using the moc from 5.14.2. It"
+#error "cannot be used with the include files from this version of Qt."
+#error "(The moc has changed too much.)"
+#endif
+
+QT_BEGIN_MOC_NAMESPACE
+QT_WARNING_PUSH
+QT_WARNING_DISABLE_DEPRECATED
+struct qt_meta_stringdata_CCurvePicker_t {
+    QByteArrayData data[9];
+    char stringdata0[85];
+};
+#define QT_MOC_LITERAL(idx, ofs, len) \
+    Q_STATIC_BYTE_ARRAY_DATA_HEADER_INITIALIZER_WITH_OFFSET(len, \
+    qptrdiff(offsetof(qt_meta_stringdata_CCurvePicker_t, stringdata0) + ofs \
+        - idx * sizeof(QByteArrayData)) \
+    )
+static const qt_meta_stringdata_CCurvePicker_t qt_meta_stringdata_CCurvePicker = {
+    {
+QT_MOC_LITERAL(0, 0, 12), // "CCurvePicker"
+QT_MOC_LITERAL(1, 13, 12), // "curveChanged"
+QT_MOC_LITERAL(2, 26, 0), // ""
+QT_MOC_LITERAL(3, 27, 11), // "nameChanged"
+QT_MOC_LITERAL(4, 39, 13), // "buttonToggled"
+QT_MOC_LITERAL(5, 53, 8), // "bchecked"
+QT_MOC_LITERAL(6, 62, 10), // "itemPicked"
+QT_MOC_LITERAL(7, 73, 6), // "GItem*"
+QT_MOC_LITERAL(8, 80, 4) // "item"
+
+    },
+    "CCurvePicker\0curveChanged\0\0nameChanged\0"
+    "buttonToggled\0bchecked\0itemPicked\0"
+    "GItem*\0item"
+};
+#undef QT_MOC_LITERAL
+
+static const uint qt_meta_data_CCurvePicker[] = {
+
+ // content:
+       8,       // revision
+       0,       // classname
+       0,    0, // classinfo
+       4,   14, // methods
+       0,    0, // properties
+       0,    0, // enums/sets
+       0,    0, // constructors
+       0,       // flags
+       1,       // signalCount
+
+ // signals: name, argc, parameters, tag, flags
+       1,    0,   34,    2, 0x06 /* Public */,
+
+ // slots: name, argc, parameters, tag, flags
+       3,    0,   35,    2, 0x08 /* Private */,
+       4,    1,   36,    2, 0x08 /* Private */,
+       6,    1,   39,    2, 0x08 /* Private */,
+
+ // signals: parameters
+    QMetaType::Void,
+
+ // slots: parameters
+    QMetaType::Void,
+    QMetaType::Void, QMetaType::Bool,    5,
+    QMetaType::Void, 0x80000000 | 7,    8,
+
+       0        // eod
+};
+
+void CCurvePicker::qt_static_metacall(QObject *_o, QMetaObject::Call _c, int _id, void **_a)
+{
+    if (_c == QMetaObject::InvokeMetaMethod) {
+        auto *_t = static_cast<CCurvePicker *>(_o);
+        Q_UNUSED(_t)
+        switch (_id) {
+        case 0: _t->curveChanged(); break;
+        case 1: _t->nameChanged(); break;
+        case 2: _t->buttonToggled((*reinterpret_cast< bool(*)>(_a[1]))); break;
+        case 3: _t->itemPicked((*reinterpret_cast< GItem*(*)>(_a[1]))); break;
+        default: ;
+        }
+    } else if (_c == QMetaObject::IndexOfMethod) {
+        int *result = reinterpret_cast<int *>(_a[0]);
+        {
+            using _t = void (CCurvePicker::*)();
+            if (*reinterpret_cast<_t *>(_a[1]) == static_cast<_t>(&CCurvePicker::curveChanged)) {
+                *result = 0;
+                return;
+            }
+        }
+    }
+}
+
+QT_INIT_METAOBJECT const QMetaObject CCurvePicker::staticMetaObject = { {
+    QMetaObject::SuperData::link<QWidget::staticMetaObject>(),
+    qt_meta_stringdata_CCurvePicker.data,
+    qt_meta_data_CCurvePicker,
+    qt_static_metacall,
+    nullptr,
+    nullptr
+} };
+
+
+const QMetaObject *CCurvePicker::metaObject() const
+{
+    return QObject::d_ptr->metaObject ? QObject::d_ptr->dynamicMetaObject() : &staticMetaObject;
+}
+
+void *CCurvePicker::qt_metacast(const char *_clname)
+{
+    if (!_clname) return nullptr;
+    if (!strcmp(_clname, qt_meta_stringdata_CCurvePicker.stringdata0))
+        return static_cast<void*>(this);
+    return QWidget::qt_metacast(_clname);
+}
+
+int CCurvePicker::qt_metacall(QMetaObject::Call _c, int _id, void **_a)
+{
+    _id = QWidget::qt_metacall(_c, _id, _a);
+    if (_id < 0)
+        return _id;
+    if (_c == QMetaObject::InvokeMetaMethod) {
+        if (_id < 4)
+            qt_static_metacall(this, _c, _id, _a);
+        _id -= 4;
+    } else if (_c == QMetaObject::RegisterMethodArgumentMetaType) {
+        if (_id < 4)
+            *reinterpret_cast<int*>(_a[0]) = -1;
+        _id -= 4;
+    }
+    return _id;
+}
+
+// SIGNAL 0
+void CCurvePicker::curveChanged()
+{
+    QMetaObject::activate(this, &staticMetaObject, 0, nullptr);
+}
+struct qt_meta_stringdata_CCurveListPicker_t {
+    QByteArrayData data[7];
+    char stringdata0[107];
+};
+#define QT_MOC_LITERAL(idx, ofs, len) \
+    Q_STATIC_BYTE_ARRAY_DATA_HEADER_INITIALIZER_WITH_OFFSET(len, \
+    qptrdiff(offsetof(qt_meta_stringdata_CCurveListPicker_t, stringdata0) + ofs \
+        - idx * sizeof(QByteArrayData)) \
+    )
+static const qt_meta_stringdata_CCurveListPicker_t qt_meta_stringdata_CCurveListPicker = {
+    {
+QT_MOC_LITERAL(0, 0, 16), // "CCurveListPicker"
+QT_MOC_LITERAL(1, 17, 12), // "curveChanged"
+QT_MOC_LITERAL(2, 30, 0), // ""
+QT_MOC_LITERAL(3, 31, 18), // "onAddButtonClicked"
+QT_MOC_LITERAL(4, 50, 18), // "onSubButtonClicked"
+QT_MOC_LITERAL(5, 69, 18), // "onDelButtonClicked"
+QT_MOC_LITERAL(6, 88, 18) // "onSelButtonClicked"
+
+    },
+    "CCurveListPicker\0curveChanged\0\0"
+    "onAddButtonClicked\0onSubButtonClicked\0"
+    "onDelButtonClicked\0onSelButtonClicked"
+};
+#undef QT_MOC_LITERAL
+
+static const uint qt_meta_data_CCurveListPicker[] = {
+
+ // content:
+       8,       // revision
+       0,       // classname
+       0,    0, // classinfo
+       5,   14, // methods
+       0,    0, // properties
+       0,    0, // enums/sets
+       0,    0, // constructors
+       0,       // flags
+       1,       // signalCount
+
+ // signals: name, argc, parameters, tag, flags
+       1,    0,   39,    2, 0x06 /* Public */,
+
+ // slots: name, argc, parameters, tag, flags
+       3,    0,   40,    2, 0x08 /* Private */,
+       4,    0,   41,    2, 0x08 /* Private */,
+       5,    0,   42,    2, 0x08 /* Private */,
+       6,    0,   43,    2, 0x08 /* Private */,
+
+ // signals: parameters
+    QMetaType::Void,
+
+ // slots: parameters
+    QMetaType::Void,
+    QMetaType::Void,
+    QMetaType::Void,
+    QMetaType::Void,
+
+       0        // eod
+};
+
+void CCurveListPicker::qt_static_metacall(QObject *_o, QMetaObject::Call _c, int _id, void **_a)
+{
+    if (_c == QMetaObject::InvokeMetaMethod) {
+        auto *_t = static_cast<CCurveListPicker *>(_o);
+        Q_UNUSED(_t)
+        switch (_id) {
+        case 0: _t->curveChanged(); break;
+        case 1: _t->onAddButtonClicked(); break;
+        case 2: _t->onSubButtonClicked(); break;
+        case 3: _t->onDelButtonClicked(); break;
+        case 4: _t->onSelButtonClicked(); break;
+        default: ;
+        }
+    } else if (_c == QMetaObject::IndexOfMethod) {
+        int *result = reinterpret_cast<int *>(_a[0]);
+        {
+            using _t = void (CCurveListPicker::*)();
+            if (*reinterpret_cast<_t *>(_a[1]) == static_cast<_t>(&CCurveListPicker::curveChanged)) {
+                *result = 0;
+                return;
+            }
+        }
+    }
+    Q_UNUSED(_a);
+}
+
+QT_INIT_METAOBJECT const QMetaObject CCurveListPicker::staticMetaObject = { {
+    QMetaObject::SuperData::link<QWidget::staticMetaObject>(),
+    qt_meta_stringdata_CCurveListPicker.data,
+    qt_meta_data_CCurveListPicker,
+    qt_static_metacall,
+    nullptr,
+    nullptr
+} };
+
+
+const QMetaObject *CCurveListPicker::metaObject() const
+{
+    return QObject::d_ptr->metaObject ? QObject::d_ptr->dynamicMetaObject() : &staticMetaObject;
+}
+
+void *CCurveListPicker::qt_metacast(const char *_clname)
+{
+    if (!_clname) return nullptr;
+    if (!strcmp(_clname, qt_meta_stringdata_CCurveListPicker.stringdata0))
+        return static_cast<void*>(this);
+    return QWidget::qt_metacast(_clname);
+}
+
+int CCurveListPicker::qt_metacall(QMetaObject::Call _c, int _id, void **_a)
+{
+    _id = QWidget::qt_metacall(_c, _id, _a);
+    if (_id < 0)
+        return _id;
+    if (_c == QMetaObject::InvokeMetaMethod) {
+        if (_id < 5)
+            qt_static_metacall(this, _c, _id, _a);
+        _id -= 5;
+    } else if (_c == QMetaObject::RegisterMethodArgumentMetaType) {
+        if (_id < 5)
+            *reinterpret_cast<int*>(_a[0]) = -1;
+        _id -= 5;
+    }
+    return _id;
+}
+
+// SIGNAL 0
+void CCurveListPicker::curveChanged()
+{
+    QMetaObject::activate(this, &staticMetaObject, 0, nullptr);
+}
+QT_WARNING_POP
+QT_END_MOC_NAMESPACE