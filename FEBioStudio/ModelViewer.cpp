/*This file is part of the FEBio Studio source code and is licensed under the MIT license
listed below.

See Copyright-FEBio-Studio.txt for details.

Copyright (c) 2021 University of Utah, The Trustees of Columbia University in
the City of New York, and others.

Permission is hereby granted, free of charge, to any person obtaining a copy
of this software and associated documentation files (the "Software"), to deal
in the Software without restriction, including without limitation the rights
to use, copy, modify, merge, publish, distribute, sublicense, and/or sell
copies of the Software, and to permit persons to whom the Software is
furnished to do so, subject to the following conditions:

The above copyright notice and this permission notice shall be included in all
copies or substantial portions of the Software.

THE SOFTWARE IS PROVIDED "AS IS", WITHOUT WARRANTY OF ANY KIND, EXPRESS OR
IMPLIED, INCLUDING BUT NOT LIMITED TO THE WARRANTIES OF MERCHANTABILITY,
FITNESS FOR A PARTICULAR PURPOSE AND NONINFRINGEMENT. IN NO EVENT SHALL THE
AUTHORS OR COPYRIGHT HOLDERS BE LIABLE FOR ANY CLAIM, DAMAGES OR OTHER
LIABILITY, WHETHER IN AN ACTION OF CONTRACT, TORT OR OTHERWISE, ARISING FROM,
OUT OF OR IN CONNECTION WITH THE SOFTWARE OR THE USE OR OTHER DEALINGS IN THE
SOFTWARE.*/

#include "stdafx.h"
#include "ModelViewer.h"
#include "ui_modelviewer.h"
#include "MainWindow.h"
#include "ModelDocument.h"
#include <FEMLib/FEInitialCondition.h>
#include <FEMLib/FEBodyLoad.h>
#include <QMessageBox>
#include <QMenu>
#include <QInputDialog>
#include <QFileDialog>
#include "DlgEditOutput.h"
#include "DlgAddMeshData.h"
#include "MaterialEditor.h"
#include <FEMLib/FEMultiMaterial.h>
#include <FEMLib/FEMKernel.h>
#include <FEMLib/FESurfaceLoad.h>
#include <FEMLib/FEModelConstraint.h>
#include <FEMLib/FERigidLoad.h>
#include <GeomLib/GObject.h>
#include <GeomLib/MeshLayer.h>
#include <GeomLib/GModel.h>
#include "Commands.h"
#include "PropertyList.h"
#include <ImageLib/ImageModel.h>
#include <ImageLib/ImageFilter.h>
#include <ImageLib/ImageSource.h>
#include "DocManager.h"
#include "DlgAddPhysicsItem.h"
#include <FEBioLink/FEBioInterface.h>

#include <ImageLib/FiberODFAnalysis.h>
#include <QPlainTextEdit>
#include <QDialogButtonBox>
#include <QFileInfo>
#include <MeshIO/STLExport.h>

class CDlgWarnings : public QDialog
{
public:
	CDlgWarnings(QWidget* parent) : QDialog(parent)
	{
		setMinimumSize(800, 600);
		setWindowTitle("Model Warnings");

		m_out = new QPlainTextEdit;
		m_out->setReadOnly(true);
		m_out->setFont(QFont("Courier", 11));
		m_out->setWordWrapMode(QTextOption::NoWrap);

		QDialogButtonBox* bb = new QDialogButtonBox(QDialogButtonBox::Close);

		QVBoxLayout* l = new QVBoxLayout;
		l->addWidget(m_out);
		l->addWidget(bb);

		setLayout(l);

		QObject::connect(bb, SIGNAL(rejected()), this, SLOT(reject()));
	}

	void SetWarnings(QStringList errs)
	{
		QString txt;
		for (int i = 0; i < errs.size(); ++i)
		{
			txt += errs[i];
			txt += QString("\n");
		}

		txt += "\n====================================\n";
		txt += QString("Summary : %1 warnings").arg(errs.size());

		m_out->clear();
		m_out->setPlainText(txt);
	}

private:
	QPlainTextEdit* m_out = nullptr;
};

CModelViewer::CModelViewer(CMainWindow* wnd, QWidget* parent) : CCommandPanel(wnd, parent), ui(new Ui::CModelViewer)
{
	ui->setupUi(wnd, this);
	m_currentObject = 0;
}

void CModelViewer::blockUpdate(bool block)
{
	ui->m_blockUpdate = block;
}

// clear the model viewer
void CModelViewer::Clear()
{
	m_currentObject = nullptr;
	ui->tree->clear();
	ui->tree->ClearData();
}

void CModelViewer::Update(bool breset)
{
	if (ui->m_blockUpdate) return;

	CModelDocument* doc = dynamic_cast<CModelDocument*>(GetDocument());

//	FSObject* po = m_currentObject;

	// NOTE: Not sure if this is the best place to do this
	// update the model
	FSModel* fem = doc->GetFSModel();
	fem->UpdateLoadControllerReferenceCounts();

	// rebuild the model tree
	ui->setWarningCount(0);
	ui->tree->Build(doc);
	if (ui->m_search->isVisible()) ui->m_search->Build(doc);

	// update the props panel
	ui->props->Update();

	if (doc)
	{
		FSObject* po = doc->GetActiveItem();
		if (po) Select(po);
	}
}

// get the currently selected object
FSObject* CModelViewer::GetCurrentObject()
{
	return m_currentObject;
}

void CModelViewer::UpdateObject(FSObject* po)
{
	if (ui->tree->isVisible())
	{
		ui->tree->UpdateObject(po);

		if (po && (po == m_currentObject))
		{
			QTreeWidgetItem* current = ui->tree->currentItem();
			if (current)
			{
				int n = current->data(0, Qt::UserRole).toInt();
				assert(ui->tree->m_data[n].obj == m_currentObject);
				SetCurrentItem(n);
			}
		}
	}
}

void CModelViewer::Select(FSObject* po)
{
	if (po == nullptr) m_currentObject = nullptr;
	ui->unCheckSearch();
	ui->tree->Select(po);
}

// select a list of objects
void CModelViewer::SelectObjects(const std::vector<FSObject*>& objList)
{
	ui->unCheckSearch();
	ui->tree->Select(objList);
}

void CModelViewer::on_modelTree_currentItemChanged(QTreeWidgetItem* current, QTreeWidgetItem* prev)
{
	if (current)
	{
		QVariant v = current->data(0, Qt::UserRole);
		SetCurrentItem(v.toInt());
	}
	else 
	{
		m_currentObject = nullptr;
		ui->props->SetObjectProps(0, 0, 0);
	}

	FSObject* po = GetCurrentObject();
	if (current)
	{
		ui->tree->UpdateItem(current);
	}
	emit currentObjectChanged(po);
}

void CModelViewer::on_modelSearch_itemChanged()
{
	FSObject* po = GetCurrentObject();
	emit currentObjectChanged(po);
}

void CModelViewer::on_modelTree_itemDoubleClicked(QTreeWidgetItem* item, int column)
{
	OnOpenJob();
}

void CModelViewer::SetCurrentItem(int item)
{
	if (item >= 0)
	{
		CModelTreeItem& it = ui->tree->m_data[item];
		CPropertyList* props = it.props;
		FSObject* po = it.obj;
		if (it.flag & CModelTree::OBJECT_NOT_EDITABLE)
			ui->props->SetObjectProps(0, 0, 0);
		else
			ui->props->SetObjectProps(po, props, it.flag);
		m_currentObject = po;
	}
	else
	{
		ui->props->SetObjectProps(0, 0, 0);
		m_currentObject = 0;
	}

	CModelDocument* doc = GetMainWindow()->GetModelDocument();
	if (doc) doc->SetActiveItem(m_currentObject);
}

void CModelViewer::SetCurrentItem(CModelTreeItem& it)
{
	CPropertyList* props = it.props;
	FSObject* po = it.obj;
	if (it.flag & CModelTree::OBJECT_NOT_EDITABLE)
		ui->props->SetObjectProps(0, 0, 0);
	else
		ui->props->SetObjectProps(po, props, it.flag);
	m_currentObject = po;
}

void CModelViewer::on_searchButton_toggled(bool b)
{
	if (b) 
	{
		ui->m_search->Build(GetDocument());
		ui->props->SetObjectProps(0, 0, 0);
	}
	ui->showSearchPanel(b);
}

void CModelViewer::on_syncButton_clicked()
{
	CModelDocument* pdoc = dynamic_cast<CModelDocument*>(GetDocument());
	if (pdoc == nullptr) return;

	GModel& mdl = *pdoc->GetGModel();
	FESelection* sel = pdoc->GetCurrentSelection();
	if (sel) 
	{
        int N = sel->Size();
            
        vector<FSObject*> objList;
        GObjectSelection* os = dynamic_cast<GObjectSelection*>(sel);
        if (os)
        {
            for (int i=0; i<N; ++i)
            {
                objList.push_back(os->Object(i));
            }
        }
            
        GPartSelection* gs = dynamic_cast<GPartSelection*>(sel);
        if (gs)
        {
            GPartSelection::Iterator it(gs);
            for (int i=0; i<N; ++i, ++it)
            {
                GPart* pg = it;
                if (pg)
                {
                    objList.push_back(pg);
                }
            }
        }
            
        GFaceSelection* ss = dynamic_cast<GFaceSelection*>(sel);
        if (ss)
        {
            GFaceSelection::Iterator it(ss);
            for (int i=0; i<N; ++i, ++it)
            {
                GFace* pg = it;
                if (pg)
                {
                    objList.push_back(pg);
                }
            }
        }
            
            
        GEdgeSelection* es = dynamic_cast<GEdgeSelection*>(sel);
        if (es)
        {
            GEdgeSelection::Iterator it(es);
            for (int i=0; i<N; ++i, ++it)
            {
                GEdge* pg = it;
                if (pg)
                {
                    objList.push_back(pg);
                }
            }
        }
            
        GNodeSelection* ns = dynamic_cast<GNodeSelection*>(sel);
        if (ns)
        {
            GNodeSelection::Iterator it(ns);
            for (int i=0; i<N; ++i, ++it)
            {
                GNode* pg = it;
                if (pg)
                {
                    objList.push_back(pg);
                }
            }
        }

		GDiscreteSelection* ds = dynamic_cast<GDiscreteSelection*>(sel);
		if (ds)
		{
			int N = mdl.DiscreteObjects();
			for (int i=0; i<N; ++i)
			{
				GDiscreteObject* po = mdl.DiscreteObject(i);
				if (dynamic_cast<GDiscreteElementSet*>(po))
				{
					GDiscreteElementSet* pds = dynamic_cast<GDiscreteElementSet*>(po);
					int NE = pds->size();
					for (int j=0; j<NE; ++j)
					{
						GDiscreteElement& de = pds->element(j);
						if (de.IsSelected())
						{
							// we can't actually show the individual springs,
							// so we just select the parent.
							objList.push_back(po);
							break;
						}
					}
				}
			} 
		}
            
        if (objList.size() == 1)
        {
            Select(objList[0]);
        }
        else
        {
            SelectObjects(objList);
        }
    }
}

void CModelViewer::on_refreshButton_clicked()
{
	Update(false);
}

bool CModelViewer::IsHighlightSelectionEnabled() const
{
	return ui->highlightButton->isChecked();
}

void CModelViewer::on_highlightButton_toggled(bool b)
{
	emit currentObjectChanged(GetCurrentObject());
}

void CModelViewer::on_selectButton_clicked()
{
	// make sure we have an object
	if (m_currentObject == 0) return;
	FSObject* po = m_currentObject;

	CModelDocument* pdoc = dynamic_cast<CModelDocument*>(GetDocument());

	CCommand* pcmd = 0;
	if (dynamic_cast<GObject*>(po))
	{
		GObject* pm = dynamic_cast<GObject*>(po);
		if (pm->IsVisible() && !pm->IsSelected()) pcmd = new CCmdSelectObject(pdoc->GetGModel(), pm, false);
	}
	else if (dynamic_cast<FSPairedInterface*>(po))
	{
		FSPairedInterface* pci = dynamic_cast<FSPairedInterface*>(po);
		FEItemListBuilder* ps1 = pci->GetPrimarySurface();
		FEItemListBuilder* ps2 = pci->GetSecondarySurface();
		if (ps1) SelectItemList(ps1);
		if (ps2) SelectItemList(ps2);
	}
	else if (dynamic_cast<IHasItemLists*>(po))
	{
		IHasItemLists* pil = dynamic_cast<IHasItemLists*>(po);
		FEItemListBuilder* pitem = pil->GetItemList(0);
		if (pitem) SelectItemList(pitem);
	}
	else if (dynamic_cast<FEItemListBuilder*>(po))
	{
		FEItemListBuilder* pi = dynamic_cast<FEItemListBuilder*>(po);
		SelectItemList(pi);
	}
	else if (dynamic_cast<GPart*>(po))
	{
		OnSelectPart();
	}
	else if (dynamic_cast<GFace*>(po))
	{
		OnSelectSurface();
	}
	else if (dynamic_cast<GEdge*>(po))
	{
		OnSelectCurve();
	}
	else if (dynamic_cast<GNode*>(po))
	{
		OnSelectNode();
	}
	else if (dynamic_cast<GDiscreteElement*>(po))
	{
		GDiscreteElement* ps = dynamic_cast<GDiscreteElement*>(po);
		ps->Select();
	}
	else if (dynamic_cast<GDiscreteObject*>(po))
	{
		GDiscreteObject* ps = dynamic_cast<GDiscreteObject*>(po);
		GModel& fem = pdoc->GetFSModel()->GetModel();
		int n = fem.FindDiscreteObjectIndex(ps);
		pcmd = new CCmdSelectDiscrete(&fem, &n, 1, false);
	}
	else if (dynamic_cast<GMaterial*>(po))
	{
		GMaterial* mat = dynamic_cast<GMaterial*>(po);
		GModel* mdl = pdoc->GetGModel();
		list<GPart*> partList = mdl->FindPartsFromMaterial(mat->GetID());

		vector<int> partIdList;
		for (GPart* pg : partList) partIdList.push_back(pg->GetID());
		pdoc->SetSelectionMode(SELECT_PART);
		pcmd = new CCmdSelectPart(mdl, partIdList, false);
	}

	if (pcmd) pdoc->DoCommand(pcmd);
	GetMainWindow()->UpdateToolbar();
	GetMainWindow()->Update(this);
}

void CModelViewer::SelectItemList(FEItemListBuilder *pitem, bool badd)
{
	CCommand* pcmd = 0;

	int n = pitem->size();
	if (n == 0) return;

	int* pi = new int[n];
	FEItemListBuilder::Iterator it = pitem->begin();
	for (int i = 0; i<n; ++i, ++it) pi[i] = *it;

	CModelDocument* pdoc = dynamic_cast<CModelDocument*>(GetDocument());
	FSModel* ps = pdoc->GetFSModel();
	GModel* mdl = pdoc->GetGModel();

	switch (pitem->Type())
	{
	case GO_PART: pdoc->SetSelectionMode(SELECT_PART); pcmd = new CCmdSelectPart(mdl, pi, n, badd); break;
	case GO_FACE: pdoc->SetSelectionMode(SELECT_FACE); pcmd = new CCmdSelectSurface(mdl, pi, n, badd); break;
	case GO_EDGE: pdoc->SetSelectionMode(SELECT_EDGE); pcmd = new CCmdSelectEdge(mdl, pi, n, badd); break;
	case GO_NODE: pdoc->SetSelectionMode(SELECT_NODE); pcmd = new CCmdSelectNode(mdl, pi, n, badd); break;
	case FE_ELEMSET:
		{
			pdoc->SetSelectionMode(SELECT_OBJECT);
			pdoc->SetItemMode(ITEM_ELEM);

			FSGroup* pg = dynamic_cast<FSGroup*>(pitem);
			CCmdGroup* pcg = new CCmdGroup("Select Elements"); pcmd = pcg;
			FSMesh* pm = dynamic_cast<FSMesh*>(pg->GetMesh());
			pcg->AddCommand(new CCmdSelectObject(mdl, pg->GetGObject(), badd));
			pcg->AddCommand(new CCmdSelectElements(pm, pi, n, badd));
		}
		break;
	case FE_SURFACE:
		{
			pdoc->SetSelectionMode(SELECT_OBJECT);
			pdoc->SetItemMode(ITEM_FACE);

			FSGroup* pg = dynamic_cast<FSGroup*>(pitem);
			CCmdGroup* pcg = new CCmdGroup("Select Faces"); pcmd = pcg;
			FSMesh* pm = dynamic_cast<FSMesh*>(pg->GetMesh());
			pcg->AddCommand(new CCmdSelectObject(mdl, pg->GetGObject(), badd));
			pcg->AddCommand(new CCmdSelectFaces(pm, pi, n, badd));
		}
		break;
	case FE_NODESET:
		{
			pdoc->SetSelectionMode(SELECT_OBJECT);
			pdoc->SetItemMode(ITEM_NODE);

			FSGroup* pg = dynamic_cast<FSGroup*>(pitem);
			CCmdGroup* pcg = new CCmdGroup("Select Nodes"); pcmd = pcg;
			FSMesh* pm = dynamic_cast<FSMesh*>(pg->GetMesh());
			pcg->AddCommand(new CCmdSelectObject(mdl, pg->GetGObject(), badd));
			pcg->AddCommand(new CCmdSelectFENodes(pm, pi, n, badd));
		}
		break;
	}

	if (pcmd)
	{
		pdoc->DoCommand(pcmd);
		GetMainWindow()->UpdateToolbar();
		GetMainWindow()->RedrawGL();
	}

	delete[] pi;
}

void CModelViewer::AssignCurrentSelection()
{
	ui->props->AssignCurrentSelection();
}

void CModelViewer::UpdateSelection()
{
	if (ui->m_search->isVisible())
		ui->m_search->GetSelection(m_selection);
	else
		ui->tree->GetSelection(m_selection);
}

void CModelViewer::Show()
{
	parentWidget()->raise();
}

bool CModelViewer::IsFocus()
{
	return ui->tree->hasFocus();
}

bool CModelViewer::OnDeleteEvent()
{
	on_deleteButton_clicked();
	return true;
}

void CModelViewer::on_deleteButton_clicked()
{
	OnDeleteItem();
}

void CModelViewer::on_warnings_clicked()
{
	QStringList warnings = ui->tree->GetAllWarnings();
	CDlgWarnings dlg(GetMainWindow());
	dlg.SetWarnings(warnings);
	dlg.exec();
}

void CModelViewer::on_props_nameChanged(const QString& txt)
{
	QTreeWidgetItem* item = ui->tree->currentItem();
	assert(item);
	if (item) item->setText(0, txt);
}

void CModelViewer::on_props_selectionChanged()
{
	ui->tree->UpdateObject(ui->props->GetCurrentObject());
	GetMainWindow()->RedrawGL();
}

void CModelViewer::on_props_dataChanged(bool b)
{
	if (b)
	{
		Update();
	}
	else
	{
		ui->tree->UpdateObject(ui->props->GetCurrentObject());
		ui->m_search->UpdateObject(ui->props->GetCurrentObject());

		CMainWindow* wnd = GetMainWindow();
		wnd->RedrawGL();
	}
}

void CModelViewer::on_props_modelChanged()
{
	Update();
}

void CModelViewer::on_filter_currentIndexChanged(int n)
{
	FSObject* po = GetCurrentObject();
	ui->tree->SetFilter(n);
	Update(true);
	Select(po);
}

void CModelViewer::OnDeleteItem()
{
	UpdateSelection();

	CModelDocument* doc = dynamic_cast<CModelDocument*>(GetDocument());
	doc->DeleteObjects(m_selection);
	Select(nullptr);
	Update();
	GetMainWindow()->RedrawGL();
}

void CModelViewer::OnUnhideAllObjects()
{
	CModelDocument* doc = dynamic_cast<CModelDocument*>(GetDocument());
	GModel* m = doc->GetGModel();
	m->ShowAllObjects();
	Update();
	GetMainWindow()->RedrawGL();
}

void CModelViewer::OnCreateNewMeshLayer()
{
	CModelDocument* doc = dynamic_cast<CModelDocument*>(GetDocument());
	GModel* gm = doc->GetGModel();
	int layers = gm->MeshLayers();
	QString s = QString("Layer") + QString::number(layers + 1);
	QString newLayer = QInputDialog::getText(this, "New Layer", "Layer name:", QLineEdit::Normal, s);
	if (newLayer.isEmpty() == false)
	{
		string layerName = newLayer.toStdString();
		int n = gm->FindMeshLayer(layerName);
		if (n >= 0)
		{
			QMessageBox::critical(this, "FEBio Studio", "Failed creating layer. Layer name already taken.");
		}
		else
		{
			CCmdGroup* cmd = new CCmdGroup(string("Add mesh layer: ") + layerName);
			cmd->AddCommand(new CCmdAddMeshLayer(gm, layerName));
			cmd->AddCommand(new CCmdSetActiveMeshLayer(gm, layers));
			doc->DoCommand(cmd);
			Update();
			GetMainWindow()->RedrawGL();
		}
	}
}

void CModelViewer::OnDeleteMeshLayer()
{
	CModelDocument* doc = dynamic_cast<CModelDocument*>(GetDocument());
	GModel* gm = doc->GetGModel();
	int layers = gm->MeshLayers();
	int activeLayer = gm->GetActiveMeshLayer();
	if ((activeLayer == 0) || (layers == 1))
	{
		QMessageBox::warning(this, "FEBio Studio", "You cannot delete the Default mesh layer.");
		return;
	}
	else
	{
		if (QMessageBox::question(this, "FEBio Studio", "Are you sure you want to delete the current mesh layer?"))
		{
			// to delete the active mesh layer, we must first select a different layer as the active layer.
			// We'll choose the default layer
			string s = gm->GetMeshLayerName(activeLayer);
			CCmdGroup* cmd = new CCmdGroup(string("Delete mesh layer: " + s));
			cmd->AddCommand(new CCmdSetActiveMeshLayer(gm, 0));
			cmd->AddCommand(new CCmdDeleteMeshLayer(gm, activeLayer));
			doc->DoCommand(cmd);
		}
	}
}

void CModelViewer::OnUnhideAllParts()
{
	GObject* po = dynamic_cast<GObject*>(m_currentObject);
	if (po)
	{
		CModelDocument* doc = dynamic_cast<CModelDocument*>(GetDocument());
		GModel* m = doc->GetGModel();
		m->ShowAllParts(po);
		Update();
		GetMainWindow()->RedrawGL();
	}
}

void CModelViewer::OnDeleteNamedSelection()
{
	OnDeleteItem();
}

void CModelViewer::OnExportFESurface()
{
	FSSurface* surf = dynamic_cast<FSSurface*>(m_currentObject);
	if (surf == nullptr) return;

	QStringList filters;
	filters << "STL file (*.stl)";

	QString fileName = QFileDialog::getSaveFileName(this, "Save", QString(), QString("STL ascii (*.stl)"));
	{
		std::string filename = fileName.toStdString();
		FSProject dummy;
		STLExport writer(dummy);
		if (!writer.Write(filename.c_str(), surf))
			QMessageBox::critical(this, "FEBio Studio", QString("Couldn't export to STL file:\n%1").arg(QString::fromStdString(writer.GetErrorMessage())));

	}
}

void CModelViewer::OnHideObject()
{
	CModelDocument* doc = dynamic_cast<CModelDocument*>(GetDocument());
	GModel& m = doc->GetFSModel()->GetModel();

	for (int i=0; i<m_selection.size(); ++i)
	{
		GObject* po = dynamic_cast<GObject*>(m_selection[i]); assert(po);
		if (po) 
		{
			m.ShowObject(po, false);

			QTreeWidgetItem* item = ui->tree->FindItem(po);
			if (item) item->setForeground(0, Qt::gray);
		}
	}

	CMainWindow* wnd = GetMainWindow();
	wnd->RedrawGL();
}

void CModelViewer::OnShowObject()
{
	CModelDocument* doc = dynamic_cast<CModelDocument*>(GetDocument());
	GModel& m = doc->GetFSModel()->GetModel();

	for (int i=0; i<(int)m_selection.size(); ++i)
	{
		GObject* po = dynamic_cast<GObject*>(m_selection[i]); assert(po);
		if (po)
		{
			m.ShowObject(po, true);

			QTreeWidgetItem* item = ui->tree->FindItem(po);
			if (item) item->setForeground(0, Qt::black);
		}
	}
	CMainWindow* wnd = GetMainWindow();
	wnd->RedrawGL();
}

void CModelViewer::OnSelectObject()
{
	CModelDocument* doc = dynamic_cast<CModelDocument*>(GetDocument());
	GModel& m = doc->GetFSModel()->GetModel();

	CMainWindow* wnd = GetMainWindow();
	wnd->SetSelectionMode(SELECT_OBJECT);

	vector<GObject*> sel; 
	for (int i = 0; i<m_selection.size(); ++i)
	{
		GObject* po = dynamic_cast<GObject*>(m_selection[i]); assert(po);
		if (po && po->IsVisible()) sel.push_back(po);
	}

	if (sel.empty() == false)
	{
		doc->DoCommand(new CCmdSelectObject(&m, sel, true));
		wnd->RedrawGL();
	}
}

void CModelViewer::OnDeleteAllDiscete()
{
	QString q("Are you sure you want to delete all discrete objects? This cannot be undone.");
	if (QMessageBox::question(this, "Delete All", q) == QMessageBox::Yes)
	{
		CModelDocument* doc = dynamic_cast<CModelDocument*>(GetDocument()); assert(doc);
		if (doc == nullptr) return;
		GModel& m = doc->GetFSModel()->GetModel();
		m.ClearDiscrete();

		Select(nullptr);
		Update();
		GetMainWindow()->RedrawGL();
	}
}

void CModelViewer::OnShowAllDiscrete()
{
	CModelDocument* doc = dynamic_cast<CModelDocument*>(GetDocument()); assert(doc);
	if (doc == nullptr) return;
	GModel& m = doc->GetFSModel()->GetModel();
	
	for (int i = 0; i < m.DiscreteObjects(); ++i)
	{
		GDiscreteObject* pd = m.DiscreteObject(i);
		if (pd->IsVisible() == false) pd->Show();
	}
	GetMainWindow()->RedrawGL();
}

void CModelViewer::OnHideAllDiscrete()
{
	CModelDocument* doc = dynamic_cast<CModelDocument*>(GetDocument()); assert(doc);
	if (doc == nullptr) return;
	GModel& m = doc->GetFSModel()->GetModel();

	for (int i = 0; i < m.DiscreteObjects(); ++i)
	{
		GDiscreteObject* pd = m.DiscreteObject(i);
		if (pd->IsVisible()) pd->Hide();
	}
	GetMainWindow()->RedrawGL();
}

void CModelViewer::OnSelectDiscreteObject()
{
	CModelDocument* doc = dynamic_cast<CModelDocument*>(GetDocument());
	GModel& m = doc->GetFSModel()->GetModel();

	CMainWindow* wnd = GetMainWindow();
	wnd->SetSelectionMode(SELECT_DISCRETE);

	vector<GDiscreteObject*> sel;
	for (int i=0; i<(int)m_selection.size(); ++i)
	{
		GDiscreteObject* po = dynamic_cast<GDiscreteObject*>(m_selection[i]); assert(po);
		if (po) sel.push_back(po);
	}

	if (sel.empty() == false)
	{
		doc->DoCommand(new CCmdSelectDiscrete(&m, sel, true));
		wnd->RedrawGL();
	}
}

void CModelViewer::OnDetachDiscreteObject()
{
	GDiscreteElementSet* set = dynamic_cast<GDiscreteElementSet*>(m_currentObject); assert(set);
	if (set == 0) return;

	CMainWindow* wnd = GetMainWindow();
	CModelDocument* doc = dynamic_cast<CModelDocument*>(GetDocument());
	GModel& m = doc->GetFSModel()->GetModel();

	GObject* po = m.DetachDiscreteSet(set);
	if (po)
	{
		const std::string& name = "Detached_" + set->GetName();
		po->SetName(name);
		doc->DoCommand(new CCmdAddAndSelectObject(&m, po));
		Update();
		Select(po);
		wnd->RedrawGL();
	}
}

void CModelViewer::OnHideDiscreteObject()
{
	vector<GDiscreteObject*> sel;
	for (int i = 0; i < (int)m_selection.size(); ++i)
	{
		GDiscreteObject* po = dynamic_cast<GDiscreteObject*>(m_selection[i]); assert(po);
		if (po && po->IsVisible()) po->Hide();
	}
	CMainWindow* wnd = GetMainWindow();
	wnd->RedrawGL();
}

void CModelViewer::OnShowDiscreteObject()
{
	vector<GDiscreteObject*> sel;
	for (int i = 0; i < (int)m_selection.size(); ++i)
	{
		GDiscreteObject* po = dynamic_cast<GDiscreteObject*>(m_selection[i]); assert(po);
		if (po && (po->IsVisible() == false)) po->Show();
	}
	CMainWindow* wnd = GetMainWindow();
	wnd->RedrawGL();
}

void CModelViewer::OnChangeDiscreteType()
{
	CMainWindow* wnd = GetMainWindow();
	CModelDocument* doc = wnd->GetModelDocument();
	FSModel* fem = doc->GetFSModel();

	GDiscreteSpringSet* set = dynamic_cast<GDiscreteSpringSet*>(m_currentObject); assert(set);
	if (set == 0) return;

	QStringList items; items << "Linear" << "Nonlinear" << "Hill";
	QString item = QInputDialog::getItem(this, "Discrete Set Type", "Type:", items, 0, false);
	if (item.isEmpty() == false)
	{
		FSDiscreteMaterial* mat = nullptr;
		if (item == "Linear"   ) mat = FEBio::CreateDiscreteMaterial("linear spring", fem);
		if (item == "Nonlinear") mat = FEBio::CreateDiscreteMaterial("nonlinear spring", fem);
		if (item == "Hill"     ) mat = FEBio::CreateDiscreteMaterial("Hill", fem);
		if (mat)
		{
			delete set->GetMaterial();
			set->SetMaterial(mat);

			Update();
			Select(set);
		}
		else
		{
			QMessageBox::critical(this, "FEBio Studio", "Failed to assign new material.");
		}
	}
}

void CModelViewer::OnHidePart()
{
	CModelDocument* doc = dynamic_cast<CModelDocument*>(GetDocument());
	GModel& m = doc->GetFSModel()->GetModel();

	for (int i=0; i<(int)m_selection.size(); ++i)
	{
		GPart* pg = dynamic_cast<GPart*>(m_selection[i]); assert(pg);
		if (pg) 
		{
			m.ShowPart(pg, false);

			QTreeWidgetItem* item = ui->tree->FindItem(pg);
			if (item) item->setForeground(0, Qt::gray);
		}
	}

	CMainWindow* wnd = GetMainWindow();
	wnd->RedrawGL();
}

void CModelViewer::OnSelectPartElements()
{
	CModelDocument* doc = dynamic_cast<CModelDocument*>(GetDocument());
	GModel& m = doc->GetFSModel()->GetModel();

	if (m_selection.size() != 1) return;
	GPart* pg = dynamic_cast<GPart*>(m_selection[0]); assert(pg);

	GObject* po = dynamic_cast<GObject*>(pg->Object());
	if (po == nullptr) return;

	FSMesh* pm = po->GetFEMesh();
	if (pm == nullptr) return;

	// set the correct selection mode
	doc->SetSelectionMode(SELECT_OBJECT);
	doc->SetItemMode(ITEM_ELEM);

	// make sure this object is selected first
	doc->DoCommand(new CCmdSelectObject(&m, po, false));

	// now, select the elements
	int lid = pg->GetLocalID();
	vector<int> elemList;
	for (int i = 0; i < pm->Elements(); ++i)
	{
		FSElement& el = pm->Element(i);
		if (el.m_gid == lid) elemList.push_back(i);
	}

	// select elements
	doc->DoCommand(new CCmdSelectElements(pm, elemList, false));

	CMainWindow* wnd = GetMainWindow();
	wnd->UpdateGLControlBar();
	wnd->RedrawGL();
}

void CModelViewer::OnSelectSurfaceFaces()
{
	CModelDocument* doc = dynamic_cast<CModelDocument*>(GetDocument());
	GModel& m = doc->GetFSModel()->GetModel();

	if (m_selection.size() != 1) return;
	GFace* pf = dynamic_cast<GFace*>(m_selection[0]); assert(pf);

	GObject* po = dynamic_cast<GObject*>(pf->Object());
	if (po == nullptr) return;

	FSMesh* pm = po->GetFEMesh();
	if (pm == nullptr) return;

	// set the correct selection mode
	doc->SetSelectionMode(SELECT_OBJECT);
	doc->SetItemMode(ITEM_FACE);

	// make sure this object is selected first
	doc->DoCommand(new CCmdSelectObject(&m, po, false));

	// now, select the faces
	int lid = pf->GetLocalID();
	vector<int> faceList;
	for (int i = 0; i < pm->Faces(); ++i)
	{
		FSFace& face = pm->Face(i);
		if (face.m_gid == lid) faceList.push_back(i);
	}

	// select elements
	doc->DoCommand(new CCmdSelectFaces(pm, faceList, false));

	CMainWindow* wnd = GetMainWindow();
	wnd->UpdateGLControlBar();
	wnd->RedrawGL();
}

void CModelViewer::OnShowPart()
{
	CModelDocument* doc = dynamic_cast<CModelDocument*>(GetDocument());
	GModel& m = doc->GetFSModel()->GetModel();

	for (int i = 0; i<(int)m_selection.size(); ++i)
	{
		GPart* pg = dynamic_cast<GPart*>(m_selection[i]); assert(pg);
		if (pg) 
		{
			m.ShowPart(pg);
		}
	}
	Update();
	CMainWindow* wnd = GetMainWindow();
	wnd->RedrawGL();
}

void CModelViewer::OnSelectPart()
{
	CMainWindow* wnd = GetMainWindow();
	wnd->SetSelectionMode(SELECT_PART);

	UpdateSelection();

	vector<int> part;
	for (int i = 0; i<(int)m_selection.size(); ++i)
	{
		GPart* pg = dynamic_cast<GPart*>(m_selection[i]); assert(pg);
		if (pg && pg->IsVisible()) part.push_back(pg->GetID());
	}
	CModelDocument* doc = dynamic_cast<CModelDocument*>(GetDocument());
	CCmdSelectPart* cmd = new CCmdSelectPart(doc->GetGModel(), part, false);
	doc->DoCommand(cmd);
	wnd->RedrawGL();
}

void CModelViewer::OnSelectSurface()
{
	CMainWindow* wnd = GetMainWindow();
	wnd->SetSelectionMode(SELECT_FACE);

	UpdateSelection();

	vector<int> surf;
	for (int i = 0; i<(int)m_selection.size(); ++i)
	{
		GFace* pg = dynamic_cast<GFace*>(m_selection[i]); assert(pg);
		if (pg && pg->IsVisible()) surf.push_back(pg->GetID());
	}
	CModelDocument* doc = dynamic_cast<CModelDocument*>(GetDocument());
	CCmdSelectSurface* cmd = new CCmdSelectSurface(doc->GetGModel(), surf, false);
	doc->DoCommand(cmd);
	wnd->RedrawGL();
}

void CModelViewer::OnSelectCurve()
{
	CMainWindow* wnd = GetMainWindow();
	wnd->SetSelectionMode(SELECT_EDGE);

	UpdateSelection();

	vector<int> edge;
	for (int i = 0; i<(int)m_selection.size(); ++i)
	{
		GEdge* pg = dynamic_cast<GEdge*>(m_selection[i]); assert(pg);
		if (pg && pg->IsVisible()) edge.push_back(pg->GetID());
	}

	CModelDocument* doc = dynamic_cast<CModelDocument*>(GetDocument());
	CCmdSelectEdge* cmd = new CCmdSelectEdge(doc->GetGModel(), edge, false);
	doc->DoCommand(cmd);
	wnd->RedrawGL();
}

void CModelViewer::OnSelectNode()
{
	CMainWindow* wnd = GetMainWindow();
	wnd->SetSelectionMode(SELECT_NODE);

	UpdateSelection();

	vector<int> node;
	for (int i = 0; i<(int)m_selection.size(); ++i)
	{
		GNode* pg = dynamic_cast<GNode*>(m_selection[i]); assert(pg);
		if (pg && pg->IsVisible()) node.push_back(pg->GetID());
	}

	CModelDocument* doc = dynamic_cast<CModelDocument*>(GetDocument());
	CCmdSelectNode* cmd = new CCmdSelectNode(doc->GetGModel(), node, false);
	doc->DoCommand(cmd);
	wnd->RedrawGL();
}

void CModelViewer::OnCopyMaterial()
{
	GMaterial* pmat = dynamic_cast<GMaterial*>(m_currentObject); assert(pmat);
	if (pmat == 0) return;

	CModelDocument* pdoc = dynamic_cast<CModelDocument*>(GetDocument());
	FSModel* fem = pdoc->GetFSModel();

	// create a copy of the material
	FEBioMaterial* pm = dynamic_cast<FEBioMaterial*>(FEBio::CloneModelComponent(pmat->GetMaterialProperties(), fem));
	GMaterial* pmat2 = new GMaterial(pm);

	// add the material to the material deck
	CModelDocument* doc = dynamic_cast<CModelDocument*>(GetDocument());
	doc->DoCommand(new CCmdAddMaterial(doc->GetFSModel(), pmat2));

	// update the model viewer
	Update();
	Select(pmat2);
}

void CModelViewer::OnChangeMaterial()
{
	GMaterial* gmat = dynamic_cast<GMaterial*>(m_currentObject); assert(gmat);
	if (gmat == 0) return;

	CModelDocument* doc = dynamic_cast<CModelDocument*>(GetDocument());
	if (doc == nullptr) return;

	FSProject& prj = doc->GetProject();
	FSModel& fem = *doc->GetFSModel();

	CDlgAddPhysicsItem dlg("Add Material", FEMATERIAL_ID, -1, &fem, false, false, this);
	if (dlg.exec())
	{
        int id = dlg.GetClassID();
        if(id == -1) return;

		FSMaterial* pmat = FEBio::CreateFEBioClass<FSMaterial>(id, &fem);
		if (pmat)
		{
			FSMaterial* oldMat = gmat->TakeMaterialProperties();
			if (oldMat)
			{
				FSProperty* prop = pmat->FindProperty("elastic");
				if (prop) prop->SetComponent(oldMat);
				else delete oldMat;
			}
			gmat->SetMaterialProperties(pmat);
			Update();
			Select(gmat);
		}
	}
}

void CModelViewer::OnMaterialHideParts()
{
	CModelDocument* pdoc = dynamic_cast<CModelDocument*>(GetDocument());
	FSModel* fem = pdoc->GetFSModel();
	GModel& mdl = fem->GetModel();
	list<GPart*> partList;
	for (int i = 0; i < m_selection.size(); ++i)
	{
		GMaterial* mat = dynamic_cast<GMaterial*>(m_selection[i]); assert(mat);
		if (mat)
		{
			list<GPart*> partList_i = mdl.FindPartsFromMaterial(mat->GetID());
			if (partList_i.empty() == false)
			{
				partList.insert(partList.end(), partList_i.begin(), partList_i.end());
			}

		}
	}
	if (partList.empty() == false)
	{
		pdoc->DoCommand(new CCmdHideParts(&mdl, partList));
		GetMainWindow()->RedrawGL();
	}
}

void CModelViewer::OnMaterialShowParts()
{
	CModelDocument* pdoc = dynamic_cast<CModelDocument*>(GetDocument());
	FSModel* fem = pdoc->GetFSModel();
	GModel& mdl = fem->GetModel();
	list<GPart*> partList;
	for (int i = 0; i < m_selection.size(); ++i)
	{
		GMaterial* mat = dynamic_cast<GMaterial*>(m_selection[i]); assert(mat);
		if (mat)
		{
			list<GPart*> partList_i = mdl.FindPartsFromMaterial(mat->GetID());
			if (partList_i.empty() == false)
			{
				partList.insert(partList.end(), partList_i.begin(), partList_i.end());
			}

		}
	}
	if (partList.empty() == false)
	{
		pdoc->DoCommand(new CCmdShowParts(&mdl, partList));
		GetMainWindow()->RedrawGL();
	}
}


void CModelViewer::OnMaterialHideOtherParts()
{
	GMaterial* mat = dynamic_cast<GMaterial*>(m_currentObject); assert(mat);
	if (mat == 0) return;

	CModelDocument* pdoc = dynamic_cast<CModelDocument*>(GetDocument());
	FSModel* fem = pdoc->GetFSModel();
	GModel& mdl = fem->GetModel();
	list<GPart*> partList = mdl.FindPartsFromMaterial(mat->GetID(), false);

	pdoc->DoCommand(new CCmdHideParts(&mdl, partList));
	GetMainWindow()->RedrawGL();
}

void CModelViewer::OnCopyInterface()
{
	FSInterface* pic = dynamic_cast<FSInterface*>(m_currentObject); assert(pic);
	if (pic == 0) return;

	CModelDocument* pdoc = dynamic_cast<CModelDocument*>(GetDocument());
	FSModel* fem = pdoc->GetFSModel();

	// copy the interface
	FSInterface* piCopy = dynamic_cast<FSInterface*>(FEBio::CloneModelComponent(pic, fem));
	assert(piCopy);

	// create a name
	string name = defaultInterfaceName(fem, pic);
	piCopy->SetName(name);

	// add the interface to the doc
	FSStep* step = fem->GetStep(pic->GetStep());
	pdoc->DoCommand(new CCmdAddInterface(step, piCopy));

	// update the model viewer
	Update();
	Select(piCopy);
}

void CModelViewer::OnCopyBC()
{
	FSBoundaryCondition* pbc = dynamic_cast<FSBoundaryCondition*>(m_currentObject); assert(pbc);
	if (pbc == 0) return;

	CModelDocument* pdoc = dynamic_cast<CModelDocument*>(GetDocument());
	FSModel* fem = pdoc->GetFSModel();

	// copy the bc
	FSBoundaryCondition* pbcCopy = dynamic_cast<FSBoundaryCondition*>(FEBio::CloneModelComponent(pbc, fem));
	assert(pbcCopy);

	// create a name
	string name = defaultBCName(fem, pbc);
	pbcCopy->SetName(name);

	// add the bc to the doc
	FSStep* step = fem->GetStep(pbc->GetStep());
	pdoc->DoCommand(new CCmdAddBC(step, pbcCopy));

	// update the model viewer
	Update();
	Select(pbcCopy);
}

void CModelViewer::OnCopyIC()
{
	FSInitialCondition* pic = dynamic_cast<FSInitialCondition*>(m_currentObject); assert(pic);
	if (pic == 0) return;

	CModelDocument* pdoc = dynamic_cast<CModelDocument*>(GetDocument());
	FSModel* fem = pdoc->GetFSModel();

	// copy the ic
	FSInitialCondition* picCopy = dynamic_cast<FSInitialCondition*>(FEBio::CloneModelComponent(pic, fem));
	assert(picCopy);

	// create a name
	string name = defaultICName(fem, pic);
	picCopy->SetName(name);

	// add the ic to the doc
	FSStep* step = fem->GetStep(pic->GetStep());
	pdoc->DoCommand(new CCmdAddIC(step, picCopy));

	// update the model viewer
	Update();
	Select(picCopy);
}

void CModelViewer::OnCopyRigidConnector()
{
	FSRigidConnector* pc = dynamic_cast<FSRigidConnector*>(m_currentObject); assert(pc);
	if (pc == 0) return;

	CModelDocument* pdoc = dynamic_cast<CModelDocument*>(GetDocument());
	FSModel* fem = pdoc->GetFSModel();

	// copy the load
	FSRigidConnector* pcCopy =  dynamic_cast<FSRigidConnector*>(FEBio::CloneModelComponent(pc, fem));
	assert(pcCopy);

	// create a name
	string name = defaultRigidConnectorName(fem, pc);
	pcCopy->SetName(name);

	// add the load to the doc
	FSStep* step = fem->GetStep(pc->GetStep());
	pdoc->DoCommand(new CCmdAddRigidConnector(step, pcCopy));

	// update the model viewer
	Update();
	Select(pcCopy);
}

void CModelViewer::OnCopyConstraint()
{
	FSModelConstraint* pc = dynamic_cast<FSModelConstraint*>(m_currentObject); assert(pc);

	CModelDocument* pdoc = dynamic_cast<CModelDocument*>(GetDocument());
	FSModel* fem = pdoc->GetFSModel();

	// copy the load

	FSModelConstraint* pcCopy = dynamic_cast<FSModelConstraint*>(FEBio::CloneModelComponent(pc, fem));
	assert(pcCopy);

	// create a name
	string name = defaultConstraintName(fem, pc);
	pcCopy->SetName(name);

	// add the constraint to the doc
	FSStep* step = fem->GetStep(pc->GetStep());
	pdoc->DoCommand(new CCmdAddConstraint(step, pcCopy));

	// update the model viewer
	Update();
	Select(pcCopy);
}

void CModelViewer::OnCopyLoad()
{
	FSLoad* pl = dynamic_cast<FSLoad*>(m_currentObject); assert(pl);
	if (pl == 0) return;

	CModelDocument* pdoc = dynamic_cast<CModelDocument*>(GetDocument());
	FSModel* fem = pdoc->GetFSModel();

	// copy the load
	FSLoad* plCopy = dynamic_cast<FSLoad*>(FEBio::CloneModelComponent(pl, fem));
	assert(plCopy);

	// create a name
	string name = defaultLoadName(fem, pl);
	plCopy->SetName(name);

	// add the load to the doc
	FSStep* step = fem->GetStep(pl->GetStep());
	pdoc->DoCommand(new CCmdAddLoad(step, plCopy));

	// update the model viewer
	Update();
	Select(plCopy);
}

void CModelViewer::OnCopyRigidBC()
{
	FSRigidBC* pc = dynamic_cast<FSRigidBC*>(m_currentObject); assert(pc);
	if (pc == 0) return;

	CModelDocument* pdoc = dynamic_cast<CModelDocument*>(GetDocument());
	FSModel* fem = pdoc->GetFSModel();

	// copy the load
	FSRigidBC* pcCopy = dynamic_cast<FSRigidBC*>(FEBio::CloneModelComponent(pc, fem));
	assert(pcCopy);

	// create a name
	string name = defaultRigidBCName(fem, pc);
	pcCopy->SetName(name);

	// add the load to the doc
	FSStep* step = fem->GetStep(pc->GetStep());
//	pdoc->DoCommand(new CCmdAddRC(step, pcCopy));
	step->AddRigidBC(pcCopy);

	// update the model viewer
	Update();
	Select(pcCopy);
}

void CModelViewer::OnCopyRigidIC()
{
	FSRigidIC* pc = dynamic_cast<FSRigidIC*>(m_currentObject); assert(pc);
	if (pc == 0) return;

	CModelDocument* pdoc = dynamic_cast<CModelDocument*>(GetDocument());
	FSModel* fem = pdoc->GetFSModel();

	// copy the load
	FSRigidIC* pcCopy = dynamic_cast<FSRigidIC*>(FEBio::CloneModelComponent(pc, fem));
	assert(pcCopy);

	// create a name
	string name = defaultRigidICName(fem, pc);
	pcCopy->SetName(name);

	// add the load to the doc
	FSStep* step = fem->GetStep(pc->GetStep());
	//	pdoc->DoCommand(new CCmdAddRC(step, pcCopy));
	step->AddRigidIC(pcCopy);

	// update the model viewer
	Update();
	Select(pcCopy);
}

void CModelViewer::OnCopyRigidLoad()
{
	FSRigidLoad* pc = dynamic_cast<FSRigidLoad*>(m_currentObject); assert(pc);
	if (pc == 0) return;

	CModelDocument* pdoc = dynamic_cast<CModelDocument*>(GetDocument());
	FSModel* fem = pdoc->GetFSModel();

	// copy the load
	FSRigidLoad* pcCopy = dynamic_cast<FSRigidLoad*>(FEBio::CloneModelComponent(pc, fem));
	assert(pcCopy);

	// create a name
	string name = defaultRigidLoadName(fem, pc);
	pcCopy->SetName(name);

	// add the load to the doc
	FSStep* step = fem->GetStep(pc->GetStep());
	step->AddRigidLoad(pcCopy);

	// update the model viewer
	Update();
	Select(pcCopy);
}

void CModelViewer::OnCopyStep()
{
	FSStep* ps = dynamic_cast<FSStep*>(m_currentObject); assert(ps);
	if (ps == 0) return;

	if (dynamic_cast<FSInitialStep*>(ps)) return;

	// copy the step
	CModelDocument* pdoc = dynamic_cast<CModelDocument*>(GetDocument());
	FSModel* fem = pdoc->GetFSModel();

	FEBioAnalysisStep* psCopy = dynamic_cast<FEBioAnalysisStep*>(FEBio::CloneModelComponent(ps, fem)); assert(psCopy);
	if (psCopy == nullptr)
	{
		QMessageBox::critical(this, "Copy Step", "Failed to copy step.");
		return;
	}

	// create a name
	string name = defaultStepName(fem, ps);
	psCopy->SetName(name);

	// add the step to the doc
	pdoc->DoCommand(new CCmdAddStep(fem, psCopy));

	// update the model viewer
	Update();
	Select(psCopy);
}

void CModelViewer::OnStepMoveUp()
{
	FSAnalysisStep* ps = dynamic_cast<FSAnalysisStep*>(m_currentObject); assert(ps);
	if (ps == 0) return;

	CModelDocument* pdoc = dynamic_cast<CModelDocument*>(GetDocument());
	FSModel* fem = pdoc->GetFSModel();

	int n = fem->GetStepIndex(ps); assert(n >= 1);
	if (n > 1)
	{
		pdoc->DoCommand(new CCmdSwapSteps(fem, ps, fem->GetStep(n - 1)));
		Update();
		Select(ps);
	}
}

void CModelViewer::OnStepMoveDown()
{
	FSAnalysisStep* ps = dynamic_cast<FSAnalysisStep*>(m_currentObject); assert(ps);
	if (ps == 0) return;

	CModelDocument* pdoc = dynamic_cast<CModelDocument*>(GetDocument());
	FSModel* fem = pdoc->GetFSModel();

	int n = fem->GetStepIndex(ps); assert(n >= 1);
	if (n < fem->Steps() - 1)
	{
		pdoc->DoCommand(new CCmdSwapSteps(fem, ps, fem->GetStep(n + 1)));
		Update();
		Select(ps);
	}
}

void CModelViewer::OnRerunJob()
{
	CFEBioJob* job = dynamic_cast<CFEBioJob*>(m_currentObject); assert(job);
	if (job == 0) return;

	CMainWindow* wnd = GetMainWindow();
	wnd->RunFEBioJob(job);
}

void CModelViewer::OnOpenJob()
{
	FSObject* po = GetCurrentObject();
	if (po == nullptr) return;

	CFEBioJob* job = dynamic_cast<CFEBioJob*>(po);
	if (job == nullptr) return;

	CDocument* doc = job->GetDocument();
	assert(doc);
	QString plotFile = doc->ToAbsolutePath(job->GetPlotFileName());

	GetMainWindow()->OpenPostFile(plotFile, dynamic_cast<CModelDocument*>(doc), false);
}

void CModelViewer::OnEditOutput()
{
	CModelDocument* pdoc = dynamic_cast<CModelDocument*>(GetDocument());
	FSProject& prj = pdoc->GetProject();

	CDlgEditOutput dlg(prj, this);
	dlg.exec();	
	UpdateCurrentItem();
}

void CModelViewer::OnEditOutputLog()
{
	CModelDocument* pdoc = dynamic_cast<CModelDocument*>(GetDocument());
	FSProject& prj = pdoc->GetProject();

	CDlgEditOutput dlg(prj, this, 1);
	dlg.exec();
	UpdateCurrentItem();
}

void CModelViewer::UpdateCurrentItem()
{
	CModelTreeItem* item = ui->tree->GetCurrentData();
	if (item)
	{
		CPropertyList* prop = item->props;
		if (prop) prop->Update();
		SetCurrentItem(*item);
	}
}

void CModelViewer::SetFilter(int index)
{
    ui->m_filter->setCurrentIndex(index);
}

void CModelViewer::IncWarningCount()
{
	ui->m_errs->increase();
}

void CModelViewer::OnRemoveEmptySelections()
{
	CModelDocument* pdoc = dynamic_cast<CModelDocument*>(GetDocument());
	GModel& mdl = pdoc->GetFSModel()->GetModel();
	mdl.RemoveEmptySelections();
	Update();
}

void CModelViewer::OnRemoveUnusedSelections()
{
	CModelDocument* pdoc = dynamic_cast<CModelDocument*>(GetDocument());
	GModel& mdl = pdoc->GetFSModel()->GetModel();
	mdl.RemoveUnusedSelections();
	Update();
}

void CModelViewer::OnRemoveUnusedLoadControllers()
{
	CModelDocument* pdoc = dynamic_cast<CModelDocument*>(GetDocument());
	FSModel& fem = *pdoc->GetFSModel();
	fem.RemoveUnusedLoadControllers();
	Update();
}

void CModelViewer::OnRemoveAllSelections()
{
	CModelDocument* pdoc = dynamic_cast<CModelDocument*>(GetDocument());
	GModel& mdl = pdoc->GetFSModel()->GetModel();
	mdl.RemoveNamedSelections();
	Update();
}

void CModelViewer::OnDeleteAllMeshAdaptors()
{

}

// clear current FSObject selection
void CModelViewer::ClearSelection()
{
	m_selection.clear();
}

// set the current FSObject selection
void CModelViewer::SetSelection(std::vector<FSObject*>& sel)
{
	m_selection = sel;
}

void CModelViewer::SetSelection(FSObject* sel)
{
	m_selection.clear();
	m_selection.push_back(sel);
}

// show the context menu
void CModelViewer::ShowContextMenu(CModelTreeItem* data, QPoint pt)
{
	if (data == 0) return;

	QMenu menu(this);

	// add delete action
	bool del = false;

	CMainWindow* wnd = GetMainWindow();

	CModelDocument* doc = dynamic_cast<CModelDocument*>(GetDocument());
	GModel* gm = doc->GetGModel();

	switch (data->type)
	{
	case MT_OBJECT_LIST:
	{
		menu.addAction("Show All Objects", this, SLOT(OnUnhideAllObjects()));
		menu.addAction("Part selector ...", GetMainWindow(), SLOT(onShowPartSelector()));
		menu.addSeparator();

		QMenu* sub = new QMenu("Set Active Mesh Layer");
		int layers = gm->MeshLayers();
		int activeLayer = gm->GetActiveMeshLayer();
		for (int i = 0; i < layers; ++i)
		{
			string s = gm->GetMeshLayerName(i);
			QAction* a = sub->addAction(QString::fromStdString(s));
			a->setCheckable(true);
			if (i == activeLayer) a->setChecked(true);
		}

		QObject::connect(sub, SIGNAL(triggered(QAction*)), GetMainWindow(), SLOT(OnSelectMeshLayer(QAction*)));

		menu.addAction(sub->menuAction());
		menu.addAction("New Mesh Layer ...", this, SLOT(OnCreateNewMeshLayer()));

		if (layers > 1)
		{
			menu.addAction("Delete Active Mesh Layer", this, SLOT(OnDeleteMeshLayer()));
		}
	}
	break;
	case MT_PART_LIST:
		menu.addAction("Show All Parts", this, SLOT(OnUnhideAllParts()));
		break;
	case MT_PART_GROUP:
	case MT_FACE_GROUP:
	case MT_EDGE_GROUP:
	case MT_NODE_GROUP:
		menu.addAction("Delete", this, SLOT(OnDeleteNamedSelection()));
		break;
	case MT_FEPART_GROUP:
	case MT_FEELEM_GROUP:
	case MT_FEEDGE_GROUP:
	case MT_FENODE_GROUP:
		menu.addAction("Delete", this, SLOT(OnDeleteNamedSelection()));
		break;
	case MT_FEFACE_GROUP:
		menu.addAction("Export ...", this, SLOT(OnExportFESurface()));
		menu.addAction("Delete", this, SLOT(OnDeleteNamedSelection()));
		break;
	case MT_MATERIAL_LIST:
	{
		menu.addAction("Add Material ...", wnd, SLOT(on_actionAddMaterial_triggered()));
//		menu.addAction("Export Materials ...", this, SLOT(OnExportAllMaterials()));

		QMenu* sub = new QMenu("Import Materials");
		QAction* ac = sub->addAction("From FEBio file ...");
		ac->setData(-1);

		CDocManager* docMng = wnd->GetDocManager();
		for (int i = 0; i < docMng->Documents(); ++i)
		{
			CModelDocument* doci = dynamic_cast<CModelDocument*>(docMng->GetDocument(i));
			if (doci && (doc != doci))
			{
				QAction* ac = sub->addAction(QString::fromStdString(doci->GetDocTitle()));
				ac->setData(i);
			}
		}
		QObject::connect(sub, SIGNAL(triggered(QAction*)), this, SLOT(OnImportMaterials(QAction*)));

		menu.addAction(sub->menuAction());
		menu.addSeparator();
		menu.addAction("Delete All", this, SLOT(OnDeleteAllMaterials()));
	}
	break;
	case MT_BC_LIST:
		menu.addAction("Add Nodal BC ...", wnd, SLOT(on_actionAddNodalBC_triggered()));
		menu.addAction("Add Surface BC ...", wnd, SLOT(on_actionAddSurfaceBC_triggered()));
		menu.addAction("Add Linear Constraint ...", wnd, SLOT(on_actionAddGeneralBC_triggered()));
		menu.addSeparator();
		menu.addAction("Delete All", this, SLOT(OnDeleteAllBC()));
		break;
	case MT_LOAD_LIST:
		menu.addAction("Add Nodal Load ..."  , wnd, SLOT(on_actionAddNodalLoad_triggered()));
		menu.addAction("Add Surface Load ...", wnd, SLOT(on_actionAddSurfLoad_triggered()));
		menu.addAction("Add Body Load ..."   , wnd, SLOT(on_actionAddBodyLoad_triggered()));
		menu.addSeparator();
		menu.addAction("Delete All", this, SLOT(OnDeleteAllLoads()));
		break;
	case MT_IC_LIST:
		menu.addAction("Add Initial Condition ...", wnd, SLOT(on_actionAddIC_triggered()));
		menu.addSeparator();
		menu.addAction("Delete All", this, SLOT(OnDeleteAllIC()));
		break;
	case MT_CONTACT_LIST:
		menu.addAction("Add Contact Interface ...", wnd, SLOT(on_actionAddContact_triggered()));
		menu.addSeparator();
		menu.addAction("Delete All", this, SLOT(OnDeleteAllContact()));
		break;
	case MT_CONSTRAINT_LIST:
		menu.addAction("Add Surface Constraint ...", wnd, SLOT(on_actionAddSurfaceNLC_triggered()));
		menu.addAction("Add Body Constraint ..."   , wnd, SLOT(on_actionAddBodyNLC_triggered()));
		menu.addAction("Add General Constraint ...", wnd, SLOT(on_actionAddGenericNLC_triggered()));
		menu.addSeparator();
		menu.addAction("Delete All", this, SLOT(OnDeleteAllConstraints()));
		break;
	case MT_RIGID_COMPONENT_LIST:
		menu.addAction("Add Rigid Constraint ...", wnd, SLOT(on_actionAddRigidBC_triggered()));
		menu.addAction("Add Rigid Initial Condition ...", wnd, SLOT(on_actionAddRigidIC_triggered()));
		menu.addAction("Add Rigid Connector ...", wnd, SLOT(on_actionAddRigidConnector_triggered()));
		menu.addAction("Add Rigid Load ...", wnd, SLOT(on_actionAddRigidLoad_triggered()));
		menu.addSeparator();
		menu.addAction("Delete All", this, SLOT(OnDeleteAllRigidComponents()));
		break;
	case MT_STEP_LIST:
		menu.addAction("Add Analysis Step ...", wnd, SLOT(on_actionAddStep_triggered()));
		menu.addAction("Step Viewer ...", wnd, SLOT(on_actionStepViewer_triggered()));
		menu.addSeparator();
		menu.addAction("Delete All", this, SLOT(OnDeleteAllSteps()));
		break;
	case MT_PROJECT_OUTPUT:
	case MT_PROJECT_OUTPUT_PLT:
		menu.addAction("Edit output...", this, SLOT(OnEditOutput()));
		break;
	case MT_PROJECT_OUTPUT_LOG:
		menu.addAction("Edit output...", this, SLOT(OnEditOutputLog()));
		break;
	case MT_NAMED_SELECTION:
		menu.addAction("Remove empty", this, SLOT(OnRemoveEmptySelections()));
		menu.addAction("Remove unused", this, SLOT(OnRemoveUnusedSelections()));
		menu.addAction("Remove all", this, SLOT(OnRemoveAllSelections()));
		break;
	case MT_MESH_ADAPTOR_LIST:
		menu.addAction("Add Mesh Adaptor", wnd, SLOT(on_actionAddMeshAdaptor_triggered()));
		menu.addAction("Delete All", this, SLOT(OnDeleteAllMeshAdaptors()));
		break;
	case MT_OBJECT:
	{
		GObject* po = dynamic_cast<GObject*>(data->obj);
		if (po)
		{
			if (po->IsVisible())
			{
				menu.addAction("Select", this, SLOT(OnSelectObject()));
				menu.addAction("Hide", this, SLOT(OnHideObject()));
			}
			else
				menu.addAction("Show", this, SLOT(OnShowObject()));

			del = true;
		}
	}
	break;
	case MT_PART:
	{
		GPart* pg = dynamic_cast<GPart*>(data->obj);
		if (pg)
		{
			if (pg->IsVisible())
			{
				menu.addAction("Select", this, SLOT(OnSelectPart()));
				menu.addAction("Hide", this, SLOT(OnHidePart()));
				menu.addAction("Select elements", this, SLOT(OnSelectPartElements()));
			}
			else
				menu.addAction("Show", this, SLOT(OnShowPart()));

			// only parts of a GMeshObject can be deleted
			if (dynamic_cast<GMeshObject*>(pg->Object()))
				del = true;
		}
	}
	break;
	case MT_SURFACE:
		menu.addAction("Select", this, SLOT(OnSelectSurface()));
		menu.addAction("Select Faces", this, SLOT(OnSelectSurfaceFaces()));
		break;
	case MT_EDGE:
		menu.addAction("Select", this, SLOT(OnSelectCurve()));
		break;
	case MT_NODE:
		menu.addAction("Select", this, SLOT(OnSelectNode()));
		break;
	case MT_MATERIAL:
		menu.addAction("Copy", this, SLOT(OnCopyMaterial()));
		menu.addAction("Change...", this, SLOT(OnChangeMaterial()));
		menu.addAction("Hide parts", this, SLOT(OnMaterialHideParts()));
		menu.addAction("Show parts", this, SLOT(OnMaterialShowParts()));
		menu.addAction("Hide other parts", this, SLOT(OnMaterialHideOtherParts()));
		menu.addAction("Export Material(s) ...", this, SLOT(OnExportMaterials()));
		del = true;
		break;
	case MT_DISCRETE_LIST:
		menu.addAction("Delete all", this, SLOT(OnDeleteAllDiscete()));
		menu.addAction("Hide all", this, SLOT(OnHideAllDiscrete()));
		menu.addAction("Show all", this, SLOT(OnShowAllDiscrete()));
		break;
	case MT_DISCRETE_SET:
		menu.addAction("Select", this, SLOT(OnSelectDiscreteObject()));
		menu.addAction("Hide"  , this, SLOT(OnHideDiscreteObject()));
		menu.addAction("Show"  , this, SLOT(OnShowDiscreteObject()));
		menu.addAction("Detach", this, SLOT(OnDetachDiscreteObject()));
		menu.addAction("Change Type ...", this, SLOT(OnChangeDiscreteType()));
		del = true;
		break;
	case MT_DISCRETE:
		menu.addAction("Select", this, SLOT(OnSelectDiscreteObject()));
		del = true;
		break;
	case MT_CONTACT:
	{
		menu.addAction("Copy", this, SLOT(OnCopyInterface()));
		FSPairedInterface* pci = dynamic_cast<FSPairedInterface*>(data->obj);
		if (pci)
		{
			menu.addAction("Replace ...", this, SLOT(OnReplaceContactInterface()));
			menu.addAction("Swap Primary/Secondary", this, SLOT(OnSwapContactSurfaces()));
		}

		del = true;
	}
	break;
	case MT_BC:
		menu.addAction("Copy", this, SLOT(OnCopyBC()));
		del = true;
		break;
	case MT_RIGID_CONNECTOR:
		menu.addAction("Copy", this, SLOT(OnCopyRigidConnector()));
		del = true;
		break;
	case MT_IC:
		menu.addAction("Copy", this, SLOT(OnCopyIC()));
		del = true;
		break;
	case MT_LOAD:
		menu.addAction("Copy", this, SLOT(OnCopyLoad()));
		del = true;
		break;
	case MT_RIGID_BC:
		menu.addAction("Copy", this, SLOT(OnCopyRigidBC()));
		del = true;
		break;
	case MT_RIGID_IC:
		menu.addAction("Copy", this, SLOT(OnCopyRigidIC()));
		del = true;
		break;
	case MT_RIGID_LOAD:
		menu.addAction("Copy", this, SLOT(OnCopyRigidLoad()));
		del = true;
		break;
	case MT_CONSTRAINT:
		menu.addAction("Copy", this, SLOT(OnCopyConstraint()));
		del = true;
		break;
	case MT_STEP:
		{
			menu.addAction("Copy", this, SLOT(OnCopyStep()));
			FSAnalysisStep* step = dynamic_cast<FSAnalysisStep*>(data->obj);
			if (step)
			{
				menu.addAction("Move Up", this, SLOT(OnStepMoveUp()));
				menu.addAction("Move Down", this, SLOT(OnStepMoveDown()));
			}
			del = true;
		}
		break;
	case MT_LOAD_CONTROLLERS:
		menu.addAction("Add Load Controller ...", wnd, SLOT(on_actionAddLoadController_triggered()));
		menu.addAction("Remove unused", this, SLOT(OnRemoveUnusedLoadControllers()));
		menu.addAction("Delete All", wnd, SLOT(OnDeleteAllLoadControllers()));
		break;
	case MT_LOAD_CONTROLLER:
		del = true;
		break;
	case MT_MESH_DATA_LIST:
		menu.addAction("Add mesh data map ..."   , wnd, SLOT(on_actionAddMeshDataMap_triggered()));
		menu.addAction("Add mesh data generator ..."   , wnd, SLOT(on_actionAddMeshDataGenerator_triggered()));
		menu.addAction("Delete All", wnd, SLOT(OnDeleteAllMeshData()));
		break;
	case MT_MESH_DATA:
		menu.addAction("Edit ...", this, SLOT(OnEditMeshData()));
		del = true;
		break;
	case MT_JOBLIST:
		{
			menu.addAction("Delete All", this, SLOT(OnDeleteAllJobs()));
		}
		break;
	case MT_JOB:
		menu.addAction("Open", this, SLOT(OnOpenJob()));
		menu.addAction("Rerun job", this, SLOT(OnRerunJob()));
		del = true;
		break;
	case MT_3DIMAGE:
        {
			CImageModel* img = dynamic_cast<CImageModel*>(data->obj);
			if (img && (img->Get3DImage() == nullptr))
			{
				menu.addAction("Find image ...", this, &CModelViewer::OnFindImage);
			}
            QMenu* exportImage = menu.addMenu("Export Image");
            exportImage->addAction("Raw", this, &CModelViewer::OnExportRawImage);
            exportImage->addAction("TIFF", this, &CModelViewer::OnExportTIFF);
            exportImage->addAction("NRRD", this, &CModelViewer::OnExportNRRD);
            menu.addAction("Fiber ODF Analysis", this, &CModelViewer::OnAddFiberODFAnalysis);
            del = true;
        }
		break;
    case MT_IMGANALYSIS:
        del = true;
        break;
	default:
		return;
	}

	if (del) 
	{
		menu.addSeparator();
		menu.addAction("Delete", this, SLOT(OnDeleteItem()));
	}

	menu.exec(pt);
}

void CModelViewer::OnExportMaterials()
{
	vector<GMaterial*> matList;

	if (m_selection.size() == 0)
	{
		GMaterial* m = dynamic_cast<GMaterial*>(m_currentObject);
		if (m) matList.push_back(m);
	}
	else
	{
		for (int i=0; i<(int)m_selection.size(); ++i)
		{
			FSObject* po = m_selection[i];
			GMaterial* m = dynamic_cast<GMaterial*>(po);
			if (m) matList.push_back(m);
		}
	}

	if (matList.size() > 0)
		GetMainWindow()->onExportMaterials(matList);
}

void CModelViewer::OnExportAllMaterials()
{
	GetMainWindow()->onExportAllMaterials();
}

void CModelViewer::OnImportMaterials(QAction* action)
{
	CMainWindow* wnd = GetMainWindow();
	int n = action->data().toInt();
	if (n == -1)
		wnd->onImportMaterials();
	else
	{
		CDocManager* docMng = wnd->GetDocManager();
		CModelDocument* doc = dynamic_cast<CModelDocument*>(docMng->GetDocument(n)); assert(doc);
		if (doc) wnd->onImportMaterialsFromModel(doc);
	}
}

void CModelViewer::OnDeleteAllMaterials()
{
	GetMainWindow()->DeleteAllMaterials();
}

void CModelViewer::OnSwapContactSurfaces()
{
	FSPairedInterface* pci = dynamic_cast<FSPairedInterface*>(m_currentObject);
	if (pci)
	{
		pci->SwapPrimarySecondary();
		UpdateObject(m_currentObject);
	}
}

void CModelViewer::OnReplaceContactInterface()
{
	FSPairedInterface* pci = dynamic_cast<FSPairedInterface*>(m_currentObject);
	if (pci)
	{
		GetMainWindow()->OnReplaceContactInterface(pci);
	}
}


void CModelViewer::OnDeleteAllBC()
{
	GetMainWindow()->DeleteAllBC();
}

void CModelViewer::OnDeleteAllLoads()
{
	GetMainWindow()->DeleteAllLoads();
}

void CModelViewer::OnDeleteAllIC()
{
	GetMainWindow()->DeleteAllIC();
}

void CModelViewer::OnDeleteAllContact()
{
	GetMainWindow()->DeleteAllContact();
}

void CModelViewer::OnDeleteAllConstraints()
{
	GetMainWindow()->DeleteAllConstraints();
}

void CModelViewer::OnDeleteAllRigidComponents()
{
	GetMainWindow()->DeleteAllRigidBCs();
	GetMainWindow()->DeleteAllRigidICs();
	GetMainWindow()->DeleteAllRigidLoads();
	GetMainWindow()->DeleteAllRigidConnectors();
}

void CModelViewer::OnDeleteAllSteps()
{
	GetMainWindow()->DeleteAllSteps();
}

void CModelViewer::OnDeleteAllJobs()
{
	GetMainWindow()->DeleteAllJobs();
}

void CModelViewer::OnEditMeshData()
{
	FEMeshData* data = dynamic_cast<FEMeshData*>(m_currentObject);
	if (data == nullptr) return;

	CDlgEditMeshData dlg(data, this);
	dlg.exec();
}

<<<<<<< HEAD
void CModelViewer::OnAddFiberODFAnalysis()
{
    CImageModel* img = dynamic_cast<CImageModel*>(m_currentObject); assert(img);
	if (img == 0) return;

    CModelDocument* pdoc = dynamic_cast<CModelDocument*>(GetDocument());

	CFiberODFAnalysis* po = new CFiberODFAnalysis(img);
    pdoc->DoCommand(new CCmdAddImageAnalysis(po));

    Update();
	Select(po);
=======
void CModelViewer::OnFindImage()
{
	CImageModel* img = dynamic_cast<CImageModel*>(m_currentObject);
	if (img == nullptr) return;
	if (img->Get3DImage()) return;

	CRawImageSource* src = dynamic_cast<CRawImageSource*>(img->GetImageSource());
	if (src)
	{
		QString filename = QFileDialog::getOpenFileName(GetMainWindow(), "Load Image", "", "Raw image (*.raw)");
		if (filename.isEmpty() == false)
		{
			src->SetFileName(filename.toStdString());
			img->Reload();
			Update();
		}
	}
	else
	{
		QMessageBox::information(this, "Find image", "Finding image is currently only supported for RAW images.");
	}
>>>>>>> f1165b95
}

void CModelViewer::OnExportRawImage()
{
    CImageModel* img = dynamic_cast<CImageModel*>(m_currentObject);
	if (img == nullptr) return;

	QString filename = QFileDialog::getSaveFileName(GetMainWindow(), "Export Raw Image", "", "Raw (*.raw)");
	if (filename.isEmpty() == false)
	{
        if (img->ExportRAWImage(filename.toStdString()))
        {
            QString msg = QString("Image exported successfully to file\n%1").arg(filename);
            QMessageBox::information(GetMainWindow(), "Export image", msg);
        }
        else
        {
            QString msg = QString("Failed exporting image to file\n%1").arg(filename);
            QMessageBox::critical(GetMainWindow(), "Export image", msg);
        }
	}	
}

void CModelViewer::OnExportTIFF()
{
    CImageModel* img = dynamic_cast<CImageModel*>(m_currentObject);
	if (img == nullptr) return;

	QString filename = QFileDialog::getSaveFileName(GetMainWindow(), "Export TIFF", "", "TIFF (*.tiff)");
	if (filename.isEmpty() == false)
	{
        // QFileDialog does not enforce extensions on Linux, and so this check is necessary.
        QFileInfo info(filename);
        QString suffix = info.suffix();
        if(suffix != "tiff")
        {
            if(suffix.isEmpty())
            {
                filename.append(".tiff");
            }
            else
            {
                filename.replace(suffix, "tiff");
            }
        }

        if(QFileInfo::exists(filename))
        {
            auto ans = QMessageBox::question(GetMainWindow(), "File Exists", "%1 already exists.\n\nWould you like to overwrite it?");

            if(ans != QMessageBox::Yes) return;
        }

        if (img->ExportSITKImage(filename.toStdString()))
        {
            QString msg = QString("Image exported successfully to file\n%1").arg(filename);
            QMessageBox::information(GetMainWindow(), "Export image", msg);
        }
        else
        {
            QString msg = QString("Failed exporting image to file\n%1").arg(filename);
            QMessageBox::critical(GetMainWindow(), "Export image", msg);
        }
    }
}

void CModelViewer::OnExportNRRD()
{
    CImageModel* img = dynamic_cast<CImageModel*>(m_currentObject);
	if (img == nullptr) return;

	QString filename = QFileDialog::getSaveFileName(GetMainWindow(), "Export NRRD", "", "NRRD (*.nrrd)");
	if (filename.isEmpty() == false)
	{
        // QFileDialog does not enforce extensions on Linux, and so this check is necessary.
        QFileInfo info(filename);
        QString suffix = info.suffix();
        if(suffix != "nrrd")
        {
            if(suffix.isEmpty())
            {
                filename.append(".nrrd");
            }
            else
            {
                filename.replace(suffix, "nrrd");
            }
        }

        if(QFileInfo::exists(filename))
        {
            auto ans = QMessageBox::question(GetMainWindow(), "File Exists", "%1 already exists.\n\nWould you like to overwrite it?");

            if(ans != QMessageBox::Yes) return;
        }

        if (img->ExportSITKImage(filename.toStdString()))
        {
            QString msg = QString("Image exported successfully to file\n%1").arg(filename);
            QMessageBox::information(GetMainWindow(), "Export image", msg);
        }
        else
        {
            QString msg = QString("Failed exporting image to file\n%1").arg(filename);
            QMessageBox::critical(GetMainWindow(), "Export image", msg);
        }
    }
}<|MERGE_RESOLUTION|>--- conflicted
+++ resolved
@@ -2128,7 +2128,6 @@
 	dlg.exec();
 }
 
-<<<<<<< HEAD
 void CModelViewer::OnAddFiberODFAnalysis()
 {
     CImageModel* img = dynamic_cast<CImageModel*>(m_currentObject); assert(img);
@@ -2141,7 +2140,8 @@
 
     Update();
 	Select(po);
-=======
+}
+
 void CModelViewer::OnFindImage()
 {
 	CImageModel* img = dynamic_cast<CImageModel*>(m_currentObject);
@@ -2163,7 +2163,6 @@
 	{
 		QMessageBox::information(this, "Find image", "Finding image is currently only supported for RAW images.");
 	}
->>>>>>> f1165b95
 }
 
 void CModelViewer::OnExportRawImage()
