/*This file is part of the FEBio Studio source code and is licensed under the MIT license
listed below.

See Copyright-FEBio-Studio.txt for details.

Copyright (c) 2021 University of Utah, The Trustees of Columbia University in
the City of New York, and others.

Permission is hereby granted, free of charge, to any person obtaining a copy
of this software and associated documentation files (the "Software"), to deal
in the Software without restriction, including without limitation the rights
to use, copy, modify, merge, publish, distribute, sublicense, and/or sell
copies of the Software, and to permit persons to whom the Software is
furnished to do so, subject to the following conditions:

The above copyright notice and this permission notice shall be included in all
copies or substantial portions of the Software.

THE SOFTWARE IS PROVIDED "AS IS", WITHOUT WARRANTY OF ANY KIND, EXPRESS OR
IMPLIED, INCLUDING BUT NOT LIMITED TO THE WARRANTIES OF MERCHANTABILITY,
FITNESS FOR A PARTICULAR PURPOSE AND NONINFRINGEMENT. IN NO EVENT SHALL THE
AUTHORS OR COPYRIGHT HOLDERS BE LIABLE FOR ANY CLAIM, DAMAGES OR OTHER
LIABILITY, WHETHER IN AN ACTION OF CONTRACT, TORT OR OTHERWISE, ARISING FROM,
OUT OF OR IN CONNECTION WITH THE SOFTWARE OR THE USE OR OTHER DEALINGS IN THE
SOFTWARE.*/

#include <GL/glew.h>
#include "GLView.h"
#include <FEBioMonitor/FEBioMonitorDoc.h>
#ifdef __APPLE__
#include <OpenGL/GLU.h>
#else
#include <GL/glu.h>
#endif
#include "MainWindow.h"
#include "BuildPanel.h"
#include "CreatePanel.h"
#include "ModelDocument.h"
#include <GeomLib/GObject.h>
#include "GLHighlighter.h"
#include "GLCursor.h"
#include <math.h>
#include <MeshLib/MeshTools.h>
#include "GLViewTransform.h"
#include <GLLib/glx.h>
#include <GLLib/GDecoration.h>
#include <PostLib/ColorMap.h>
#include <GLLib/GLCamera.h>
#include <GLLib/GLContext.h>
#include <QMenu>
#include <QMessageBox>
#include <PostGL/GLPlaneCutPlot.h>
#include "Commands.h"
#include <MeshTools/FEExtrudeFaces.h>
#include <chrono>
using namespace std::chrono;

static GLubyte poly_mask[128] = {
	85, 85, 85, 85,
	170, 170, 170, 170,
	85, 85, 85, 85,
	170, 170, 170, 170,
	85, 85, 85, 85,
	170, 170, 170, 170,
	85, 85, 85, 85,
	170, 170, 170, 170,
	85, 85, 85, 85,
	170, 170, 170, 170,
	85, 85, 85, 85,
	170, 170, 170, 170,
	85, 85, 85, 85,
	170, 170, 170, 170,
	85, 85, 85, 85,
	170, 170, 170, 170,
	85, 85, 85, 85,
	170, 170, 170, 170,
	85, 85, 85, 85,
	170, 170, 170, 170,
	85, 85, 85, 85,
	170, 170, 170, 170,
	85, 85, 85, 85,
	170, 170, 170, 170,
	85, 85, 85, 85,
	170, 170, 170, 170,
	85, 85, 85, 85,
	170, 170, 170, 170,
	85, 85, 85, 85,
	170, 170, 170, 170,
	85, 85, 85, 85,
	170, 170, 170, 170
};

bool intersectsRect(const QPoint& p0, const QPoint& p1, const QRect& rt)
{
	// see if either point lies inside the rectangle
	if (rt.contains(p0)) return true;
	if (rt.contains(p1)) return true;

	// get the point coordinates
	int ax = p0.x();
	int ay = p0.y();
	int bx = p1.x();
	int by = p1.y();

	// get the rect coordinates
	int x0 = rt.x();
	int y0 = rt.y();
	int x1 = x0 + rt.width();
	int y1 = y0 + rt.height();
	if (y0 == y1) return false;
	if (x0 == x1) return false;

	// check horizontal lines
	if (ay == by)
	{
		if ((ay > y0) && (ay < y1))
		{
			if ((ax < x0) && (bx > x1)) return true;
			if ((bx < x0) && (ax > x1)) return true;
			return false;
		}
		else return false;
	}

	// check vertical lines
	if (ax == bx)
	{
		if ((ax > x0) && (ax < x1))
		{
			if ((ay < y0) && (by > y1)) return true;
			if ((by < y0) && (ay > y1)) return true;
			return false;
		}
		else return false;
	}

	// for the general case, we see if any of the four edges of the rectangle are crossed
	// top edge
	int x = ax + ((y0 - ay) * (bx - ax)) / (by - ay);
	if ((x > x0) && (x < x1))
	{
		if ((ay < y0) && (by > y0)) return true;
		if ((by < y0) && (ay > y0)) return true;
		return false;
	}

	// bottom edge
	x = ax + ((y1 - ay) * (bx - ax)) / (by - ay);
	if ((x > x0) && (x < x1))
	{
		if ((ay < y1) && (by > y1)) return true;
		if ((by < y1) && (ay > y1)) return true;
		return false;
	}

	// left edge
	int y = ay + ((x0 - ax) * (by - ay)) / (bx - ax);
	if ((y > y0) && (y < y1))
	{
		if ((ax < x0) && (bx > x0)) return true;
		if ((bx < x0) && (ax > x0)) return true;
		return false;
	}

	// right edge
	y = ay + ((x1 - ax) * (by - ay)) / (bx - ax);
	if ((y > y0) && (y < y1))
	{
		if ((ax < x1) && (bx > x1)) return true;
		if ((bx < x1) && (ax > x1)) return true;
		return false;
	}

	return false;
}

//=============================================================================
bool SelectRegion::LineIntersects(int x0, int y0, int x1, int y1) const
{
	return (IsInside(x0, y0) || IsInside(x1, y1));
}

bool SelectRegion::TriangleIntersect(int x0, int y0, int x1, int y1, int x2, int y2) const
{
	return (LineIntersects(x0, y0, x1, y1) || LineIntersects(x1, y1, x2, y2) || LineIntersects(x2, y2, x0, y0));
}

//=============================================================================
BoxRegion::BoxRegion(int x0, int x1, int y0, int y1)
{
	m_x0 = (x0<x1 ? x0 : x1); m_x1 = (x0<x1 ? x1 : x0);
	m_y0 = (y0<y1 ? y0 : y1); m_y1 = (y0<y1 ? y1 : y0);
}

bool BoxRegion::IsInside(int x, int y) const
{
	return ((x >= m_x0) && (x <= m_x1) && (y >= m_y0) && (y <= m_y1));
}

bool BoxRegion::LineIntersects(int x0, int y0, int x1, int y1) const
{
	return intersectsRect(QPoint(x0, y0), QPoint(x1, y1), QRect(m_x0, m_y0, m_x1 - m_x0, m_y1 - m_y0));
}

CircleRegion::CircleRegion(int x0, int x1, int y0, int y1)
{
	m_xc = x0;
	m_yc = y0;

	double dx = (x1 - x0);
	double dy = (y1 - y0);
	m_R = (int)sqrt(dx*dx + dy*dy);
}

bool CircleRegion::IsInside(int x, int y) const
{
	double rx = x - m_xc;
	double ry = y - m_yc;
	int r = rx*rx + ry*ry;
	return (r <= m_R*m_R);
}

bool CircleRegion::LineIntersects(int x0, int y0, int x1, int y1) const
{
	if (IsInside(x0, y0) || IsInside(x1, y1)) return true;

	int tx = x1 - x0;
	int ty = y1 - y0;

	int D = tx*(m_xc - x0) + ty*(m_yc - y0);
	int N = tx*tx + ty*ty;
	if (N == 0) return false;

	if ((D >= 0) && (D <= N))
	{
		int px = x0 + D*tx / N - m_xc;
		int py = y0 + D*ty / N - m_yc;

		if (px*px + py*py <= m_R*m_R) return true;
	}
	else return false;

	return false;
}

FreeRegion::FreeRegion(vector<pair<int, int> >& pl) : m_pl(pl)
{
	if (m_pl.empty() == false)
	{
		vector<pair<int, int> >::iterator pi = m_pl.begin();
		m_x0 = m_x1 = pi->first;
		m_y0 = m_y1 = pi->second;
		for (pi = m_pl.begin(); pi != m_pl.end(); ++pi)
		{
			int x = pi->first;
			int y = pi->second;
			if (x < m_x0) m_x0 = x; if (x > m_x1) m_x1 = x;
			if (y < m_y0) m_y0 = y; if (y > m_y1) m_y1 = y;
		}
	}
}

bool FreeRegion::IsInside(int x, int y) const
{
	if (m_pl.empty()) return false;
	if ((x < m_x0) || (x > m_x1) || (y < m_y0) || (y > m_y1))
	{
		return false;
	}

	int nint = 0;
	int N = (int)m_pl.size();
	for (int i = 0; i<N; ++i)
	{
		int ip1 = (i + 1) % N;
		double x0 = (double)m_pl[i].first;
		double y0 = (double)m_pl[i].second;
		double x1 = (double)m_pl[ip1].first;
		double y1 = (double)m_pl[ip1].second;

		double yc = (double)y + 0.0001;

		if (((y1>yc) && (y0<yc)) || ((y0>yc) && (y1<yc)))
		{
			double xi = x1 + ((x0 - x1)*(y1 - yc)) / (y1 - y0);
			if (xi >(double)x) nint++;
		}
	}
	return ((nint>0) && (nint % 2));
}

CGLPivot::CGLPivot(CGLView* view) : m_Ttor(view), m_Rtor(view), m_Stor(view)
{
	m_mode = PIVOT_SELECTION_MODE::SELECT_NONE;
	m_pos = vec3d(0, 0, 0);
}

void CGLPivot::Render(int ntrans, double scale, bool bact)
{
	switch (ntrans)
	{
	case TRANSFORM_MOVE  : m_Ttor.SetScale(scale); m_Ttor.Render(m_mode, bact); break;
	case TRANSFORM_ROTATE: m_Rtor.SetScale(scale); m_Rtor.Render(m_mode, bact); break;
	case TRANSFORM_SCALE : m_Stor.SetScale(scale); m_Stor.Render(m_mode, bact); break;
	}
}

int CGLPivot::Pick(int ntrans, int x, int y)
{
	switch (ntrans)
	{
	case TRANSFORM_MOVE  : m_mode = m_Ttor.Pick(x, y); break;
	case TRANSFORM_ROTATE: m_mode = m_Rtor.Pick(x, y); break;
	case TRANSFORM_SCALE : m_mode = m_Stor.Pick(x, y); break;
	}
	return m_mode;
}

//-----------------------------------------------------------------------------
CGLView::CGLView(CMainWindow* pwnd, QWidget* parent) : CGLSceneView(parent), m_pWnd(pwnd), m_pivot(this), m_select(this), m_planeCut(this)
{
	m_bsnap = false;

	m_showFPS = false;
	m_fps = 0.0;

	Reset();

	m_wa = 0;
	m_wt = 0;

	m_bsel = false;

	m_nview = VIEW_USER;

	m_nsnap = SNAP_NONE;

	m_bshift = false;
	m_bctrl = false;

	m_bpick = false;

	m_userPivot = false;

	m_coord = COORD_GLOBAL;

	m_showPlaneCut = false;
	m_planeCutMode = Planecut_Mode::PLANECUT;

	// attach the highlighter to this view
	GLHighlighter::AttachToView(this);

	// attach the 3D cursor to this view
	GLCursor::AttachToView(this);

	m_recorder.AttachToView(this);

	m_showContextMenu = true;

	m_ballocDefaultWidgets = true;
	m_Widget = nullptr;

	m_ptitle = nullptr;
	m_psubtitle = nullptr;
	m_ptriad = nullptr;
	m_pframe = nullptr;
	m_legend = nullptr;
}

CGLView::~CGLView()
{
}

void CGLView::ShowContextMenu(bool b)
{
	m_showContextMenu = b;
}

void CGLView::AllocateDefaultWidgets(bool b)
{
	m_ballocDefaultWidgets = b;
}

std::string CGLView::GetOGLVersionString()
{
	return m_oglVersionString;
}

CGLDocument* CGLView::GetDocument()
{
	return m_pWnd->GetGLDocument();
}

void CGLView::UpdateCamera(bool hitCameraTarget)
{
	CGLScene* scene = GetActiveScene();
	if (scene)
	{
		CGLCamera& cam = scene->GetCamera();
		cam.Update(hitCameraTarget);
	}
}

void CGLView::resizeGL(int w, int h)
{
	QOpenGLWidget::resizeGL(w, h);
	if (m_Widget) m_Widget->CheckWidgetBounds();
}

void CGLView::changeViewMode(View_Mode vm)
{
	CGLScene* scene = GetActiveScene();
	if (scene == nullptr) return;

	SetViewMode(vm);

	// switch to ortho view if we're not in it
	bool bortho = scene->GetView().OrhographicProjection();
	if (bortho == false)
	{
		m_pWnd->toggleOrtho();
	}
}

void CGLView::SetColorMap(unsigned int n)
{
	m_colorMap.SetColorMap(n);
}

Post::CColorMap& CGLView::GetColorMap()
{
	return m_colorMap.ColorMap();
}

void CGLView::mousePressEvent(QMouseEvent* ev)
{
	CGLDocument* pdoc = GetDocument();
	if (pdoc == nullptr) return;

	int ntrans = pdoc->GetTransformMode();

	int x = (int)ev->position().x();
	int y = (int)ev->position().y();

	// let the widget manager handle it first
	GLWidget* pw = GLWidget::get_focus();
	if (m_Widget && (m_Widget->handle(x, y, CGLWidgetManager::PUSH) == 1))
	{
		m_pWnd->UpdateFontToolbar();
		repaint();
		return;
	}

	if (pw && (GLWidget::get_focus() == 0))
	{
		// If we get here, the current widget selection was cleared
		m_pWnd->UpdateFontToolbar();
		repaint();
	}

	// store the current point
	m_x0 = m_x1 = ev->pos().x();
	m_y0 = m_y1 = ev->pos().y();
	m_pl.clear();
	m_pl.push_back(pair<int, int>(m_x0, m_y0));

	m_bshift = (ev->modifiers() & Qt::ShiftModifier   ? true : false);
	m_bctrl  = (ev->modifiers() & Qt::ControlModifier ? true : false);

	m_select.SetStateModifiers(m_bshift, m_bctrl);

	Qt::MouseButton but = ev->button();

	int pivotMode = m_pivot.GetSelectionMode();

	if (but == Qt::LeftButton)
	{
		GLViewSettings& vs = GetViewSettings();
		if (vs.m_bselbrush && (m_bshift || m_bctrl))
		{
			m_select.BrushSelectFaces(m_x0, m_y0, (m_bctrl == false), true);
			ev->accept();
			repaint();
			return;
		}
		if ((m_bshift || m_bctrl) && (pivotMode == PIVOT_SELECTION_MODE::SELECT_NONE)) m_bsel = true;
	}
	else m_bsel = false;

	if (GLHighlighter::IsTracking())
	{
		ev->accept();
		return;
	}

	if (ntrans == TRANSFORM_MOVE)
	{
		m_rt = m_rg = vec3d(0, 0, 0);
	}
	else if (ntrans == TRANSFORM_ROTATE)
	{
		m_wt = 0; m_wa = 0;
	}
	else if (ntrans == TRANSFORM_SCALE)
	{
		// determine the direction of scale
		if (!m_bshift)
		{
			if (pivotMode == PIVOT_SELECTION_MODE::SELECT_X) m_ds = vec3d(1, 0, 0);
			if (pivotMode == PIVOT_SELECTION_MODE::SELECT_Y) m_ds = vec3d(0, 1, 0);
			if (pivotMode == PIVOT_SELECTION_MODE::SELECT_Z) m_ds = vec3d(0, 0, 1);
			if (pivotMode == PIVOT_SELECTION_MODE::SELECT_XY) m_ds = vec3d(1, 1, 0);
			if (pivotMode == PIVOT_SELECTION_MODE::SELECT_YZ) m_ds = vec3d(0, 1, 1);
			if (pivotMode == PIVOT_SELECTION_MODE::SELECT_XZ) m_ds = vec3d(1, 0, 1);
		}
		else m_ds = vec3d(1, 1, 1);

		FESelection* ps = pdoc->GetCurrentSelection();
		if (ps && (m_coord == COORD_LOCAL))
		{
			quatd q = ps->GetOrientation();
			q.RotateVector(m_ds);
		}

		m_ds.Normalize();
		m_st = m_sa = 1;
	}

	ev->accept();
}

void CGLView::mouseMoveEvent(QMouseEvent* ev)
{
	CGLDocument* pdoc = GetDocument();
	if (pdoc == nullptr) return;

	CGLScene* scene = GetActiveScene();
	if (scene == nullptr) return;

	bool bshift = (ev->modifiers() & Qt::ShiftModifier   ? true : false);
	bool bctrl  = (ev->modifiers() & Qt::ControlModifier ? true : false);
	bool balt   = (ev->modifiers() & Qt::AltModifier     ? true : false);

	int ntrans = pdoc->GetTransformMode();

	bool but1 = (ev->buttons() & Qt::LeftButton);
	bool but2 = (ev->buttons() & Qt::MiddleButton);
	bool but3 = (ev->buttons() & Qt::RightButton);

	m_select.SetStateModifiers(bshift, bctrl);

	// get the mouse position
	int x = ev->pos().x();
	int y = ev->pos().y();

	// let the widget manager handle it first
	if (but1 && (m_Widget && (m_Widget->handle(x, y, CGLWidgetManager::DRAG) == 1)))
	{
		repaint();
		m_pWnd->UpdateFontToolbar();
		return;
	}

	// if no buttons are pressed, then we update the pivot only
	if ((but1 == false) && (but2 == false) && (but3 == false))
	{
		int ntrans = pdoc->GetTransformMode();
		if (ntrans != TRANSFORM_NONE)
		{
			if (SelectPivot(x, y)) 
			repaint();
		}
		else
		{
			if (pdoc->GetSelectionMode() == SELECT_EDGE)
			{
				HighlightEdge(x, y);
			}
			else if (pdoc->GetSelectionMode() == SELECT_NODE)
			{
				HighlightNode(x, y);
			}
		}
		ev->accept();

		// we need to repaint if brush selection is on so the brush can be redrawn
		if (GetViewSettings().m_bselbrush)
		{
			m_x1 = x;
			m_y1 = y;
			repaint();
		}

		return;
	}

	AddRegionPoint(x, y);

	CGLCamera& cam = pdoc->GetView()->GetCamera();

	int pivotMode = m_pivot.GetSelectionMode();
	if (pivotMode == PIVOT_SELECTION_MODE::SELECT_NONE)
	{
		if (but1 && !m_bsel)
		{
			if (GetViewSettings().m_bselbrush && (bshift || bctrl))
			{
				m_select.BrushSelectFaces(x, y, (bctrl == false), false);
				repaint();
			}
			else if (m_nview == VIEW_USER)
			{
				if (balt)
				{
					quatd qz = quatd((y - m_y1)*0.01f, vec3d(0, 0, 1));
					cam.Orbit(qz);
				}
				else
				{
					quatd qx = quatd((y - m_y1)*0.01f, vec3d(1, 0, 0));
					quatd qy = quatd((x - m_x1)*0.01f, vec3d(0, 1, 0));

					cam.Orbit(qx);
					cam.Orbit(qy);
				}

				repaint();
			}
			else SetViewMode(VIEW_USER);
		}
		else if ((but2 || (but3 && balt)) && !m_bsel)
		{
			vec3d r = vec3d(-(double)(x - m_x1), (double)(y - m_y1), 0.f);
			cam.PanView(r);
			repaint();
		}
		else if (but3 && !m_bsel)
		{
			if (bshift)
			{
				double D = (double) m_y1 - y;
				double s = cam.GetFinalTargetDistance()*1e-2;
				if (D < 0) s = -s;
				cam.Dolly(s);
			}
			else if (bctrl)
			{
				quatd qx = quatd((m_y1 - y)*0.001f, vec3d(1, 0, 0));
				quatd qy = quatd((m_x1 - x)*0.001f, vec3d(0, 1, 0));
				quatd q = qy*qx;

				cam.Pan(q);
			}
			else
			{
				if (m_y1 > y) cam.Zoom(0.95f);
				if (m_y1 < y) cam.Zoom(1.0f / 0.95f);
			}

			repaint();

			m_pWnd->UpdateGLControlBar();
		}
		// NOTE: Not sure why we would want to do an expensive update when we move the mouse.
		//       I think we only need to do a repaint
//		if (but1 && m_bsel) m_pWnd->Update();
		repaint();
	}
	else if (ntrans == TRANSFORM_MOVE)
	{
		if (but1)
		{
			double f = 0.0012f*(double) cam.GetFinalTargetDistance();

			vec3d dr = vec3d(f*(x - m_x1), f*(m_y1 - y), 0);

			quatd q = cam.GetOrientation();

			q.Inverse().RotateVector(dr);
			FESelection* ps = pdoc->GetCurrentSelection();
			if (ps)
			{
				if (m_coord == COORD_LOCAL) ps->GetOrientation().Inverse().RotateVector(dr);

				if (pivotMode == PIVOT_SELECTION_MODE::SELECT_X) dr.y = dr.z = 0;
				if (pivotMode == PIVOT_SELECTION_MODE::SELECT_Y) dr.x = dr.z = 0;
				if (pivotMode == PIVOT_SELECTION_MODE::SELECT_Z) dr.x = dr.y = 0;
				if (pivotMode == PIVOT_SELECTION_MODE::SELECT_XY) dr.z = 0;
				if (pivotMode == PIVOT_SELECTION_MODE::SELECT_YZ) dr.x = 0;
				if (pivotMode == PIVOT_SELECTION_MODE::SELECT_XZ) dr.y = 0;

				if (m_coord == COORD_LOCAL) dr = ps->GetOrientation() * dr;

				m_rg += dr;
				if (bctrl)
				{
					double g = scene->GetGridScale();
					vec3d rt;
					rt.x = g * ((int)(m_rg.x / g));
					rt.y = g * ((int)(m_rg.y / g));
					rt.z = g * ((int)(m_rg.z / g));
					dr = rt - m_rt;
				}

				m_rt += dr;
				ps->Translate(dr);

				m_pWnd->OnSelectionTransformed();
			}
		}
	}
	else if (ntrans == TRANSFORM_ROTATE)
	{
		if (but1)
		{
			quatd q;

			double f = 0.002*((m_y1 - y) + (x - m_x1));
			if (fabs(f) < 1e-7) f = 0;

			m_wa += f;

			if (bctrl)
			{
				double da = 5 * DEG2RAD;
				int n = (int)(m_wa / da);
				f = n*da - m_wt;
			}
			if (fabs(f) < 1e-7) f = 0;

			m_wt += f;

			if (f != 0)
			{
				if (pivotMode == PIVOT_SELECTION_MODE::SELECT_X) q = quatd(f, vec3d(1, 0, 0));
				if (pivotMode == PIVOT_SELECTION_MODE::SELECT_Y) q = quatd(f, vec3d(0, 1, 0));
				if (pivotMode == PIVOT_SELECTION_MODE::SELECT_Z) q = quatd(f, vec3d(0, 0, 1));

				FESelection* ps = pdoc->GetCurrentSelection();
				if (ps)
				{
					if (m_coord == COORD_LOCAL)
					{
						quatd qs = ps->GetOrientation();
						q = qs * q * qs.Inverse();
					}

					q.MakeUnit();
					ps->Rotate(q, GetPivotPosition());
				}
			}

			m_pWnd->UpdateGLControlBar();
			repaint();
		}
	}
	else if (ntrans == TRANSFORM_SCALE)
	{
		if (but1)
		{
			double df = 1 + 0.002*((m_y1 - y) + (x - m_x1));

			m_sa *= df;
			if (bctrl)
			{
				double g = scene->GetGridScale();
				double st;
				st = g*((int)((m_sa - 1) / g)) + 1;

				df = st / m_st;
			}
			m_st *= df;
			FESelection* ps = pdoc->GetCurrentSelection();
			ps->Scale(df, m_ds, GetPivotPosition());

			m_pWnd->UpdateGLControlBar();
			repaint();
		}
	}

	m_x1 = x;
	m_y1 = y;

	cam.Update(true);

	m_pWnd->OnCameraChanged();

	ev->accept();
}

void CGLView::mouseDoubleClickEvent(QMouseEvent* ev)
{
	if (ev->button() == Qt::LeftButton)
	{
		m_pWnd->on_actionProperties_triggered();
	}
}

void CGLView::mouseReleaseEvent(QMouseEvent* ev)
{
	int x = (int)ev->position().x();
	int y = (int)ev->position().y();

	// let the widget manager handle it first
	if (m_Widget && (m_Widget->handle(x, y, CGLWidgetManager::RELEASE) == 1))
	{
		ev->accept();
		m_pWnd->UpdateFontToolbar();
		repaint();
		return;
	}
	CGLDocument* pdoc = GetDocument();
	if (pdoc == nullptr) return;

	GLViewSettings& view = GetViewSettings();
	if (view.m_bselbrush)
	{
		m_select.Finish();
		ev->accept();
		return;
	}

	int ntrans = pdoc->GetTransformMode();
	int item = pdoc->GetItemMode();
	int nsel = pdoc->GetSelectionMode();
	Qt::MouseButton but = ev->button();

	if (GLHighlighter::IsTracking())
	{
		GLHighlighter::PickActiveItem();
		ev->accept();
		return;
	}

	// which mesh is active (surface or volume)
	int meshMode = pdoc->GetMeshMode();

	AddRegionPoint(x, y);

	CGLCamera& cam = pdoc->GetView()->GetCamera();

	int pivotMode = m_pivot.GetSelectionMode();
	if (pivotMode == PIVOT_SELECTION_MODE::SELECT_NONE)
	{
		if (but == Qt::LeftButton)
		{
			// if we are in selection mode, we need to see if 
			// there is an object under the cursor
			if (((m_x0==m_x1) && (m_y0==m_y1)) || m_bsel)
			{
				if ((m_x0 == m_x1) && (m_y0 == m_y1))
				{
					if (item == ITEM_MESH) 
					{
						switch (nsel)
						{
						case SELECT_OBJECT  : m_select.SelectObjects (m_x0, m_y0); break;
						case SELECT_PART    : m_select.SelectParts   (m_x0, m_y0); break;
						case SELECT_FACE    : m_select.SelectSurfaces(m_x0, m_y0); break;
						case SELECT_EDGE    : m_select.SelectEdges   (m_x0, m_y0); break;
						case SELECT_NODE    : m_select.SelectNodes   (m_x0, m_y0); break;
						case SELECT_DISCRETE: m_select.SelectDiscrete(m_x0, m_y0); break;
						default:
							ev->accept();
							return ;
						};
					}
					else
					{
						if (meshMode == MESH_MODE_VOLUME)
						{
							if      (item == ITEM_ELEM) m_select.SelectFEElements(m_x0, m_y0);
							else if (item == ITEM_FACE) m_select.SelectFEFaces(m_x0, m_y0);
							else if (item == ITEM_EDGE) m_select.SelectFEEdges(m_x0, m_y0);
							else if (item == ITEM_NODE) m_select.SelectFENodes(m_x0, m_y0);
						}
						else
						{
							if      (item == ITEM_FACE) m_select.SelectSurfaceFaces(m_x0, m_y0);
							else if (item == ITEM_EDGE) m_select.SelectSurfaceEdges(m_x0, m_y0);
							else if (item == ITEM_NODE) m_select.SelectSurfaceNodes(m_x0, m_y0);
						}
					}

					bool bok = false;
					vec3d r = PickPoint(m_x0, m_y0, &bok);
					if (bok)
					{
						m_bpick = true;
						Set3DCursor(r);

						emit pointPicked(r);
					}
					else m_bpick = false;
				}
				else
				{
					// allocate selection region
					int nregion = pdoc->GetSelectionStyle();
					SelectRegion* preg = 0;
					switch (nregion)
					{
					case REGION_SELECT_BOX: preg = new BoxRegion   (m_x0, m_x1, m_y0, m_y1); break;
					case REGION_SELECT_CIRCLE: preg = new CircleRegion(m_x0, m_x1, m_y0, m_y1); break;
					case REGION_SELECT_FREE: preg = new FreeRegion  (m_pl); break;
					default:
						assert(false);
					}

					if (item == ITEM_MESH)
					{
						switch (nsel)
						{
						case SELECT_OBJECT  : m_select.RegionSelectObjects (*preg); break;
						case SELECT_PART    : m_select.RegionSelectParts   (*preg); break;
						case SELECT_FACE    : m_select.RegionSelectSurfaces(*preg); break;
						case SELECT_EDGE    : m_select.RegionSelectEdges   (*preg); break;
						case SELECT_NODE    : m_select.RegionSelectNodes   (*preg); break;
						case SELECT_DISCRETE: m_select.RegionSelectDiscrete(*preg); break;
						default:
							ev->accept();
							return;
						};
					}
					else if (item == ITEM_ELEM) m_select.RegionSelectFEElems(*preg);
					else if (item == ITEM_FACE) m_select.RegionSelectFEFaces(*preg);
					else if (item == ITEM_EDGE) m_select.RegionSelectFEEdges(*preg);
					else if (item == ITEM_NODE) m_select.RegionSelectFENodes(*preg);

					delete preg;
				}

				emit selectionChanged();
				m_pWnd->Update(0, false);

				repaint();
			}
			else
			{
				CCmdChangeView* pcmd = new CCmdChangeView(pdoc->GetView(), cam);
				cam = m_oldCam;
				m_Cmd.DoCommand(pcmd);
				repaint();
			}
		}
		else if (but == Qt::MiddleButton)
		{
			if ((m_x0 == m_x1) && (m_y0 == m_y1))
			{
				if (view.m_apply)
				{
					CBuildPanel* build = m_pWnd->GetBuildPanel();
					if (build) build->Apply();
				}
			}
			else
			{
				CCmdChangeView* pcmd = new CCmdChangeView(pdoc->GetView(), cam);
				cam = m_oldCam;
				m_Cmd.DoCommand(pcmd);
				repaint();
			}
		}
		else if (but == Qt::RightButton)
		{
			if ((m_x0 == m_x1) && (m_y0 == m_y1))
			{
				if (m_showContextMenu)
				{
					QMenu menu(this);
					m_pWnd->BuildContextMenu(menu);
					menu.exec(ev->globalPos());
				}
			}
			else
			{
				CCmdChangeView* pcmd = new CCmdChangeView(pdoc->GetView(), cam);
				cam = m_oldCam;
				m_Cmd.DoCommand(pcmd);
				repaint();
			}
		}
		m_bsel = false;
	}
	else 
	{
		FESelection* ps = pdoc->GetCurrentSelection();
		CCommand* cmd = nullptr;
		if ((ntrans == TRANSFORM_MOVE) && (but == Qt::LeftButton))
		{
			cmd = new CCmdTranslateSelection(pdoc, m_rt);
		}
		else if ((ntrans == TRANSFORM_ROTATE) && (but == Qt::LeftButton))
		{
			if (m_wt != 0)
			{
				quatd q;
				if (pivotMode == PIVOT_SELECTION_MODE::SELECT_X) q = quatd(m_wt, vec3d(1,0,0));
				if (pivotMode == PIVOT_SELECTION_MODE::SELECT_Y) q = quatd(m_wt, vec3d(0,1,0));
				if (pivotMode == PIVOT_SELECTION_MODE::SELECT_Z) q = quatd(m_wt, vec3d(0,0,1));

				if (m_coord == COORD_LOCAL)
				{
					quatd qs = ps->GetOrientation();
					q = qs*q*qs.Inverse();
				}

				q.MakeUnit();
				cmd = new CCmdRotateSelection(pdoc, q, GetPivotPosition());
				m_wt = 0;
			}
		}
		else if ((ntrans == TRANSFORM_SCALE) && (but == Qt::LeftButton))
		{
			cmd = new CCmdScaleSelection(pdoc, m_st, m_ds, GetPivotPosition());
			m_st = m_sa = 1;
		}

		if (cmd && ps)
		{
			string s = ps->GetName();
			pdoc->AddCommand(cmd, s);
			pdoc->Update();
		}

		// TODO: Find a better way to update the GMesh when necessary. 
		//       When I move FE nodes, I need to rebuild the GMesh. 
		//       This still causes a delay between the GMesh update since we do this
		//       when the mouse is released, but I'm not sure how to do this better.
//		if (pdoc->GetActiveObject()) pdoc->GetActiveObject()->BuildGMesh();
	}

	ev->accept();
}

void CGLView::wheelEvent(QWheelEvent* ev)
{
	CGLScene* scene = GetActiveScene();
	if (scene == nullptr) return;

	CGLCamera& cam = scene->GetView().GetCamera();

	int pivotMode = m_pivot.GetSelectionMode();

	Qt::KeyboardModifiers key = ev->modifiers();
	bool balt   = (key & Qt::AltModifier);
	Qt::MouseEventSource eventSource = ev->source();
	if (eventSource == Qt::MouseEventSource::MouseEventNotSynthesized)
	{
		int y = ev->angleDelta().y();
		if (y == 0) y = ev->angleDelta().x();
		if (balt && GetViewSettings().m_bselbrush)
		{
			float& R = GetViewSettings().m_brushSize;
			if (y < 0) R -= 2.f;
			if (y > 0) R += 2.f;
			if (R < 2.f) R = 1.f;
			if (R > 500.f) R = 500.f;
		}
		else
		{
			if (y > 0) cam.Zoom(0.95f);
			if (y < 0) cam.Zoom(1.0f / 0.95f);
		}
		repaint();
		m_pWnd->UpdateGLControlBar();
	}
	else
	{
		if (balt) {
			if (pivotMode == PIVOT_SELECTION_MODE::SELECT_NONE)
			{
				int y = ev->angleDelta().y();
				if (y > 0) cam.Zoom(0.95f);
				if (y < 0) cam.Zoom(1.0f / 0.95f);

				repaint();

				m_pWnd->UpdateGLControlBar();
			}
		}
		else {
			if (pivotMode == PIVOT_SELECTION_MODE::SELECT_NONE)
			{
				int dx = ev->pixelDelta().x();
				int dy = ev->pixelDelta().y();
				vec3d r = vec3d(-dx, dy, 0.f);
				cam.PanView(r);

				repaint();

				m_pWnd->UpdateGLControlBar();
			}
		}
	}

	cam.Update(true);
	ev->accept();
}

bool CGLView::gestureEvent(QNativeGestureEvent* ev)
{
	CGLScene* scene = GetActiveScene();
	if (scene == nullptr) return true;

	CGLCamera& cam = scene->GetView().GetCamera();

    if (ev->gestureType() == Qt::ZoomNativeGesture) {
        if (ev->value() < 0) {
            cam.Zoom(1./(1.0f+(float)ev->value()));
        }
        else {
            cam.Zoom(1.0f-(float)ev->value());
        }
    }
    else if (ev->gestureType() == Qt::RotateNativeGesture) {
        // rotate in-plane
        quatd qz = quatd(-2*ev->value()*0.01745329, vec3d(0, 0, 1));
        cam.Orbit(qz);
    }
    repaint();
    cam.Update(true);
    update();
    return true;
}

bool CGLView::event(QEvent* event)
{
    if (event->type() == QEvent::NativeGesture)
        return gestureEvent(static_cast<QNativeGestureEvent*>(event));
    return QOpenGLWidget::event(event);
}

void CGLView::initializeGL()
{
	CGLSceneView::initializeGL();

	glPolygonStipple(poly_mask);

	if (m_ballocDefaultWidgets)
	{
		m_Widget = CGLWidgetManager::GetInstance(); assert(m_Widget);
		m_Widget->AttachToView(this);

		int Y = 0;
		m_Widget->AddWidget(m_ptitle = new GLBox(20, 20, 300, 50, ""), 0);
		m_ptitle->set_font_size(30);
		m_ptitle->fit_to_size();
		m_ptitle->set_label("$(filename)");
		Y += m_ptitle->h();

		m_Widget->AddWidget(m_psubtitle = new GLBox(Y, 70, 300, 60, ""), 0);
		m_psubtitle->set_font_size(15);
		m_psubtitle->fit_to_size();
		m_psubtitle->set_label("$(datafield) $(units)\\nTime = $(time)");

		m_Widget->AddWidget(m_ptriad = new GLTriad(0, 0, 150, 150), 0);
		m_ptriad->align(GLW_ALIGN_LEFT | GLW_ALIGN_BOTTOM);
		m_Widget->AddWidget(m_pframe = new GLSafeFrame(0, 0, 800, 600), 0);
		m_pframe->align(GLW_ALIGN_HCENTER | GLW_ALIGN_VCENTER);
		m_pframe->hide();
		m_pframe->set_layer(0); // permanent widget

		m_Widget->AddWidget(m_legend = new GLLegendBar(&m_colorMap, 0, 0, 120, 600), 0);
		m_legend->align(GLW_ALIGN_RIGHT | GLW_ALIGN_VCENTER);
		m_legend->hide();
	}

	const char* szv = (const char*) glGetString(GL_VERSION);
	m_oglVersionString = szv;

	// initialize clipping planes
	Post::CGLPlaneCutPlot::InitClipPlanes();
}

void CGLView::Reset()
{
	// default display properties
	int ntheme = m_pWnd->currentTheme();
	m_view.Defaults(ntheme);

	GLHighlighter::ClearHighlights();
	repaint();
}

void CGLView::UpdateWidgets()
{
	int Y = 0;
	if (m_ptitle)
	{
		m_ptitle->fit_to_size();
		Y = m_ptitle->y() + m_ptitle->h();
	}

	if (m_psubtitle)
	{
		m_psubtitle->fit_to_size();
		
		// set a min width for the subtitle otherwise the time values may get cropped
		if (m_psubtitle->w() < 150)
			m_psubtitle->resize(m_psubtitle->x(), m_psubtitle->y(), 150, m_psubtitle->h());
	}

	repaint();
}

bool CGLView::isTitleVisible() const
{
	return (m_ptitle ? m_ptitle->visible() : false);
}

void CGLView::showTitle(bool b)
{
	if (m_ptitle)
	{
		if (b) m_ptitle->show(); else m_ptitle->hide();
		repaint();
	}
}

bool CGLView::isSubtitleVisible() const
{
	return (m_psubtitle ? m_psubtitle->visible() : false);
}

void CGLView::showSubtitle(bool b)
{
	if (m_psubtitle)
	{
		if (b) m_psubtitle->show(); else m_psubtitle->hide();
		repaint();
	}
}

QImage CGLView::CaptureScreen()
{
	if (m_pframe && m_pframe->visible())
	{
		QImage im = grabFramebuffer();

		// crop based on the capture frame
		double dpr = devicePixelRatio();
		return im.copy((int)(dpr*m_pframe->x()), (int)(dpr*m_pframe->y()), (int)(dpr*m_pframe->w()), (int)(dpr*m_pframe->h()));
	}
	else return grabFramebuffer();
}

void CGLView::updateView()
{
	repaint();
}

void CGLView::RenderDecorations()
{
	if (m_deco.empty() == false)
	{
		glPushAttrib(GL_ENABLE_BIT);
		glDisable(GL_LIGHTING);
		glDisable(GL_DEPTH_TEST);
		glColor3ub(255, 255, 0);
		for (int i = 0; i < m_deco.size(); ++i)
		{
			m_deco[i]->render();
		}
		glPopAttrib();
	}
}

void CGLView::setLegendRange(float vmin, float vmax)
{
	if (m_legend) m_legend->SetRange((float)vmin, (float)vmax);
}

void CGLView::RenderScene()
{
	CGLScene* scene = GetActiveScene();
	if (scene == nullptr) return;

	GLViewSettings& view = GetViewSettings();

	CGLCamera& cam = scene->GetView().GetCamera();
	cam.SetOrthoProjection(GetView()->OrhographicProjection());

	CGLContext& rc = m_rc;
	rc.m_view = this;
	rc.m_cam = &cam;
	rc.m_settings = view;

	if (scene)
	{
		time_point<steady_clock> startTime = steady_clock::now();
		scene->Render(rc);
		time_point<steady_clock> stopTime = steady_clock::now();
		double sec = duration_cast<duration<double>>(stopTime - startTime).count();
		m_fps = (sec != 0 ? 1.0 / sec : 0);
	}

	RenderPivot();

	if (m_bsel && (m_pivot.GetSelectionMode() == PIVOT_SELECTION_MODE::SELECT_NONE)) RenderRubberBand();

	if (view.m_bselbrush) RenderBrush();

	// set the projection Matrix to ortho2d so we can draw some stuff on the screen
	glMatrixMode(GL_PROJECTION);
	glLoadIdentity();
	gluOrtho2D(0, width(), height(), 0);

	glMatrixMode(GL_MODELVIEW);
	glLoadIdentity();

	RenderCanvas(rc);

	if (m_recorder.IsRecording())
	{
		glFlush();
		QImage im = CaptureScreen();
		if (m_recorder.AddFrame(im) == false)
		{
			m_recorder.Stop();
			QMessageBox::critical(this, "FEBio Studio", "An error occurred while writing frame to video stream.");
		}
	}
}

void CGLView::RenderCanvas(CGLContext& rc)
{
	// We must turn off culling before we use the QPainter, otherwise
	// drawing using QPainter doesn't work correctly.
	glDisable(GL_CULL_FACE);

	// render the GL widgets
<<<<<<< HEAD
	if (m_Widget)
	{
		QPainter painter(this);
		painter.setRenderHints(QPainter::Antialiasing | QPainter::TextAntialiasing);

		CModelDocument* mdoc = m_pWnd->GetModelDocument();
		if (mdoc && m_Widget)
		{
			FSModel* ps = mdoc->GetFSModel();
			GModel& model = ps->GetModel();

			if (m_ptitle) m_ptitle->hide();
			if (m_psubtitle) m_psubtitle->hide();
=======
	QPainter painter(this);
	painter.setRenderHints(QPainter::Antialiasing | QPainter::TextAntialiasing);

	CGLDocument* doc = m_pWnd->GetGLDocument();
	std::string renderString = doc->GetRenderString();
	if (!renderString.empty())
	{
		painter.setPen(QPen(QColor::fromRgb(164, 164, 164)));
		painter.drawText(0, 15, QString::fromStdString(renderString));
	}
>>>>>>> 77e27a8c

	// draw the GL widgets
	if (m_Widget)
	{
		// update the triad
		if (m_ptriad) m_ptriad->setOrientation(rc.m_cam->GetOrientation());

		if (m_ptitle)
		{
			if (doc->ShowTitle()) m_ptitle->show(); else m_ptitle->hide();
		}
<<<<<<< HEAD

		CPostDocument* postDoc = m_pWnd->GetPostDocument();
		if (postDoc && postDoc->IsValid() && m_Widget)
=======
		if (m_psubtitle)
>>>>>>> 77e27a8c
		{
			if (doc->ShowSubtitle()) m_psubtitle->show(); else m_psubtitle->hide();
		}
<<<<<<< HEAD

		FEBioMonitorDoc* febDoc = dynamic_cast<FEBioMonitorDoc*>(m_pWnd->GetDocument());
		if (febDoc && febDoc->IsValid())
		{
			// make sure the model legend bar is hidden
			m_legend->hide();

			// make sure the titles are visible
			if (m_ptitle) m_ptitle->show();
			if (m_psubtitle) m_psubtitle->show();

			// draw the other widgets
			m_Widget->SetActiveLayer(febDoc->GetGLModel()->m_layer);
			m_Widget->DrawWidgets(&painter);
		}

		painter.end();
	}


	if (m_recorder.IsRecording())
	{
		glFlush();
		QImage im = CaptureScreen();
		if (m_recorder.AddFrame(im) == false)
=======
		if (m_legend)
>>>>>>> 77e27a8c
		{
			if (doc->ShowLegend()) m_legend->show(); else m_legend->hide();
		}

		int layer = doc->GetWidgetLayer();
		m_Widget->SetRenderLayer(layer);
		m_Widget->DrawWidgets(&painter);
	}

	if (m_recorder.IsPaused())
	{
		QTextOption to;
		QFont font = painter.font();
		font.setPointSize(24);
		painter.setFont(font);
		painter.setPen(QPen(Qt::red));
		to.setAlignment(Qt::AlignRight | Qt::AlignTop);
		painter.drawText(rect(), "Recording paused", to);
	}

	// stop time
	if (m_showFPS)
	{
		QTextOption to;
		QFont font = painter.font();
		font.setPointSize(12);
		painter.setFont(font);
		painter.setPen(QPen(Qt::red));
		to.setAlignment(Qt::AlignRight | Qt::AlignTop);
		painter.drawText(rect(), QString("FPS: %1").arg(m_fps), to);
	}

	painter.end();
}

void CGLView::Render3DCursor()
{
	// only render if the 3D cursor is valid
	// (i.e. the user picked something on the screen)
	if (m_bpick == false) return;

	vec3d r = Get3DCursor();
	constexpr double R = 10.0;

	GLViewTransform transform(this);

	const int W = width();
	const int H = height();
	const int c = R*0.5;

	vec3d p = transform.WorldToScreen(r);
	p.y = H - p.y;
	p.z = 1;

	glPushAttrib(GL_ENABLE_BIT);
	glDisable(GL_LIGHTING);
//	glEnable(GL_LINE_STIPPLE);
//	glLineStipple(1, 0xAAAA);

	glMatrixMode(GL_MODELVIEW);
	glPushMatrix();
	glLoadIdentity();

	glMatrixMode(GL_PROJECTION);
	glPushMatrix();
	glLoadIdentity();
	gluOrtho2D(0, width(), 0, height());

	glColor3ub(255, 164, 164);
	glx::drawLine(p.x - R, p.y, p.x - R + c, p.y);
	glx::drawLine(p.x + R, p.y, p.x + R - c, p.y);
	glx::drawLine(p.x, p.y - R, p.x, p.y - R + c);
	glx::drawLine(p.x, p.y + R, p.x, p.y + R - c);
	glx::drawCircle(p, R, 36);

	glPopMatrix();
	glMatrixMode(GL_MODELVIEW);
	glPopMatrix();

	glPopAttrib();
}

QPoint CGLView::DeviceToPhysical(int x, int y)
{
	double dpr = devicePixelRatio();
	return QPoint((int)(dpr*x), m_viewport[3] - (int)(dpr * y));
}

inline vec3d mult_matrix(GLfloat m[4][4], vec3d r)
{
	vec3d a;
	a.x = m[0][0] * r.x + m[0][1] * r.y + m[0][2] * r.z;
	a.y = m[1][0] * r.x + m[1][1] * r.y + m[1][2] * r.z;
	a.z = m[2][0] * r.x + m[2][1] * r.y + m[2][2] * r.z;
	return a;
}

void CGLView::ShowMeshData(bool b)
{
	GetViewSettings().m_bcontour = b;
	m_planeCut.Clear();	// TODO: Why do we do this? 
}

void SetModelView(GObject* po)
{
	// get transform data
	vec3d r = po->GetTransform().GetPosition();
	vec3d s = po->GetTransform().GetScale();
	quatd q = po->GetTransform().GetRotation();

	// translate mesh
	glTranslated(r.x, r.y, r.z);

	// orient mesh
	double w = 180 * q.GetAngle() / PI;
	if (w != 0)
	{
		vec3d r = q.GetVector();
		glRotated(w, r.x, r.y, r.z);
	}

	// scale the mesh
	glScaled(s.x, s.y, s.z);
}

void CGLView::SetCoordinateSystem(int nmode)
{
	m_coord = nmode;
}

void CGLView::UndoViewChange()
{
	if (m_Cmd.CanUndo()) m_Cmd.UndoCommand();
	repaint();
}

void CGLView::RedoViewChange()
{
	if (m_Cmd.CanRedo()) m_Cmd.RedoCommand();
	repaint();
}

void CGLView::ClearCommandStack()
{
	m_Cmd.Clear();
}

//-----------------------------------------------------------------------------
// This function renders the manipulator at the current pivot
//
void CGLView::RenderPivot()
{
	CGLDocument* pdoc = dynamic_cast<CGLDocument*>(GetDocument());
	if (pdoc == nullptr) return;

	int ntrans = pdoc->GetTransformMode();
	if (ntrans == TRANSFORM_NONE) return;

	// get the current selection
	FESelection* ps = pdoc->GetCurrentSelection();

	// make there is something selected
	if (!ps || (ps->Size() == 0)) return;

	// get the global position of the pivot
	// this is where we place the manipulator
	vec3d rp = GetPivotPosition();

	CGLCamera& cam = *GetCamera();

	// determine the scale of the manipulator
	// we make it depend on the target distanceso that the 
	// manipulator will look about the same size regardless the zoom
	double d = 0.1*cam.GetTargetDistance();

	// push the modelview matrix
	glPushMatrix();

	// position the manipulator
	glTranslatef((float)rp.x, (float)rp.y, (float)rp.z);

	// orient the manipulator
	// (we always use local for post docs)
	int orient = m_coord;
	if (orient == COORD_LOCAL)
	{
		quatd q = ps->GetOrientation();
		double w = 180.0*q.GetAngle() / PI;
		vec3d r = q.GetVector();
		if (w != 0) glRotated(w, r.x, r.y, r.z);
	}

	// render the manipulator
	int nitem = pdoc->GetItemMode();
	int nsel = pdoc->GetSelectionMode();
	bool bact = true;
	if ((nitem == ITEM_MESH) && (nsel != SELECT_OBJECT)) bact = false;
	m_pivot.Render(ntrans, d, bact);

	// restore the modelview matrix
	glPopMatrix();
}

void CGLView::RenderRubberBand()
{
	// Get the document
	CGLDocument* pdoc = GetDocument();
	if (pdoc == nullptr) return;

	int nstyle = pdoc->GetSelectionStyle();

	// set the ortho
	glMatrixMode(GL_PROJECTION);
	glLoadIdentity();
	gluOrtho2D(0, width(), height(), 0);

	glMatrixMode(GL_MODELVIEW);
	glLoadIdentity();

	glPushAttrib(GL_ENABLE_BIT);
	glDisable(GL_LIGHTING);
	glDisable(GL_DEPTH_TEST);
	glColor3ub(255, 255, 255);
	glPolygonMode(GL_FRONT_AND_BACK, GL_LINE);
	glLineStipple(1, (GLushort)0xF0F0);
	glDisable(GL_CULL_FACE);
	glEnable(GL_LINE_STIPPLE);

	switch (nstyle)
	{
	case REGION_SELECT_BOX: glRecti(m_x0, m_y0, m_x1, m_y1); break;
	case REGION_SELECT_CIRCLE:
		{
			double dx = (m_x1 - m_x0);
			double dy = (m_y1 - m_y0);
			double R = sqrt(dx*dx + dy*dy);
			glx::drawCircle(vec3d(m_x0, m_y0, 0), R, 24);
		}
		break;
	case REGION_SELECT_FREE:
		{
			glBegin(GL_LINE_STRIP);
			{
				for (int i = 0; i<(int)m_pl.size(); ++i)
				{
					int x = m_pl[i].first;
					int y = m_pl[i].second;
					glVertex2i(x, y);
				}
			}
			glEnd();
		}
		break;
	}

	glPolygonMode(GL_FRONT_AND_BACK, GL_FILL);
	glPopAttrib();
}

void CGLView::RenderBrush()
{
	// set the ortho
	glMatrixMode(GL_PROJECTION);
	glLoadIdentity();
	gluOrtho2D(0, width(), height(), 0);

	glMatrixMode(GL_MODELVIEW);
	glLoadIdentity();

	glPushAttrib(GL_ENABLE_BIT);
	glDisable(GL_LIGHTING);
	glDisable(GL_DEPTH_TEST);
	glColor3ub(255, 255, 255);
	glPolygonMode(GL_FRONT_AND_BACK, GL_LINE);
	glLineStipple(1, (GLushort)0xF0F0);
	glDisable(GL_CULL_FACE);
	glEnable(GL_LINE_STIPPLE);

	double R = GetViewSettings().m_brushSize;
	int n = (int)(R / 2);
	if (n < 12) n = 12;
	glx::drawCircle(vec3d(m_x1, m_y1, 0), R, n);

	glPolygonMode(GL_FRONT_AND_BACK, GL_FILL);
	glPopAttrib();
}

void CGLView::ShowSafeFrame(bool b)
{
	if (m_pframe)
	{
		if (b) m_pframe->show();
		else m_pframe->hide();
	}
}

void CGLView::SetViewMode(View_Mode n)
{
	CGLScene* scene = GetActiveScene();
	if (scene == nullptr) return;

	GLViewSettings& view = GetViewSettings();
	int c = view.m_nconv;
	quatd q;

	switch (c) {
        case CONV_FR_XZ:
        {
            // set the plane orientation
            switch (n)
            {
                case VIEW_FRONT:
                case VIEW_BACK: q = quatd(90 * DEG2RAD, vec3d(1, 0, 0)); break;
                case VIEW_RIGHT:
                case VIEW_LEFT: q = quatd(90 * DEG2RAD, vec3d(1, 0, 0)); q *= quatd(90 * DEG2RAD, vec3d(0, 1, 0)); break;
                case VIEW_TOP:
                case VIEW_BOTTOM:
                case VIEW_ISOMETRIC:
                case VIEW_USER: q = quatd(0, vec3d(0, 0, 1)); break;
                default:
                    assert(false);
            }
            
            m_nview = n;
            scene->SetGridOrientation(q);
            
            // set the camera orientation
            switch (n)
            {
                case VIEW_TOP: q = quatd(0, vec3d(0, 0, 1)); break;
                case VIEW_BOTTOM: q = quatd(180 * DEG2RAD, vec3d(1, 0, 0)); break;
                case VIEW_LEFT: q = quatd(-90 * DEG2RAD, vec3d(1, 0, 0)); q *= quatd(-90 * DEG2RAD, vec3d(0, 0, 1)); break;
                case VIEW_RIGHT: q = quatd(-90 * DEG2RAD, vec3d(1, 0, 0)); q *= quatd(90 * DEG2RAD, vec3d(0, 0, 1)); break;
                case VIEW_FRONT: q = quatd(-90 * DEG2RAD, vec3d(1, 0, 0)); break;
                case VIEW_BACK: q = quatd(-90 * DEG2RAD, vec3d(1, 0, 0)); q *= quatd(180 * DEG2RAD, vec3d(0, 0, 1)); break;
                case VIEW_ISOMETRIC: q = quatd(56.6003 * DEG2RAD, vec3d(0.590284, -0.769274, -0.244504))*quatd(-90 * DEG2RAD, vec3d(1, 0, 0)); break;
                case VIEW_USER: repaint(); return;
            }
        }
            break;
        case CONV_FR_XY:
        {
            // set the plane orientation
            switch (n)
            {
                case VIEW_FRONT:
                case VIEW_BACK: q = quatd(0, vec3d(0,1,0)); break;
                case VIEW_RIGHT:
                case VIEW_LEFT: q = quatd( 90*DEG2RAD, vec3d(0,1,0)); break;
                case VIEW_TOP:
                case VIEW_BOTTOM: q = quatd(-90*DEG2RAD, vec3d(1,0,0)); break;
                case VIEW_ISOMETRIC:
                case VIEW_USER: q = quatd(0, vec3d(0, 0, 1)); break;
                default:
                    assert(false);
            }
            
            m_nview = n;
			scene->SetGridOrientation(q);
            
            // set the camera orientation
            switch (n)
            {
                case VIEW_FRONT : q = quatd(0, vec3d(1,0,0)); break;
                case VIEW_BACK  : q = quatd(180*DEG2RAD, vec3d(0,1,0)); break;
                case VIEW_LEFT  : q = quatd(-90*DEG2RAD, vec3d(0,1,0)); break;
                case VIEW_RIGHT : q = quatd( 90*DEG2RAD, vec3d(0,1,0)); break;
                case VIEW_TOP   : q = quatd(-90*DEG2RAD, vec3d(1,0,0)); break;
                case VIEW_BOTTOM: q = quatd( 90*DEG2RAD, vec3d(1,0,0)); break;
                case VIEW_ISOMETRIC: q = quatd(56.6003 * DEG2RAD, vec3d(0.590284, -0.769274, -0.244504)); break;
                case VIEW_USER: repaint(); return;
            }
        }
            break;
        case CONV_US_XY:
        {
            // set the plane orientation
            switch (n)
            {
                case VIEW_FRONT:
                case VIEW_BACK: q = quatd(0, vec3d(1,0,0)); break;
                case VIEW_RIGHT:
                case VIEW_LEFT: q = quatd(-90*DEG2RAD, vec3d(0,1,0)); break;
                case VIEW_TOP:
                case VIEW_BOTTOM: q = quatd( 90*DEG2RAD, vec3d(1,0,0)); break;
                case VIEW_ISOMETRIC:
                case VIEW_USER: q = quatd(0, vec3d(0, 0, 1)); break;
                default:
                    assert(false);
            }
            
            m_nview = n;
			scene->SetGridOrientation(q);
            
            // set the camera orientation
            switch (n)
            {
                case VIEW_FRONT : q = quatd(0, vec3d(1,0,0)); break;
                case VIEW_BACK  : q = quatd(180*DEG2RAD, vec3d(0,1,0)); break;
                case VIEW_LEFT  : q = quatd( 90*DEG2RAD, vec3d(0,1,0)); break;
                case VIEW_RIGHT : q = quatd(-90*DEG2RAD, vec3d(0,1,0)); break;
                case VIEW_TOP   : q = quatd( 90*DEG2RAD, vec3d(1,0,0)); break;
                case VIEW_BOTTOM: q = quatd(-90*DEG2RAD, vec3d(1,0,0)); break;
                case VIEW_ISOMETRIC: q = quatd(56.6003 * DEG2RAD, vec3d(0.590284, -0.769274, -0.244504)); break;
                case VIEW_USER: repaint(); return;
            }
        }
            break;
    }

	scene->GetCamera().SetOrientation(q);

	// set the camera target
	//	m_Cam.SetTarget(vec3d(0,0,0));

	repaint();
}

void CGLView::TogglePerspective(bool b)
{
	CGLScene* scene = GetActiveScene();
	if (scene == nullptr) return;

	CGView& view = scene->GetView();
	view.m_bortho = b;
	repaint();
}

void CGLView::AddRegionPoint(int x, int y)
{
	if (m_pl.empty()) m_pl.push_back(pair<int, int>(x, y));
	else
	{
		pair<int, int>& p = m_pl[m_pl.size() - 1];
		if ((p.first != x) || (p.second != y)) m_pl.push_back(pair<int, int>(x, y));
	}
}

void CGLView::AddDecoration(GDecoration* deco)
{
	if (deco == nullptr) return;
	// make sure the deco is not defined
	for (int i = 0; i < m_deco.size(); ++i)
	{
		if (deco == m_deco[i]) return;
	}
	m_deco.push_back(deco);
}

void CGLView::RemoveDecoration(GDecoration* deco)
{
	if (deco == nullptr) return;
	for (int i = 0; i < m_deco.size(); ++i)
	{
		if (deco == m_deco[i])
		{
			m_deco.erase(m_deco.begin() + i);
			return;
		}
	}
}

void CGLView::ShowPlaneCut(bool b)
{
	m_showPlaneCut = b;
	UpdatePlaneCut(true);
	update();
}

bool CGLView::ShowPlaneCut() const
{
	return m_showPlaneCut;
}

void CGLView::SetPlaneCutMode(int nmode)
{
	m_planeCutMode = nmode;
	UpdatePlaneCut(true);
	update();
}

void CGLView::SetPlaneCut(double d[4])
{
	CModelDocument* doc = m_pWnd->GetModelDocument();
	if (doc == nullptr) return;

	BOX box = doc->GetGModel()->GetBoundingBox();

	double R = box.GetMaxExtent();
	if (R < 1e-12) R = 1.0;

	vec3d n(d[0], d[1], d[2]);

	vec3d a = box.r0();
	vec3d b = box.r1();
	vec3d r[8];
	r[0] = vec3d(a.x, a.y, a.z);
	r[1] = vec3d(b.x, a.y, a.z);
	r[2] = vec3d(b.x, b.y, a.z);
	r[3] = vec3d(a.x, b.y, a.z);
	r[4] = vec3d(a.x, a.y, b.z);
	r[5] = vec3d(b.x, a.y, b.z);
	r[6] = vec3d(b.x, b.y, b.z);
	r[7] = vec3d(a.x, b.y, b.z);
	double d0 = n * r[0];
	double d1 = d0;
	for (int i = 1; i < 8; ++i)
	{
		double d = n * r[i];
		if (d < d0) d0 = d;
		if (d > d1) d1 = d;
	}

	double d3 = d0 + 0.5*(d[3] + 1)*(d1 - d0);
	m_planeCut.SetPlaneCoordinates(d[0], d[1], d[2], -d3);
	update();
}

// Select an arm of the pivot manipulator
bool CGLView::SelectPivot(int x, int y)
{
	// store the old pivot mode
	int oldMode = m_pivot.GetSelectionMode();

	// get the transformation mode
	int ntrans = GetDocument()->GetTransformMode();

	makeCurrent();

	// get a new pivot mode
	int newMode = m_pivot.Pick(ntrans, x, y);
	return (newMode != oldMode);
}

//-----------------------------------------------------------------------------
// highlight edges
void CGLView::HighlightEdge(int x, int y)
{
	CModelDocument* pdoc = dynamic_cast<CModelDocument*>(GetDocument());
	if (pdoc == nullptr) return;

	GLViewSettings& view = GetViewSettings();

	// get the fe model
	FSModel* ps = pdoc->GetFSModel();
	GModel& model = ps->GetModel();

	// set up selection buffer
	int nsize = 5 * model.Edges();
	if (nsize == 0) return;

	makeCurrent();
	GLViewTransform transform(this);

	int X = x;
	int Y = y;
	int S = 4;
	QRect rt(X - S, Y - S, 2 * S, 2 * S);

	int Objects = model.Objects();
	GEdge* closestEdge = 0;
	double zmin = 0.0;
	for (int i = 0; i<Objects; ++i)
	{
		GObject* po = model.Object(i);
		if (po->IsVisible())
		{
			GMesh* mesh = po->GetRenderMesh(); assert(mesh);
			if (mesh)
			{
				int edges = mesh->Edges();
				for (int j = 0; j<edges; ++j)
				{
					GMesh::EDGE& edge = mesh->Edge(j);

					if ((edge.n[0] != -1) && (edge.n[1] != -1))
					{
						vec3d r0 = po->GetTransform().LocalToGlobal(mesh->Node(edge.n[0]).r);
						vec3d r1 = po->GetTransform().LocalToGlobal(mesh->Node(edge.n[1]).r);

						vec3d p0 = transform.WorldToScreen(r0);
						vec3d p1 = transform.WorldToScreen(r1);

						if (intersectsRect(QPoint((int)p0.x, (int)p0.y), QPoint((int)p1.x, (int)p1.y), rt))
						{
							if ((closestEdge == 0) || (p0.z < zmin))
							{
								closestEdge = po->Edge(edge.pid);
								zmin = p0.z;
							}
						}
					}
				}
			}
		}
	}
	if (closestEdge != 0) GLHighlighter::SetActiveItem(closestEdge);
	else GLHighlighter::SetActiveItem(0);
}

//-----------------------------------------------------------------------------
// highlight nodes
void CGLView::HighlightNode(int x, int y)
{
	CModelDocument* pdoc = dynamic_cast<CModelDocument*>(GetDocument());
	if (pdoc == nullptr) return;

	GLViewSettings& view = GetViewSettings();

	// get the fe model
	FSModel* ps = pdoc->GetFSModel();
	GModel& model = ps->GetModel();

	// set up selection buffer
	int nsize = 5 * model.Nodes();
	if (nsize == 0) return;

	makeCurrent();
	GLViewTransform transform(this);

	int X = x;
	int Y = y;
	int S = 4;
	QRect rt(X - S, Y - S, 2 * S, 2 * S);

	int Objects = model.Objects();
	GNode* closestNode = nullptr;
	double zmin = 0.0;
	for (int i = 0; i < Objects; ++i)
	{
		GObject* po = model.Object(i);
		if (po->IsVisible())
		{
			int nodes = po->Nodes();
			for (int j = 0; j < nodes; ++j)
			{
				GNode* pn = po->Node(j);

				vec3d r = pn->Position();

				vec3d p = transform.WorldToScreen(r);

				if (rt.contains(QPoint((int)p.x, (int)p.y)))
				{
					if ((closestNode == nullptr) || (p.z < zmin))
					{
						closestNode = pn;
						zmin = p.z;
					}
				}
			}
		}
	}
	if (closestNode != nullptr) GLHighlighter::SetActiveItem(closestNode);
	else GLHighlighter::SetActiveItem(nullptr);
}

CGLScene* CGLView::GetActiveScene()
{
	CGLDocument* doc = m_pWnd->GetGLDocument();
	if (doc) return doc->GetScene();
	return nullptr;
}

GObject* CGLView::GetActiveObject()
{
	return m_pWnd->GetActiveObject();
}

vec3d CGLView::PickPoint(int x, int y, bool* success)
{
	makeCurrent();
	GLViewTransform transform(this);

	if (success) *success = false;
	CGLDocument* doc = GetDocument();
	if (doc == nullptr) return vec3d(0,0,0);

	CGLScene* scene = GetActiveScene();
	if (scene == nullptr) return vec3d(0, 0, 0);

	GLViewSettings& view = GetViewSettings();

	// if a temp object is available, see if we can pick a point
	GObject* ptmp = m_pWnd->GetCreatePanel()->GetTempObject();
	if (ptmp)
	{
		int S = 4;
		QRect rt(x - S, y - S, 2 * S, 2 * S);

		int nodes = ptmp->Nodes();
		for (int i=0; i<nodes; ++i)
		{
			GNode* node = ptmp->Node(i);
			vec3d r = node->Position();

			vec3d p = transform.WorldToScreen(r);
			if (rt.contains((int)p.x, (int) p.y)) 
			{
				if (success) *success = true;
				return r;
			}
		}
	}

	// convert the point to a ray
	Ray ray = transform.PointToRay(x, y);

	// get the active object
	GObject* po = doc->GetActiveObject();
	if (po && po->GetEditableMesh())
	{
		// convert to local coordinates
		vec3d rl = po->GetTransform().GlobalToLocal(ray.origin);
		vec3d nl = po->GetTransform().GlobalToLocalNormal(ray.direction);

		FSMeshBase* mesh = po->GetEditableMesh();
		vec3d q;
		if (FindIntersection(*mesh, rl, nl, q, view.m_snapToNode))
		{
			if (success) *success = true;
			q = po->GetTransform().LocalToGlobal(q);
			return q;
		}
	}
	else
	{
		// pick a point on the grid
		GGrid& grid = scene->GetGrid();
		vec3d r = grid.Intersect(ray.origin, ray.direction, view.m_snapToGrid);
		if (success) *success = true;

		vec3d p = transform.WorldToScreen(r);

		return r;
	}

	return vec3d(0,0,0);
}

vec3d CGLView::GetPickPosition()
{
	CModelDocument* doc = dynamic_cast<CModelDocument*>(GetDocument());
	if (doc == nullptr) return vec3d(0, 0, 0);
	return Get3DCursor();
}

vec3d CGLView::GetPivotPosition()
{
	if (m_userPivot == false)
	{
		CGLDocument* pdoc = dynamic_cast<CGLDocument*>(GetDocument());
		if (pdoc == nullptr) return vec3d(0,0,0);

		FESelection* ps = pdoc->GetCurrentSelection();
		vec3d r(0, 0, 0);
		if (ps && ps->Size())
		{
			r = ps->GetPivot();
			if (fabs(r.x)<1e-7) r.x = 0;
			if (fabs(r.y)<1e-7) r.y = 0;
			if (fabs(r.z)<1e-7) r.z = 0;
		}

		m_pivot.SetPosition(r);
	}

	return m_pivot.GetPosition();
}

void CGLView::SetPivotPosition(const vec3d& r)
{ 
	m_pivot.SetPosition(r);
	repaint();
}

quatd CGLView::GetPivotRotation()
{
	CGLDocument* doc = dynamic_cast<CGLDocument*>(GetDocument());
	if (doc && (m_coord == COORD_LOCAL))
	{
		FESelection* ps = doc->GetCurrentSelection();
		if (ps) return ps->GetOrientation();
	}

	return quatd(0.0, 0.0, 0.0, 1.0);
}

bool CGLView::GetPivotUserMode() const { return m_userPivot; }
void CGLView::SetPivotUserMode(bool b) { m_userPivot = b; }

// this function will only adjust the camera if the currently
// selected object is too close.
void CGLView::ZoomSelection(bool forceZoom)
{
	CGLScene* scene = GetActiveScene();
	if (scene == nullptr) return;

	// get the selection's bounding box
	BOX box = scene->GetSelectionBox();
	if (box.IsValid())
	{
		double f = box.GetMaxExtent();
		if (f < 1.0e-8) f = 1.0;

		CGLCamera& cam = scene->GetCamera();

		double g = cam.GetFinalTargetDistance();
		if ((forceZoom == true) || (g < 2.0*f))
		{
			cam.SetTarget(box.Center());
			cam.SetTargetDistance(2.0*f);
			repaint();
		}
	}
	else ZoomExtents();
}

void CGLView::ZoomToObject(GObject *po)
{
	CGLScene* scene = GetActiveScene();
	if (scene == nullptr) return;

	BOX box = po->GetGlobalBox();

	double f = box.GetMaxExtent();
	if (f == 0) f = 1;

	CGLCamera& cam = scene->GetCamera();

	cam.SetTarget(box.Center());
	cam.SetTargetDistance(2.0*f);
	cam.SetOrientation(po->GetTransform().GetRotationInverse());

	repaint();
}

//-----------------------------------------------------------------
//! zoom in on a box
void CGLView::ZoomTo(const BOX& box)
{
	CGLScene* scene = GetActiveScene();
	if (scene == nullptr) return;

	double f = box.GetMaxExtent();
	if (f == 0) f = 1;

	CGLCamera& cam = scene->GetCamera();

	cam.SetTarget(box.Center());
	cam.SetTargetDistance(2.0*f);

	repaint();
}

void CGLView::ZoomExtents(bool banimate)
{
	CGLScene* scene = GetActiveScene();
	if (scene == nullptr) return;

	BOX box = scene->GetBoundingBox();

	double f = box.GetMaxExtent();
	if (f == 0) f = 1;

	CGLCamera& cam = scene->GetCamera();

	cam.SetTarget(box.Center());
	cam.SetTargetDistance(2.0*f);

	if (banimate == false) cam.Update(true);

	repaint();
}

void CGLView::RenderTags(std::vector<GLTAG>& vtag)
{
	if (vtag.empty()) return;
	int nsel = (int)vtag.size();

	// find out where the tags are on the screen
	GLViewTransform transform(this);
	for (int i = 0; i<nsel; i++)
	{
		vec3d p = transform.WorldToScreen(vtag[i].r);
		vtag[i].wx = p.x;
		vtag[i].wy = m_viewport[3] - p.y;
	}

	// render the tags
	glMatrixMode(GL_PROJECTION);
	glPushMatrix();
	glLoadIdentity();

	gluOrtho2D(0, m_viewport[2], 0, m_viewport[3]);

	glMatrixMode(GL_MODELVIEW);
	glPushMatrix();
	glLoadIdentity();

	glPushAttrib(GL_ENABLE_BIT);
	glDisable(GL_LIGHTING);
	glDisable(GL_DEPTH_TEST);

	double dpr = devicePixelRatio();
	for (int i = 0; i<nsel; i++)
		{
			glBegin(GL_POINTS);
			{
				glColor3ub(0, 0, 0);
				int x = (int)(vtag[i].wx * dpr);
				int y = (int)(m_viewport[3] - dpr*(m_viewport[3] - vtag[i].wy));
				glVertex2f(x, y);
				glColor3ub(vtag[i].c.r, vtag[i].c.g, vtag[i].c.b);
				glVertex2f(x - 1, y + 1);
			}
			glEnd();
		}

	QPainter painter(this);
	painter.setRenderHints(QPainter::Antialiasing | QPainter::TextAntialiasing);
	painter.setFont(QFont("Helvetica", 10));
	for (int i = 0; i<nsel; ++i)
		{
            int x = vtag[i].wx;
            int y = height()*dpr - vtag[i].wy;
			painter.setPen(Qt::black);

			painter.drawText(x + 3, y - 2, vtag[i].sztag);

			GLColor c = vtag[i].c;
			painter.setPen(QColor::fromRgbF(c.r, c.g, c.b));

			painter.drawText(x + 2, y - 3, vtag[i].sztag);
		}

	painter.end();

	glPopAttrib();

	// QPainter messes this up so reset it
	glBlendFunc(GL_SRC_ALPHA, GL_ONE_MINUS_SRC_ALPHA);

	glPopMatrix();
	glMatrixMode(GL_PROJECTION);
	glPopMatrix();
	glMatrixMode(GL_MODELVIEW);
}

QSize CGLView::GetSafeFrameSize() const
{
	int cx = width();
	int cy = height();
	if (m_pframe && m_pframe->visible())
	{
		double dpr = devicePixelRatio();
		cx = (int)(dpr * m_pframe->w());
		cy = (int)(dpr * m_pframe->h());
	}
	return QSize(cx, cy);
}

void CGLView::LockSafeFrame()
{
	if (m_pframe) m_pframe->SetState(GLSafeFrame::LOCKED);
	repaint();
}

void CGLView::UnlockSafeFrame()
{
	if (m_pframe) m_pframe->SetState(GLSafeFrame::FREE);
	repaint();
}

void CGLView::UpdatePlaneCut(bool breset)
{
	m_planeCut.Clear();

	CModelDocument* doc = m_pWnd->GetModelDocument();
	if (doc == nullptr) return;

	FSModel& fem = *doc->GetFSModel();

	GModel& mdl = *doc->GetGModel();
	if (mdl.Objects() == 0) return;

	// set the plane normal
	double* d = m_planeCut.GetPlaneCoordinates();
	vec3d norm(d[0], d[1], d[2]);
	double ref = -d[3];

	GLViewSettings& vs = GetViewSettings();

	if (breset)
	{
		for (int n = 0; n < mdl.Objects(); ++n)
		{
			GObject* po = mdl.Object(n);
			if (po->GetFEMesh())
			{
				FSMesh* mesh = po->GetFEMesh();
				int NE = mesh->Elements();
				for (int i = 0; i < NE; ++i)
				{
					FSElement& el = mesh->Element(i);
					el.Show(); el.Unhide();
				}
				po->UpdateItemVisibility();
			}
		}
	}

	if ((m_planeCutMode == Planecut_Mode::PLANECUT) && (m_showPlaneCut))
	{
		m_planeCut.BuildPlaneCut(fem);
	}
	else
	{
		for (int n = 0; n < mdl.Objects(); ++n)
		{
			GObject* po = mdl.Object(n);
			if (po->GetFEMesh())
			{
				FSMesh* mesh = po->GetFEMesh();

				if (m_showPlaneCut)
				{
					int NN = mesh->Nodes();
					for (int i = 0; i < NN; ++i)
					{
						FSNode& node = mesh->Node(i);
						node.m_ntag = 0;

						vec3d ri = mesh->LocalToGlobal(node.pos());
						if (norm*ri < ref)
						{
							node.m_ntag = 1;
						}
					}

					int NE = mesh->Elements();
					for (int i = 0; i < NE; ++i)
					{
						FSElement& el = mesh->Element(i);
						el.Show(); el.Unhide();
						int ne = el.Nodes();
						for (int j = 0; j < ne; ++j)
						{
							if (mesh->Node(el.m_node[j]).m_ntag == 1)
							{
								el.Hide();
								break;
							}
						}
					}
				}
				else
				{
					int NE = mesh->Elements();
					for (int i = 0; i < NE; ++i)
					{
						FSElement& el = mesh->Element(i);
						el.Show(); el.Unhide();
					}
				}

				mesh->UpdateItemVisibility();
			}
		}
	}
}

bool CGLView::ShowPlaneCut()
{
	return m_showPlaneCut;
}

GLPlaneCut& CGLView::GetPlaneCut()
{
	return m_planeCut;
}

void CGLView::DeletePlaneCutMesh()
{
	m_planeCut.Clear();
}

int CGLView::PlaneCutMode()
{
	return m_planeCutMode;
}

double* CGLView::PlaneCoordinates()
{
	return m_planeCut.GetPlaneCoordinates();
}

void CGLView::RenderPlaneCut()
{
	CModelDocument* doc = m_pWnd->GetModelDocument();
	if (doc == nullptr) return;

	if (m_planeCut.IsValid() == false)
	{
		FSModel& fem = *doc->GetFSModel();
		m_planeCut.BuildPlaneCut(fem);
	}

	BOX box = doc->GetGModel()->GetBoundingBox();

	glColor3ub(200, 0, 200);
	glx::renderBox(box, false);

	m_planeCut.Render();
}

void CGLView::ToggleFPS()
{
	m_showFPS = !m_showFPS;
}<|MERGE_RESOLUTION|>--- conflicted
+++ resolved
@@ -26,7 +26,6 @@
 
 #include <GL/glew.h>
 #include "GLView.h"
-#include <FEBioMonitor/FEBioMonitorDoc.h>
 #ifdef __APPLE__
 #include <OpenGL/GLU.h>
 #else
@@ -1330,21 +1329,6 @@
 	glDisable(GL_CULL_FACE);
 
 	// render the GL widgets
-<<<<<<< HEAD
-	if (m_Widget)
-	{
-		QPainter painter(this);
-		painter.setRenderHints(QPainter::Antialiasing | QPainter::TextAntialiasing);
-
-		CModelDocument* mdoc = m_pWnd->GetModelDocument();
-		if (mdoc && m_Widget)
-		{
-			FSModel* ps = mdoc->GetFSModel();
-			GModel& model = ps->GetModel();
-
-			if (m_ptitle) m_ptitle->hide();
-			if (m_psubtitle) m_psubtitle->hide();
-=======
 	QPainter painter(this);
 	painter.setRenderHints(QPainter::Antialiasing | QPainter::TextAntialiasing);
 
@@ -1355,7 +1339,6 @@
 		painter.setPen(QPen(QColor::fromRgb(164, 164, 164)));
 		painter.drawText(0, 15, QString::fromStdString(renderString));
 	}
->>>>>>> 77e27a8c
 
 	// draw the GL widgets
 	if (m_Widget)
@@ -1367,45 +1350,11 @@
 		{
 			if (doc->ShowTitle()) m_ptitle->show(); else m_ptitle->hide();
 		}
-<<<<<<< HEAD
-
-		CPostDocument* postDoc = m_pWnd->GetPostDocument();
-		if (postDoc && postDoc->IsValid() && m_Widget)
-=======
 		if (m_psubtitle)
->>>>>>> 77e27a8c
 		{
 			if (doc->ShowSubtitle()) m_psubtitle->show(); else m_psubtitle->hide();
 		}
-<<<<<<< HEAD
-
-		FEBioMonitorDoc* febDoc = dynamic_cast<FEBioMonitorDoc*>(m_pWnd->GetDocument());
-		if (febDoc && febDoc->IsValid())
-		{
-			// make sure the model legend bar is hidden
-			m_legend->hide();
-
-			// make sure the titles are visible
-			if (m_ptitle) m_ptitle->show();
-			if (m_psubtitle) m_psubtitle->show();
-
-			// draw the other widgets
-			m_Widget->SetActiveLayer(febDoc->GetGLModel()->m_layer);
-			m_Widget->DrawWidgets(&painter);
-		}
-
-		painter.end();
-	}
-
-
-	if (m_recorder.IsRecording())
-	{
-		glFlush();
-		QImage im = CaptureScreen();
-		if (m_recorder.AddFrame(im) == false)
-=======
 		if (m_legend)
->>>>>>> 77e27a8c
 		{
 			if (doc->ShowLegend()) m_legend->show(); else m_legend->hide();
 		}
