/*This file is part of the FEBio Studio source code and is licensed under the MIT license
listed below.

See Copyright-FEBio-Studio.txt for details.

Copyright (c) 2021 University of Utah, The Trustees of Columbia University in
the City of New York, and others.

Permission is hereby granted, free of charge, to any person obtaining a copy
of this software and associated documentation files (the "Software"), to deal
in the Software without restriction, including without limitation the rights
to use, copy, modify, merge, publish, distribute, sublicense, and/or sell
copies of the Software, and to permit persons to whom the Software is
furnished to do so, subject to the following conditions:

The above copyright notice and this permission notice shall be included in all
copies or substantial portions of the Software.

THE SOFTWARE IS PROVIDED "AS IS", WITHOUT WARRANTY OF ANY KIND, EXPRESS OR
IMPLIED, INCLUDING BUT NOT LIMITED TO THE WARRANTIES OF MERCHANTABILITY,
FITNESS FOR A PARTICULAR PURPOSE AND NONINFRINGEMENT. IN NO EVENT SHALL THE
AUTHORS OR COPYRIGHT HOLDERS BE LIABLE FOR ANY CLAIM, DAMAGES OR OTHER
LIABILITY, WHETHER IN AN ACTION OF CONTRACT, TORT OR OTHERWISE, ARISING FROM,
OUT OF OR IN CONNECTION WITH THE SOFTWARE OR THE USE OR OTHER DEALINGS IN THE
SOFTWARE.*/

#include "FECoreMaterial.h"
#include "FEMaterialFactory.h"
#include "FEMaterial.h"
#include "FEMKernel.h"
#include <FECore/fecore_enum.h>
#include <FECore/units.h>

//=============================================================================
// FSAxisMaterial
//=============================================================================

FSAxisMaterial::FSAxisMaterial(FSModel* fem) : FSMaterial(0, fem)
{
	m_naopt = -1;
	m_n[0] = 0; m_n[1] = 1; m_n[2] = 2;
	m_a = vec3d(1, 0, 0);
	m_d = vec3d(0, 1, 0);
    m_theta = 0;
    m_phi = 90;

	m_center = vec3d(0, 0, 0);
	m_axis = vec3d(0, 0, 1);

	AddIntParam(0, "Axes")->SetEnumNames("(none)\0local\0vector\0angles\0\0");
	AddIntParam(0, "n0");
	AddIntParam(0, "n1");
	AddIntParam(0, "n2");
	AddVecParam(vec3d(1,0,0), "a");
	AddVecParam(vec3d(0,1,0), "d");
    AddScienceParam(0 , UNIT_DEGREE, "theta");
    AddScienceParam(90, UNIT_DEGREE, "phi");

	AddVecParam(m_center, "center");
	AddVecParam(m_axis, "axis");
	AddVecParam(m_vec, "vector");

	for (int i = 1; i < Parameters(); ++i) GetParam(i).SetState(0);
}

bool FSAxisMaterial::UpdateData(bool bsave)
{
	for (int i = 1; i < Parameters(); ++i) GetParam(i).SetState(0);

	if (bsave)
	{
		int oldopt = m_naopt;

		m_naopt = GetIntValue(0) - 1;
		switch (m_naopt)
		{
		case -1: break;
		case FE_AXES_LOCAL: 
			GetParam(1).SetState(Param_ALLFLAGS);
			GetParam(2).SetState(Param_ALLFLAGS);
			GetParam(3).SetState(Param_ALLFLAGS);
			m_n[0] = GetIntValue(1);
			m_n[1] = GetIntValue(2);
			m_n[2] = GetIntValue(3);
			break;
		case FE_AXES_VECTOR:
			GetParam(4).SetState(Param_ALLFLAGS);
			GetParam(5).SetState(Param_ALLFLAGS);
			m_a = GetVecValue(4);
			m_d = GetVecValue(5);
			break;
        case FE_AXES_ANGLES:
            GetParam(6).SetState(Param_ALLFLAGS);
            GetParam(7).SetState(Param_ALLFLAGS);
            m_theta = GetFloatValue(6);
            m_phi = GetFloatValue(7);
            break;
		case FE_AXES_CYLINDRICAL:
			GetParam(8).SetState(Param_ALLFLAGS);
			GetParam(9).SetState(Param_ALLFLAGS);
			GetParam(10).SetState(Param_ALLFLAGS);
			m_center = GetVecValue(8);
			m_axis   = GetVecValue(9);
			m_vec    = GetVecValue(10);
			break;
		case FE_AXES_SPHERICAL:
			GetParam(8).SetState(Param_ALLFLAGS);
			GetParam(10).SetState(Param_ALLFLAGS);
			m_center = GetVecValue(8);
			m_vec = GetVecValue(10);			
			break;
		}

		return (oldopt != m_naopt);
	}
	else
	{
		SetIntValue(0, m_naopt + 1);
		
		SetIntValue(1, m_n[0]); if (m_naopt == 0) GetParam(1).SetState(Param_ALLFLAGS);
		SetIntValue(2, m_n[1]); if (m_naopt == 0) GetParam(2).SetState(Param_ALLFLAGS);
		SetIntValue(3, m_n[2]); if (m_naopt == 0) GetParam(3).SetState(Param_ALLFLAGS);
		
		SetVecValue(4, m_a); if (m_naopt == 1) GetParam(4).SetState(Param_ALLFLAGS);
		SetVecValue(5, m_d); if (m_naopt == 1) GetParam(5).SetState(Param_ALLFLAGS);

        SetFloatValue(6, m_theta); if (m_naopt == 2) GetParam(6).SetState(Param_ALLFLAGS);
        SetFloatValue(7, m_phi); if (m_naopt == 2) GetParam(7).SetState(Param_ALLFLAGS);

		// cylindrical
		SetVecValue(8, m_center); if (m_naopt == FE_AXES_CYLINDRICAL) GetParam(8).SetState(Param_ALLFLAGS);
		SetVecValue(9, m_axis); if (m_naopt == FE_AXES_CYLINDRICAL) GetParam(9).SetState(Param_ALLFLAGS);
		SetVecValue(10, m_vec); if (m_naopt == FE_AXES_CYLINDRICAL) GetParam(10).SetState(Param_ALLFLAGS);

		// spherical
		SetVecValue(8, m_center); if (m_naopt == FE_AXES_SPHERICAL) GetParam(8).SetState(Param_ALLFLAGS);
		SetVecValue(10, m_vec); if (m_naopt == FE_AXES_SPHERICAL) GetParam(10).SetState(Param_ALLFLAGS);

	}
	return false;
}

mat3d FSAxisMaterial::GetMatAxes(FEElementRef& el)
{
    switch (m_naopt)
    {
        case FE_AXES_LOCAL:
        {
            FSCoreMesh* pm = el.m_pmesh;
            vec3d r1 = pm->Node(el->m_node[m_n[0] - 1]).r;
            vec3d r2 = pm->Node(el->m_node[m_n[1] - 1]).r;
            vec3d r3 = pm->Node(el->m_node[m_n[2] - 1]).r;
            vec3d a = r2 - r1;
            vec3d d = r3 - r1;
            vec3d c = a^d;
            vec3d b = c^a;
            a.Normalize();
            b.Normalize();
            c.Normalize();
            mat3d Q;
            Q.zero();
            Q[0][0] = a.x; Q[0][1] = b.x; Q[0][2] = c.x;
            Q[1][0] = a.y; Q[1][1] = b.y; Q[1][2] = c.y;
            Q[2][0] = a.z; Q[2][1] = b.z; Q[2][2] = c.z;
            
            return Q;
        }
            break;
        case FE_AXES_VECTOR:
        {
            vec3d a = m_a;
            vec3d d = m_d;
            vec3d c = a^d;
            vec3d b = c^a;
            a.Normalize();
            b.Normalize();
            c.Normalize();
            mat3d Q;
            Q.zero();
            Q[0][0] = a.x; Q[0][1] = b.x; Q[0][2] = c.x;
            Q[1][0] = a.y; Q[1][1] = b.y; Q[1][2] = c.y;
            Q[2][0] = a.z; Q[2][1] = b.z; Q[2][2] = c.z;
            
            return Q;
        }
            break;
        case FE_AXES_ANGLES:
        {
            double theta = m_theta*PI/180;
            double phi = m_phi*PI/180;
            mat3d Q;
            Q.zero();
            Q[0][0] = sin(phi)*cos(theta); Q[0][1] = -sin(theta); Q[0][2] = -cos(phi)*cos(theta);
            Q[1][0] = sin(phi)*sin(theta); Q[1][1] = cos(theta);  Q[1][2] = -cos(phi)*sin(theta);
            Q[2][0] = cos(phi);            Q[2][1] = 0;           Q[2][2] = sin(phi);
            
            return Q;
        }
		break;
		case FE_AXES_CYLINDRICAL:
		{
			// we'll use the element center as the reference point
			FSCoreMesh* pm = el.m_pmesh;
			int n = el->Nodes();
			vec3d p(0, 0, 0);
			for (int i = 0; i < n; ++i) p += pm->NodePosition(el->m_node[i]);
			p /= (double)n;

			// find the vector to the axis
			vec3d b = (p - m_center) - m_axis * (m_axis*(p - m_center)); b.Normalize();

			// setup the rotation vector
			vec3d x_unit(vec3d(1, 0, 0));
			quatd q(x_unit, b);

			// rotate the reference vector
			vec3d r(m_vec); r.Normalize();
			q.RotateVector(r);

			// setup a local coordinate system with r as the x-axis
			vec3d d(0, 1, 0);
			q.RotateVector(d);
			if (fabs(d*r) > 0.99)
			{
				d = vec3d(0, 0, 1);
				q.RotateVector(d);
			}

			// find basis vectors
			vec3d e1 = r;
			vec3d e3 = (e1 ^ d); e3.Normalize();
			vec3d e2 = e3 ^ e1;

			// setup rotation matrix
			mat3d Q;
			Q[0][0] = e1.x; Q[0][1] = e2.x; Q[0][2] = e3.x;
			Q[1][0] = e1.y; Q[1][1] = e2.y; Q[1][2] = e3.y;
			Q[2][0] = e1.z; Q[2][1] = e2.z; Q[2][2] = e3.z;

			return Q;
		}
		break;
		case FE_AXES_SPHERICAL:
		{
			// we'll use the element center as the reference point
			FSCoreMesh* pm = el.m_pmesh;
			int n = el->Nodes();
			vec3d a(0, 0, 0);
			for (int i = 0; i < n; ++i) a += pm->NodePosition(el->m_node[i]);
			a /= (double)n;

			a -= m_center;
			a.Normalize();

			// setup the rotation vector
			vec3d x_unit(1, 0, 0);
			quatd q(x_unit, a);

			vec3d v = m_vec;
			v.Normalize();
			q.RotateVector(v);
			a = v;

			vec3d d(0, 1, 0);
			d.Normalize();
			if (fabs(a*d) > .99)
			{
				d = vec3d(0, 0, 1);
				d.Normalize();
			}

			vec3d c = a ^ d;
			vec3d b = c ^ a;

			a.Normalize();
			b.Normalize();
			c.Normalize();

			mat3d Q;
			Q[0][0] = a.x; Q[0][1] = b.x; Q[0][2] = c.x;
			Q[1][0] = a.y; Q[1][1] = b.y; Q[1][2] = c.y;
			Q[2][0] = a.z; Q[2][1] = b.z; Q[2][2] = c.z;

			return Q;
		}
		break;
    }

	mat3d Q;
	Q.unit();
	return Q;
}

//=============================================================================
// FSMaterial
//=============================================================================

//-----------------------------------------------------------------------------
FSMaterial::FSMaterial(int ntype, FSModel* fem) : FSModelComponent(fem), m_ntype(ntype)
{
	m_parent = 0;
	m_owner = 0;
	m_axes = nullptr;
	m_superClassID = FEMATERIAL_ID;
}

//-----------------------------------------------------------------------------
FSMaterial::~FSMaterial()
{
	ClearProperties();
	delete m_axes;
}

//-----------------------------------------------------------------------------
int FSMaterial::ClassID()
{
	FEMaterialFactory& MF = *FEMaterialFactory::GetInstance();
	return MF.ClassID(this);
}

//-----------------------------------------------------------------------------
const char* FSMaterial::GetTypeString() const
{
	FEMaterialFactory& MF = *FEMaterialFactory::GetInstance();
	return MF.TypeStr(this);
}

//-----------------------------------------------------------------------------
void FSMaterial::SetTypeString(const std::string& s)
{
	assert(false);
}

//-----------------------------------------------------------------------------
void FSMaterial::SetParentMaterial(FSMaterial* pmat)
{
	assert((m_parent==0) || (m_parent == pmat));
	m_parent = pmat;
}

//-----------------------------------------------------------------------------
const FSMaterial* FSMaterial::GetParentMaterial() const
{
	return m_parent;
}

//-----------------------------------------------------------------------------
const FSMaterial* FSMaterial::GetAncestor() const
{
	if (m_parent) return m_parent->GetAncestor();
	return this;
}

//-----------------------------------------------------------------------------
GMaterial* FSMaterial::GetOwner() const 
{ 
	return m_owner; 
}

//-----------------------------------------------------------------------------
void FSMaterial::SetOwner(GMaterial* owner)
{
	m_owner = owner;
}

//-----------------------------------------------------------------------------
FSMaterial* FSMaterial::GetMaterialProperty(int propId, int index)
{
	return dynamic_cast<FSMaterial*>(GetProperty(propId).GetComponent(index));
}

//-----------------------------------------------------------------------------
void FSMaterial::copy(FSMaterial* pm)
{
	// make sure these materials are the same
	assert(m_ntype == pm->m_ntype);

	// copy this material's parameters first
	GetParamBlock() = pm->GetParamBlock();

	// copy the individual components
	// TODO: Probably should move this logic to base class
	ClearProperties();
	int NC = (int) pm->Properties();
	for (int i=0; i<NC; ++i)
	{
		FSProperty& mcs = pm->GetProperty(i);
		FSProperty& mcd = *AddProperty(mcs.GetName(), mcs.GetPropertyType(), mcs.maxSize(), mcs.GetFlags());

		if ((mcs.Size() == 1)&&(mcd.Size() == 1))
		{
			if (mcs.GetComponent())
			{
				FSMaterial* pmj = dynamic_cast<FSMaterial*>(mcs.GetComponent(0));
				FSMaterial* pm = FEMaterialFactory::Create(GetFSModel(), pmj->Type());
				pm->copy(pmj);
				mcd.SetComponent(pm);
			}
			else mcs.SetComponent(nullptr);
		}
		else
		{
			for (int j=0; j<mcs.Size(); ++j)
			{
				FSMaterial* pmj = dynamic_cast<FSMaterial*>(mcs.GetComponent(j));
				FSMaterial* pm = FEMaterialFactory::Create(GetFSModel(), pmj->Type());
				pm->copy(pmj);
				mcd.AddComponent(pm);
			}
		}
	}
}

//-----------------------------------------------------------------------------
FSMaterial* FSMaterial::Clone()
{
	FSMaterial* pmCopy = FEMaterialFactory::Create(GetFSModel(), Type());
	pmCopy->copy(this);
	return pmCopy;
}

//-----------------------------------------------------------------------------
bool FSMaterial::HasMaterialAxes() const
{
	return (m_axes != nullptr);
}

//-----------------------------------------------------------------------------
<<<<<<< HEAD
mat3d FSMaterial::GetMatAxes(FEElementRef& el)
=======
mat3d FEMaterial::GetMatAxes(FEElementRef& el) const
>>>>>>> 9634d500
{
	mat3d Q = m_axes ? m_axes->GetMatAxes(el) : mat3d(1, 0, 0, 0, 1, 0, 0, 0, 1);
	const FEMaterial* parentMat = GetParentMaterial();
	if (parentMat)
	{
		mat3d Qp = parentMat->GetMatAxes(el);
		Q = Qp * Q;
	}
	return Q;
}

//-----------------------------------------------------------------------------
// set the axis material
void FSMaterial::SetAxisMaterial(FSAxisMaterial* Q)
{
	if (m_axes) delete m_axes;
	m_axes = Q;
}

//-----------------------------------------------------------------------------
bool FSMaterial::IsRigid()
{
	return false;
}

//-----------------------------------------------------------------------------
// Save the material data to the archive
void FSMaterial::Save(OArchive& ar)
{
	// save the name if there is one
	string name = GetName();
	if (name.empty() == false)
	{
		ar.WriteChunk(CID_MAT_NAME, name);
	}

	// save material parameters (if any)
	if (Parameters() > 0)
	{
		ar.BeginChunk(CID_MAT_PARAMS);
		{
			ParamContainer::Save(ar);
		}
		ar.EndChunk();
	}

	// write the material properties (if any)
	if (Properties() != 0)
	{
		ar.BeginChunk(CID_MAT_PROPERTY);
		{
			int n = (int) Properties();
			for (int i=0; i<n; ++i)
			{
				FSProperty& mpi = GetProperty(i);

				// store the property name
				ar.WriteChunk(CID_MAT_PROPERTY_NAME, mpi.GetName());

				// store the property data
				ar.BeginChunk(CID_MAT_PROPERTY_MAT);
				{
					for (int j = 0; j < mpi.Size(); ++j)
					{
						FSMaterial* pm = dynamic_cast<FSMaterial*>(mpi.GetComponent(j));
						if (pm)
						{
							ar.BeginChunk(pm->Type());
							{
								pm->Save(ar);
							}
							ar.EndChunk();
						}
					}
				}
				ar.EndChunk();

				ar.BeginChunk(CID_MAT_PROPERTY_MATPROP);
				{
					for (int j = 0; j < mpi.Size(); ++j)
					{
						FSMaterialProperty* pp = dynamic_cast<FSMaterialProperty*>(mpi.GetComponent(j));
						if (pp)
						{
							ar.BeginChunk(pp->Type());
							{
								pp->Save(ar);
							}
							ar.EndChunk();
						}
					}
				}
				ar.EndChunk();
			}
		}
		ar.EndChunk();
	}

	if (m_axes)
	{
		ar.BeginChunk(CID_MAT_AXES);
		{
			ar.WriteChunk(0, m_axes->m_naopt);
			ar.WriteChunk(1, m_axes->m_n, 3);
			ar.WriteChunk(2, m_axes->m_a);
			ar.WriteChunk(3, m_axes->m_d);
            ar.WriteChunk(4, m_axes->m_theta);
            ar.WriteChunk(5, m_axes->m_phi);
		}
		ar.EndChunk();
	}
}

//-----------------------------------------------------------------------------
// Load the material data from the archive
void FSMaterial::Load(IArchive &ar)
{
	TRACE("FSMaterial::Load");

	FSModel* fem = GetFSModel();

	char szname[256];
	while (IArchive::IO_OK == ar.OpenChunk())
	{
		int nid = ar.GetChunkID();
		switch (nid)
		{
		case CID_MAT_NAME: { ar.read(szname); SetName(szname); } break;
		case CID_MAT_PARAMS: ParamContainer::Load(ar); break;
		case CID_MAT_AXES:
			{
				FSAxisMaterial* axes = new FSAxisMaterial(GetFSModel());
				while (IArchive::IO_OK == ar.OpenChunk())
				{
					int nid = (int)ar.GetChunkID();
					switch (nid)
					{
					case 0: ar.read(axes->m_naopt); break;
					case 1: ar.read(axes->m_n, 3); break;
					case 2: ar.read(axes->m_a); break;
					case 3: ar.read(axes->m_d); break;
                    case 4: ar.read(axes->m_theta); break;
                    case 5: ar.read(axes->m_phi); break;
					}
					ar.CloseChunk();
				}
				axes->UpdateData(false);
				axes->UpdateData(true);

				SetAxisMaterial(axes);
			}
			break;
        case CID_MAT_PROPERTY:
			{
				FSProperty* prop = 0;
				while (IArchive::IO_OK == ar.OpenChunk())
				{
					int nid = (int) ar.GetChunkID();
					if (nid == CID_MAT_PROPERTY_NAME) 
					{
						ar.read(szname);
						prop = FindProperty(szname);
						assert(prop);
						prop->Clear();
					}
					else if (nid == CID_MAT_PROPERTY_MAT)
					{
						int n = 0;
						while (IArchive::IO_OK == ar.OpenChunk())
						{
							int nid = ar.GetChunkID();
                            FSMaterial* pm = 0;

                            switch (nid)
                            {
                            case FE_FIBEREXPPOW_COUPLED_OLD     : pm = new FSFiberExpPowOld(fem); break;
                            case FE_FIBEREXPPOW_UNCOUPLED_OLD   : pm = new FSFiberExpPowUncoupledOld(fem); break;
                            case FE_FIBERPOWLIN_COUPLED_OLD     : pm = new FSFiberPowLinOld(fem); break;
                            case FE_FIBERPOWLIN_UNCOUPLED_OLD   : pm = new FSFiberPowLinUncoupledOld(fem); break;
                            case FE_ACTIVE_CONTRACT_UNI_OLD     : pm = new FSPrescribedActiveContractionUniaxialOld(fem); break;
                            case FE_ACTIVE_CONTRACT_TISO_OLD    : pm = new FSPrescribedActiveContractionTransIsoOld(fem); break;
                            case FE_ACTIVE_CONTRACT_UNI_UC_OLD  : pm = new FSPrescribedActiveContractionUniaxialUCOld(fem); break;
                            case FE_ACTIVE_CONTRACT_TISO_UC_OLD : pm = new FSPrescribedActiveContractionTransIsoUCOld(fem); break;
                            default:
                                pm = FEMaterialFactory::Create(fem, nid);
                            }
							assert(pm);

							// Add the component to the property.
							// Note that we need to do this before we actually load the material!
							if (prop)
							{
								if (prop->maxSize() == FSProperty::NO_FIXED_SIZE)
									prop->AddComponent(pm);
								else prop->SetComponent(pm, n);
							}

							pm->Load(ar);

							// see if we need to convert this material
							pm = nullptr;
							if (nid == FE_TRANS_MOONEY_RIVLIN_OLD)
							{
								FSTransMooneyRivlin* pnewMat = new FSTransMooneyRivlin(fem);
								pnewMat->Convert(dynamic_cast<FSTransMooneyRivlinOld*>(pm));
								pm = pnewMat;
							}
							else if (nid == FE_TRANS_VERONDA_WESTMANN_OLD)
							{
								FSTransVerondaWestmann* pnewMat = new FSTransVerondaWestmann(fem);
								pnewMat->Convert(dynamic_cast<FSTransVerondaWestmannOld*>(pm));
								pm = pnewMat;
							}
							else if (nid == FE_COUPLED_TRANS_ISO_MR_OLD)
							{
								FSCoupledTransIsoMooneyRivlin* pnewMat = new FSCoupledTransIsoMooneyRivlin(fem);
								pnewMat->Convert(dynamic_cast<FSCoupledTransIsoMooneyRivlinOld*>(pm));
								pm = pnewMat;
							}
							else if (nid == FE_ACTIVE_CONTRACT_UNI_OLD)
							{
								FSPrescribedActiveContractionUniaxial* pnewMat = new FSPrescribedActiveContractionUniaxial(fem);
								pnewMat->Convert(dynamic_cast<FSPrescribedActiveContractionUniaxialOld*>(pm));
								pm = pnewMat;
							}
							else if (nid == FE_ACTIVE_CONTRACT_TISO_OLD)
							{
								FSPrescribedActiveContractionTransIso* pnewMat = new FSPrescribedActiveContractionTransIso(fem);
								pnewMat->Convert(dynamic_cast<FSPrescribedActiveContractionTransIsoOld*>(pm));
								pm = pnewMat;
							}
							else if (nid == FE_ACTIVE_CONTRACT_UNI_UC_OLD)
							{
								FSPrescribedActiveContractionUniaxialUC* pnewMat = new FSPrescribedActiveContractionUniaxialUC(fem);
								pnewMat->Convert(dynamic_cast<FSPrescribedActiveContractionUniaxialUCOld*>(pm));
								pm = pnewMat;
							}
							else if (nid == FE_ACTIVE_CONTRACT_TISO_UC_OLD)
							{
								FSPrescribedActiveContractionTransIsoUC* pnewMat = new FSPrescribedActiveContractionTransIsoUC(fem);
								pnewMat->Convert(dynamic_cast<FSPrescribedActiveContractionTransIsoUCOld*>(pm));
								pm = pnewMat;
							}
							else if (nid == FE_FIBEREXPPOW_COUPLED_OLD)
							{
								FSFiberExpPow* pnewMat = new FSFiberExpPow(fem);
								pnewMat->Convert(dynamic_cast<FSFiberExpPowOld*>(pm));
								pm = pnewMat;
							}
							else if (nid == FE_FIBEREXPPOW_UNCOUPLED_OLD)
							{
								FSFiberExpPowUncoupled* pnewMat = new FSFiberExpPowUncoupled(fem);
								pnewMat->Convert(dynamic_cast<FSFiberExpPowUncoupledOld*>(pm));
								pm = pnewMat;
							}
							else if (nid == FE_FIBERPOWLIN_COUPLED_OLD)
							{
								FSFiberPowLin* pnewMat = new FSFiberPowLin(fem);
								pnewMat->Convert(dynamic_cast<FSFiberPowLinOld*>(pm));
								pm = pnewMat;
							}
							else if (nid == FE_FIBERPOWLIN_UNCOUPLED_OLD)
							{
								FSFiberPowLinUncoupled* pnewMat = new FSFiberPowLinUncoupled(fem);
								pnewMat->Convert(dynamic_cast<FSFiberPowLinUncoupledOld*>(pm));
								pm = pnewMat;
							}

							if (pm && prop)
							{
								prop->SetComponent(pm, n);
							}
							n++;

							ar.CloseChunk();
						}
					}
					else if (nid == CID_MAT_PROPERTY_MATPROP)
					{
						int n = 0;
						while (IArchive::IO_OK == ar.OpenChunk())
						{
							int nid = ar.GetChunkID();
							FSMaterialProperty* pm = fscore_new<FSMaterialProperty>(fem, FEMATERIALPROP_ID, nid); assert(pm);
							if (pm)
							{
								pm->Load(ar);

								if (prop)
								{
									if (prop->maxSize() == FSProperty::NO_FIXED_SIZE)
										prop->AddComponent(pm);
									else prop->SetComponent(pm, n);
									n++;
								}
							}
							ar.CloseChunk();
						}
					}
					else if (ar.Version() < 0x00020000)
					{
						// Note that some materials are considered obsolete. Since they are no longer registered
						// we need to check for them explicitly.
						FSMaterial* pm = 0;
						switch (nid)
						{
						case FE_TRANS_MOONEY_RIVLIN_OLD   : pm = new FSTransMooneyRivlinOld(fem); break;
						case FE_TRANS_VERONDA_WESTMANN_OLD: pm = new FSTransVerondaWestmannOld(fem); break;
						case FE_COUPLED_TRANS_ISO_MR_OLD  : pm = new FSCoupledTransIsoMooneyRivlinOld(fem); break;
						default:
							pm = FEMaterialFactory::Create(fem, nid);
						}
						assert(pm);
						if (pm) 
						{
							pm->Load(ar);
							prop->AddComponent(pm);
						}
					}
					ar.CloseChunk();
				}
			}
			break;
		}
		ar.CloseChunk();
	}
}

//===============================================================================================
FSMaterialProp::FSMaterialProp(int ntype, FSModel* fem) : FSMaterial(ntype, fem)
{
	SetSuperClassID(FEMATERIALPROP_ID);
}

//===============================================================================================
FSMaterialProperty::FSMaterialProperty(FSModel* fem, int ntype) : FSModelComponent(fem)
{
	m_ntype = ntype;
	SetSuperClassID(FEMATERIALPROP_ID);
}

int FSMaterialProperty::Type() const
{
	return m_ntype;
}

FEBioMaterialProperty::FEBioMaterialProperty(FSModel* fem) : FSMaterialProperty(fem, FE_FEBIO_MATERIAL_PROPERTY)
{

}

void FEBioMaterialProperty::Save(OArchive& ar)
{
	ar.BeginChunk(CID_FEBIO_META_DATA);
	{
		SaveClassMetaData(this, ar);
	}
	ar.EndChunk();

	ar.BeginChunk(CID_FEBIO_BASE_DATA);
	{
		FSMaterialProperty::Save(ar);
	}
	ar.EndChunk();
}

void FEBioMaterialProperty::Load(IArchive& ar)
{
	TRACE("FEBioMaterial::Load");
	while (IArchive::IO_OK == ar.OpenChunk())
	{
		int nid = ar.GetChunkID();
		switch (nid)
		{
		case CID_FEBIO_META_DATA: LoadClassMetaData(this, ar); break;
		case CID_FEBIO_BASE_DATA: FSMaterialProperty::Load(ar); break;
		default:
			assert(false);
		}
		ar.CloseChunk();
	}
	// We call this to make sure that the FEBio class has the same parameters
	UpdateData(true);
}<|MERGE_RESOLUTION|>--- conflicted
+++ resolved
@@ -426,14 +426,10 @@
 }
 
 //-----------------------------------------------------------------------------
-<<<<<<< HEAD
-mat3d FSMaterial::GetMatAxes(FEElementRef& el)
-=======
-mat3d FEMaterial::GetMatAxes(FEElementRef& el) const
->>>>>>> 9634d500
+mat3d FSMaterial::GetMatAxes(FEElementRef& el) const
 {
 	mat3d Q = m_axes ? m_axes->GetMatAxes(el) : mat3d(1, 0, 0, 0, 1, 0, 0, 0, 1);
-	const FEMaterial* parentMat = GetParentMaterial();
+	const FSMaterial* parentMat = GetParentMaterial();
 	if (parentMat)
 	{
 		mat3d Qp = parentMat->GetMatAxes(el);
