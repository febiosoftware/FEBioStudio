/*This file is part of the FEBio Studio source code and is licensed under the MIT license
listed below.

See Copyright-FEBio-Studio.txt for details.

Copyright (c) 2021 University of Utah, The Trustees of Columbia University in
the City of New York, and others.

Permission is hereby granted, free of charge, to any person obtaining a copy
of this software and associated documentation files (the "Software"), to deal
in the Software without restriction, including without limitation the rights
to use, copy, modify, merge, publish, distribute, sublicense, and/or sell
copies of the Software, and to permit persons to whom the Software is
furnished to do so, subject to the following conditions:

The above copyright notice and this permission notice shall be included in all
copies or substantial portions of the Software.

THE SOFTWARE IS PROVIDED "AS IS", WITHOUT WARRANTY OF ANY KIND, EXPRESS OR
IMPLIED, INCLUDING BUT NOT LIMITED TO THE WARRANTIES OF MERCHANTABILITY,
FITNESS FOR A PARTICULAR PURPOSE AND NONINFRINGEMENT. IN NO EVENT SHALL THE
AUTHORS OR COPYRIGHT HOLDERS BE LIABLE FOR ANY CLAIM, DAMAGES OR OTHER
LIABILITY, WHETHER IN AN ACTION OF CONTRACT, TORT OR OTHERWISE, ARISING FROM,
OUT OF OR IN CONNECTION WITH THE SOFTWARE OR THE USE OR OTHER DEALINGS IN THE
SOFTWARE.*/
#pragma once
#include <QDialog>
<<<<<<< HEAD
#include <QThread>

class CustomThread : public QThread
{
	Q_OBJECT

public:
	CustomThread();

	virtual bool hasProgress();

	virtual double progress();

	virtual const char* currentTask();

	virtual void stop();

signals:
	void resultReady(bool);
	void writeLog(QString msg);
};
=======
#include "CustomThread.h"
>>>>>>> 36f8d154

class CDlgStartThreadUI;
class CMainWindow;

class CDlgStartThread : public QDialog
{
	Q_OBJECT

public:
	CDlgStartThread(CMainWindow* parent, CustomThread* thread);

	void closeEvent(QCloseEvent* ev) override;

	void accept();

	bool GetReturnCode();

	void setTask(const QString& taskString);

private slots:
	void threadFinished(bool b);
	void checkProgress();
	void cancel();

private:
	CDlgStartThreadUI*	ui;
};<|MERGE_RESOLUTION|>--- conflicted
+++ resolved
@@ -25,31 +25,7 @@
 SOFTWARE.*/
 #pragma once
 #include <QDialog>
-<<<<<<< HEAD
-#include <QThread>
-
-class CustomThread : public QThread
-{
-	Q_OBJECT
-
-public:
-	CustomThread();
-
-	virtual bool hasProgress();
-
-	virtual double progress();
-
-	virtual const char* currentTask();
-
-	virtual void stop();
-
-signals:
-	void resultReady(bool);
-	void writeLog(QString msg);
-};
-=======
 #include "CustomThread.h"
->>>>>>> 36f8d154
 
 class CDlgStartThreadUI;
 class CMainWindow;
