<<<<<<< HEAD
/****************************************************************************
** Meta object code from reading C++ file 'ModelPropsPanel.h'
**
** Created by: The Qt Meta Object Compiler version 67 (Qt 5.14.1)
**
** WARNING! All changes made in this file will be lost!
*****************************************************************************/

#include <memory>
#include "ModelPropsPanel.h"
#include <QtCore/qbytearray.h>
#include <QtCore/qmetatype.h>
#if !defined(Q_MOC_OUTPUT_REVISION)
#error "The header file 'ModelPropsPanel.h' doesn't include <QObject>."
#elif Q_MOC_OUTPUT_REVISION != 67
#error "This file was generated using the moc from 5.14.1. It"
#error "cannot be used with the include files from this version of Qt."
#error "(The moc has changed too much.)"
#endif

QT_BEGIN_MOC_NAMESPACE
QT_WARNING_PUSH
QT_WARNING_DISABLE_DEPRECATED
struct qt_meta_stringdata_CObjectPropsPanel_t {
    QByteArrayData data[11];
    char stringdata0[127];
};
#define QT_MOC_LITERAL(idx, ofs, len) \
    Q_STATIC_BYTE_ARRAY_DATA_HEADER_INITIALIZER_WITH_OFFSET(len, \
    qptrdiff(offsetof(qt_meta_stringdata_CObjectPropsPanel_t, stringdata0) + ofs \
        - idx * sizeof(QByteArrayData)) \
    )
static const qt_meta_stringdata_CObjectPropsPanel_t qt_meta_stringdata_CObjectPropsPanel = {
    {
QT_MOC_LITERAL(0, 0, 17), // "CObjectPropsPanel"
QT_MOC_LITERAL(1, 18, 11), // "nameChanged"
QT_MOC_LITERAL(2, 30, 0), // ""
QT_MOC_LITERAL(3, 31, 7), // "newName"
QT_MOC_LITERAL(4, 39, 12), // "colorChanged"
QT_MOC_LITERAL(5, 52, 1), // "c"
QT_MOC_LITERAL(6, 54, 13), // "statusChanged"
QT_MOC_LITERAL(7, 68, 1), // "b"
QT_MOC_LITERAL(8, 70, 18), // "on_name_textEdited"
QT_MOC_LITERAL(9, 89, 19), // "on_col_colorChanged"
QT_MOC_LITERAL(10, 109, 17) // "on_status_clicked"

    },
    "CObjectPropsPanel\0nameChanged\0\0newName\0"
    "colorChanged\0c\0statusChanged\0b\0"
    "on_name_textEdited\0on_col_colorChanged\0"
    "on_status_clicked"
};
#undef QT_MOC_LITERAL

static const uint qt_meta_data_CObjectPropsPanel[] = {

 // content:
       8,       // revision
       0,       // classname
       0,    0, // classinfo
       6,   14, // methods
       0,    0, // properties
       0,    0, // enums/sets
       0,    0, // constructors
       0,       // flags
       3,       // signalCount

 // signals: name, argc, parameters, tag, flags
       1,    1,   44,    2, 0x06 /* Public */,
       4,    1,   47,    2, 0x06 /* Public */,
       6,    1,   50,    2, 0x06 /* Public */,

 // slots: name, argc, parameters, tag, flags
       8,    1,   53,    2, 0x09 /* Protected */,
       9,    1,   56,    2, 0x09 /* Protected */,
      10,    1,   59,    2, 0x09 /* Protected */,

 // signals: parameters
    QMetaType::Void, QMetaType::QString,    3,
    QMetaType::Void, QMetaType::QColor,    5,
    QMetaType::Void, QMetaType::Bool,    7,

 // slots: parameters
    QMetaType::Void, QMetaType::QString,    2,
    QMetaType::Void, QMetaType::QColor,    5,
    QMetaType::Void, QMetaType::Bool,    7,

       0        // eod
};

void CObjectPropsPanel::qt_static_metacall(QObject *_o, QMetaObject::Call _c, int _id, void **_a)
{
    if (_c == QMetaObject::InvokeMetaMethod) {
        auto *_t = static_cast<CObjectPropsPanel *>(_o);
        Q_UNUSED(_t)
        switch (_id) {
        case 0: _t->nameChanged((*reinterpret_cast< const QString(*)>(_a[1]))); break;
        case 1: _t->colorChanged((*reinterpret_cast< const QColor(*)>(_a[1]))); break;
        case 2: _t->statusChanged((*reinterpret_cast< bool(*)>(_a[1]))); break;
        case 3: _t->on_name_textEdited((*reinterpret_cast< const QString(*)>(_a[1]))); break;
        case 4: _t->on_col_colorChanged((*reinterpret_cast< QColor(*)>(_a[1]))); break;
        case 5: _t->on_status_clicked((*reinterpret_cast< bool(*)>(_a[1]))); break;
        default: ;
        }
    } else if (_c == QMetaObject::IndexOfMethod) {
        int *result = reinterpret_cast<int *>(_a[0]);
        {
            using _t = void (CObjectPropsPanel::*)(const QString & );
            if (*reinterpret_cast<_t *>(_a[1]) == static_cast<_t>(&CObjectPropsPanel::nameChanged)) {
                *result = 0;
                return;
            }
        }
        {
            using _t = void (CObjectPropsPanel::*)(const QColor & );
            if (*reinterpret_cast<_t *>(_a[1]) == static_cast<_t>(&CObjectPropsPanel::colorChanged)) {
                *result = 1;
                return;
            }
        }
        {
            using _t = void (CObjectPropsPanel::*)(bool );
            if (*reinterpret_cast<_t *>(_a[1]) == static_cast<_t>(&CObjectPropsPanel::statusChanged)) {
                *result = 2;
                return;
            }
        }
    }
}

QT_INIT_METAOBJECT const QMetaObject CObjectPropsPanel::staticMetaObject = { {
    QMetaObject::SuperData::link<QWidget::staticMetaObject>(),
    qt_meta_stringdata_CObjectPropsPanel.data,
    qt_meta_data_CObjectPropsPanel,
    qt_static_metacall,
    nullptr,
    nullptr
} };


const QMetaObject *CObjectPropsPanel::metaObject() const
{
    return QObject::d_ptr->metaObject ? QObject::d_ptr->dynamicMetaObject() : &staticMetaObject;
}

void *CObjectPropsPanel::qt_metacast(const char *_clname)
{
    if (!_clname) return nullptr;
    if (!strcmp(_clname, qt_meta_stringdata_CObjectPropsPanel.stringdata0))
        return static_cast<void*>(this);
    return QWidget::qt_metacast(_clname);
}

int CObjectPropsPanel::qt_metacall(QMetaObject::Call _c, int _id, void **_a)
{
    _id = QWidget::qt_metacall(_c, _id, _a);
    if (_id < 0)
        return _id;
    if (_c == QMetaObject::InvokeMetaMethod) {
        if (_id < 6)
            qt_static_metacall(this, _c, _id, _a);
        _id -= 6;
    } else if (_c == QMetaObject::RegisterMethodArgumentMetaType) {
        if (_id < 6)
            *reinterpret_cast<int*>(_a[0]) = -1;
        _id -= 6;
    }
    return _id;
}

// SIGNAL 0
void CObjectPropsPanel::nameChanged(const QString & _t1)
{
    void *_a[] = { nullptr, const_cast<void*>(reinterpret_cast<const void*>(std::addressof(_t1))) };
    QMetaObject::activate(this, &staticMetaObject, 0, _a);
}

// SIGNAL 1
void CObjectPropsPanel::colorChanged(const QColor & _t1)
{
    void *_a[] = { nullptr, const_cast<void*>(reinterpret_cast<const void*>(std::addressof(_t1))) };
    QMetaObject::activate(this, &staticMetaObject, 1, _a);
}

// SIGNAL 2
void CObjectPropsPanel::statusChanged(bool _t1)
{
    void *_a[] = { nullptr, const_cast<void*>(reinterpret_cast<const void*>(std::addressof(_t1))) };
    QMetaObject::activate(this, &staticMetaObject, 2, _a);
}
struct qt_meta_stringdata_CBCObjectPropsPanel_t {
    QByteArrayData data[12];
    char stringdata0[143];
};
#define QT_MOC_LITERAL(idx, ofs, len) \
    Q_STATIC_BYTE_ARRAY_DATA_HEADER_INITIALIZER_WITH_OFFSET(len, \
    qptrdiff(offsetof(qt_meta_stringdata_CBCObjectPropsPanel_t, stringdata0) + ofs \
        - idx * sizeof(QByteArrayData)) \
    )
static const qt_meta_stringdata_CBCObjectPropsPanel_t qt_meta_stringdata_CBCObjectPropsPanel = {
    {
QT_MOC_LITERAL(0, 0, 19), // "CBCObjectPropsPanel"
QT_MOC_LITERAL(1, 20, 11), // "nameChanged"
QT_MOC_LITERAL(2, 32, 0), // ""
QT_MOC_LITERAL(3, 33, 7), // "newName"
QT_MOC_LITERAL(4, 41, 11), // "stepChanged"
QT_MOC_LITERAL(5, 53, 1), // "n"
QT_MOC_LITERAL(6, 55, 12), // "stateChanged"
QT_MOC_LITERAL(7, 68, 8), // "isActive"
QT_MOC_LITERAL(8, 77, 18), // "on_name_textEdited"
QT_MOC_LITERAL(9, 96, 27), // "on_list_currentIndexChanged"
QT_MOC_LITERAL(10, 124, 16), // "on_state_toggled"
QT_MOC_LITERAL(11, 141, 1) // "b"

    },
    "CBCObjectPropsPanel\0nameChanged\0\0"
    "newName\0stepChanged\0n\0stateChanged\0"
    "isActive\0on_name_textEdited\0"
    "on_list_currentIndexChanged\0"
    "on_state_toggled\0b"
};
#undef QT_MOC_LITERAL

static const uint qt_meta_data_CBCObjectPropsPanel[] = {

 // content:
       8,       // revision
       0,       // classname
       0,    0, // classinfo
       6,   14, // methods
       0,    0, // properties
       0,    0, // enums/sets
       0,    0, // constructors
       0,       // flags
       3,       // signalCount

 // signals: name, argc, parameters, tag, flags
       1,    1,   44,    2, 0x06 /* Public */,
       4,    1,   47,    2, 0x06 /* Public */,
       6,    1,   50,    2, 0x06 /* Public */,

 // slots: name, argc, parameters, tag, flags
       8,    1,   53,    2, 0x09 /* Protected */,
       9,    1,   56,    2, 0x09 /* Protected */,
      10,    1,   59,    2, 0x09 /* Protected */,

 // signals: parameters
    QMetaType::Void, QMetaType::QString,    3,
    QMetaType::Void, QMetaType::Int,    5,
    QMetaType::Void, QMetaType::Bool,    7,

 // slots: parameters
    QMetaType::Void, QMetaType::QString,    2,
    QMetaType::Void, QMetaType::Int,    5,
    QMetaType::Void, QMetaType::Bool,   11,

       0        // eod
};

void CBCObjectPropsPanel::qt_static_metacall(QObject *_o, QMetaObject::Call _c, int _id, void **_a)
{
    if (_c == QMetaObject::InvokeMetaMethod) {
        auto *_t = static_cast<CBCObjectPropsPanel *>(_o);
        Q_UNUSED(_t)
        switch (_id) {
        case 0: _t->nameChanged((*reinterpret_cast< const QString(*)>(_a[1]))); break;
        case 1: _t->stepChanged((*reinterpret_cast< int(*)>(_a[1]))); break;
        case 2: _t->stateChanged((*reinterpret_cast< bool(*)>(_a[1]))); break;
        case 3: _t->on_name_textEdited((*reinterpret_cast< const QString(*)>(_a[1]))); break;
        case 4: _t->on_list_currentIndexChanged((*reinterpret_cast< int(*)>(_a[1]))); break;
        case 5: _t->on_state_toggled((*reinterpret_cast< bool(*)>(_a[1]))); break;
        default: ;
        }
    } else if (_c == QMetaObject::IndexOfMethod) {
        int *result = reinterpret_cast<int *>(_a[0]);
        {
            using _t = void (CBCObjectPropsPanel::*)(const QString & );
            if (*reinterpret_cast<_t *>(_a[1]) == static_cast<_t>(&CBCObjectPropsPanel::nameChanged)) {
                *result = 0;
                return;
            }
        }
        {
            using _t = void (CBCObjectPropsPanel::*)(int );
            if (*reinterpret_cast<_t *>(_a[1]) == static_cast<_t>(&CBCObjectPropsPanel::stepChanged)) {
                *result = 1;
                return;
            }
        }
        {
            using _t = void (CBCObjectPropsPanel::*)(bool );
            if (*reinterpret_cast<_t *>(_a[1]) == static_cast<_t>(&CBCObjectPropsPanel::stateChanged)) {
                *result = 2;
                return;
            }
        }
    }
}

QT_INIT_METAOBJECT const QMetaObject CBCObjectPropsPanel::staticMetaObject = { {
    QMetaObject::SuperData::link<QWidget::staticMetaObject>(),
    qt_meta_stringdata_CBCObjectPropsPanel.data,
    qt_meta_data_CBCObjectPropsPanel,
    qt_static_metacall,
    nullptr,
    nullptr
} };


const QMetaObject *CBCObjectPropsPanel::metaObject() const
{
    return QObject::d_ptr->metaObject ? QObject::d_ptr->dynamicMetaObject() : &staticMetaObject;
}

void *CBCObjectPropsPanel::qt_metacast(const char *_clname)
{
    if (!_clname) return nullptr;
    if (!strcmp(_clname, qt_meta_stringdata_CBCObjectPropsPanel.stringdata0))
        return static_cast<void*>(this);
    return QWidget::qt_metacast(_clname);
}

int CBCObjectPropsPanel::qt_metacall(QMetaObject::Call _c, int _id, void **_a)
{
    _id = QWidget::qt_metacall(_c, _id, _a);
    if (_id < 0)
        return _id;
    if (_c == QMetaObject::InvokeMetaMethod) {
        if (_id < 6)
            qt_static_metacall(this, _c, _id, _a);
        _id -= 6;
    } else if (_c == QMetaObject::RegisterMethodArgumentMetaType) {
        if (_id < 6)
            *reinterpret_cast<int*>(_a[0]) = -1;
        _id -= 6;
    }
    return _id;
}

// SIGNAL 0
void CBCObjectPropsPanel::nameChanged(const QString & _t1)
{
    void *_a[] = { nullptr, const_cast<void*>(reinterpret_cast<const void*>(std::addressof(_t1))) };
    QMetaObject::activate(this, &staticMetaObject, 0, _a);
}

// SIGNAL 1
void CBCObjectPropsPanel::stepChanged(int _t1)
{
    void *_a[] = { nullptr, const_cast<void*>(reinterpret_cast<const void*>(std::addressof(_t1))) };
    QMetaObject::activate(this, &staticMetaObject, 1, _a);
}

// SIGNAL 2
void CBCObjectPropsPanel::stateChanged(bool _t1)
{
    void *_a[] = { nullptr, const_cast<void*>(reinterpret_cast<const void*>(std::addressof(_t1))) };
    QMetaObject::activate(this, &staticMetaObject, 2, _a);
}
struct qt_meta_stringdata_CModelPropsPanel_t {
    QByteArrayData data[32];
    char stringdata0[608];
};
#define QT_MOC_LITERAL(idx, ofs, len) \
    Q_STATIC_BYTE_ARRAY_DATA_HEADER_INITIALIZER_WITH_OFFSET(len, \
    qptrdiff(offsetof(qt_meta_stringdata_CModelPropsPanel_t, stringdata0) + ofs \
        - idx * sizeof(QByteArrayData)) \
    )
static const qt_meta_stringdata_CModelPropsPanel_t qt_meta_stringdata_CModelPropsPanel = {
    {
QT_MOC_LITERAL(0, 0, 16), // "CModelPropsPanel"
QT_MOC_LITERAL(1, 17, 11), // "nameChanged"
QT_MOC_LITERAL(2, 29, 0), // ""
QT_MOC_LITERAL(3, 30, 3), // "txt"
QT_MOC_LITERAL(4, 34, 16), // "selectionChanged"
QT_MOC_LITERAL(5, 51, 11), // "dataChanged"
QT_MOC_LITERAL(6, 63, 1), // "b"
QT_MOC_LITERAL(7, 65, 27), // "on_select1_addButtonClicked"
QT_MOC_LITERAL(8, 93, 27), // "on_select1_subButtonClicked"
QT_MOC_LITERAL(9, 121, 27), // "on_select1_delButtonClicked"
QT_MOC_LITERAL(10, 149, 27), // "on_select1_selButtonClicked"
QT_MOC_LITERAL(11, 177, 29), // "on_select1_clearButtonClicked"
QT_MOC_LITERAL(12, 207, 27), // "on_select2_addButtonClicked"
QT_MOC_LITERAL(13, 235, 27), // "on_select2_subButtonClicked"
QT_MOC_LITERAL(14, 263, 27), // "on_select2_delButtonClicked"
QT_MOC_LITERAL(15, 291, 27), // "on_select2_selButtonClicked"
QT_MOC_LITERAL(16, 319, 29), // "on_select2_clearButtonClicked"
QT_MOC_LITERAL(17, 349, 22), // "on_select1_nameChanged"
QT_MOC_LITERAL(18, 372, 1), // "t"
QT_MOC_LITERAL(19, 374, 22), // "on_select2_nameChanged"
QT_MOC_LITERAL(20, 397, 21), // "on_object_nameChanged"
QT_MOC_LITERAL(21, 419, 23), // "on_bcobject_nameChanged"
QT_MOC_LITERAL(22, 443, 22), // "on_object_colorChanged"
QT_MOC_LITERAL(23, 466, 3), // "col"
QT_MOC_LITERAL(24, 470, 20), // "on_props_dataChanged"
QT_MOC_LITERAL(25, 491, 1), // "n"
QT_MOC_LITERAL(26, 493, 19), // "on_form_dataChanged"
QT_MOC_LITERAL(27, 513, 12), // "itemModified"
QT_MOC_LITERAL(28, 526, 23), // "on_bcobject_stepChanged"
QT_MOC_LITERAL(29, 550, 24), // "on_bcobject_stateChanged"
QT_MOC_LITERAL(30, 575, 8), // "isActive"
QT_MOC_LITERAL(31, 584, 23) // "on_object_statusChanged"

    },
    "CModelPropsPanel\0nameChanged\0\0txt\0"
    "selectionChanged\0dataChanged\0b\0"
    "on_select1_addButtonClicked\0"
    "on_select1_subButtonClicked\0"
    "on_select1_delButtonClicked\0"
    "on_select1_selButtonClicked\0"
    "on_select1_clearButtonClicked\0"
    "on_select2_addButtonClicked\0"
    "on_select2_subButtonClicked\0"
    "on_select2_delButtonClicked\0"
    "on_select2_selButtonClicked\0"
    "on_select2_clearButtonClicked\0"
    "on_select1_nameChanged\0t\0"
    "on_select2_nameChanged\0on_object_nameChanged\0"
    "on_bcobject_nameChanged\0on_object_colorChanged\0"
    "col\0on_props_dataChanged\0n\0"
    "on_form_dataChanged\0itemModified\0"
    "on_bcobject_stepChanged\0"
    "on_bcobject_stateChanged\0isActive\0"
    "on_object_statusChanged"
};
#undef QT_MOC_LITERAL

static const uint qt_meta_data_CModelPropsPanel[] = {

 // content:
       8,       // revision
       0,       // classname
       0,    0, // classinfo
      23,   14, // methods
       0,    0, // properties
       0,    0, // enums/sets
       0,    0, // constructors
       0,       // flags
       3,       // signalCount

 // signals: name, argc, parameters, tag, flags
       1,    1,  129,    2, 0x06 /* Public */,
       4,    0,  132,    2, 0x06 /* Public */,
       5,    1,  133,    2, 0x06 /* Public */,

 // slots: name, argc, parameters, tag, flags
       7,    0,  136,    2, 0x08 /* Private */,
       8,    0,  137,    2, 0x08 /* Private */,
       9,    0,  138,    2, 0x08 /* Private */,
      10,    0,  139,    2, 0x08 /* Private */,
      11,    0,  140,    2, 0x08 /* Private */,
      12,    0,  141,    2, 0x08 /* Private */,
      13,    0,  142,    2, 0x08 /* Private */,
      14,    0,  143,    2, 0x08 /* Private */,
      15,    0,  144,    2, 0x08 /* Private */,
      16,    0,  145,    2, 0x08 /* Private */,
      17,    1,  146,    2, 0x08 /* Private */,
      19,    1,  149,    2, 0x08 /* Private */,
      20,    1,  152,    2, 0x08 /* Private */,
      21,    1,  155,    2, 0x08 /* Private */,
      22,    1,  158,    2, 0x08 /* Private */,
      24,    1,  161,    2, 0x08 /* Private */,
      26,    1,  164,    2, 0x08 /* Private */,
      28,    1,  167,    2, 0x08 /* Private */,
      29,    1,  170,    2, 0x08 /* Private */,
      31,    1,  173,    2, 0x08 /* Private */,

 // signals: parameters
    QMetaType::Void, QMetaType::QString,    3,
    QMetaType::Void,
    QMetaType::Void, QMetaType::Bool,    6,

 // slots: parameters
    QMetaType::Void,
    QMetaType::Void,
    QMetaType::Void,
    QMetaType::Void,
    QMetaType::Void,
    QMetaType::Void,
    QMetaType::Void,
    QMetaType::Void,
    QMetaType::Void,
    QMetaType::Void,
    QMetaType::Void, QMetaType::QString,   18,
    QMetaType::Void, QMetaType::QString,   18,
    QMetaType::Void, QMetaType::QString,    2,
    QMetaType::Void, QMetaType::QString,    2,
    QMetaType::Void, QMetaType::QColor,   23,
    QMetaType::Void, QMetaType::Int,   25,
    QMetaType::Void, QMetaType::Bool,   27,
    QMetaType::Void, QMetaType::Int,   25,
    QMetaType::Void, QMetaType::Bool,   30,
    QMetaType::Void, QMetaType::Bool,    6,

       0        // eod
};

void CModelPropsPanel::qt_static_metacall(QObject *_o, QMetaObject::Call _c, int _id, void **_a)
{
    if (_c == QMetaObject::InvokeMetaMethod) {
        auto *_t = static_cast<CModelPropsPanel *>(_o);
        Q_UNUSED(_t)
        switch (_id) {
        case 0: _t->nameChanged((*reinterpret_cast< const QString(*)>(_a[1]))); break;
        case 1: _t->selectionChanged(); break;
        case 2: _t->dataChanged((*reinterpret_cast< bool(*)>(_a[1]))); break;
        case 3: _t->on_select1_addButtonClicked(); break;
        case 4: _t->on_select1_subButtonClicked(); break;
        case 5: _t->on_select1_delButtonClicked(); break;
        case 6: _t->on_select1_selButtonClicked(); break;
        case 7: _t->on_select1_clearButtonClicked(); break;
        case 8: _t->on_select2_addButtonClicked(); break;
        case 9: _t->on_select2_subButtonClicked(); break;
        case 10: _t->on_select2_delButtonClicked(); break;
        case 11: _t->on_select2_selButtonClicked(); break;
        case 12: _t->on_select2_clearButtonClicked(); break;
        case 13: _t->on_select1_nameChanged((*reinterpret_cast< const QString(*)>(_a[1]))); break;
        case 14: _t->on_select2_nameChanged((*reinterpret_cast< const QString(*)>(_a[1]))); break;
        case 15: _t->on_object_nameChanged((*reinterpret_cast< const QString(*)>(_a[1]))); break;
        case 16: _t->on_bcobject_nameChanged((*reinterpret_cast< const QString(*)>(_a[1]))); break;
        case 17: _t->on_object_colorChanged((*reinterpret_cast< const QColor(*)>(_a[1]))); break;
        case 18: _t->on_props_dataChanged((*reinterpret_cast< int(*)>(_a[1]))); break;
        case 19: _t->on_form_dataChanged((*reinterpret_cast< bool(*)>(_a[1]))); break;
        case 20: _t->on_bcobject_stepChanged((*reinterpret_cast< int(*)>(_a[1]))); break;
        case 21: _t->on_bcobject_stateChanged((*reinterpret_cast< bool(*)>(_a[1]))); break;
        case 22: _t->on_object_statusChanged((*reinterpret_cast< bool(*)>(_a[1]))); break;
        default: ;
        }
    } else if (_c == QMetaObject::IndexOfMethod) {
        int *result = reinterpret_cast<int *>(_a[0]);
        {
            using _t = void (CModelPropsPanel::*)(const QString & );
            if (*reinterpret_cast<_t *>(_a[1]) == static_cast<_t>(&CModelPropsPanel::nameChanged)) {
                *result = 0;
                return;
            }
        }
        {
            using _t = void (CModelPropsPanel::*)();
            if (*reinterpret_cast<_t *>(_a[1]) == static_cast<_t>(&CModelPropsPanel::selectionChanged)) {
                *result = 1;
                return;
            }
        }
        {
            using _t = void (CModelPropsPanel::*)(bool );
            if (*reinterpret_cast<_t *>(_a[1]) == static_cast<_t>(&CModelPropsPanel::dataChanged)) {
                *result = 2;
                return;
            }
        }
    }
}

QT_INIT_METAOBJECT const QMetaObject CModelPropsPanel::staticMetaObject = { {
    QMetaObject::SuperData::link<QWidget::staticMetaObject>(),
    qt_meta_stringdata_CModelPropsPanel.data,
    qt_meta_data_CModelPropsPanel,
    qt_static_metacall,
    nullptr,
    nullptr
} };


const QMetaObject *CModelPropsPanel::metaObject() const
{
    return QObject::d_ptr->metaObject ? QObject::d_ptr->dynamicMetaObject() : &staticMetaObject;
}

void *CModelPropsPanel::qt_metacast(const char *_clname)
{
    if (!_clname) return nullptr;
    if (!strcmp(_clname, qt_meta_stringdata_CModelPropsPanel.stringdata0))
        return static_cast<void*>(this);
    return QWidget::qt_metacast(_clname);
}

int CModelPropsPanel::qt_metacall(QMetaObject::Call _c, int _id, void **_a)
{
    _id = QWidget::qt_metacall(_c, _id, _a);
    if (_id < 0)
        return _id;
    if (_c == QMetaObject::InvokeMetaMethod) {
        if (_id < 23)
            qt_static_metacall(this, _c, _id, _a);
        _id -= 23;
    } else if (_c == QMetaObject::RegisterMethodArgumentMetaType) {
        if (_id < 23)
            *reinterpret_cast<int*>(_a[0]) = -1;
        _id -= 23;
    }
    return _id;
}

// SIGNAL 0
void CModelPropsPanel::nameChanged(const QString & _t1)
{
    void *_a[] = { nullptr, const_cast<void*>(reinterpret_cast<const void*>(std::addressof(_t1))) };
    QMetaObject::activate(this, &staticMetaObject, 0, _a);
}

// SIGNAL 1
void CModelPropsPanel::selectionChanged()
{
    QMetaObject::activate(this, &staticMetaObject, 1, nullptr);
}

// SIGNAL 2
void CModelPropsPanel::dataChanged(bool _t1)
{
    void *_a[] = { nullptr, const_cast<void*>(reinterpret_cast<const void*>(std::addressof(_t1))) };
    QMetaObject::activate(this, &staticMetaObject, 2, _a);
}
QT_WARNING_POP
QT_END_MOC_NAMESPACE
=======
/****************************************************************************
** Meta object code from reading C++ file 'ModelPropsPanel.h'
**
** Created by: The Qt Meta Object Compiler version 67 (Qt 5.14.2)
**
** WARNING! All changes made in this file will be lost!
*****************************************************************************/

#include <memory>
#include "ModelPropsPanel.h"
#include <QtCore/qbytearray.h>
#include <QtCore/qmetatype.h>
#if !defined(Q_MOC_OUTPUT_REVISION)
#error "The header file 'ModelPropsPanel.h' doesn't include <QObject>."
#elif Q_MOC_OUTPUT_REVISION != 67
#error "This file was generated using the moc from 5.14.2. It"
#error "cannot be used with the include files from this version of Qt."
#error "(The moc has changed too much.)"
#endif

QT_BEGIN_MOC_NAMESPACE
QT_WARNING_PUSH
QT_WARNING_DISABLE_DEPRECATED
struct qt_meta_stringdata_CObjectPropsPanel_t {
    QByteArrayData data[11];
    char stringdata0[127];
};
#define QT_MOC_LITERAL(idx, ofs, len) \
    Q_STATIC_BYTE_ARRAY_DATA_HEADER_INITIALIZER_WITH_OFFSET(len, \
    qptrdiff(offsetof(qt_meta_stringdata_CObjectPropsPanel_t, stringdata0) + ofs \
        - idx * sizeof(QByteArrayData)) \
    )
static const qt_meta_stringdata_CObjectPropsPanel_t qt_meta_stringdata_CObjectPropsPanel = {
    {
QT_MOC_LITERAL(0, 0, 17), // "CObjectPropsPanel"
QT_MOC_LITERAL(1, 18, 11), // "nameChanged"
QT_MOC_LITERAL(2, 30, 0), // ""
QT_MOC_LITERAL(3, 31, 7), // "newName"
QT_MOC_LITERAL(4, 39, 12), // "colorChanged"
QT_MOC_LITERAL(5, 52, 1), // "c"
QT_MOC_LITERAL(6, 54, 13), // "statusChanged"
QT_MOC_LITERAL(7, 68, 1), // "b"
QT_MOC_LITERAL(8, 70, 18), // "on_name_textEdited"
QT_MOC_LITERAL(9, 89, 19), // "on_col_colorChanged"
QT_MOC_LITERAL(10, 109, 17) // "on_status_clicked"

    },
    "CObjectPropsPanel\0nameChanged\0\0newName\0"
    "colorChanged\0c\0statusChanged\0b\0"
    "on_name_textEdited\0on_col_colorChanged\0"
    "on_status_clicked"
};
#undef QT_MOC_LITERAL

static const uint qt_meta_data_CObjectPropsPanel[] = {

 // content:
       8,       // revision
       0,       // classname
       0,    0, // classinfo
       6,   14, // methods
       0,    0, // properties
       0,    0, // enums/sets
       0,    0, // constructors
       0,       // flags
       3,       // signalCount

 // signals: name, argc, parameters, tag, flags
       1,    1,   44,    2, 0x06 /* Public */,
       4,    1,   47,    2, 0x06 /* Public */,
       6,    1,   50,    2, 0x06 /* Public */,

 // slots: name, argc, parameters, tag, flags
       8,    1,   53,    2, 0x09 /* Protected */,
       9,    1,   56,    2, 0x09 /* Protected */,
      10,    1,   59,    2, 0x09 /* Protected */,

 // signals: parameters
    QMetaType::Void, QMetaType::QString,    3,
    QMetaType::Void, QMetaType::QColor,    5,
    QMetaType::Void, QMetaType::Bool,    7,

 // slots: parameters
    QMetaType::Void, QMetaType::QString,    2,
    QMetaType::Void, QMetaType::QColor,    5,
    QMetaType::Void, QMetaType::Bool,    7,

       0        // eod
};

void CObjectPropsPanel::qt_static_metacall(QObject *_o, QMetaObject::Call _c, int _id, void **_a)
{
    if (_c == QMetaObject::InvokeMetaMethod) {
        auto *_t = static_cast<CObjectPropsPanel *>(_o);
        Q_UNUSED(_t)
        switch (_id) {
        case 0: _t->nameChanged((*reinterpret_cast< const QString(*)>(_a[1]))); break;
        case 1: _t->colorChanged((*reinterpret_cast< const QColor(*)>(_a[1]))); break;
        case 2: _t->statusChanged((*reinterpret_cast< bool(*)>(_a[1]))); break;
        case 3: _t->on_name_textEdited((*reinterpret_cast< const QString(*)>(_a[1]))); break;
        case 4: _t->on_col_colorChanged((*reinterpret_cast< QColor(*)>(_a[1]))); break;
        case 5: _t->on_status_clicked((*reinterpret_cast< bool(*)>(_a[1]))); break;
        default: ;
        }
    } else if (_c == QMetaObject::IndexOfMethod) {
        int *result = reinterpret_cast<int *>(_a[0]);
        {
            using _t = void (CObjectPropsPanel::*)(const QString & );
            if (*reinterpret_cast<_t *>(_a[1]) == static_cast<_t>(&CObjectPropsPanel::nameChanged)) {
                *result = 0;
                return;
            }
        }
        {
            using _t = void (CObjectPropsPanel::*)(const QColor & );
            if (*reinterpret_cast<_t *>(_a[1]) == static_cast<_t>(&CObjectPropsPanel::colorChanged)) {
                *result = 1;
                return;
            }
        }
        {
            using _t = void (CObjectPropsPanel::*)(bool );
            if (*reinterpret_cast<_t *>(_a[1]) == static_cast<_t>(&CObjectPropsPanel::statusChanged)) {
                *result = 2;
                return;
            }
        }
    }
}

QT_INIT_METAOBJECT const QMetaObject CObjectPropsPanel::staticMetaObject = { {
    QMetaObject::SuperData::link<QWidget::staticMetaObject>(),
    qt_meta_stringdata_CObjectPropsPanel.data,
    qt_meta_data_CObjectPropsPanel,
    qt_static_metacall,
    nullptr,
    nullptr
} };


const QMetaObject *CObjectPropsPanel::metaObject() const
{
    return QObject::d_ptr->metaObject ? QObject::d_ptr->dynamicMetaObject() : &staticMetaObject;
}

void *CObjectPropsPanel::qt_metacast(const char *_clname)
{
    if (!_clname) return nullptr;
    if (!strcmp(_clname, qt_meta_stringdata_CObjectPropsPanel.stringdata0))
        return static_cast<void*>(this);
    return QWidget::qt_metacast(_clname);
}

int CObjectPropsPanel::qt_metacall(QMetaObject::Call _c, int _id, void **_a)
{
    _id = QWidget::qt_metacall(_c, _id, _a);
    if (_id < 0)
        return _id;
    if (_c == QMetaObject::InvokeMetaMethod) {
        if (_id < 6)
            qt_static_metacall(this, _c, _id, _a);
        _id -= 6;
    } else if (_c == QMetaObject::RegisterMethodArgumentMetaType) {
        if (_id < 6)
            *reinterpret_cast<int*>(_a[0]) = -1;
        _id -= 6;
    }
    return _id;
}

// SIGNAL 0
void CObjectPropsPanel::nameChanged(const QString & _t1)
{
    void *_a[] = { nullptr, const_cast<void*>(reinterpret_cast<const void*>(std::addressof(_t1))) };
    QMetaObject::activate(this, &staticMetaObject, 0, _a);
}

// SIGNAL 1
void CObjectPropsPanel::colorChanged(const QColor & _t1)
{
    void *_a[] = { nullptr, const_cast<void*>(reinterpret_cast<const void*>(std::addressof(_t1))) };
    QMetaObject::activate(this, &staticMetaObject, 1, _a);
}

// SIGNAL 2
void CObjectPropsPanel::statusChanged(bool _t1)
{
    void *_a[] = { nullptr, const_cast<void*>(reinterpret_cast<const void*>(std::addressof(_t1))) };
    QMetaObject::activate(this, &staticMetaObject, 2, _a);
}
struct qt_meta_stringdata_CBCObjectPropsPanel_t {
    QByteArrayData data[12];
    char stringdata0[143];
};
#define QT_MOC_LITERAL(idx, ofs, len) \
    Q_STATIC_BYTE_ARRAY_DATA_HEADER_INITIALIZER_WITH_OFFSET(len, \
    qptrdiff(offsetof(qt_meta_stringdata_CBCObjectPropsPanel_t, stringdata0) + ofs \
        - idx * sizeof(QByteArrayData)) \
    )
static const qt_meta_stringdata_CBCObjectPropsPanel_t qt_meta_stringdata_CBCObjectPropsPanel = {
    {
QT_MOC_LITERAL(0, 0, 19), // "CBCObjectPropsPanel"
QT_MOC_LITERAL(1, 20, 11), // "nameChanged"
QT_MOC_LITERAL(2, 32, 0), // ""
QT_MOC_LITERAL(3, 33, 7), // "newName"
QT_MOC_LITERAL(4, 41, 11), // "stepChanged"
QT_MOC_LITERAL(5, 53, 1), // "n"
QT_MOC_LITERAL(6, 55, 12), // "stateChanged"
QT_MOC_LITERAL(7, 68, 8), // "isActive"
QT_MOC_LITERAL(8, 77, 18), // "on_name_textEdited"
QT_MOC_LITERAL(9, 96, 27), // "on_list_currentIndexChanged"
QT_MOC_LITERAL(10, 124, 16), // "on_state_toggled"
QT_MOC_LITERAL(11, 141, 1) // "b"

    },
    "CBCObjectPropsPanel\0nameChanged\0\0"
    "newName\0stepChanged\0n\0stateChanged\0"
    "isActive\0on_name_textEdited\0"
    "on_list_currentIndexChanged\0"
    "on_state_toggled\0b"
};
#undef QT_MOC_LITERAL

static const uint qt_meta_data_CBCObjectPropsPanel[] = {

 // content:
       8,       // revision
       0,       // classname
       0,    0, // classinfo
       6,   14, // methods
       0,    0, // properties
       0,    0, // enums/sets
       0,    0, // constructors
       0,       // flags
       3,       // signalCount

 // signals: name, argc, parameters, tag, flags
       1,    1,   44,    2, 0x06 /* Public */,
       4,    1,   47,    2, 0x06 /* Public */,
       6,    1,   50,    2, 0x06 /* Public */,

 // slots: name, argc, parameters, tag, flags
       8,    1,   53,    2, 0x09 /* Protected */,
       9,    1,   56,    2, 0x09 /* Protected */,
      10,    1,   59,    2, 0x09 /* Protected */,

 // signals: parameters
    QMetaType::Void, QMetaType::QString,    3,
    QMetaType::Void, QMetaType::Int,    5,
    QMetaType::Void, QMetaType::Bool,    7,

 // slots: parameters
    QMetaType::Void, QMetaType::QString,    2,
    QMetaType::Void, QMetaType::Int,    5,
    QMetaType::Void, QMetaType::Bool,   11,

       0        // eod
};

void CBCObjectPropsPanel::qt_static_metacall(QObject *_o, QMetaObject::Call _c, int _id, void **_a)
{
    if (_c == QMetaObject::InvokeMetaMethod) {
        auto *_t = static_cast<CBCObjectPropsPanel *>(_o);
        Q_UNUSED(_t)
        switch (_id) {
        case 0: _t->nameChanged((*reinterpret_cast< const QString(*)>(_a[1]))); break;
        case 1: _t->stepChanged((*reinterpret_cast< int(*)>(_a[1]))); break;
        case 2: _t->stateChanged((*reinterpret_cast< bool(*)>(_a[1]))); break;
        case 3: _t->on_name_textEdited((*reinterpret_cast< const QString(*)>(_a[1]))); break;
        case 4: _t->on_list_currentIndexChanged((*reinterpret_cast< int(*)>(_a[1]))); break;
        case 5: _t->on_state_toggled((*reinterpret_cast< bool(*)>(_a[1]))); break;
        default: ;
        }
    } else if (_c == QMetaObject::IndexOfMethod) {
        int *result = reinterpret_cast<int *>(_a[0]);
        {
            using _t = void (CBCObjectPropsPanel::*)(const QString & );
            if (*reinterpret_cast<_t *>(_a[1]) == static_cast<_t>(&CBCObjectPropsPanel::nameChanged)) {
                *result = 0;
                return;
            }
        }
        {
            using _t = void (CBCObjectPropsPanel::*)(int );
            if (*reinterpret_cast<_t *>(_a[1]) == static_cast<_t>(&CBCObjectPropsPanel::stepChanged)) {
                *result = 1;
                return;
            }
        }
        {
            using _t = void (CBCObjectPropsPanel::*)(bool );
            if (*reinterpret_cast<_t *>(_a[1]) == static_cast<_t>(&CBCObjectPropsPanel::stateChanged)) {
                *result = 2;
                return;
            }
        }
    }
}

QT_INIT_METAOBJECT const QMetaObject CBCObjectPropsPanel::staticMetaObject = { {
    QMetaObject::SuperData::link<QWidget::staticMetaObject>(),
    qt_meta_stringdata_CBCObjectPropsPanel.data,
    qt_meta_data_CBCObjectPropsPanel,
    qt_static_metacall,
    nullptr,
    nullptr
} };


const QMetaObject *CBCObjectPropsPanel::metaObject() const
{
    return QObject::d_ptr->metaObject ? QObject::d_ptr->dynamicMetaObject() : &staticMetaObject;
}

void *CBCObjectPropsPanel::qt_metacast(const char *_clname)
{
    if (!_clname) return nullptr;
    if (!strcmp(_clname, qt_meta_stringdata_CBCObjectPropsPanel.stringdata0))
        return static_cast<void*>(this);
    return QWidget::qt_metacast(_clname);
}

int CBCObjectPropsPanel::qt_metacall(QMetaObject::Call _c, int _id, void **_a)
{
    _id = QWidget::qt_metacall(_c, _id, _a);
    if (_id < 0)
        return _id;
    if (_c == QMetaObject::InvokeMetaMethod) {
        if (_id < 6)
            qt_static_metacall(this, _c, _id, _a);
        _id -= 6;
    } else if (_c == QMetaObject::RegisterMethodArgumentMetaType) {
        if (_id < 6)
            *reinterpret_cast<int*>(_a[0]) = -1;
        _id -= 6;
    }
    return _id;
}

// SIGNAL 0
void CBCObjectPropsPanel::nameChanged(const QString & _t1)
{
    void *_a[] = { nullptr, const_cast<void*>(reinterpret_cast<const void*>(std::addressof(_t1))) };
    QMetaObject::activate(this, &staticMetaObject, 0, _a);
}

// SIGNAL 1
void CBCObjectPropsPanel::stepChanged(int _t1)
{
    void *_a[] = { nullptr, const_cast<void*>(reinterpret_cast<const void*>(std::addressof(_t1))) };
    QMetaObject::activate(this, &staticMetaObject, 1, _a);
}

// SIGNAL 2
void CBCObjectPropsPanel::stateChanged(bool _t1)
{
    void *_a[] = { nullptr, const_cast<void*>(reinterpret_cast<const void*>(std::addressof(_t1))) };
    QMetaObject::activate(this, &staticMetaObject, 2, _a);
}
struct qt_meta_stringdata_CModelPropsPanel_t {
    QByteArrayData data[32];
    char stringdata0[608];
};
#define QT_MOC_LITERAL(idx, ofs, len) \
    Q_STATIC_BYTE_ARRAY_DATA_HEADER_INITIALIZER_WITH_OFFSET(len, \
    qptrdiff(offsetof(qt_meta_stringdata_CModelPropsPanel_t, stringdata0) + ofs \
        - idx * sizeof(QByteArrayData)) \
    )
static const qt_meta_stringdata_CModelPropsPanel_t qt_meta_stringdata_CModelPropsPanel = {
    {
QT_MOC_LITERAL(0, 0, 16), // "CModelPropsPanel"
QT_MOC_LITERAL(1, 17, 11), // "nameChanged"
QT_MOC_LITERAL(2, 29, 0), // ""
QT_MOC_LITERAL(3, 30, 3), // "txt"
QT_MOC_LITERAL(4, 34, 16), // "selectionChanged"
QT_MOC_LITERAL(5, 51, 11), // "dataChanged"
QT_MOC_LITERAL(6, 63, 1), // "b"
QT_MOC_LITERAL(7, 65, 27), // "on_select1_addButtonClicked"
QT_MOC_LITERAL(8, 93, 27), // "on_select1_subButtonClicked"
QT_MOC_LITERAL(9, 121, 27), // "on_select1_delButtonClicked"
QT_MOC_LITERAL(10, 149, 27), // "on_select1_selButtonClicked"
QT_MOC_LITERAL(11, 177, 29), // "on_select1_clearButtonClicked"
QT_MOC_LITERAL(12, 207, 27), // "on_select2_addButtonClicked"
QT_MOC_LITERAL(13, 235, 27), // "on_select2_subButtonClicked"
QT_MOC_LITERAL(14, 263, 27), // "on_select2_delButtonClicked"
QT_MOC_LITERAL(15, 291, 27), // "on_select2_selButtonClicked"
QT_MOC_LITERAL(16, 319, 29), // "on_select2_clearButtonClicked"
QT_MOC_LITERAL(17, 349, 22), // "on_select1_nameChanged"
QT_MOC_LITERAL(18, 372, 1), // "t"
QT_MOC_LITERAL(19, 374, 22), // "on_select2_nameChanged"
QT_MOC_LITERAL(20, 397, 21), // "on_object_nameChanged"
QT_MOC_LITERAL(21, 419, 23), // "on_bcobject_nameChanged"
QT_MOC_LITERAL(22, 443, 22), // "on_object_colorChanged"
QT_MOC_LITERAL(23, 466, 3), // "col"
QT_MOC_LITERAL(24, 470, 20), // "on_props_dataChanged"
QT_MOC_LITERAL(25, 491, 1), // "n"
QT_MOC_LITERAL(26, 493, 19), // "on_form_dataChanged"
QT_MOC_LITERAL(27, 513, 12), // "itemModified"
QT_MOC_LITERAL(28, 526, 23), // "on_bcobject_stepChanged"
QT_MOC_LITERAL(29, 550, 24), // "on_bcobject_stateChanged"
QT_MOC_LITERAL(30, 575, 8), // "isActive"
QT_MOC_LITERAL(31, 584, 23) // "on_object_statusChanged"

    },
    "CModelPropsPanel\0nameChanged\0\0txt\0"
    "selectionChanged\0dataChanged\0b\0"
    "on_select1_addButtonClicked\0"
    "on_select1_subButtonClicked\0"
    "on_select1_delButtonClicked\0"
    "on_select1_selButtonClicked\0"
    "on_select1_clearButtonClicked\0"
    "on_select2_addButtonClicked\0"
    "on_select2_subButtonClicked\0"
    "on_select2_delButtonClicked\0"
    "on_select2_selButtonClicked\0"
    "on_select2_clearButtonClicked\0"
    "on_select1_nameChanged\0t\0"
    "on_select2_nameChanged\0on_object_nameChanged\0"
    "on_bcobject_nameChanged\0on_object_colorChanged\0"
    "col\0on_props_dataChanged\0n\0"
    "on_form_dataChanged\0itemModified\0"
    "on_bcobject_stepChanged\0"
    "on_bcobject_stateChanged\0isActive\0"
    "on_object_statusChanged"
};
#undef QT_MOC_LITERAL

static const uint qt_meta_data_CModelPropsPanel[] = {

 // content:
       8,       // revision
       0,       // classname
       0,    0, // classinfo
      23,   14, // methods
       0,    0, // properties
       0,    0, // enums/sets
       0,    0, // constructors
       0,       // flags
       3,       // signalCount

 // signals: name, argc, parameters, tag, flags
       1,    1,  129,    2, 0x06 /* Public */,
       4,    0,  132,    2, 0x06 /* Public */,
       5,    1,  133,    2, 0x06 /* Public */,

 // slots: name, argc, parameters, tag, flags
       7,    0,  136,    2, 0x08 /* Private */,
       8,    0,  137,    2, 0x08 /* Private */,
       9,    0,  138,    2, 0x08 /* Private */,
      10,    0,  139,    2, 0x08 /* Private */,
      11,    0,  140,    2, 0x08 /* Private */,
      12,    0,  141,    2, 0x08 /* Private */,
      13,    0,  142,    2, 0x08 /* Private */,
      14,    0,  143,    2, 0x08 /* Private */,
      15,    0,  144,    2, 0x08 /* Private */,
      16,    0,  145,    2, 0x08 /* Private */,
      17,    1,  146,    2, 0x08 /* Private */,
      19,    1,  149,    2, 0x08 /* Private */,
      20,    1,  152,    2, 0x08 /* Private */,
      21,    1,  155,    2, 0x08 /* Private */,
      22,    1,  158,    2, 0x08 /* Private */,
      24,    1,  161,    2, 0x08 /* Private */,
      26,    1,  164,    2, 0x08 /* Private */,
      28,    1,  167,    2, 0x08 /* Private */,
      29,    1,  170,    2, 0x08 /* Private */,
      31,    1,  173,    2, 0x08 /* Private */,

 // signals: parameters
    QMetaType::Void, QMetaType::QString,    3,
    QMetaType::Void,
    QMetaType::Void, QMetaType::Bool,    6,

 // slots: parameters
    QMetaType::Void,
    QMetaType::Void,
    QMetaType::Void,
    QMetaType::Void,
    QMetaType::Void,
    QMetaType::Void,
    QMetaType::Void,
    QMetaType::Void,
    QMetaType::Void,
    QMetaType::Void,
    QMetaType::Void, QMetaType::QString,   18,
    QMetaType::Void, QMetaType::QString,   18,
    QMetaType::Void, QMetaType::QString,    2,
    QMetaType::Void, QMetaType::QString,    2,
    QMetaType::Void, QMetaType::QColor,   23,
    QMetaType::Void, QMetaType::Int,   25,
    QMetaType::Void, QMetaType::Bool,   27,
    QMetaType::Void, QMetaType::Int,   25,
    QMetaType::Void, QMetaType::Bool,   30,
    QMetaType::Void, QMetaType::Bool,    6,

       0        // eod
};

void CModelPropsPanel::qt_static_metacall(QObject *_o, QMetaObject::Call _c, int _id, void **_a)
{
    if (_c == QMetaObject::InvokeMetaMethod) {
        auto *_t = static_cast<CModelPropsPanel *>(_o);
        Q_UNUSED(_t)
        switch (_id) {
        case 0: _t->nameChanged((*reinterpret_cast< const QString(*)>(_a[1]))); break;
        case 1: _t->selectionChanged(); break;
        case 2: _t->dataChanged((*reinterpret_cast< bool(*)>(_a[1]))); break;
        case 3: _t->on_select1_addButtonClicked(); break;
        case 4: _t->on_select1_subButtonClicked(); break;
        case 5: _t->on_select1_delButtonClicked(); break;
        case 6: _t->on_select1_selButtonClicked(); break;
        case 7: _t->on_select1_clearButtonClicked(); break;
        case 8: _t->on_select2_addButtonClicked(); break;
        case 9: _t->on_select2_subButtonClicked(); break;
        case 10: _t->on_select2_delButtonClicked(); break;
        case 11: _t->on_select2_selButtonClicked(); break;
        case 12: _t->on_select2_clearButtonClicked(); break;
        case 13: _t->on_select1_nameChanged((*reinterpret_cast< const QString(*)>(_a[1]))); break;
        case 14: _t->on_select2_nameChanged((*reinterpret_cast< const QString(*)>(_a[1]))); break;
        case 15: _t->on_object_nameChanged((*reinterpret_cast< const QString(*)>(_a[1]))); break;
        case 16: _t->on_bcobject_nameChanged((*reinterpret_cast< const QString(*)>(_a[1]))); break;
        case 17: _t->on_object_colorChanged((*reinterpret_cast< const QColor(*)>(_a[1]))); break;
        case 18: _t->on_props_dataChanged((*reinterpret_cast< int(*)>(_a[1]))); break;
        case 19: _t->on_form_dataChanged((*reinterpret_cast< bool(*)>(_a[1]))); break;
        case 20: _t->on_bcobject_stepChanged((*reinterpret_cast< int(*)>(_a[1]))); break;
        case 21: _t->on_bcobject_stateChanged((*reinterpret_cast< bool(*)>(_a[1]))); break;
        case 22: _t->on_object_statusChanged((*reinterpret_cast< bool(*)>(_a[1]))); break;
        default: ;
        }
    } else if (_c == QMetaObject::IndexOfMethod) {
        int *result = reinterpret_cast<int *>(_a[0]);
        {
            using _t = void (CModelPropsPanel::*)(const QString & );
            if (*reinterpret_cast<_t *>(_a[1]) == static_cast<_t>(&CModelPropsPanel::nameChanged)) {
                *result = 0;
                return;
            }
        }
        {
            using _t = void (CModelPropsPanel::*)();
            if (*reinterpret_cast<_t *>(_a[1]) == static_cast<_t>(&CModelPropsPanel::selectionChanged)) {
                *result = 1;
                return;
            }
        }
        {
            using _t = void (CModelPropsPanel::*)(bool );
            if (*reinterpret_cast<_t *>(_a[1]) == static_cast<_t>(&CModelPropsPanel::dataChanged)) {
                *result = 2;
                return;
            }
        }
    }
}

QT_INIT_METAOBJECT const QMetaObject CModelPropsPanel::staticMetaObject = { {
    QMetaObject::SuperData::link<QWidget::staticMetaObject>(),
    qt_meta_stringdata_CModelPropsPanel.data,
    qt_meta_data_CModelPropsPanel,
    qt_static_metacall,
    nullptr,
    nullptr
} };


const QMetaObject *CModelPropsPanel::metaObject() const
{
    return QObject::d_ptr->metaObject ? QObject::d_ptr->dynamicMetaObject() : &staticMetaObject;
}

void *CModelPropsPanel::qt_metacast(const char *_clname)
{
    if (!_clname) return nullptr;
    if (!strcmp(_clname, qt_meta_stringdata_CModelPropsPanel.stringdata0))
        return static_cast<void*>(this);
    return QWidget::qt_metacast(_clname);
}

int CModelPropsPanel::qt_metacall(QMetaObject::Call _c, int _id, void **_a)
{
    _id = QWidget::qt_metacall(_c, _id, _a);
    if (_id < 0)
        return _id;
    if (_c == QMetaObject::InvokeMetaMethod) {
        if (_id < 23)
            qt_static_metacall(this, _c, _id, _a);
        _id -= 23;
    } else if (_c == QMetaObject::RegisterMethodArgumentMetaType) {
        if (_id < 23)
            *reinterpret_cast<int*>(_a[0]) = -1;
        _id -= 23;
    }
    return _id;
}

// SIGNAL 0
void CModelPropsPanel::nameChanged(const QString & _t1)
{
    void *_a[] = { nullptr, const_cast<void*>(reinterpret_cast<const void*>(std::addressof(_t1))) };
    QMetaObject::activate(this, &staticMetaObject, 0, _a);
}

// SIGNAL 1
void CModelPropsPanel::selectionChanged()
{
    QMetaObject::activate(this, &staticMetaObject, 1, nullptr);
}

// SIGNAL 2
void CModelPropsPanel::dataChanged(bool _t1)
{
    void *_a[] = { nullptr, const_cast<void*>(reinterpret_cast<const void*>(std::addressof(_t1))) };
    QMetaObject::activate(this, &staticMetaObject, 2, _a);
}
QT_WARNING_POP
QT_END_MOC_NAMESPACE
>>>>>>> 13b041e9
<|MERGE_RESOLUTION|>--- conflicted
+++ resolved
@@ -1,1233 +1,615 @@
-<<<<<<< HEAD
-/****************************************************************************
-** Meta object code from reading C++ file 'ModelPropsPanel.h'
-**
-** Created by: The Qt Meta Object Compiler version 67 (Qt 5.14.1)
-**
-** WARNING! All changes made in this file will be lost!
-*****************************************************************************/
-
-#include <memory>
-#include "ModelPropsPanel.h"
-#include <QtCore/qbytearray.h>
-#include <QtCore/qmetatype.h>
-#if !defined(Q_MOC_OUTPUT_REVISION)
-#error "The header file 'ModelPropsPanel.h' doesn't include <QObject>."
-#elif Q_MOC_OUTPUT_REVISION != 67
-#error "This file was generated using the moc from 5.14.1. It"
-#error "cannot be used with the include files from this version of Qt."
-#error "(The moc has changed too much.)"
-#endif
-
-QT_BEGIN_MOC_NAMESPACE
-QT_WARNING_PUSH
-QT_WARNING_DISABLE_DEPRECATED
-struct qt_meta_stringdata_CObjectPropsPanel_t {
-    QByteArrayData data[11];
-    char stringdata0[127];
-};
-#define QT_MOC_LITERAL(idx, ofs, len) \
-    Q_STATIC_BYTE_ARRAY_DATA_HEADER_INITIALIZER_WITH_OFFSET(len, \
-    qptrdiff(offsetof(qt_meta_stringdata_CObjectPropsPanel_t, stringdata0) + ofs \
-        - idx * sizeof(QByteArrayData)) \
-    )
-static const qt_meta_stringdata_CObjectPropsPanel_t qt_meta_stringdata_CObjectPropsPanel = {
-    {
-QT_MOC_LITERAL(0, 0, 17), // "CObjectPropsPanel"
-QT_MOC_LITERAL(1, 18, 11), // "nameChanged"
-QT_MOC_LITERAL(2, 30, 0), // ""
-QT_MOC_LITERAL(3, 31, 7), // "newName"
-QT_MOC_LITERAL(4, 39, 12), // "colorChanged"
-QT_MOC_LITERAL(5, 52, 1), // "c"
-QT_MOC_LITERAL(6, 54, 13), // "statusChanged"
-QT_MOC_LITERAL(7, 68, 1), // "b"
-QT_MOC_LITERAL(8, 70, 18), // "on_name_textEdited"
-QT_MOC_LITERAL(9, 89, 19), // "on_col_colorChanged"
-QT_MOC_LITERAL(10, 109, 17) // "on_status_clicked"
-
-    },
-    "CObjectPropsPanel\0nameChanged\0\0newName\0"
-    "colorChanged\0c\0statusChanged\0b\0"
-    "on_name_textEdited\0on_col_colorChanged\0"
-    "on_status_clicked"
-};
-#undef QT_MOC_LITERAL
-
-static const uint qt_meta_data_CObjectPropsPanel[] = {
-
- // content:
-       8,       // revision
-       0,       // classname
-       0,    0, // classinfo
-       6,   14, // methods
-       0,    0, // properties
-       0,    0, // enums/sets
-       0,    0, // constructors
-       0,       // flags
-       3,       // signalCount
-
- // signals: name, argc, parameters, tag, flags
-       1,    1,   44,    2, 0x06 /* Public */,
-       4,    1,   47,    2, 0x06 /* Public */,
-       6,    1,   50,    2, 0x06 /* Public */,
-
- // slots: name, argc, parameters, tag, flags
-       8,    1,   53,    2, 0x09 /* Protected */,
-       9,    1,   56,    2, 0x09 /* Protected */,
-      10,    1,   59,    2, 0x09 /* Protected */,
-
- // signals: parameters
-    QMetaType::Void, QMetaType::QString,    3,
-    QMetaType::Void, QMetaType::QColor,    5,
-    QMetaType::Void, QMetaType::Bool,    7,
-
- // slots: parameters
-    QMetaType::Void, QMetaType::QString,    2,
-    QMetaType::Void, QMetaType::QColor,    5,
-    QMetaType::Void, QMetaType::Bool,    7,
-
-       0        // eod
-};
-
-void CObjectPropsPanel::qt_static_metacall(QObject *_o, QMetaObject::Call _c, int _id, void **_a)
-{
-    if (_c == QMetaObject::InvokeMetaMethod) {
-        auto *_t = static_cast<CObjectPropsPanel *>(_o);
-        Q_UNUSED(_t)
-        switch (_id) {
-        case 0: _t->nameChanged((*reinterpret_cast< const QString(*)>(_a[1]))); break;
-        case 1: _t->colorChanged((*reinterpret_cast< const QColor(*)>(_a[1]))); break;
-        case 2: _t->statusChanged((*reinterpret_cast< bool(*)>(_a[1]))); break;
-        case 3: _t->on_name_textEdited((*reinterpret_cast< const QString(*)>(_a[1]))); break;
-        case 4: _t->on_col_colorChanged((*reinterpret_cast< QColor(*)>(_a[1]))); break;
-        case 5: _t->on_status_clicked((*reinterpret_cast< bool(*)>(_a[1]))); break;
-        default: ;
-        }
-    } else if (_c == QMetaObject::IndexOfMethod) {
-        int *result = reinterpret_cast<int *>(_a[0]);
-        {
-            using _t = void (CObjectPropsPanel::*)(const QString & );
-            if (*reinterpret_cast<_t *>(_a[1]) == static_cast<_t>(&CObjectPropsPanel::nameChanged)) {
-                *result = 0;
-                return;
-            }
-        }
-        {
-            using _t = void (CObjectPropsPanel::*)(const QColor & );
-            if (*reinterpret_cast<_t *>(_a[1]) == static_cast<_t>(&CObjectPropsPanel::colorChanged)) {
-                *result = 1;
-                return;
-            }
-        }
-        {
-            using _t = void (CObjectPropsPanel::*)(bool );
-            if (*reinterpret_cast<_t *>(_a[1]) == static_cast<_t>(&CObjectPropsPanel::statusChanged)) {
-                *result = 2;
-                return;
-            }
-        }
-    }
-}
-
-QT_INIT_METAOBJECT const QMetaObject CObjectPropsPanel::staticMetaObject = { {
-    QMetaObject::SuperData::link<QWidget::staticMetaObject>(),
-    qt_meta_stringdata_CObjectPropsPanel.data,
-    qt_meta_data_CObjectPropsPanel,
-    qt_static_metacall,
-    nullptr,
-    nullptr
-} };
-
-
-const QMetaObject *CObjectPropsPanel::metaObject() const
-{
-    return QObject::d_ptr->metaObject ? QObject::d_ptr->dynamicMetaObject() : &staticMetaObject;
-}
-
-void *CObjectPropsPanel::qt_metacast(const char *_clname)
-{
-    if (!_clname) return nullptr;
-    if (!strcmp(_clname, qt_meta_stringdata_CObjectPropsPanel.stringdata0))
-        return static_cast<void*>(this);
-    return QWidget::qt_metacast(_clname);
-}
-
-int CObjectPropsPanel::qt_metacall(QMetaObject::Call _c, int _id, void **_a)
-{
-    _id = QWidget::qt_metacall(_c, _id, _a);
-    if (_id < 0)
-        return _id;
-    if (_c == QMetaObject::InvokeMetaMethod) {
-        if (_id < 6)
-            qt_static_metacall(this, _c, _id, _a);
-        _id -= 6;
-    } else if (_c == QMetaObject::RegisterMethodArgumentMetaType) {
-        if (_id < 6)
-            *reinterpret_cast<int*>(_a[0]) = -1;
-        _id -= 6;
-    }
-    return _id;
-}
-
-// SIGNAL 0
-void CObjectPropsPanel::nameChanged(const QString & _t1)
-{
-    void *_a[] = { nullptr, const_cast<void*>(reinterpret_cast<const void*>(std::addressof(_t1))) };
-    QMetaObject::activate(this, &staticMetaObject, 0, _a);
-}
-
-// SIGNAL 1
-void CObjectPropsPanel::colorChanged(const QColor & _t1)
-{
-    void *_a[] = { nullptr, const_cast<void*>(reinterpret_cast<const void*>(std::addressof(_t1))) };
-    QMetaObject::activate(this, &staticMetaObject, 1, _a);
-}
-
-// SIGNAL 2
-void CObjectPropsPanel::statusChanged(bool _t1)
-{
-    void *_a[] = { nullptr, const_cast<void*>(reinterpret_cast<const void*>(std::addressof(_t1))) };
-    QMetaObject::activate(this, &staticMetaObject, 2, _a);
-}
-struct qt_meta_stringdata_CBCObjectPropsPanel_t {
-    QByteArrayData data[12];
-    char stringdata0[143];
-};
-#define QT_MOC_LITERAL(idx, ofs, len) \
-    Q_STATIC_BYTE_ARRAY_DATA_HEADER_INITIALIZER_WITH_OFFSET(len, \
-    qptrdiff(offsetof(qt_meta_stringdata_CBCObjectPropsPanel_t, stringdata0) + ofs \
-        - idx * sizeof(QByteArrayData)) \
-    )
-static const qt_meta_stringdata_CBCObjectPropsPanel_t qt_meta_stringdata_CBCObjectPropsPanel = {
-    {
-QT_MOC_LITERAL(0, 0, 19), // "CBCObjectPropsPanel"
-QT_MOC_LITERAL(1, 20, 11), // "nameChanged"
-QT_MOC_LITERAL(2, 32, 0), // ""
-QT_MOC_LITERAL(3, 33, 7), // "newName"
-QT_MOC_LITERAL(4, 41, 11), // "stepChanged"
-QT_MOC_LITERAL(5, 53, 1), // "n"
-QT_MOC_LITERAL(6, 55, 12), // "stateChanged"
-QT_MOC_LITERAL(7, 68, 8), // "isActive"
-QT_MOC_LITERAL(8, 77, 18), // "on_name_textEdited"
-QT_MOC_LITERAL(9, 96, 27), // "on_list_currentIndexChanged"
-QT_MOC_LITERAL(10, 124, 16), // "on_state_toggled"
-QT_MOC_LITERAL(11, 141, 1) // "b"
-
-    },
-    "CBCObjectPropsPanel\0nameChanged\0\0"
-    "newName\0stepChanged\0n\0stateChanged\0"
-    "isActive\0on_name_textEdited\0"
-    "on_list_currentIndexChanged\0"
-    "on_state_toggled\0b"
-};
-#undef QT_MOC_LITERAL
-
-static const uint qt_meta_data_CBCObjectPropsPanel[] = {
-
- // content:
-       8,       // revision
-       0,       // classname
-       0,    0, // classinfo
-       6,   14, // methods
-       0,    0, // properties
-       0,    0, // enums/sets
-       0,    0, // constructors
-       0,       // flags
-       3,       // signalCount
-
- // signals: name, argc, parameters, tag, flags
-       1,    1,   44,    2, 0x06 /* Public */,
-       4,    1,   47,    2, 0x06 /* Public */,
-       6,    1,   50,    2, 0x06 /* Public */,
-
- // slots: name, argc, parameters, tag, flags
-       8,    1,   53,    2, 0x09 /* Protected */,
-       9,    1,   56,    2, 0x09 /* Protected */,
-      10,    1,   59,    2, 0x09 /* Protected */,
-
- // signals: parameters
-    QMetaType::Void, QMetaType::QString,    3,
-    QMetaType::Void, QMetaType::Int,    5,
-    QMetaType::Void, QMetaType::Bool,    7,
-
- // slots: parameters
-    QMetaType::Void, QMetaType::QString,    2,
-    QMetaType::Void, QMetaType::Int,    5,
-    QMetaType::Void, QMetaType::Bool,   11,
-
-       0        // eod
-};
-
-void CBCObjectPropsPanel::qt_static_metacall(QObject *_o, QMetaObject::Call _c, int _id, void **_a)
-{
-    if (_c == QMetaObject::InvokeMetaMethod) {
-        auto *_t = static_cast<CBCObjectPropsPanel *>(_o);
-        Q_UNUSED(_t)
-        switch (_id) {
-        case 0: _t->nameChanged((*reinterpret_cast< const QString(*)>(_a[1]))); break;
-        case 1: _t->stepChanged((*reinterpret_cast< int(*)>(_a[1]))); break;
-        case 2: _t->stateChanged((*reinterpret_cast< bool(*)>(_a[1]))); break;
-        case 3: _t->on_name_textEdited((*reinterpret_cast< const QString(*)>(_a[1]))); break;
-        case 4: _t->on_list_currentIndexChanged((*reinterpret_cast< int(*)>(_a[1]))); break;
-        case 5: _t->on_state_toggled((*reinterpret_cast< bool(*)>(_a[1]))); break;
-        default: ;
-        }
-    } else if (_c == QMetaObject::IndexOfMethod) {
-        int *result = reinterpret_cast<int *>(_a[0]);
-        {
-            using _t = void (CBCObjectPropsPanel::*)(const QString & );
-            if (*reinterpret_cast<_t *>(_a[1]) == static_cast<_t>(&CBCObjectPropsPanel::nameChanged)) {
-                *result = 0;
-                return;
-            }
-        }
-        {
-            using _t = void (CBCObjectPropsPanel::*)(int );
-            if (*reinterpret_cast<_t *>(_a[1]) == static_cast<_t>(&CBCObjectPropsPanel::stepChanged)) {
-                *result = 1;
-                return;
-            }
-        }
-        {
-            using _t = void (CBCObjectPropsPanel::*)(bool );
-            if (*reinterpret_cast<_t *>(_a[1]) == static_cast<_t>(&CBCObjectPropsPanel::stateChanged)) {
-                *result = 2;
-                return;
-            }
-        }
-    }
-}
-
-QT_INIT_METAOBJECT const QMetaObject CBCObjectPropsPanel::staticMetaObject = { {
-    QMetaObject::SuperData::link<QWidget::staticMetaObject>(),
-    qt_meta_stringdata_CBCObjectPropsPanel.data,
-    qt_meta_data_CBCObjectPropsPanel,
-    qt_static_metacall,
-    nullptr,
-    nullptr
-} };
-
-
-const QMetaObject *CBCObjectPropsPanel::metaObject() const
-{
-    return QObject::d_ptr->metaObject ? QObject::d_ptr->dynamicMetaObject() : &staticMetaObject;
-}
-
-void *CBCObjectPropsPanel::qt_metacast(const char *_clname)
-{
-    if (!_clname) return nullptr;
-    if (!strcmp(_clname, qt_meta_stringdata_CBCObjectPropsPanel.stringdata0))
-        return static_cast<void*>(this);
-    return QWidget::qt_metacast(_clname);
-}
-
-int CBCObjectPropsPanel::qt_metacall(QMetaObject::Call _c, int _id, void **_a)
-{
-    _id = QWidget::qt_metacall(_c, _id, _a);
-    if (_id < 0)
-        return _id;
-    if (_c == QMetaObject::InvokeMetaMethod) {
-        if (_id < 6)
-            qt_static_metacall(this, _c, _id, _a);
-        _id -= 6;
-    } else if (_c == QMetaObject::RegisterMethodArgumentMetaType) {
-        if (_id < 6)
-            *reinterpret_cast<int*>(_a[0]) = -1;
-        _id -= 6;
-    }
-    return _id;
-}
-
-// SIGNAL 0
-void CBCObjectPropsPanel::nameChanged(const QString & _t1)
-{
-    void *_a[] = { nullptr, const_cast<void*>(reinterpret_cast<const void*>(std::addressof(_t1))) };
-    QMetaObject::activate(this, &staticMetaObject, 0, _a);
-}
-
-// SIGNAL 1
-void CBCObjectPropsPanel::stepChanged(int _t1)
-{
-    void *_a[] = { nullptr, const_cast<void*>(reinterpret_cast<const void*>(std::addressof(_t1))) };
-    QMetaObject::activate(this, &staticMetaObject, 1, _a);
-}
-
-// SIGNAL 2
-void CBCObjectPropsPanel::stateChanged(bool _t1)
-{
-    void *_a[] = { nullptr, const_cast<void*>(reinterpret_cast<const void*>(std::addressof(_t1))) };
-    QMetaObject::activate(this, &staticMetaObject, 2, _a);
-}
-struct qt_meta_stringdata_CModelPropsPanel_t {
-    QByteArrayData data[32];
-    char stringdata0[608];
-};
-#define QT_MOC_LITERAL(idx, ofs, len) \
-    Q_STATIC_BYTE_ARRAY_DATA_HEADER_INITIALIZER_WITH_OFFSET(len, \
-    qptrdiff(offsetof(qt_meta_stringdata_CModelPropsPanel_t, stringdata0) + ofs \
-        - idx * sizeof(QByteArrayData)) \
-    )
-static const qt_meta_stringdata_CModelPropsPanel_t qt_meta_stringdata_CModelPropsPanel = {
-    {
-QT_MOC_LITERAL(0, 0, 16), // "CModelPropsPanel"
-QT_MOC_LITERAL(1, 17, 11), // "nameChanged"
-QT_MOC_LITERAL(2, 29, 0), // ""
-QT_MOC_LITERAL(3, 30, 3), // "txt"
-QT_MOC_LITERAL(4, 34, 16), // "selectionChanged"
-QT_MOC_LITERAL(5, 51, 11), // "dataChanged"
-QT_MOC_LITERAL(6, 63, 1), // "b"
-QT_MOC_LITERAL(7, 65, 27), // "on_select1_addButtonClicked"
-QT_MOC_LITERAL(8, 93, 27), // "on_select1_subButtonClicked"
-QT_MOC_LITERAL(9, 121, 27), // "on_select1_delButtonClicked"
-QT_MOC_LITERAL(10, 149, 27), // "on_select1_selButtonClicked"
-QT_MOC_LITERAL(11, 177, 29), // "on_select1_clearButtonClicked"
-QT_MOC_LITERAL(12, 207, 27), // "on_select2_addButtonClicked"
-QT_MOC_LITERAL(13, 235, 27), // "on_select2_subButtonClicked"
-QT_MOC_LITERAL(14, 263, 27), // "on_select2_delButtonClicked"
-QT_MOC_LITERAL(15, 291, 27), // "on_select2_selButtonClicked"
-QT_MOC_LITERAL(16, 319, 29), // "on_select2_clearButtonClicked"
-QT_MOC_LITERAL(17, 349, 22), // "on_select1_nameChanged"
-QT_MOC_LITERAL(18, 372, 1), // "t"
-QT_MOC_LITERAL(19, 374, 22), // "on_select2_nameChanged"
-QT_MOC_LITERAL(20, 397, 21), // "on_object_nameChanged"
-QT_MOC_LITERAL(21, 419, 23), // "on_bcobject_nameChanged"
-QT_MOC_LITERAL(22, 443, 22), // "on_object_colorChanged"
-QT_MOC_LITERAL(23, 466, 3), // "col"
-QT_MOC_LITERAL(24, 470, 20), // "on_props_dataChanged"
-QT_MOC_LITERAL(25, 491, 1), // "n"
-QT_MOC_LITERAL(26, 493, 19), // "on_form_dataChanged"
-QT_MOC_LITERAL(27, 513, 12), // "itemModified"
-QT_MOC_LITERAL(28, 526, 23), // "on_bcobject_stepChanged"
-QT_MOC_LITERAL(29, 550, 24), // "on_bcobject_stateChanged"
-QT_MOC_LITERAL(30, 575, 8), // "isActive"
-QT_MOC_LITERAL(31, 584, 23) // "on_object_statusChanged"
-
-    },
-    "CModelPropsPanel\0nameChanged\0\0txt\0"
-    "selectionChanged\0dataChanged\0b\0"
-    "on_select1_addButtonClicked\0"
-    "on_select1_subButtonClicked\0"
-    "on_select1_delButtonClicked\0"
-    "on_select1_selButtonClicked\0"
-    "on_select1_clearButtonClicked\0"
-    "on_select2_addButtonClicked\0"
-    "on_select2_subButtonClicked\0"
-    "on_select2_delButtonClicked\0"
-    "on_select2_selButtonClicked\0"
-    "on_select2_clearButtonClicked\0"
-    "on_select1_nameChanged\0t\0"
-    "on_select2_nameChanged\0on_object_nameChanged\0"
-    "on_bcobject_nameChanged\0on_object_colorChanged\0"
-    "col\0on_props_dataChanged\0n\0"
-    "on_form_dataChanged\0itemModified\0"
-    "on_bcobject_stepChanged\0"
-    "on_bcobject_stateChanged\0isActive\0"
-    "on_object_statusChanged"
-};
-#undef QT_MOC_LITERAL
-
-static const uint qt_meta_data_CModelPropsPanel[] = {
-
- // content:
-       8,       // revision
-       0,       // classname
-       0,    0, // classinfo
-      23,   14, // methods
-       0,    0, // properties
-       0,    0, // enums/sets
-       0,    0, // constructors
-       0,       // flags
-       3,       // signalCount
-
- // signals: name, argc, parameters, tag, flags
-       1,    1,  129,    2, 0x06 /* Public */,
-       4,    0,  132,    2, 0x06 /* Public */,
-       5,    1,  133,    2, 0x06 /* Public */,
-
- // slots: name, argc, parameters, tag, flags
-       7,    0,  136,    2, 0x08 /* Private */,
-       8,    0,  137,    2, 0x08 /* Private */,
-       9,    0,  138,    2, 0x08 /* Private */,
-      10,    0,  139,    2, 0x08 /* Private */,
-      11,    0,  140,    2, 0x08 /* Private */,
-      12,    0,  141,    2, 0x08 /* Private */,
-      13,    0,  142,    2, 0x08 /* Private */,
-      14,    0,  143,    2, 0x08 /* Private */,
-      15,    0,  144,    2, 0x08 /* Private */,
-      16,    0,  145,    2, 0x08 /* Private */,
-      17,    1,  146,    2, 0x08 /* Private */,
-      19,    1,  149,    2, 0x08 /* Private */,
-      20,    1,  152,    2, 0x08 /* Private */,
-      21,    1,  155,    2, 0x08 /* Private */,
-      22,    1,  158,    2, 0x08 /* Private */,
-      24,    1,  161,    2, 0x08 /* Private */,
-      26,    1,  164,    2, 0x08 /* Private */,
-      28,    1,  167,    2, 0x08 /* Private */,
-      29,    1,  170,    2, 0x08 /* Private */,
-      31,    1,  173,    2, 0x08 /* Private */,
-
- // signals: parameters
-    QMetaType::Void, QMetaType::QString,    3,
-    QMetaType::Void,
-    QMetaType::Void, QMetaType::Bool,    6,
-
- // slots: parameters
-    QMetaType::Void,
-    QMetaType::Void,
-    QMetaType::Void,
-    QMetaType::Void,
-    QMetaType::Void,
-    QMetaType::Void,
-    QMetaType::Void,
-    QMetaType::Void,
-    QMetaType::Void,
-    QMetaType::Void,
-    QMetaType::Void, QMetaType::QString,   18,
-    QMetaType::Void, QMetaType::QString,   18,
-    QMetaType::Void, QMetaType::QString,    2,
-    QMetaType::Void, QMetaType::QString,    2,
-    QMetaType::Void, QMetaType::QColor,   23,
-    QMetaType::Void, QMetaType::Int,   25,
-    QMetaType::Void, QMetaType::Bool,   27,
-    QMetaType::Void, QMetaType::Int,   25,
-    QMetaType::Void, QMetaType::Bool,   30,
-    QMetaType::Void, QMetaType::Bool,    6,
-
-       0        // eod
-};
-
-void CModelPropsPanel::qt_static_metacall(QObject *_o, QMetaObject::Call _c, int _id, void **_a)
-{
-    if (_c == QMetaObject::InvokeMetaMethod) {
-        auto *_t = static_cast<CModelPropsPanel *>(_o);
-        Q_UNUSED(_t)
-        switch (_id) {
-        case 0: _t->nameChanged((*reinterpret_cast< const QString(*)>(_a[1]))); break;
-        case 1: _t->selectionChanged(); break;
-        case 2: _t->dataChanged((*reinterpret_cast< bool(*)>(_a[1]))); break;
-        case 3: _t->on_select1_addButtonClicked(); break;
-        case 4: _t->on_select1_subButtonClicked(); break;
-        case 5: _t->on_select1_delButtonClicked(); break;
-        case 6: _t->on_select1_selButtonClicked(); break;
-        case 7: _t->on_select1_clearButtonClicked(); break;
-        case 8: _t->on_select2_addButtonClicked(); break;
-        case 9: _t->on_select2_subButtonClicked(); break;
-        case 10: _t->on_select2_delButtonClicked(); break;
-        case 11: _t->on_select2_selButtonClicked(); break;
-        case 12: _t->on_select2_clearButtonClicked(); break;
-        case 13: _t->on_select1_nameChanged((*reinterpret_cast< const QString(*)>(_a[1]))); break;
-        case 14: _t->on_select2_nameChanged((*reinterpret_cast< const QString(*)>(_a[1]))); break;
-        case 15: _t->on_object_nameChanged((*reinterpret_cast< const QString(*)>(_a[1]))); break;
-        case 16: _t->on_bcobject_nameChanged((*reinterpret_cast< const QString(*)>(_a[1]))); break;
-        case 17: _t->on_object_colorChanged((*reinterpret_cast< const QColor(*)>(_a[1]))); break;
-        case 18: _t->on_props_dataChanged((*reinterpret_cast< int(*)>(_a[1]))); break;
-        case 19: _t->on_form_dataChanged((*reinterpret_cast< bool(*)>(_a[1]))); break;
-        case 20: _t->on_bcobject_stepChanged((*reinterpret_cast< int(*)>(_a[1]))); break;
-        case 21: _t->on_bcobject_stateChanged((*reinterpret_cast< bool(*)>(_a[1]))); break;
-        case 22: _t->on_object_statusChanged((*reinterpret_cast< bool(*)>(_a[1]))); break;
-        default: ;
-        }
-    } else if (_c == QMetaObject::IndexOfMethod) {
-        int *result = reinterpret_cast<int *>(_a[0]);
-        {
-            using _t = void (CModelPropsPanel::*)(const QString & );
-            if (*reinterpret_cast<_t *>(_a[1]) == static_cast<_t>(&CModelPropsPanel::nameChanged)) {
-                *result = 0;
-                return;
-            }
-        }
-        {
-            using _t = void (CModelPropsPanel::*)();
-            if (*reinterpret_cast<_t *>(_a[1]) == static_cast<_t>(&CModelPropsPanel::selectionChanged)) {
-                *result = 1;
-                return;
-            }
-        }
-        {
-            using _t = void (CModelPropsPanel::*)(bool );
-            if (*reinterpret_cast<_t *>(_a[1]) == static_cast<_t>(&CModelPropsPanel::dataChanged)) {
-                *result = 2;
-                return;
-            }
-        }
-    }
-}
-
-QT_INIT_METAOBJECT const QMetaObject CModelPropsPanel::staticMetaObject = { {
-    QMetaObject::SuperData::link<QWidget::staticMetaObject>(),
-    qt_meta_stringdata_CModelPropsPanel.data,
-    qt_meta_data_CModelPropsPanel,
-    qt_static_metacall,
-    nullptr,
-    nullptr
-} };
-
-
-const QMetaObject *CModelPropsPanel::metaObject() const
-{
-    return QObject::d_ptr->metaObject ? QObject::d_ptr->dynamicMetaObject() : &staticMetaObject;
-}
-
-void *CModelPropsPanel::qt_metacast(const char *_clname)
-{
-    if (!_clname) return nullptr;
-    if (!strcmp(_clname, qt_meta_stringdata_CModelPropsPanel.stringdata0))
-        return static_cast<void*>(this);
-    return QWidget::qt_metacast(_clname);
-}
-
-int CModelPropsPanel::qt_metacall(QMetaObject::Call _c, int _id, void **_a)
-{
-    _id = QWidget::qt_metacall(_c, _id, _a);
-    if (_id < 0)
-        return _id;
-    if (_c == QMetaObject::InvokeMetaMethod) {
-        if (_id < 23)
-            qt_static_metacall(this, _c, _id, _a);
-        _id -= 23;
-    } else if (_c == QMetaObject::RegisterMethodArgumentMetaType) {
-        if (_id < 23)
-            *reinterpret_cast<int*>(_a[0]) = -1;
-        _id -= 23;
-    }
-    return _id;
-}
-
-// SIGNAL 0
-void CModelPropsPanel::nameChanged(const QString & _t1)
-{
-    void *_a[] = { nullptr, const_cast<void*>(reinterpret_cast<const void*>(std::addressof(_t1))) };
-    QMetaObject::activate(this, &staticMetaObject, 0, _a);
-}
-
-// SIGNAL 1
-void CModelPropsPanel::selectionChanged()
-{
-    QMetaObject::activate(this, &staticMetaObject, 1, nullptr);
-}
-
-// SIGNAL 2
-void CModelPropsPanel::dataChanged(bool _t1)
-{
-    void *_a[] = { nullptr, const_cast<void*>(reinterpret_cast<const void*>(std::addressof(_t1))) };
-    QMetaObject::activate(this, &staticMetaObject, 2, _a);
-}
-QT_WARNING_POP
-QT_END_MOC_NAMESPACE
-=======
-/****************************************************************************
-** Meta object code from reading C++ file 'ModelPropsPanel.h'
-**
-** Created by: The Qt Meta Object Compiler version 67 (Qt 5.14.2)
-**
-** WARNING! All changes made in this file will be lost!
-*****************************************************************************/
-
-#include <memory>
-#include "ModelPropsPanel.h"
-#include <QtCore/qbytearray.h>
-#include <QtCore/qmetatype.h>
-#if !defined(Q_MOC_OUTPUT_REVISION)
-#error "The header file 'ModelPropsPanel.h' doesn't include <QObject>."
-#elif Q_MOC_OUTPUT_REVISION != 67
-#error "This file was generated using the moc from 5.14.2. It"
-#error "cannot be used with the include files from this version of Qt."
-#error "(The moc has changed too much.)"
-#endif
-
-QT_BEGIN_MOC_NAMESPACE
-QT_WARNING_PUSH
-QT_WARNING_DISABLE_DEPRECATED
-struct qt_meta_stringdata_CObjectPropsPanel_t {
-    QByteArrayData data[11];
-    char stringdata0[127];
-};
-#define QT_MOC_LITERAL(idx, ofs, len) \
-    Q_STATIC_BYTE_ARRAY_DATA_HEADER_INITIALIZER_WITH_OFFSET(len, \
-    qptrdiff(offsetof(qt_meta_stringdata_CObjectPropsPanel_t, stringdata0) + ofs \
-        - idx * sizeof(QByteArrayData)) \
-    )
-static const qt_meta_stringdata_CObjectPropsPanel_t qt_meta_stringdata_CObjectPropsPanel = {
-    {
-QT_MOC_LITERAL(0, 0, 17), // "CObjectPropsPanel"
-QT_MOC_LITERAL(1, 18, 11), // "nameChanged"
-QT_MOC_LITERAL(2, 30, 0), // ""
-QT_MOC_LITERAL(3, 31, 7), // "newName"
-QT_MOC_LITERAL(4, 39, 12), // "colorChanged"
-QT_MOC_LITERAL(5, 52, 1), // "c"
-QT_MOC_LITERAL(6, 54, 13), // "statusChanged"
-QT_MOC_LITERAL(7, 68, 1), // "b"
-QT_MOC_LITERAL(8, 70, 18), // "on_name_textEdited"
-QT_MOC_LITERAL(9, 89, 19), // "on_col_colorChanged"
-QT_MOC_LITERAL(10, 109, 17) // "on_status_clicked"
-
-    },
-    "CObjectPropsPanel\0nameChanged\0\0newName\0"
-    "colorChanged\0c\0statusChanged\0b\0"
-    "on_name_textEdited\0on_col_colorChanged\0"
-    "on_status_clicked"
-};
-#undef QT_MOC_LITERAL
-
-static const uint qt_meta_data_CObjectPropsPanel[] = {
-
- // content:
-       8,       // revision
-       0,       // classname
-       0,    0, // classinfo
-       6,   14, // methods
-       0,    0, // properties
-       0,    0, // enums/sets
-       0,    0, // constructors
-       0,       // flags
-       3,       // signalCount
-
- // signals: name, argc, parameters, tag, flags
-       1,    1,   44,    2, 0x06 /* Public */,
-       4,    1,   47,    2, 0x06 /* Public */,
-       6,    1,   50,    2, 0x06 /* Public */,
-
- // slots: name, argc, parameters, tag, flags
-       8,    1,   53,    2, 0x09 /* Protected */,
-       9,    1,   56,    2, 0x09 /* Protected */,
-      10,    1,   59,    2, 0x09 /* Protected */,
-
- // signals: parameters
-    QMetaType::Void, QMetaType::QString,    3,
-    QMetaType::Void, QMetaType::QColor,    5,
-    QMetaType::Void, QMetaType::Bool,    7,
-
- // slots: parameters
-    QMetaType::Void, QMetaType::QString,    2,
-    QMetaType::Void, QMetaType::QColor,    5,
-    QMetaType::Void, QMetaType::Bool,    7,
-
-       0        // eod
-};
-
-void CObjectPropsPanel::qt_static_metacall(QObject *_o, QMetaObject::Call _c, int _id, void **_a)
-{
-    if (_c == QMetaObject::InvokeMetaMethod) {
-        auto *_t = static_cast<CObjectPropsPanel *>(_o);
-        Q_UNUSED(_t)
-        switch (_id) {
-        case 0: _t->nameChanged((*reinterpret_cast< const QString(*)>(_a[1]))); break;
-        case 1: _t->colorChanged((*reinterpret_cast< const QColor(*)>(_a[1]))); break;
-        case 2: _t->statusChanged((*reinterpret_cast< bool(*)>(_a[1]))); break;
-        case 3: _t->on_name_textEdited((*reinterpret_cast< const QString(*)>(_a[1]))); break;
-        case 4: _t->on_col_colorChanged((*reinterpret_cast< QColor(*)>(_a[1]))); break;
-        case 5: _t->on_status_clicked((*reinterpret_cast< bool(*)>(_a[1]))); break;
-        default: ;
-        }
-    } else if (_c == QMetaObject::IndexOfMethod) {
-        int *result = reinterpret_cast<int *>(_a[0]);
-        {
-            using _t = void (CObjectPropsPanel::*)(const QString & );
-            if (*reinterpret_cast<_t *>(_a[1]) == static_cast<_t>(&CObjectPropsPanel::nameChanged)) {
-                *result = 0;
-                return;
-            }
-        }
-        {
-            using _t = void (CObjectPropsPanel::*)(const QColor & );
-            if (*reinterpret_cast<_t *>(_a[1]) == static_cast<_t>(&CObjectPropsPanel::colorChanged)) {
-                *result = 1;
-                return;
-            }
-        }
-        {
-            using _t = void (CObjectPropsPanel::*)(bool );
-            if (*reinterpret_cast<_t *>(_a[1]) == static_cast<_t>(&CObjectPropsPanel::statusChanged)) {
-                *result = 2;
-                return;
-            }
-        }
-    }
-}
-
-QT_INIT_METAOBJECT const QMetaObject CObjectPropsPanel::staticMetaObject = { {
-    QMetaObject::SuperData::link<QWidget::staticMetaObject>(),
-    qt_meta_stringdata_CObjectPropsPanel.data,
-    qt_meta_data_CObjectPropsPanel,
-    qt_static_metacall,
-    nullptr,
-    nullptr
-} };
-
-
-const QMetaObject *CObjectPropsPanel::metaObject() const
-{
-    return QObject::d_ptr->metaObject ? QObject::d_ptr->dynamicMetaObject() : &staticMetaObject;
-}
-
-void *CObjectPropsPanel::qt_metacast(const char *_clname)
-{
-    if (!_clname) return nullptr;
-    if (!strcmp(_clname, qt_meta_stringdata_CObjectPropsPanel.stringdata0))
-        return static_cast<void*>(this);
-    return QWidget::qt_metacast(_clname);
-}
-
-int CObjectPropsPanel::qt_metacall(QMetaObject::Call _c, int _id, void **_a)
-{
-    _id = QWidget::qt_metacall(_c, _id, _a);
-    if (_id < 0)
-        return _id;
-    if (_c == QMetaObject::InvokeMetaMethod) {
-        if (_id < 6)
-            qt_static_metacall(this, _c, _id, _a);
-        _id -= 6;
-    } else if (_c == QMetaObject::RegisterMethodArgumentMetaType) {
-        if (_id < 6)
-            *reinterpret_cast<int*>(_a[0]) = -1;
-        _id -= 6;
-    }
-    return _id;
-}
-
-// SIGNAL 0
-void CObjectPropsPanel::nameChanged(const QString & _t1)
-{
-    void *_a[] = { nullptr, const_cast<void*>(reinterpret_cast<const void*>(std::addressof(_t1))) };
-    QMetaObject::activate(this, &staticMetaObject, 0, _a);
-}
-
-// SIGNAL 1
-void CObjectPropsPanel::colorChanged(const QColor & _t1)
-{
-    void *_a[] = { nullptr, const_cast<void*>(reinterpret_cast<const void*>(std::addressof(_t1))) };
-    QMetaObject::activate(this, &staticMetaObject, 1, _a);
-}
-
-// SIGNAL 2
-void CObjectPropsPanel::statusChanged(bool _t1)
-{
-    void *_a[] = { nullptr, const_cast<void*>(reinterpret_cast<const void*>(std::addressof(_t1))) };
-    QMetaObject::activate(this, &staticMetaObject, 2, _a);
-}
-struct qt_meta_stringdata_CBCObjectPropsPanel_t {
-    QByteArrayData data[12];
-    char stringdata0[143];
-};
-#define QT_MOC_LITERAL(idx, ofs, len) \
-    Q_STATIC_BYTE_ARRAY_DATA_HEADER_INITIALIZER_WITH_OFFSET(len, \
-    qptrdiff(offsetof(qt_meta_stringdata_CBCObjectPropsPanel_t, stringdata0) + ofs \
-        - idx * sizeof(QByteArrayData)) \
-    )
-static const qt_meta_stringdata_CBCObjectPropsPanel_t qt_meta_stringdata_CBCObjectPropsPanel = {
-    {
-QT_MOC_LITERAL(0, 0, 19), // "CBCObjectPropsPanel"
-QT_MOC_LITERAL(1, 20, 11), // "nameChanged"
-QT_MOC_LITERAL(2, 32, 0), // ""
-QT_MOC_LITERAL(3, 33, 7), // "newName"
-QT_MOC_LITERAL(4, 41, 11), // "stepChanged"
-QT_MOC_LITERAL(5, 53, 1), // "n"
-QT_MOC_LITERAL(6, 55, 12), // "stateChanged"
-QT_MOC_LITERAL(7, 68, 8), // "isActive"
-QT_MOC_LITERAL(8, 77, 18), // "on_name_textEdited"
-QT_MOC_LITERAL(9, 96, 27), // "on_list_currentIndexChanged"
-QT_MOC_LITERAL(10, 124, 16), // "on_state_toggled"
-QT_MOC_LITERAL(11, 141, 1) // "b"
-
-    },
-    "CBCObjectPropsPanel\0nameChanged\0\0"
-    "newName\0stepChanged\0n\0stateChanged\0"
-    "isActive\0on_name_textEdited\0"
-    "on_list_currentIndexChanged\0"
-    "on_state_toggled\0b"
-};
-#undef QT_MOC_LITERAL
-
-static const uint qt_meta_data_CBCObjectPropsPanel[] = {
-
- // content:
-       8,       // revision
-       0,       // classname
-       0,    0, // classinfo
-       6,   14, // methods
-       0,    0, // properties
-       0,    0, // enums/sets
-       0,    0, // constructors
-       0,       // flags
-       3,       // signalCount
-
- // signals: name, argc, parameters, tag, flags
-       1,    1,   44,    2, 0x06 /* Public */,
-       4,    1,   47,    2, 0x06 /* Public */,
-       6,    1,   50,    2, 0x06 /* Public */,
-
- // slots: name, argc, parameters, tag, flags
-       8,    1,   53,    2, 0x09 /* Protected */,
-       9,    1,   56,    2, 0x09 /* Protected */,
-      10,    1,   59,    2, 0x09 /* Protected */,
-
- // signals: parameters
-    QMetaType::Void, QMetaType::QString,    3,
-    QMetaType::Void, QMetaType::Int,    5,
-    QMetaType::Void, QMetaType::Bool,    7,
-
- // slots: parameters
-    QMetaType::Void, QMetaType::QString,    2,
-    QMetaType::Void, QMetaType::Int,    5,
-    QMetaType::Void, QMetaType::Bool,   11,
-
-       0        // eod
-};
-
-void CBCObjectPropsPanel::qt_static_metacall(QObject *_o, QMetaObject::Call _c, int _id, void **_a)
-{
-    if (_c == QMetaObject::InvokeMetaMethod) {
-        auto *_t = static_cast<CBCObjectPropsPanel *>(_o);
-        Q_UNUSED(_t)
-        switch (_id) {
-        case 0: _t->nameChanged((*reinterpret_cast< const QString(*)>(_a[1]))); break;
-        case 1: _t->stepChanged((*reinterpret_cast< int(*)>(_a[1]))); break;
-        case 2: _t->stateChanged((*reinterpret_cast< bool(*)>(_a[1]))); break;
-        case 3: _t->on_name_textEdited((*reinterpret_cast< const QString(*)>(_a[1]))); break;
-        case 4: _t->on_list_currentIndexChanged((*reinterpret_cast< int(*)>(_a[1]))); break;
-        case 5: _t->on_state_toggled((*reinterpret_cast< bool(*)>(_a[1]))); break;
-        default: ;
-        }
-    } else if (_c == QMetaObject::IndexOfMethod) {
-        int *result = reinterpret_cast<int *>(_a[0]);
-        {
-            using _t = void (CBCObjectPropsPanel::*)(const QString & );
-            if (*reinterpret_cast<_t *>(_a[1]) == static_cast<_t>(&CBCObjectPropsPanel::nameChanged)) {
-                *result = 0;
-                return;
-            }
-        }
-        {
-            using _t = void (CBCObjectPropsPanel::*)(int );
-            if (*reinterpret_cast<_t *>(_a[1]) == static_cast<_t>(&CBCObjectPropsPanel::stepChanged)) {
-                *result = 1;
-                return;
-            }
-        }
-        {
-            using _t = void (CBCObjectPropsPanel::*)(bool );
-            if (*reinterpret_cast<_t *>(_a[1]) == static_cast<_t>(&CBCObjectPropsPanel::stateChanged)) {
-                *result = 2;
-                return;
-            }
-        }
-    }
-}
-
-QT_INIT_METAOBJECT const QMetaObject CBCObjectPropsPanel::staticMetaObject = { {
-    QMetaObject::SuperData::link<QWidget::staticMetaObject>(),
-    qt_meta_stringdata_CBCObjectPropsPanel.data,
-    qt_meta_data_CBCObjectPropsPanel,
-    qt_static_metacall,
-    nullptr,
-    nullptr
-} };
-
-
-const QMetaObject *CBCObjectPropsPanel::metaObject() const
-{
-    return QObject::d_ptr->metaObject ? QObject::d_ptr->dynamicMetaObject() : &staticMetaObject;
-}
-
-void *CBCObjectPropsPanel::qt_metacast(const char *_clname)
-{
-    if (!_clname) return nullptr;
-    if (!strcmp(_clname, qt_meta_stringdata_CBCObjectPropsPanel.stringdata0))
-        return static_cast<void*>(this);
-    return QWidget::qt_metacast(_clname);
-}
-
-int CBCObjectPropsPanel::qt_metacall(QMetaObject::Call _c, int _id, void **_a)
-{
-    _id = QWidget::qt_metacall(_c, _id, _a);
-    if (_id < 0)
-        return _id;
-    if (_c == QMetaObject::InvokeMetaMethod) {
-        if (_id < 6)
-            qt_static_metacall(this, _c, _id, _a);
-        _id -= 6;
-    } else if (_c == QMetaObject::RegisterMethodArgumentMetaType) {
-        if (_id < 6)
-            *reinterpret_cast<int*>(_a[0]) = -1;
-        _id -= 6;
-    }
-    return _id;
-}
-
-// SIGNAL 0
-void CBCObjectPropsPanel::nameChanged(const QString & _t1)
-{
-    void *_a[] = { nullptr, const_cast<void*>(reinterpret_cast<const void*>(std::addressof(_t1))) };
-    QMetaObject::activate(this, &staticMetaObject, 0, _a);
-}
-
-// SIGNAL 1
-void CBCObjectPropsPanel::stepChanged(int _t1)
-{
-    void *_a[] = { nullptr, const_cast<void*>(reinterpret_cast<const void*>(std::addressof(_t1))) };
-    QMetaObject::activate(this, &staticMetaObject, 1, _a);
-}
-
-// SIGNAL 2
-void CBCObjectPropsPanel::stateChanged(bool _t1)
-{
-    void *_a[] = { nullptr, const_cast<void*>(reinterpret_cast<const void*>(std::addressof(_t1))) };
-    QMetaObject::activate(this, &staticMetaObject, 2, _a);
-}
-struct qt_meta_stringdata_CModelPropsPanel_t {
-    QByteArrayData data[32];
-    char stringdata0[608];
-};
-#define QT_MOC_LITERAL(idx, ofs, len) \
-    Q_STATIC_BYTE_ARRAY_DATA_HEADER_INITIALIZER_WITH_OFFSET(len, \
-    qptrdiff(offsetof(qt_meta_stringdata_CModelPropsPanel_t, stringdata0) + ofs \
-        - idx * sizeof(QByteArrayData)) \
-    )
-static const qt_meta_stringdata_CModelPropsPanel_t qt_meta_stringdata_CModelPropsPanel = {
-    {
-QT_MOC_LITERAL(0, 0, 16), // "CModelPropsPanel"
-QT_MOC_LITERAL(1, 17, 11), // "nameChanged"
-QT_MOC_LITERAL(2, 29, 0), // ""
-QT_MOC_LITERAL(3, 30, 3), // "txt"
-QT_MOC_LITERAL(4, 34, 16), // "selectionChanged"
-QT_MOC_LITERAL(5, 51, 11), // "dataChanged"
-QT_MOC_LITERAL(6, 63, 1), // "b"
-QT_MOC_LITERAL(7, 65, 27), // "on_select1_addButtonClicked"
-QT_MOC_LITERAL(8, 93, 27), // "on_select1_subButtonClicked"
-QT_MOC_LITERAL(9, 121, 27), // "on_select1_delButtonClicked"
-QT_MOC_LITERAL(10, 149, 27), // "on_select1_selButtonClicked"
-QT_MOC_LITERAL(11, 177, 29), // "on_select1_clearButtonClicked"
-QT_MOC_LITERAL(12, 207, 27), // "on_select2_addButtonClicked"
-QT_MOC_LITERAL(13, 235, 27), // "on_select2_subButtonClicked"
-QT_MOC_LITERAL(14, 263, 27), // "on_select2_delButtonClicked"
-QT_MOC_LITERAL(15, 291, 27), // "on_select2_selButtonClicked"
-QT_MOC_LITERAL(16, 319, 29), // "on_select2_clearButtonClicked"
-QT_MOC_LITERAL(17, 349, 22), // "on_select1_nameChanged"
-QT_MOC_LITERAL(18, 372, 1), // "t"
-QT_MOC_LITERAL(19, 374, 22), // "on_select2_nameChanged"
-QT_MOC_LITERAL(20, 397, 21), // "on_object_nameChanged"
-QT_MOC_LITERAL(21, 419, 23), // "on_bcobject_nameChanged"
-QT_MOC_LITERAL(22, 443, 22), // "on_object_colorChanged"
-QT_MOC_LITERAL(23, 466, 3), // "col"
-QT_MOC_LITERAL(24, 470, 20), // "on_props_dataChanged"
-QT_MOC_LITERAL(25, 491, 1), // "n"
-QT_MOC_LITERAL(26, 493, 19), // "on_form_dataChanged"
-QT_MOC_LITERAL(27, 513, 12), // "itemModified"
-QT_MOC_LITERAL(28, 526, 23), // "on_bcobject_stepChanged"
-QT_MOC_LITERAL(29, 550, 24), // "on_bcobject_stateChanged"
-QT_MOC_LITERAL(30, 575, 8), // "isActive"
-QT_MOC_LITERAL(31, 584, 23) // "on_object_statusChanged"
-
-    },
-    "CModelPropsPanel\0nameChanged\0\0txt\0"
-    "selectionChanged\0dataChanged\0b\0"
-    "on_select1_addButtonClicked\0"
-    "on_select1_subButtonClicked\0"
-    "on_select1_delButtonClicked\0"
-    "on_select1_selButtonClicked\0"
-    "on_select1_clearButtonClicked\0"
-    "on_select2_addButtonClicked\0"
-    "on_select2_subButtonClicked\0"
-    "on_select2_delButtonClicked\0"
-    "on_select2_selButtonClicked\0"
-    "on_select2_clearButtonClicked\0"
-    "on_select1_nameChanged\0t\0"
-    "on_select2_nameChanged\0on_object_nameChanged\0"
-    "on_bcobject_nameChanged\0on_object_colorChanged\0"
-    "col\0on_props_dataChanged\0n\0"
-    "on_form_dataChanged\0itemModified\0"
-    "on_bcobject_stepChanged\0"
-    "on_bcobject_stateChanged\0isActive\0"
-    "on_object_statusChanged"
-};
-#undef QT_MOC_LITERAL
-
-static const uint qt_meta_data_CModelPropsPanel[] = {
-
- // content:
-       8,       // revision
-       0,       // classname
-       0,    0, // classinfo
-      23,   14, // methods
-       0,    0, // properties
-       0,    0, // enums/sets
-       0,    0, // constructors
-       0,       // flags
-       3,       // signalCount
-
- // signals: name, argc, parameters, tag, flags
-       1,    1,  129,    2, 0x06 /* Public */,
-       4,    0,  132,    2, 0x06 /* Public */,
-       5,    1,  133,    2, 0x06 /* Public */,
-
- // slots: name, argc, parameters, tag, flags
-       7,    0,  136,    2, 0x08 /* Private */,
-       8,    0,  137,    2, 0x08 /* Private */,
-       9,    0,  138,    2, 0x08 /* Private */,
-      10,    0,  139,    2, 0x08 /* Private */,
-      11,    0,  140,    2, 0x08 /* Private */,
-      12,    0,  141,    2, 0x08 /* Private */,
-      13,    0,  142,    2, 0x08 /* Private */,
-      14,    0,  143,    2, 0x08 /* Private */,
-      15,    0,  144,    2, 0x08 /* Private */,
-      16,    0,  145,    2, 0x08 /* Private */,
-      17,    1,  146,    2, 0x08 /* Private */,
-      19,    1,  149,    2, 0x08 /* Private */,
-      20,    1,  152,    2, 0x08 /* Private */,
-      21,    1,  155,    2, 0x08 /* Private */,
-      22,    1,  158,    2, 0x08 /* Private */,
-      24,    1,  161,    2, 0x08 /* Private */,
-      26,    1,  164,    2, 0x08 /* Private */,
-      28,    1,  167,    2, 0x08 /* Private */,
-      29,    1,  170,    2, 0x08 /* Private */,
-      31,    1,  173,    2, 0x08 /* Private */,
-
- // signals: parameters
-    QMetaType::Void, QMetaType::QString,    3,
-    QMetaType::Void,
-    QMetaType::Void, QMetaType::Bool,    6,
-
- // slots: parameters
-    QMetaType::Void,
-    QMetaType::Void,
-    QMetaType::Void,
-    QMetaType::Void,
-    QMetaType::Void,
-    QMetaType::Void,
-    QMetaType::Void,
-    QMetaType::Void,
-    QMetaType::Void,
-    QMetaType::Void,
-    QMetaType::Void, QMetaType::QString,   18,
-    QMetaType::Void, QMetaType::QString,   18,
-    QMetaType::Void, QMetaType::QString,    2,
-    QMetaType::Void, QMetaType::QString,    2,
-    QMetaType::Void, QMetaType::QColor,   23,
-    QMetaType::Void, QMetaType::Int,   25,
-    QMetaType::Void, QMetaType::Bool,   27,
-    QMetaType::Void, QMetaType::Int,   25,
-    QMetaType::Void, QMetaType::Bool,   30,
-    QMetaType::Void, QMetaType::Bool,    6,
-
-       0        // eod
-};
-
-void CModelPropsPanel::qt_static_metacall(QObject *_o, QMetaObject::Call _c, int _id, void **_a)
-{
-    if (_c == QMetaObject::InvokeMetaMethod) {
-        auto *_t = static_cast<CModelPropsPanel *>(_o);
-        Q_UNUSED(_t)
-        switch (_id) {
-        case 0: _t->nameChanged((*reinterpret_cast< const QString(*)>(_a[1]))); break;
-        case 1: _t->selectionChanged(); break;
-        case 2: _t->dataChanged((*reinterpret_cast< bool(*)>(_a[1]))); break;
-        case 3: _t->on_select1_addButtonClicked(); break;
-        case 4: _t->on_select1_subButtonClicked(); break;
-        case 5: _t->on_select1_delButtonClicked(); break;
-        case 6: _t->on_select1_selButtonClicked(); break;
-        case 7: _t->on_select1_clearButtonClicked(); break;
-        case 8: _t->on_select2_addButtonClicked(); break;
-        case 9: _t->on_select2_subButtonClicked(); break;
-        case 10: _t->on_select2_delButtonClicked(); break;
-        case 11: _t->on_select2_selButtonClicked(); break;
-        case 12: _t->on_select2_clearButtonClicked(); break;
-        case 13: _t->on_select1_nameChanged((*reinterpret_cast< const QString(*)>(_a[1]))); break;
-        case 14: _t->on_select2_nameChanged((*reinterpret_cast< const QString(*)>(_a[1]))); break;
-        case 15: _t->on_object_nameChanged((*reinterpret_cast< const QString(*)>(_a[1]))); break;
-        case 16: _t->on_bcobject_nameChanged((*reinterpret_cast< const QString(*)>(_a[1]))); break;
-        case 17: _t->on_object_colorChanged((*reinterpret_cast< const QColor(*)>(_a[1]))); break;
-        case 18: _t->on_props_dataChanged((*reinterpret_cast< int(*)>(_a[1]))); break;
-        case 19: _t->on_form_dataChanged((*reinterpret_cast< bool(*)>(_a[1]))); break;
-        case 20: _t->on_bcobject_stepChanged((*reinterpret_cast< int(*)>(_a[1]))); break;
-        case 21: _t->on_bcobject_stateChanged((*reinterpret_cast< bool(*)>(_a[1]))); break;
-        case 22: _t->on_object_statusChanged((*reinterpret_cast< bool(*)>(_a[1]))); break;
-        default: ;
-        }
-    } else if (_c == QMetaObject::IndexOfMethod) {
-        int *result = reinterpret_cast<int *>(_a[0]);
-        {
-            using _t = void (CModelPropsPanel::*)(const QString & );
-            if (*reinterpret_cast<_t *>(_a[1]) == static_cast<_t>(&CModelPropsPanel::nameChanged)) {
-                *result = 0;
-                return;
-            }
-        }
-        {
-            using _t = void (CModelPropsPanel::*)();
-            if (*reinterpret_cast<_t *>(_a[1]) == static_cast<_t>(&CModelPropsPanel::selectionChanged)) {
-                *result = 1;
-                return;
-            }
-        }
-        {
-            using _t = void (CModelPropsPanel::*)(bool );
-            if (*reinterpret_cast<_t *>(_a[1]) == static_cast<_t>(&CModelPropsPanel::dataChanged)) {
-                *result = 2;
-                return;
-            }
-        }
-    }
-}
-
-QT_INIT_METAOBJECT const QMetaObject CModelPropsPanel::staticMetaObject = { {
-    QMetaObject::SuperData::link<QWidget::staticMetaObject>(),
-    qt_meta_stringdata_CModelPropsPanel.data,
-    qt_meta_data_CModelPropsPanel,
-    qt_static_metacall,
-    nullptr,
-    nullptr
-} };
-
-
-const QMetaObject *CModelPropsPanel::metaObject() const
-{
-    return QObject::d_ptr->metaObject ? QObject::d_ptr->dynamicMetaObject() : &staticMetaObject;
-}
-
-void *CModelPropsPanel::qt_metacast(const char *_clname)
-{
-    if (!_clname) return nullptr;
-    if (!strcmp(_clname, qt_meta_stringdata_CModelPropsPanel.stringdata0))
-        return static_cast<void*>(this);
-    return QWidget::qt_metacast(_clname);
-}
-
-int CModelPropsPanel::qt_metacall(QMetaObject::Call _c, int _id, void **_a)
-{
-    _id = QWidget::qt_metacall(_c, _id, _a);
-    if (_id < 0)
-        return _id;
-    if (_c == QMetaObject::InvokeMetaMethod) {
-        if (_id < 23)
-            qt_static_metacall(this, _c, _id, _a);
-        _id -= 23;
-    } else if (_c == QMetaObject::RegisterMethodArgumentMetaType) {
-        if (_id < 23)
-            *reinterpret_cast<int*>(_a[0]) = -1;
-        _id -= 23;
-    }
-    return _id;
-}
-
-// SIGNAL 0
-void CModelPropsPanel::nameChanged(const QString & _t1)
-{
-    void *_a[] = { nullptr, const_cast<void*>(reinterpret_cast<const void*>(std::addressof(_t1))) };
-    QMetaObject::activate(this, &staticMetaObject, 0, _a);
-}
-
-// SIGNAL 1
-void CModelPropsPanel::selectionChanged()
-{
-    QMetaObject::activate(this, &staticMetaObject, 1, nullptr);
-}
-
-// SIGNAL 2
-void CModelPropsPanel::dataChanged(bool _t1)
-{
-    void *_a[] = { nullptr, const_cast<void*>(reinterpret_cast<const void*>(std::addressof(_t1))) };
-    QMetaObject::activate(this, &staticMetaObject, 2, _a);
-}
-QT_WARNING_POP
-QT_END_MOC_NAMESPACE
->>>>>>> 13b041e9
+/****************************************************************************
+** Meta object code from reading C++ file 'ModelPropsPanel.h'
+**
+** Created by: The Qt Meta Object Compiler version 67 (Qt 5.14.2)
+**
+** WARNING! All changes made in this file will be lost!
+*****************************************************************************/
+
+#include <memory>
+#include "ModelPropsPanel.h"
+#include <QtCore/qbytearray.h>
+#include <QtCore/qmetatype.h>
+#if !defined(Q_MOC_OUTPUT_REVISION)
+#error "The header file 'ModelPropsPanel.h' doesn't include <QObject>."
+#elif Q_MOC_OUTPUT_REVISION != 67
+#error "This file was generated using the moc from 5.14.2. It"
+#error "cannot be used with the include files from this version of Qt."
+#error "(The moc has changed too much.)"
+#endif
+
+QT_BEGIN_MOC_NAMESPACE
+QT_WARNING_PUSH
+QT_WARNING_DISABLE_DEPRECATED
+struct qt_meta_stringdata_CObjectPropsPanel_t {
+    QByteArrayData data[11];
+    char stringdata0[127];
+};
+#define QT_MOC_LITERAL(idx, ofs, len) \
+    Q_STATIC_BYTE_ARRAY_DATA_HEADER_INITIALIZER_WITH_OFFSET(len, \
+    qptrdiff(offsetof(qt_meta_stringdata_CObjectPropsPanel_t, stringdata0) + ofs \
+        - idx * sizeof(QByteArrayData)) \
+    )
+static const qt_meta_stringdata_CObjectPropsPanel_t qt_meta_stringdata_CObjectPropsPanel = {
+    {
+QT_MOC_LITERAL(0, 0, 17), // "CObjectPropsPanel"
+QT_MOC_LITERAL(1, 18, 11), // "nameChanged"
+QT_MOC_LITERAL(2, 30, 0), // ""
+QT_MOC_LITERAL(3, 31, 7), // "newName"
+QT_MOC_LITERAL(4, 39, 12), // "colorChanged"
+QT_MOC_LITERAL(5, 52, 1), // "c"
+QT_MOC_LITERAL(6, 54, 13), // "statusChanged"
+QT_MOC_LITERAL(7, 68, 1), // "b"
+QT_MOC_LITERAL(8, 70, 18), // "on_name_textEdited"
+QT_MOC_LITERAL(9, 89, 19), // "on_col_colorChanged"
+QT_MOC_LITERAL(10, 109, 17) // "on_status_clicked"
+
+    },
+    "CObjectPropsPanel\0nameChanged\0\0newName\0"
+    "colorChanged\0c\0statusChanged\0b\0"
+    "on_name_textEdited\0on_col_colorChanged\0"
+    "on_status_clicked"
+};
+#undef QT_MOC_LITERAL
+
+static const uint qt_meta_data_CObjectPropsPanel[] = {
+
+ // content:
+       8,       // revision
+       0,       // classname
+       0,    0, // classinfo
+       6,   14, // methods
+       0,    0, // properties
+       0,    0, // enums/sets
+       0,    0, // constructors
+       0,       // flags
+       3,       // signalCount
+
+ // signals: name, argc, parameters, tag, flags
+       1,    1,   44,    2, 0x06 /* Public */,
+       4,    1,   47,    2, 0x06 /* Public */,
+       6,    1,   50,    2, 0x06 /* Public */,
+
+ // slots: name, argc, parameters, tag, flags
+       8,    1,   53,    2, 0x09 /* Protected */,
+       9,    1,   56,    2, 0x09 /* Protected */,
+      10,    1,   59,    2, 0x09 /* Protected */,
+
+ // signals: parameters
+    QMetaType::Void, QMetaType::QString,    3,
+    QMetaType::Void, QMetaType::QColor,    5,
+    QMetaType::Void, QMetaType::Bool,    7,
+
+ // slots: parameters
+    QMetaType::Void, QMetaType::QString,    2,
+    QMetaType::Void, QMetaType::QColor,    5,
+    QMetaType::Void, QMetaType::Bool,    7,
+
+       0        // eod
+};
+
+void CObjectPropsPanel::qt_static_metacall(QObject *_o, QMetaObject::Call _c, int _id, void **_a)
+{
+    if (_c == QMetaObject::InvokeMetaMethod) {
+        auto *_t = static_cast<CObjectPropsPanel *>(_o);
+        Q_UNUSED(_t)
+        switch (_id) {
+        case 0: _t->nameChanged((*reinterpret_cast< const QString(*)>(_a[1]))); break;
+        case 1: _t->colorChanged((*reinterpret_cast< const QColor(*)>(_a[1]))); break;
+        case 2: _t->statusChanged((*reinterpret_cast< bool(*)>(_a[1]))); break;
+        case 3: _t->on_name_textEdited((*reinterpret_cast< const QString(*)>(_a[1]))); break;
+        case 4: _t->on_col_colorChanged((*reinterpret_cast< QColor(*)>(_a[1]))); break;
+        case 5: _t->on_status_clicked((*reinterpret_cast< bool(*)>(_a[1]))); break;
+        default: ;
+        }
+    } else if (_c == QMetaObject::IndexOfMethod) {
+        int *result = reinterpret_cast<int *>(_a[0]);
+        {
+            using _t = void (CObjectPropsPanel::*)(const QString & );
+            if (*reinterpret_cast<_t *>(_a[1]) == static_cast<_t>(&CObjectPropsPanel::nameChanged)) {
+                *result = 0;
+                return;
+            }
+        }
+        {
+            using _t = void (CObjectPropsPanel::*)(const QColor & );
+            if (*reinterpret_cast<_t *>(_a[1]) == static_cast<_t>(&CObjectPropsPanel::colorChanged)) {
+                *result = 1;
+                return;
+            }
+        }
+        {
+            using _t = void (CObjectPropsPanel::*)(bool );
+            if (*reinterpret_cast<_t *>(_a[1]) == static_cast<_t>(&CObjectPropsPanel::statusChanged)) {
+                *result = 2;
+                return;
+            }
+        }
+    }
+}
+
+QT_INIT_METAOBJECT const QMetaObject CObjectPropsPanel::staticMetaObject = { {
+    QMetaObject::SuperData::link<QWidget::staticMetaObject>(),
+    qt_meta_stringdata_CObjectPropsPanel.data,
+    qt_meta_data_CObjectPropsPanel,
+    qt_static_metacall,
+    nullptr,
+    nullptr
+} };
+
+
+const QMetaObject *CObjectPropsPanel::metaObject() const
+{
+    return QObject::d_ptr->metaObject ? QObject::d_ptr->dynamicMetaObject() : &staticMetaObject;
+}
+
+void *CObjectPropsPanel::qt_metacast(const char *_clname)
+{
+    if (!_clname) return nullptr;
+    if (!strcmp(_clname, qt_meta_stringdata_CObjectPropsPanel.stringdata0))
+        return static_cast<void*>(this);
+    return QWidget::qt_metacast(_clname);
+}
+
+int CObjectPropsPanel::qt_metacall(QMetaObject::Call _c, int _id, void **_a)
+{
+    _id = QWidget::qt_metacall(_c, _id, _a);
+    if (_id < 0)
+        return _id;
+    if (_c == QMetaObject::InvokeMetaMethod) {
+        if (_id < 6)
+            qt_static_metacall(this, _c, _id, _a);
+        _id -= 6;
+    } else if (_c == QMetaObject::RegisterMethodArgumentMetaType) {
+        if (_id < 6)
+            *reinterpret_cast<int*>(_a[0]) = -1;
+        _id -= 6;
+    }
+    return _id;
+}
+
+// SIGNAL 0
+void CObjectPropsPanel::nameChanged(const QString & _t1)
+{
+    void *_a[] = { nullptr, const_cast<void*>(reinterpret_cast<const void*>(std::addressof(_t1))) };
+    QMetaObject::activate(this, &staticMetaObject, 0, _a);
+}
+
+// SIGNAL 1
+void CObjectPropsPanel::colorChanged(const QColor & _t1)
+{
+    void *_a[] = { nullptr, const_cast<void*>(reinterpret_cast<const void*>(std::addressof(_t1))) };
+    QMetaObject::activate(this, &staticMetaObject, 1, _a);
+}
+
+// SIGNAL 2
+void CObjectPropsPanel::statusChanged(bool _t1)
+{
+    void *_a[] = { nullptr, const_cast<void*>(reinterpret_cast<const void*>(std::addressof(_t1))) };
+    QMetaObject::activate(this, &staticMetaObject, 2, _a);
+}
+struct qt_meta_stringdata_CBCObjectPropsPanel_t {
+    QByteArrayData data[12];
+    char stringdata0[143];
+};
+#define QT_MOC_LITERAL(idx, ofs, len) \
+    Q_STATIC_BYTE_ARRAY_DATA_HEADER_INITIALIZER_WITH_OFFSET(len, \
+    qptrdiff(offsetof(qt_meta_stringdata_CBCObjectPropsPanel_t, stringdata0) + ofs \
+        - idx * sizeof(QByteArrayData)) \
+    )
+static const qt_meta_stringdata_CBCObjectPropsPanel_t qt_meta_stringdata_CBCObjectPropsPanel = {
+    {
+QT_MOC_LITERAL(0, 0, 19), // "CBCObjectPropsPanel"
+QT_MOC_LITERAL(1, 20, 11), // "nameChanged"
+QT_MOC_LITERAL(2, 32, 0), // ""
+QT_MOC_LITERAL(3, 33, 7), // "newName"
+QT_MOC_LITERAL(4, 41, 11), // "stepChanged"
+QT_MOC_LITERAL(5, 53, 1), // "n"
+QT_MOC_LITERAL(6, 55, 12), // "stateChanged"
+QT_MOC_LITERAL(7, 68, 8), // "isActive"
+QT_MOC_LITERAL(8, 77, 18), // "on_name_textEdited"
+QT_MOC_LITERAL(9, 96, 27), // "on_list_currentIndexChanged"
+QT_MOC_LITERAL(10, 124, 16), // "on_state_toggled"
+QT_MOC_LITERAL(11, 141, 1) // "b"
+
+    },
+    "CBCObjectPropsPanel\0nameChanged\0\0"
+    "newName\0stepChanged\0n\0stateChanged\0"
+    "isActive\0on_name_textEdited\0"
+    "on_list_currentIndexChanged\0"
+    "on_state_toggled\0b"
+};
+#undef QT_MOC_LITERAL
+
+static const uint qt_meta_data_CBCObjectPropsPanel[] = {
+
+ // content:
+       8,       // revision
+       0,       // classname
+       0,    0, // classinfo
+       6,   14, // methods
+       0,    0, // properties
+       0,    0, // enums/sets
+       0,    0, // constructors
+       0,       // flags
+       3,       // signalCount
+
+ // signals: name, argc, parameters, tag, flags
+       1,    1,   44,    2, 0x06 /* Public */,
+       4,    1,   47,    2, 0x06 /* Public */,
+       6,    1,   50,    2, 0x06 /* Public */,
+
+ // slots: name, argc, parameters, tag, flags
+       8,    1,   53,    2, 0x09 /* Protected */,
+       9,    1,   56,    2, 0x09 /* Protected */,
+      10,    1,   59,    2, 0x09 /* Protected */,
+
+ // signals: parameters
+    QMetaType::Void, QMetaType::QString,    3,
+    QMetaType::Void, QMetaType::Int,    5,
+    QMetaType::Void, QMetaType::Bool,    7,
+
+ // slots: parameters
+    QMetaType::Void, QMetaType::QString,    2,
+    QMetaType::Void, QMetaType::Int,    5,
+    QMetaType::Void, QMetaType::Bool,   11,
+
+       0        // eod
+};
+
+void CBCObjectPropsPanel::qt_static_metacall(QObject *_o, QMetaObject::Call _c, int _id, void **_a)
+{
+    if (_c == QMetaObject::InvokeMetaMethod) {
+        auto *_t = static_cast<CBCObjectPropsPanel *>(_o);
+        Q_UNUSED(_t)
+        switch (_id) {
+        case 0: _t->nameChanged((*reinterpret_cast< const QString(*)>(_a[1]))); break;
+        case 1: _t->stepChanged((*reinterpret_cast< int(*)>(_a[1]))); break;
+        case 2: _t->stateChanged((*reinterpret_cast< bool(*)>(_a[1]))); break;
+        case 3: _t->on_name_textEdited((*reinterpret_cast< const QString(*)>(_a[1]))); break;
+        case 4: _t->on_list_currentIndexChanged((*reinterpret_cast< int(*)>(_a[1]))); break;
+        case 5: _t->on_state_toggled((*reinterpret_cast< bool(*)>(_a[1]))); break;
+        default: ;
+        }
+    } else if (_c == QMetaObject::IndexOfMethod) {
+        int *result = reinterpret_cast<int *>(_a[0]);
+        {
+            using _t = void (CBCObjectPropsPanel::*)(const QString & );
+            if (*reinterpret_cast<_t *>(_a[1]) == static_cast<_t>(&CBCObjectPropsPanel::nameChanged)) {
+                *result = 0;
+                return;
+            }
+        }
+        {
+            using _t = void (CBCObjectPropsPanel::*)(int );
+            if (*reinterpret_cast<_t *>(_a[1]) == static_cast<_t>(&CBCObjectPropsPanel::stepChanged)) {
+                *result = 1;
+                return;
+            }
+        }
+        {
+            using _t = void (CBCObjectPropsPanel::*)(bool );
+            if (*reinterpret_cast<_t *>(_a[1]) == static_cast<_t>(&CBCObjectPropsPanel::stateChanged)) {
+                *result = 2;
+                return;
+            }
+        }
+    }
+}
+
+QT_INIT_METAOBJECT const QMetaObject CBCObjectPropsPanel::staticMetaObject = { {
+    QMetaObject::SuperData::link<QWidget::staticMetaObject>(),
+    qt_meta_stringdata_CBCObjectPropsPanel.data,
+    qt_meta_data_CBCObjectPropsPanel,
+    qt_static_metacall,
+    nullptr,
+    nullptr
+} };
+
+
+const QMetaObject *CBCObjectPropsPanel::metaObject() const
+{
+    return QObject::d_ptr->metaObject ? QObject::d_ptr->dynamicMetaObject() : &staticMetaObject;
+}
+
+void *CBCObjectPropsPanel::qt_metacast(const char *_clname)
+{
+    if (!_clname) return nullptr;
+    if (!strcmp(_clname, qt_meta_stringdata_CBCObjectPropsPanel.stringdata0))
+        return static_cast<void*>(this);
+    return QWidget::qt_metacast(_clname);
+}
+
+int CBCObjectPropsPanel::qt_metacall(QMetaObject::Call _c, int _id, void **_a)
+{
+    _id = QWidget::qt_metacall(_c, _id, _a);
+    if (_id < 0)
+        return _id;
+    if (_c == QMetaObject::InvokeMetaMethod) {
+        if (_id < 6)
+            qt_static_metacall(this, _c, _id, _a);
+        _id -= 6;
+    } else if (_c == QMetaObject::RegisterMethodArgumentMetaType) {
+        if (_id < 6)
+            *reinterpret_cast<int*>(_a[0]) = -1;
+        _id -= 6;
+    }
+    return _id;
+}
+
+// SIGNAL 0
+void CBCObjectPropsPanel::nameChanged(const QString & _t1)
+{
+    void *_a[] = { nullptr, const_cast<void*>(reinterpret_cast<const void*>(std::addressof(_t1))) };
+    QMetaObject::activate(this, &staticMetaObject, 0, _a);
+}
+
+// SIGNAL 1
+void CBCObjectPropsPanel::stepChanged(int _t1)
+{
+    void *_a[] = { nullptr, const_cast<void*>(reinterpret_cast<const void*>(std::addressof(_t1))) };
+    QMetaObject::activate(this, &staticMetaObject, 1, _a);
+}
+
+// SIGNAL 2
+void CBCObjectPropsPanel::stateChanged(bool _t1)
+{
+    void *_a[] = { nullptr, const_cast<void*>(reinterpret_cast<const void*>(std::addressof(_t1))) };
+    QMetaObject::activate(this, &staticMetaObject, 2, _a);
+}
+struct qt_meta_stringdata_CModelPropsPanel_t {
+    QByteArrayData data[32];
+    char stringdata0[608];
+};
+#define QT_MOC_LITERAL(idx, ofs, len) \
+    Q_STATIC_BYTE_ARRAY_DATA_HEADER_INITIALIZER_WITH_OFFSET(len, \
+    qptrdiff(offsetof(qt_meta_stringdata_CModelPropsPanel_t, stringdata0) + ofs \
+        - idx * sizeof(QByteArrayData)) \
+    )
+static const qt_meta_stringdata_CModelPropsPanel_t qt_meta_stringdata_CModelPropsPanel = {
+    {
+QT_MOC_LITERAL(0, 0, 16), // "CModelPropsPanel"
+QT_MOC_LITERAL(1, 17, 11), // "nameChanged"
+QT_MOC_LITERAL(2, 29, 0), // ""
+QT_MOC_LITERAL(3, 30, 3), // "txt"
+QT_MOC_LITERAL(4, 34, 16), // "selectionChanged"
+QT_MOC_LITERAL(5, 51, 11), // "dataChanged"
+QT_MOC_LITERAL(6, 63, 1), // "b"
+QT_MOC_LITERAL(7, 65, 27), // "on_select1_addButtonClicked"
+QT_MOC_LITERAL(8, 93, 27), // "on_select1_subButtonClicked"
+QT_MOC_LITERAL(9, 121, 27), // "on_select1_delButtonClicked"
+QT_MOC_LITERAL(10, 149, 27), // "on_select1_selButtonClicked"
+QT_MOC_LITERAL(11, 177, 29), // "on_select1_clearButtonClicked"
+QT_MOC_LITERAL(12, 207, 27), // "on_select2_addButtonClicked"
+QT_MOC_LITERAL(13, 235, 27), // "on_select2_subButtonClicked"
+QT_MOC_LITERAL(14, 263, 27), // "on_select2_delButtonClicked"
+QT_MOC_LITERAL(15, 291, 27), // "on_select2_selButtonClicked"
+QT_MOC_LITERAL(16, 319, 29), // "on_select2_clearButtonClicked"
+QT_MOC_LITERAL(17, 349, 22), // "on_select1_nameChanged"
+QT_MOC_LITERAL(18, 372, 1), // "t"
+QT_MOC_LITERAL(19, 374, 22), // "on_select2_nameChanged"
+QT_MOC_LITERAL(20, 397, 21), // "on_object_nameChanged"
+QT_MOC_LITERAL(21, 419, 23), // "on_bcobject_nameChanged"
+QT_MOC_LITERAL(22, 443, 22), // "on_object_colorChanged"
+QT_MOC_LITERAL(23, 466, 3), // "col"
+QT_MOC_LITERAL(24, 470, 20), // "on_props_dataChanged"
+QT_MOC_LITERAL(25, 491, 1), // "n"
+QT_MOC_LITERAL(26, 493, 19), // "on_form_dataChanged"
+QT_MOC_LITERAL(27, 513, 12), // "itemModified"
+QT_MOC_LITERAL(28, 526, 23), // "on_bcobject_stepChanged"
+QT_MOC_LITERAL(29, 550, 24), // "on_bcobject_stateChanged"
+QT_MOC_LITERAL(30, 575, 8), // "isActive"
+QT_MOC_LITERAL(31, 584, 23) // "on_object_statusChanged"
+
+    },
+    "CModelPropsPanel\0nameChanged\0\0txt\0"
+    "selectionChanged\0dataChanged\0b\0"
+    "on_select1_addButtonClicked\0"
+    "on_select1_subButtonClicked\0"
+    "on_select1_delButtonClicked\0"
+    "on_select1_selButtonClicked\0"
+    "on_select1_clearButtonClicked\0"
+    "on_select2_addButtonClicked\0"
+    "on_select2_subButtonClicked\0"
+    "on_select2_delButtonClicked\0"
+    "on_select2_selButtonClicked\0"
+    "on_select2_clearButtonClicked\0"
+    "on_select1_nameChanged\0t\0"
+    "on_select2_nameChanged\0on_object_nameChanged\0"
+    "on_bcobject_nameChanged\0on_object_colorChanged\0"
+    "col\0on_props_dataChanged\0n\0"
+    "on_form_dataChanged\0itemModified\0"
+    "on_bcobject_stepChanged\0"
+    "on_bcobject_stateChanged\0isActive\0"
+    "on_object_statusChanged"
+};
+#undef QT_MOC_LITERAL
+
+static const uint qt_meta_data_CModelPropsPanel[] = {
+
+ // content:
+       8,       // revision
+       0,       // classname
+       0,    0, // classinfo
+      23,   14, // methods
+       0,    0, // properties
+       0,    0, // enums/sets
+       0,    0, // constructors
+       0,       // flags
+       3,       // signalCount
+
+ // signals: name, argc, parameters, tag, flags
+       1,    1,  129,    2, 0x06 /* Public */,
+       4,    0,  132,    2, 0x06 /* Public */,
+       5,    1,  133,    2, 0x06 /* Public */,
+
+ // slots: name, argc, parameters, tag, flags
+       7,    0,  136,    2, 0x08 /* Private */,
+       8,    0,  137,    2, 0x08 /* Private */,
+       9,    0,  138,    2, 0x08 /* Private */,
+      10,    0,  139,    2, 0x08 /* Private */,
+      11,    0,  140,    2, 0x08 /* Private */,
+      12,    0,  141,    2, 0x08 /* Private */,
+      13,    0,  142,    2, 0x08 /* Private */,
+      14,    0,  143,    2, 0x08 /* Private */,
+      15,    0,  144,    2, 0x08 /* Private */,
+      16,    0,  145,    2, 0x08 /* Private */,
+      17,    1,  146,    2, 0x08 /* Private */,
+      19,    1,  149,    2, 0x08 /* Private */,
+      20,    1,  152,    2, 0x08 /* Private */,
+      21,    1,  155,    2, 0x08 /* Private */,
+      22,    1,  158,    2, 0x08 /* Private */,
+      24,    1,  161,    2, 0x08 /* Private */,
+      26,    1,  164,    2, 0x08 /* Private */,
+      28,    1,  167,    2, 0x08 /* Private */,
+      29,    1,  170,    2, 0x08 /* Private */,
+      31,    1,  173,    2, 0x08 /* Private */,
+
+ // signals: parameters
+    QMetaType::Void, QMetaType::QString,    3,
+    QMetaType::Void,
+    QMetaType::Void, QMetaType::Bool,    6,
+
+ // slots: parameters
+    QMetaType::Void,
+    QMetaType::Void,
+    QMetaType::Void,
+    QMetaType::Void,
+    QMetaType::Void,
+    QMetaType::Void,
+    QMetaType::Void,
+    QMetaType::Void,
+    QMetaType::Void,
+    QMetaType::Void,
+    QMetaType::Void, QMetaType::QString,   18,
+    QMetaType::Void, QMetaType::QString,   18,
+    QMetaType::Void, QMetaType::QString,    2,
+    QMetaType::Void, QMetaType::QString,    2,
+    QMetaType::Void, QMetaType::QColor,   23,
+    QMetaType::Void, QMetaType::Int,   25,
+    QMetaType::Void, QMetaType::Bool,   27,
+    QMetaType::Void, QMetaType::Int,   25,
+    QMetaType::Void, QMetaType::Bool,   30,
+    QMetaType::Void, QMetaType::Bool,    6,
+
+       0        // eod
+};
+
+void CModelPropsPanel::qt_static_metacall(QObject *_o, QMetaObject::Call _c, int _id, void **_a)
+{
+    if (_c == QMetaObject::InvokeMetaMethod) {
+        auto *_t = static_cast<CModelPropsPanel *>(_o);
+        Q_UNUSED(_t)
+        switch (_id) {
+        case 0: _t->nameChanged((*reinterpret_cast< const QString(*)>(_a[1]))); break;
+        case 1: _t->selectionChanged(); break;
+        case 2: _t->dataChanged((*reinterpret_cast< bool(*)>(_a[1]))); break;
+        case 3: _t->on_select1_addButtonClicked(); break;
+        case 4: _t->on_select1_subButtonClicked(); break;
+        case 5: _t->on_select1_delButtonClicked(); break;
+        case 6: _t->on_select1_selButtonClicked(); break;
+        case 7: _t->on_select1_clearButtonClicked(); break;
+        case 8: _t->on_select2_addButtonClicked(); break;
+        case 9: _t->on_select2_subButtonClicked(); break;
+        case 10: _t->on_select2_delButtonClicked(); break;
+        case 11: _t->on_select2_selButtonClicked(); break;
+        case 12: _t->on_select2_clearButtonClicked(); break;
+        case 13: _t->on_select1_nameChanged((*reinterpret_cast< const QString(*)>(_a[1]))); break;
+        case 14: _t->on_select2_nameChanged((*reinterpret_cast< const QString(*)>(_a[1]))); break;
+        case 15: _t->on_object_nameChanged((*reinterpret_cast< const QString(*)>(_a[1]))); break;
+        case 16: _t->on_bcobject_nameChanged((*reinterpret_cast< const QString(*)>(_a[1]))); break;
+        case 17: _t->on_object_colorChanged((*reinterpret_cast< const QColor(*)>(_a[1]))); break;
+        case 18: _t->on_props_dataChanged((*reinterpret_cast< int(*)>(_a[1]))); break;
+        case 19: _t->on_form_dataChanged((*reinterpret_cast< bool(*)>(_a[1]))); break;
+        case 20: _t->on_bcobject_stepChanged((*reinterpret_cast< int(*)>(_a[1]))); break;
+        case 21: _t->on_bcobject_stateChanged((*reinterpret_cast< bool(*)>(_a[1]))); break;
+        case 22: _t->on_object_statusChanged((*reinterpret_cast< bool(*)>(_a[1]))); break;
+        default: ;
+        }
+    } else if (_c == QMetaObject::IndexOfMethod) {
+        int *result = reinterpret_cast<int *>(_a[0]);
+        {
+            using _t = void (CModelPropsPanel::*)(const QString & );
+            if (*reinterpret_cast<_t *>(_a[1]) == static_cast<_t>(&CModelPropsPanel::nameChanged)) {
+                *result = 0;
+                return;
+            }
+        }
+        {
+            using _t = void (CModelPropsPanel::*)();
+            if (*reinterpret_cast<_t *>(_a[1]) == static_cast<_t>(&CModelPropsPanel::selectionChanged)) {
+                *result = 1;
+                return;
+            }
+        }
+        {
+            using _t = void (CModelPropsPanel::*)(bool );
+            if (*reinterpret_cast<_t *>(_a[1]) == static_cast<_t>(&CModelPropsPanel::dataChanged)) {
+                *result = 2;
+                return;
+            }
+        }
+    }
+}
+
+QT_INIT_METAOBJECT const QMetaObject CModelPropsPanel::staticMetaObject = { {
+    QMetaObject::SuperData::link<QWidget::staticMetaObject>(),
+    qt_meta_stringdata_CModelPropsPanel.data,
+    qt_meta_data_CModelPropsPanel,
+    qt_static_metacall,
+    nullptr,
+    nullptr
+} };
+
+
+const QMetaObject *CModelPropsPanel::metaObject() const
+{
+    return QObject::d_ptr->metaObject ? QObject::d_ptr->dynamicMetaObject() : &staticMetaObject;
+}
+
+void *CModelPropsPanel::qt_metacast(const char *_clname)
+{
+    if (!_clname) return nullptr;
+    if (!strcmp(_clname, qt_meta_stringdata_CModelPropsPanel.stringdata0))
+        return static_cast<void*>(this);
+    return QWidget::qt_metacast(_clname);
+}
+
+int CModelPropsPanel::qt_metacall(QMetaObject::Call _c, int _id, void **_a)
+{
+    _id = QWidget::qt_metacall(_c, _id, _a);
+    if (_id < 0)
+        return _id;
+    if (_c == QMetaObject::InvokeMetaMethod) {
+        if (_id < 23)
+            qt_static_metacall(this, _c, _id, _a);
+        _id -= 23;
+    } else if (_c == QMetaObject::RegisterMethodArgumentMetaType) {
+        if (_id < 23)
+            *reinterpret_cast<int*>(_a[0]) = -1;
+        _id -= 23;
+    }
+    return _id;
+}
+
+// SIGNAL 0
+void CModelPropsPanel::nameChanged(const QString & _t1)
+{
+    void *_a[] = { nullptr, const_cast<void*>(reinterpret_cast<const void*>(std::addressof(_t1))) };
+    QMetaObject::activate(this, &staticMetaObject, 0, _a);
+}
+
+// SIGNAL 1
+void CModelPropsPanel::selectionChanged()
+{
+    QMetaObject::activate(this, &staticMetaObject, 1, nullptr);
+}
+
+// SIGNAL 2
+void CModelPropsPanel::dataChanged(bool _t1)
+{
+    void *_a[] = { nullptr, const_cast<void*>(reinterpret_cast<const void*>(std::addressof(_t1))) };
+    QMetaObject::activate(this, &staticMetaObject, 2, _a);
+}
+QT_WARNING_POP
+QT_END_MOC_NAMESPACE