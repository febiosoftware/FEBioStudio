/*This file is part of the FEBio Studio source code and is licensed under the MIT license
listed below.

See Copyright-FEBio-Studio.txt for details.

Copyright (c) 2021 University of Utah, The Trustees of Columbia University in
the City of New York, and others.

Permission is hereby granted, free of charge, to any person obtaining a copy
of this software and associated documentation files (the "Software"), to deal
in the Software without restriction, including without limitation the rights
to use, copy, modify, merge, publish, distribute, sublicense, and/or sell
copies of the Software, and to permit persons to whom the Software is
furnished to do so, subject to the following conditions:

The above copyright notice and this permission notice shall be included in all
copies or substantial portions of the Software.

THE SOFTWARE IS PROVIDED "AS IS", WITHOUT WARRANTY OF ANY KIND, EXPRESS OR
IMPLIED, INCLUDING BUT NOT LIMITED TO THE WARRANTIES OF MERCHANTABILITY,
FITNESS FOR A PARTICULAR PURPOSE AND NONINFRINGEMENT. IN NO EVENT SHALL THE
AUTHORS OR COPYRIGHT HOLDERS BE LIABLE FOR ANY CLAIM, DAMAGES OR OTHER
LIABILITY, WHETHER IN AN ACTION OF CONTRACT, TORT OR OTHERWISE, ARISING FROM,
OUT OF OR IN CONNECTION WITH THE SOFTWARE OR THE USE OR OTHER DEALINGS IN THE
SOFTWARE.*/

#include "MaterialPanel.h"
#include <QBoxLayout>
#include <QTreeWidget>
#include <QTableWidget>
#include <QHeaderView>
#include <QSplitter>
#include <QLabel>
#include <QCheckBox>
#include <QToolButton>
#include "MainWindow.h"
#include "GLModelDocument.h"
#include "PropertyListView.h"
#include <PostLib/FEPostModel.h>
#include <PostLib/Material.h>
#include <PostGL/GLModel.h>

class MaterialProps : public CPropertyList
{
public:
	// NOTE: Changes to the list should be reflected in void CMaterialPanel::on_props_dataChanged(int nprop)
	MaterialProps()
	{
		m_mat = 0;
		addProperty("Render mode"      , CProperty::Enum, "Render mode")->setEnumValues(QStringList() << "default" << "wireframe" << "solid");
		addProperty("Color"            , CProperty::Color );
//		addProperty("Ambient"          , CProperty::Color );
		addProperty("Specular color"   , CProperty::Color );
		addProperty("Emission color"   , CProperty::Color );
		addProperty("Mesh color"       , CProperty::Color );
		addProperty("Shininess"        , CProperty::Float)->setFloatRange(0.0, 1.0);
		addProperty("Transparency"     , CProperty::Float)->setFloatRange(0.0, 1.0);
		addProperty("Transparency mode", CProperty::Enum, "Transparency mode")->setEnumValues(QStringList() << "constant" << "normal-weigthed" << "value-weigthed");
		addProperty("Show Mesh"        , CProperty::Bool);
		addProperty("Cast shadows"     , CProperty::Bool);
		addProperty("Clip"             , CProperty::Bool);
	}

	void SetMaterial(Post::Material* pmat) { m_mat = pmat; }

	QVariant GetPropertyValue(int i)
	{
		QVariant v;
		if (m_mat)
		{
			switch (i)
			{
			case 0: v = m_mat->m_nrender; break;
			case 1: v = toQColor(m_mat->diffuse); break;
//			case 2: v = toQColor(m_mat->ambient); break;
			case 2: v = toQColor(m_mat->specular); break;
			case 3: v = toQColor(m_mat->emission); break;
			case 4: v = toQColor(m_mat->meshcol); break;
			case 5: v = m_mat->shininess; break;
			case 6: v = m_mat->transparency; break;
			case 7: v = m_mat->m_ntransmode; break;
			case 8: v = m_mat->bmesh; break;
			case 9: v = m_mat->bcast_shadows; break;
			case 10: v = m_mat->bclip; break;
			}
		}
		return v;
	}

	void SetPropertyValue(int i, const QVariant& v)
	{
		if (m_mat)
		{
			switch (i)
			{
			case 0: m_mat->m_nrender = v.toInt(); break;
			case 1: m_mat->diffuse  = m_mat->ambient = toGLColor(v.value<QColor>()); break;
//			case 2: m_mat->ambient  = toGLColor(v.value<QColor>()); break;
			case 2: m_mat->specular = toGLColor(v.value<QColor>()); break;
			case 3: m_mat->emission = toGLColor(v.value<QColor>()); break;
			case 4: m_mat->meshcol  = toGLColor(v.value<QColor>()); break;
			case 5: m_mat->shininess = v.toFloat(); break;
			case 6: m_mat->transparency = v.toFloat(); break;
			case 7: m_mat->m_ntransmode = v.toInt(); break;
			case 8: m_mat->bmesh = v.toBool(); break;
			case 9: m_mat->bcast_shadows = v.toBool(); break;
			case 10: m_mat->bclip = v.toBool(); break;
			}
		}
	}

private:
	Post::Material*	m_mat;
};

class Ui::CMaterialPanel
{
public:
	QTableWidget*			m_list;
	::CPropertyListView*	m_prop;
	QLineEdit* m_flt;

	bool update;

public:
	void setupUi(::CMaterialPanel* parent)
	{
		update = true;

		QVBoxLayout* pg = new QVBoxLayout;
		pg->setContentsMargins(0,0,0,0);

		QHBoxLayout* h = new QHBoxLayout;
		h->addWidget(new QLabel("Filter:"));
		h->addWidget(m_flt = new QLineEdit); m_flt->setObjectName("filter");
		pg->addLayout(h);

		QSplitter* psplitter = new QSplitter;
		psplitter->setOrientation(Qt::Vertical);
		pg->addWidget(psplitter);

		m_list = new QTableWidget;
		m_list->setColumnCount(3);
		QHeaderView* hh = m_list->horizontalHeader();
		hh->setDefaultSectionSize(24);
		hh->setMinimumSectionSize(24);
		hh->setSectionResizeMode(0, QHeaderView::Stretch);
		hh->setSectionResizeMode(1, QHeaderView::ResizeToContents);
		hh->setSectionResizeMode(2, QHeaderView::ResizeToContents);
		hh->hide();
		m_list->verticalHeader()->hide();
		m_list->setObjectName(QStringLiteral("materialList"));
		m_list->setSelectionMode(QAbstractItemView::ExtendedSelection);
		m_list->setSelectionBehavior(QAbstractItemView::SelectRows);

		QWidget* w = new QWidget;
		QVBoxLayout* pvl = new QVBoxLayout;
		pvl->setContentsMargins(0,0,0,0);


		m_prop = new ::CPropertyListView;
		m_prop->setObjectName("matprops");
		pvl->addWidget(m_prop);
		w->setLayout(pvl);

		psplitter->addWidget(m_list);
		psplitter->addWidget(w);

		parent->setLayout(pg);

		QMetaObject::connectSlotsByName(parent);
	}

	QString GetFilterText()
	{
		return m_flt->text();
	}

	void setColor(QTableWidgetItem* item, GLColor c)
	{
		QColor c2 = QColor::fromRgb(c.r, c.g, c.b);
		QColor c1 = c2.lighter();
		QColor c3 = c2.darker();

		QRadialGradient g(QPointF(8, 8), 12);
		g.setColorAt(0.0, c1);
		g.setColorAt(0.2, c2);
		g.setColorAt(1.0, c3);

		QPixmap pix(24, 24);
		// NOTE: This was commented out since this makes the icons scale incorrectly. 
//        pix.setDevicePixelRatio(m_list->devicePixelRatio());
		pix.fill(Qt::transparent);
		QPainter p(&pix);
		p.setRenderHint(QPainter::Antialiasing);
		p.setPen(Qt::PenStyle::NoPen);
		p.setBrush(QBrush(g));
		p.drawEllipse(2, 2, 20, 20);
		p.end();
		item->setIcon(QIcon(pix));
	}
};

CMaterialPanel::CMaterialPanel(CMainWindow* pwnd, QWidget* parent) : CCommandPanel(pwnd, parent), ui(new Ui::CMaterialPanel)
{
	ui->setupUi(this);
	m_pmat = new MaterialProps;
}

Post::CGLModel* CMaterialPanel::GetActiveModel()
{
	CGLModelDocument* gldoc = dynamic_cast<CGLModelDocument*>(GetMainWindow()->GetDocument());
	if ((gldoc == nullptr) || !gldoc->IsValid()) return nullptr;

	// get the model and make sure the model has a valid post model
	Post::CGLModel* glm = gldoc->GetGLModel();
	if (glm && (glm->GetFSModel() == nullptr)) return nullptr;

	return glm;
}

void CMaterialPanel::Update(bool breset)
{
	if (breset == false) return;

	ui->m_list->setRowCount(0);
	ui->m_prop->Update(0);
	m_pmat->SetMaterial(0);

	Post::CGLModel* glm = GetActiveModel();
	if (glm == nullptr) return;
	Post::FEPostModel* fem = glm->GetFSModel();

	QString flt = ui->GetFilterText();

	int nmat = fem->Materials();
	for (int i=0; i<nmat; ++i)
	{
		Post::Material& mat = *fem->GetMaterial(i);

<<<<<<< HEAD
		QString name(mat.GetName());
		if (flt.isEmpty() || name.contains(flt, Qt::CaseInsensitive))
		{
			QListWidgetItem* it = new QListWidgetItem(mat.GetName());
			it->setData(Qt::UserRole, i);
			ui->m_list->addItem(it);
			ui->setColor(it, mat.diffuse);
=======

		int nmat = fem->Materials();
		int nrows = 0;
		for (int i = 0; i < nmat; ++i)
		{
			Post::Material& mat = *fem->GetMaterial(i);

			QString name(mat.GetName());
			if (flt.isEmpty() || name.contains(flt, Qt::CaseInsensitive))
			{
				nrows++;
			}
		}
		ui->m_list->setRowCount(nrows);
		nrows = 0;
		for (int i=0; i<nmat; ++i)
		{
			Post::Material& mat = *fem->GetMaterial(i);

			QString name(mat.GetName());
			if (flt.isEmpty() || name.contains(flt, Qt::CaseInsensitive))
			{
				QTableWidgetItem* it = new QTableWidgetItem(mat.GetName());
				it->setFlags(Qt::ItemFlag::ItemIsSelectable | Qt::ItemFlag::ItemIsEnabled);
				it->setData(Qt::UserRole, i);
				ui->m_list->setItem(nrows, 0, it);
				ui->setColor(it, mat.diffuse);

				it = new QTableWidgetItem();
				it->setTextAlignment(Qt::AlignRight);
				if (mat.bvisible)
					it->setFlags(Qt::ItemFlag::ItemIsSelectable | Qt::ItemFlag::ItemIsEnabled);
				else
					it->setFlags(Qt::ItemFlag::ItemIsSelectable);
				it->setIcon(QIcon(":/icons/eye.png"));
				it->setTextAlignment(Qt::AlignHCenter);
				ui->m_list->setItem(nrows, 1, it);

				it = new QTableWidgetItem();
				if (mat.benable)
					it->setFlags(Qt::ItemFlag::ItemIsSelectable | Qt::ItemFlag::ItemIsEnabled);
				else
					it->setFlags(Qt::ItemFlag::ItemIsSelectable);
				it->setIcon(QIcon(":/icons/check.png"));
				it->setTextAlignment(Qt::AlignHCenter);
				ui->m_list->setItem(nrows, 2, it);
				nrows++;
			}
>>>>>>> fb448b56
		}
	}

<<<<<<< HEAD
	if (nmat > 0)
		ui->m_list->setCurrentRow(0);
=======
		if (nrows > 0)
			ui->m_list->setCurrentItem(ui->m_list->item(0, 0));
>>>>>>> fb448b56

	UpdateStates();
}

void CMaterialPanel::UpdateStates()
{
	Post::CGLModel* glm = GetActiveModel();
	if (glm == nullptr) return;
	Post::FEPostModel* fem = glm->GetFSModel();

	int nmat = fem->Materials();
	int items = ui->m_list->rowCount();
	for (int i=0; i<items; ++i)
	{
		QTableWidgetItem* pi = ui->m_list->item(i, 0);

		int imat = pi->data(Qt::UserRole).toInt();
		if ((imat >= 0) && (imat < nmat))
		{
			Post::Material& mat = *fem->GetMaterial(imat);
			QFont font = pi->font();
			font.setItalic(!mat.visible());
			font.setBold(mat.enabled());
			pi->setFont(font);

<<<<<<< HEAD
void CMaterialPanel::on_materialList_currentRowChanged(int nrow)
{
	Post::CGLModel* glm = GetActiveModel();
	if (glm == nullptr) return;
	Post::FEPostModel& fem = *glm->GetFSModel();

	if ((nrow >= 0) && (nrow < ui->m_list->count()))
	{
		QListWidgetItem* pi = ui->m_list->item(nrow);
		int imat = pi->data(Qt::UserRole).toInt();

		if ((imat >= 0) && (imat < fem.Materials()))
		{
			Post::Material* pmat = fem.GetMaterial(imat);
			m_pmat->SetMaterial(pmat);
			ui->m_prop->Update(m_pmat);
			ui->name->setText(QString(pmat->GetName()));

			ui->update = false;
			ui->pcheck->setChecked(pmat->enabled());
			ui->pshow->setChecked(pmat->visible());
			ui->update = true;
=======
			if (mat.bvisible)
				ui->m_list->item(i, 1)->setIcon(QIcon(":/icons/show.png"));
			else
				ui->m_list->item(i, 1)->setIcon(QIcon(":/icons/hide.png"));
		
			if (mat.benable)
				ui->m_list->item(i, 2)->setIcon(QIcon(":/icons/check.png"));
			else
				ui->m_list->item(i, 2)->setIcon(QIcon(":/icons/disabled.png"));
>>>>>>> fb448b56
		}
	}
}

void CMaterialPanel::on_materialList_currentItemChanged(QTableWidgetItem* current, QTableWidgetItem* prev)
{
<<<<<<< HEAD
	if (ui->update == false) return;

	Post::CGLModel* glm = GetActiveModel();
	if (glm == nullptr) return;
	Post::FEPostModel& fem = *glm->GetFSModel();
	Post::FEPostMesh& mesh = *fem.GetFEMesh(0);

	QItemSelectionModel* pselect = ui->m_list->selectionModel();
	QModelIndexList selection = pselect->selectedRows();
	int ncount = selection.count();
	for (int i=0; i<ncount; ++i)
=======
	CPostDocument* doc = GetActiveDocument();
	if (doc && doc->IsValid() && current)
>>>>>>> fb448b56
	{
		int imat = current->data(Qt::UserRole).toInt();

<<<<<<< HEAD
		Post::Material& mat = *fem.GetMaterial(nmat);
		if (b)
		{
			mat.show();
			glm->ShowMaterial(nmat);
		}
		else
		{
			mat.hide();
			glm->HideMaterial(nmat);
=======
		Post::FEPostModel& fem = *doc->GetFSModel();
		if ((imat >= 0) && (imat < fem.Materials()))
		{
			Post::Material* pmat = fem.GetMaterial(imat);
			m_pmat->SetMaterial(pmat);
			ui->m_prop->Update(m_pmat);
>>>>>>> fb448b56
		}
	}
}

void CMaterialPanel::on_materialList_itemClicked(QTableWidgetItem* item)
{
<<<<<<< HEAD
	if (ui->update == false) return;

	Post::CGLModel* glm = GetActiveModel();
	if (glm == nullptr) return;
	Post::FEPostModel& fem = *glm->GetFSModel();
	Post::FEPostMesh& mesh = *fem.GetFEMesh(0);

	QItemSelectionModel* pselect = ui->m_list->selectionModel();
	QModelIndexList selection = pselect->selectedRows();
	int ncount = selection.count();
	for (int i=0; i<ncount; ++i)
=======
	CPostDocument* doc = GetActiveDocument();
	if (doc && doc->IsValid() && item)
>>>>>>> fb448b56
	{
		int nrow = item->row();
		int ncol = item->column();
		int imat = ui->m_list->item(nrow, 0)->data(Qt::UserRole).toInt();

<<<<<<< HEAD
		if (b) mat.enable();
		else mat.disable();
	}
	glm->UpdateMeshState();
	glm->ResetAllStates();
	glm->Update(true);
	UpdateStates();
	GetMainWindow()->RedrawGL();
}

void CMaterialPanel::on_editName_editingFinished()
{
	Post::CGLModel* glm = GetActiveModel();
	if (glm == nullptr) return;
	Post::FEPostModel& fem = *glm->GetFSModel();

	QModelIndex n = ui->m_list->currentIndex();
	if (n.isValid())
	{
		QListWidgetItem* it = ui->m_list->item(n.row());
		int nmat = it->data(Qt::UserRole).toInt();

		Post::Material& mat = *fem.GetMaterial(nmat);
=======
		Post::CGLModel& mdl = *doc->GetGLModel();
		Post::FEPostModel& fem = *doc->GetFSModel();
		if ((imat >= 0) && (imat < fem.Materials()) && (ncol > 0))
		{
			Post::Material& mat = *fem.GetMaterial(imat);

			if (ncol == 1)
			{
				mat.bvisible = !mat.bvisible;
			}
			else if (ncol == 2)
			{
				mat.benable = !mat.benable;
			}

			// update all the other selected materials
			QItemSelectionModel* pselect = ui->m_list->selectionModel();
			QModelIndexList selection = pselect->selectedRows();
			int ncount = selection.count();
			for (int i = 0; i < ncount; ++i)
			{
				QModelIndex index = selection.at(i);
				if (index.row() != nrow)
				{
					int imat = ui->m_list->item(index.row(), 0)->data(Qt::UserRole).toInt();
					Post::Material& mati = *fem.GetMaterial(imat);
					mati.bvisible = mat.bvisible;
					mati.benable = mat.benable;
				}
			}
>>>>>>> fb448b56

			UpdateStates();
			if      (ncol == 1) mdl.UpdateMeshVisibility();
			else if (ncol == 2)
			{
				mdl.UpdateMeshState();
				mdl.ResetAllStates();
				doc->UpdateFEModel(true);
			}
			GetMainWindow()->RedrawGL();
		}
	}
}

void CMaterialPanel::SetItemColor(int index, GLColor c)
{
	QTableWidgetItem* item = ui->m_list->item(index, 0);
	ui->setColor(item, c);
}

void CMaterialPanel::on_filter_textChanged(const QString& txt)
{
	Update(true);
}

void CMaterialPanel::on_matprops_dataChanged(int nprop)
{
	// Get the model
	Post::CGLModel* glm = GetActiveModel();
	if (glm == nullptr) return;
	Post::FEPostModel& fem = *glm->GetFSModel();

	// get the current material
	QModelIndex currentIndex = ui->m_list->currentIndex();
	if (currentIndex.isValid() == false) return;

	// get the current material
	int nmat = ui->m_list->item(currentIndex.row(), 0)->data(Qt::UserRole).toInt();
	Post::Material& currentMat = *fem.GetMaterial(nmat);

	// update color of corresponding item in material list
	if (nprop == 1) SetItemColor(currentIndex.row(), currentMat.diffuse);

	// update all the other selected materials
	QItemSelectionModel* pselect = ui->m_list->selectionModel();
	QModelIndexList selection = pselect->selectedRows();
	int ncount = selection.count();
	for (int i = 0; i<ncount; ++i)
	{
		QModelIndex index = selection.at(i);
		if (index.row() != currentIndex.row())
		{
			int imat = ui->m_list->item(index.row(), 0)->data(Qt::UserRole).toInt();
			Post::Material& mati = *fem.GetMaterial(imat);

			switch (nprop)
			{
			case  0: mati.m_nrender     = currentMat.m_nrender; break;
			case  1: 
				mati.diffuse = currentMat.diffuse; 
				mati.ambient = currentMat.ambient;
				break;
			case  2: mati.specular      = currentMat.specular; break;
			case  3: mati.emission      = currentMat.emission; break;
			case  4: mati.meshcol       = currentMat.meshcol; break;
			case  5: mati.shininess     = currentMat.shininess; break;
			case  6: mati.transparency  = currentMat.transparency; break;
			case  7: mati.m_ntransmode  = currentMat.m_ntransmode; break;
			case  8: mati.bmesh         = currentMat.bmesh; break;
			case  9: mati.bcast_shadows = currentMat.bcast_shadows; break;
			case 10: mati.bclip         = currentMat.bclip; break;
			default:
				assert(false);
			};

			// update color of corresponding item in material list
			if (nprop == 1) SetItemColor(index.row(), mati.diffuse);
		}
	}

	glm->Update(false);
	GetMainWindow()->RedrawGL();
}<|MERGE_RESOLUTION|>--- conflicted
+++ resolved
@@ -233,20 +233,6 @@
 
 	QString flt = ui->GetFilterText();
 
-	int nmat = fem->Materials();
-	for (int i=0; i<nmat; ++i)
-	{
-		Post::Material& mat = *fem->GetMaterial(i);
-
-<<<<<<< HEAD
-		QString name(mat.GetName());
-		if (flt.isEmpty() || name.contains(flt, Qt::CaseInsensitive))
-		{
-			QListWidgetItem* it = new QListWidgetItem(mat.GetName());
-			it->setData(Qt::UserRole, i);
-			ui->m_list->addItem(it);
-			ui->setColor(it, mat.diffuse);
-=======
 
 		int nmat = fem->Materials();
 		int nrows = 0;
@@ -295,17 +281,10 @@
 				ui->m_list->setItem(nrows, 2, it);
 				nrows++;
 			}
->>>>>>> fb448b56
-		}
-	}
-
-<<<<<<< HEAD
-	if (nmat > 0)
-		ui->m_list->setCurrentRow(0);
-=======
+		}
+
 		if (nrows > 0)
 			ui->m_list->setCurrentItem(ui->m_list->item(0, 0));
->>>>>>> fb448b56
 
 	UpdateStates();
 }
@@ -331,30 +310,6 @@
 			font.setBold(mat.enabled());
 			pi->setFont(font);
 
-<<<<<<< HEAD
-void CMaterialPanel::on_materialList_currentRowChanged(int nrow)
-{
-	Post::CGLModel* glm = GetActiveModel();
-	if (glm == nullptr) return;
-	Post::FEPostModel& fem = *glm->GetFSModel();
-
-	if ((nrow >= 0) && (nrow < ui->m_list->count()))
-	{
-		QListWidgetItem* pi = ui->m_list->item(nrow);
-		int imat = pi->data(Qt::UserRole).toInt();
-
-		if ((imat >= 0) && (imat < fem.Materials()))
-		{
-			Post::Material* pmat = fem.GetMaterial(imat);
-			m_pmat->SetMaterial(pmat);
-			ui->m_prop->Update(m_pmat);
-			ui->name->setText(QString(pmat->GetName()));
-
-			ui->update = false;
-			ui->pcheck->setChecked(pmat->enabled());
-			ui->pshow->setChecked(pmat->visible());
-			ui->update = true;
-=======
 			if (mat.bvisible)
 				ui->m_list->item(i, 1)->setIcon(QIcon(":/icons/show.png"));
 			else
@@ -364,105 +319,40 @@
 				ui->m_list->item(i, 2)->setIcon(QIcon(":/icons/check.png"));
 			else
 				ui->m_list->item(i, 2)->setIcon(QIcon(":/icons/disabled.png"));
->>>>>>> fb448b56
 		}
 	}
 }
 
 void CMaterialPanel::on_materialList_currentItemChanged(QTableWidgetItem* current, QTableWidgetItem* prev)
 {
-<<<<<<< HEAD
-	if (ui->update == false) return;
-
 	Post::CGLModel* glm = GetActiveModel();
-	if (glm == nullptr) return;
-	Post::FEPostModel& fem = *glm->GetFSModel();
-	Post::FEPostMesh& mesh = *fem.GetFEMesh(0);
-
-	QItemSelectionModel* pselect = ui->m_list->selectionModel();
-	QModelIndexList selection = pselect->selectedRows();
-	int ncount = selection.count();
-	for (int i=0; i<ncount; ++i)
-=======
-	CPostDocument* doc = GetActiveDocument();
-	if (doc && doc->IsValid() && current)
->>>>>>> fb448b56
+	if (glm && current)
 	{
 		int imat = current->data(Qt::UserRole).toInt();
 
-<<<<<<< HEAD
-		Post::Material& mat = *fem.GetMaterial(nmat);
-		if (b)
-		{
-			mat.show();
-			glm->ShowMaterial(nmat);
-		}
-		else
-		{
-			mat.hide();
-			glm->HideMaterial(nmat);
-=======
-		Post::FEPostModel& fem = *doc->GetFSModel();
+		Post::FEPostModel& fem = *glm->GetFSModel();
 		if ((imat >= 0) && (imat < fem.Materials()))
 		{
 			Post::Material* pmat = fem.GetMaterial(imat);
 			m_pmat->SetMaterial(pmat);
 			ui->m_prop->Update(m_pmat);
->>>>>>> fb448b56
 		}
 	}
 }
 
 void CMaterialPanel::on_materialList_itemClicked(QTableWidgetItem* item)
 {
-<<<<<<< HEAD
 	if (ui->update == false) return;
 
 	Post::CGLModel* glm = GetActiveModel();
-	if (glm == nullptr) return;
-	Post::FEPostModel& fem = *glm->GetFSModel();
-	Post::FEPostMesh& mesh = *fem.GetFEMesh(0);
-
-	QItemSelectionModel* pselect = ui->m_list->selectionModel();
-	QModelIndexList selection = pselect->selectedRows();
-	int ncount = selection.count();
-	for (int i=0; i<ncount; ++i)
-=======
-	CPostDocument* doc = GetActiveDocument();
-	if (doc && doc->IsValid() && item)
->>>>>>> fb448b56
+	if (glm && item)
 	{
 		int nrow = item->row();
 		int ncol = item->column();
 		int imat = ui->m_list->item(nrow, 0)->data(Qt::UserRole).toInt();
 
-<<<<<<< HEAD
-		if (b) mat.enable();
-		else mat.disable();
-	}
-	glm->UpdateMeshState();
-	glm->ResetAllStates();
-	glm->Update(true);
-	UpdateStates();
-	GetMainWindow()->RedrawGL();
-}
-
-void CMaterialPanel::on_editName_editingFinished()
-{
-	Post::CGLModel* glm = GetActiveModel();
-	if (glm == nullptr) return;
-	Post::FEPostModel& fem = *glm->GetFSModel();
-
-	QModelIndex n = ui->m_list->currentIndex();
-	if (n.isValid())
-	{
-		QListWidgetItem* it = ui->m_list->item(n.row());
-		int nmat = it->data(Qt::UserRole).toInt();
-
-		Post::Material& mat = *fem.GetMaterial(nmat);
-=======
-		Post::CGLModel& mdl = *doc->GetGLModel();
-		Post::FEPostModel& fem = *doc->GetFSModel();
+		Post::CGLModel& mdl = *glm;
+		Post::FEPostModel& fem = *mdl.GetFSModel();
 		if ((imat >= 0) && (imat < fem.Materials()) && (ncol > 0))
 		{
 			Post::Material& mat = *fem.GetMaterial(imat);
@@ -491,7 +381,6 @@
 					mati.benable = mat.benable;
 				}
 			}
->>>>>>> fb448b56
 
 			UpdateStates();
 			if      (ncol == 1) mdl.UpdateMeshVisibility();
@@ -499,7 +388,7 @@
 			{
 				mdl.UpdateMeshState();
 				mdl.ResetAllStates();
-				doc->UpdateFEModel(true);
+				mdl.Update(true);
 			}
 			GetMainWindow()->RedrawGL();
 		}
