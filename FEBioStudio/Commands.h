--- conflicted
+++ resolved
@@ -1525,35 +1525,24 @@
 	int		m_index;
 };
 
-<<<<<<< HEAD
+class CCmdToggleActiveParts : public CCommand
+{
+public:
+	CCmdToggleActiveParts(const std::vector<GPart*>& partList);
+
+	void Execute() override;
+	void UnExecute() override;
+
+private:
+	std::vector<GPart*> m_partList;
+};
+
 //-----------------------------------------------------------------------------
 class CCmdAddImageAnalysis : public CCommand
 {
 public:
 	CCmdAddImageAnalysis(CImageAnalysis* analysis);
 	~CCmdAddImageAnalysis();
-=======
-class CCmdToggleActiveParts : public CCommand
-{
-public:
-	CCmdToggleActiveParts(const std::vector<GPart*>& partList);
->>>>>>> 4055376a
-
-	void Execute() override;
-	void UnExecute() override;
-
-private:
-<<<<<<< HEAD
-    bool m_del;
-	CImageAnalysis*	m_analysis;
-};
-
-//-----------------------------------------------------------------------------
-class CCmdDeleteImageAnalysis : public CCommand
-{
-public:
-	CCmdDeleteImageAnalysis(CImageAnalysis* analysis);
-	~CCmdDeleteImageAnalysis();
 
 	void Execute() override;
 	void UnExecute() override;
@@ -1561,7 +1550,19 @@
 private:
     bool m_del;
 	CImageAnalysis*	m_analysis;
-=======
-	std::vector<GPart*> m_partList;
->>>>>>> 4055376a
+};
+
+//-----------------------------------------------------------------------------
+class CCmdDeleteImageAnalysis : public CCommand
+{
+public:
+	CCmdDeleteImageAnalysis(CImageAnalysis* analysis);
+	~CCmdDeleteImageAnalysis();
+
+	void Execute() override;
+	void UnExecute() override;
+
+private:
+    bool m_del;
+	CImageAnalysis*	m_analysis;
 };