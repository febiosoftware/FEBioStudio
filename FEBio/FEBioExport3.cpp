/*This file is part of the FEBio Studio source code and is licensed under the MIT license
listed below.

See Copyright-FEBio-Studio.txt for details.

Copyright (c) 2020 University of Utah, The Trustees of Columbia University in 
the City of New York, and others.

Permission is hereby granted, free of charge, to any person obtaining a copy
of this software and associated documentation files (the "Software"), to deal
in the Software without restriction, including without limitation the rights
to use, copy, modify, merge, publish, distribute, sublicense, and/or sell
copies of the Software, and to permit persons to whom the Software is
furnished to do so, subject to the following conditions:

The above copyright notice and this permission notice shall be included in all
copies or substantial portions of the Software.

THE SOFTWARE IS PROVIDED "AS IS", WITHOUT WARRANTY OF ANY KIND, EXPRESS OR
IMPLIED, INCLUDING BUT NOT LIMITED TO THE WARRANTIES OF MERCHANTABILITY,
FITNESS FOR A PARTICULAR PURPOSE AND NONINFRINGEMENT. IN NO EVENT SHALL THE
AUTHORS OR COPYRIGHT HOLDERS BE LIABLE FOR ANY CLAIM, DAMAGES OR OTHER
LIABILITY, WHETHER IN AN ACTION OF CONTRACT, TORT OR OTHERWISE, ARISING FROM,
OUT OF OR IN CONNECTION WITH THE SOFTWARE OR THE USE OR OTHER DEALINGS IN THE
SOFTWARE.*/

#include "FEBioExport3.h"
#include <FEMLib/FERigidConstraint.h>
#include <FEMLib/FEInitialCondition.h>
#include <FEMLib/FESurfaceLoad.h>
#include <FEMLib/FEBodyLoad.h>
#include <FEMLib/FEDataMap.h>
#include <FEMLib/FEModelConstraint.h>
#include <GeomLib/GObject.h>
#include <MeshTools/GGroup.h>
#include <MeshTools/FENodeData.h>
#include <MeshTools/FESurfaceData.h>
#include <MeshTools/FEElementData.h>
#include <MeshTools/GModel.h>
#include <MeshTools/GModel.h>
#include <MeshTools/FEProject.h>
#include <memory>
#include <sstream>
//using namespace std;

using std::stringstream;
using std::unique_ptr;

//-----------------------------------------------------------------------------
// defined in FEFEBioExport25.cpp
FENodeList* BuildNodeList(GFace* pf);
FENodeList* BuildNodeList(GPart* pg);
FENodeList* BuildNodeList(GNode* pn);
FENodeList* BuildNodeList(GEdge* pe);
FEFaceList* BuildFaceList(GFace* face);
const char* ElementTypeString(int ntype);

//////////////////////////////////////////////////////////////////////
// Construction/Destruction
//////////////////////////////////////////////////////////////////////

FEBioExport3::FEBioExport3(FEProject& prj) : FEBioExport(prj)
{
	m_exportParts = false;
	m_useReactionMaterial2 = false;	// will be set to true for reaction-diffusion problems
	m_writeNotes = true;
	m_exportEnumStrings = true;
	m_writeControlSection = true;
	m_exportMesh = true;
}

FEBioExport3::~FEBioExport3()
{
	Clear();
}

void FEBioExport3::Clear()
{
	FEBioExport::Clear();
	m_pSurf.clear();
	m_pNSet.clear();
	m_pESet.clear();
	m_ElSet.clear();
}

//----------------------------------------------------------------------------
FEBioExport3::Part* FEBioExport3::FindPart(GObject* po)
{
	for (size_t i = 0; i<m_Part.size(); ++i)
	{
		Part* pi = m_Part[i];
		if (po == pi->m_obj) return pi;
	}
	return 0;
}

//----------------------------------------------------------------------------
const char* FEBioExport3::GetSurfaceName(FEItemListBuilder* pl)
{
	int N = (int)m_pSurf.size();
	for (int i = 0; i<N; ++i)
		if (m_pSurf[i].m_list == pl) return m_pSurf[i].m_name.c_str();
	assert(false);
	return 0;
}

//----------------------------------------------------------------------------
string FEBioExport3::GetElementSetName(FEItemListBuilder* pl)
{
	int N = (int)m_pESet.size();
	for (int i = 0; i<N; ++i)
		if (m_pESet[i].m_list == pl) return m_pESet[i].m_name.c_str();
	assert(false);
	return "";
}

//----------------------------------------------------------------------------
string FEBioExport3::GetNodeSetName(FEItemListBuilder* pl)
{
	// search the nodesets first
	int N = (int)m_pNSet.size();
	for (int i = 0; i<N; ++i)
		if (m_pNSet[i].m_list == pl) return m_pNSet[i].m_name.c_str();

	// search the surfaces
	N = (int)m_pSurf.size();
	for (int i = 0; i<N; ++i)
		if (m_pSurf[i].m_list == pl)
		{
			string surfName = m_pSurf[i].m_name;
			return string("@surface:") + surfName;
		}

	// search the element sets
	N = (int)m_pESet.size();
	for (int i=0; i<N; ++i)
		if (m_pESet[i].m_list == pl)
		{
			string setName = m_pESet[i].m_name;
			return string("@elem_set:") + setName;
		}

	assert(false);
	return "";
}

//-----------------------------------------------------------------------------
void FEBioExport3::AddNodeSet(const std::string& name, FEItemListBuilder* pl)
{
	if (m_exportParts)
	{
		switch (pl->Type())
		{
		case GO_NODE:
		{
			GNodeList* itemList = dynamic_cast<GNodeList*>(pl); assert(itemList);
			vector<GNode*> nodeList = itemList->GetNodeList();
			for (int i = 0; i<nodeList.size(); ++i)
			{
				GNode* node = nodeList[i];
				GObject* po = dynamic_cast<GObject*>(node->Object());
				Part* part = FindPart(po);
				NodeSet* ns = part->FindNodeSet(node->GetName());
				if (ns == 0) part->m_NSet.push_back(new NodeSet(node->GetName(), BuildNodeList(node)));
			}
		}
		break;
		case GO_EDGE:
		{
			GEdgeList* itemList = dynamic_cast<GEdgeList*>(pl); assert(itemList);
			vector<GEdge*> edgeList = itemList->GetEdgeList();
			for (int i = 0; i < edgeList.size(); ++i)
			{
				GEdge* edge = edgeList[i];
				GObject* po = dynamic_cast<GObject*>(edge->Object());
				Part* part = FindPart(po);
				NodeSet* ns = part->FindNodeSet(edge->GetName());
				if (ns == 0) part->m_NSet.push_back(new NodeSet(edge->GetName(), BuildNodeList(edge)));
			}
		}
		break;
		case GO_FACE:
		{
			GFaceList* itemList = dynamic_cast<GFaceList*>(pl); assert(itemList);
			vector<GFace*> faceList = itemList->GetFaceList();
			for (int i = 0; i<faceList.size(); ++i)
			{
				GFace* face = faceList[i];
				GObject* po = dynamic_cast<GObject*>(face->Object());
				Part* part = FindPart(po);
				NodeSet* ns = part->FindNodeSet(face->GetName());
				if (ns == 0) part->m_NSet.push_back(new NodeSet(face->GetName(), BuildNodeList(face)));
			}
		}
		break;
		case GO_PART:
		{
			GPartList* itemList = dynamic_cast<GPartList*>(pl); assert(itemList);
			vector<GPart*> partList = itemList->GetPartList();
			for (int i = 0; i<partList.size(); ++i)
			{
				GPart* pg = partList[i];
				GObject* po = dynamic_cast<GObject*>(pg->Object());
				Part* part = FindPart(po);
				NodeSet* ns = part->FindNodeSet(pg->GetName());
				if (ns == 0) part->m_NSet.push_back(new NodeSet(pg->GetName(), BuildNodeList(pg)));
			}
		}
		break;
		case FE_NODESET:
		{
			FENodeSet* nset = dynamic_cast<FENodeSet*>(pl); assert(nset);
			GObject* po = nset->GetGObject();
			Part* part = FindPart(po);
			NodeSet* ns = part->FindNodeSet(name);
			if (ns == 0) part->m_NSet.push_back(new NodeSet(name, nset->BuildNodeList()));
		}
		break;
		case FE_SURFACE:
		{
			FESurface* face = dynamic_cast<FESurface*>(pl); assert(face);
			GObject* po = face->GetGObject();
			Part* part = FindPart(po);
			NodeSet* ns = part->FindNodeSet(name);
			if (ns == 0) part->m_NSet.push_back(new NodeSet(name, face->BuildNodeList()));
		}
		break;
		default:
			assert(false);
		}
	}

	// see if the node set is already defined
	for (int i = 0; i < m_pNSet.size(); ++i)
	{
		if (m_pNSet[i].m_name == name)
		{
			// add it, but mark it as duplicate
//			assert(false);
			m_pNSet.push_back(NamedItemList(name, pl, true));
			return;
		}
	}

	m_pNSet.push_back(NamedItemList(name, pl));
}

//-----------------------------------------------------------------------------
void FEBioExport3::AddSurface(const std::string& name, FEItemListBuilder* pl)
{
	if (m_exportParts)
	{
		switch (pl->Type())
		{
		case GO_FACE:
		{
			GFaceList* itemList = dynamic_cast<GFaceList*>(pl); assert(itemList);
			vector<GFace*> faceList = itemList->GetFaceList();
			for (int i = 0; i<faceList.size(); ++i)
			{
				GFace* face = faceList[i];
				GObject* po = dynamic_cast<GObject*>(face->Object());
				Part* part = FindPart(po);
				Surface* s = part->FindSurface(face->GetName());
				if (s == 0) part->m_Surf.push_back(new Surface(face->GetName(), BuildFaceList(face)));
			}
		}
		break;
		case FE_SURFACE:
		{
			FESurface* surf = dynamic_cast<FESurface*>(pl); assert(surf);
			GObject* po = surf->GetGObject();
			Part* part = FindPart(po);
			Surface* s = part->FindSurface(name);
			if (s == 0) part->m_Surf.push_back(new Surface(name, surf->BuildFaceList()));
		}
		break;
		}
	}
	else
	{
		// make sure this has not been added 
		for (int i = 0; i<m_pSurf.size(); ++i)
		{
			NamedItemList& surf = m_pSurf[i];
			if ((surf.m_list == pl) && (surf.m_name == name)) return;
		}
	}

	m_pSurf.push_back(NamedItemList(string(name), pl));
}

//-----------------------------------------------------------------------------
void FEBioExport3::AddElemSet(const std::string& name, FEItemListBuilder* pl)
{
	assert(pl);
	if (pl == nullptr) return;
	if (m_exportParts)
	{
		switch (pl->Type())
		{
		case FE_PART:
		{
			FEPart* pg = dynamic_cast<FEPart*>(pl); assert(pg);
			GObject* po = pg->GetGObject();
			Part* part = FindPart(po);
			ElementList* es = part->FindElementSet(name);
			if (es == 0) part->m_ELst.push_back(new ElementList(name, pg->BuildElemList()));
		}
		break;
		default:
			assert(false);
		}
	}
	m_pESet.push_back(NamedItemList(string(name), pl));
}

//-----------------------------------------------------------------------------
bool FEBioExport3::PrepareExport(FEProject& prj)
{
	if (FEBioExport::PrepareExport(prj) == false) return false;

	FEModel& fem = prj.GetFEModel();
	GModel& model = fem.GetModel();

	// make sure all steps (except the initial one)
	// are of the same type
	m_nsteps = fem.Steps();
	if (m_nsteps > 1)
	{
		FEStep* pstep = fem.GetStep(1);
		int ntype = pstep->GetType();
		for (int i = 2; i<m_nsteps; ++i)
		{
			if (fem.GetStep(i)->GetType() != ntype) return errf("All analysis steps must be of same type for this file format.");
		}
	}

	// build the parts
	if (m_exportParts)
	{
		int nobj = model.Objects();
		for (int i = 0; i<nobj; ++i)
		{
			m_Part.push_back(new Part(model.Object(i)));
		}
	}
	if (m_exportMesh)
	{
		m_Part.push_back(new Part(nullptr));
	}

	// Build the named lists
	BuildItemLists(prj);

	// see if we need to add a MeshData section
	m_bdata = false;
	if (model.ShellElements() > 0) m_bdata = true;	// for shell thicknesses
	for (int i = 0; i<fem.Materials(); ++i)
	{
		FETransverselyIsotropic* pmat = dynamic_cast<FETransverselyIsotropic*>(fem.GetMaterial(i)->GetMaterialProperties());
		if (pmat && (pmat->GetFiberMaterial()->m_naopt == FE_FIBER_USER)) m_bdata = true;
	}
	for (int i = 0; i<model.Objects(); ++i)
	{
		FEMesh* pm = model.Object(i)->GetFEMesh();
		for (int j = 0; j<pm->Elements(); ++j)
		{
			FEElement_& e = pm->ElementRef(j);
			if (e.m_Qactive) {
				m_bdata = true;
				break;
			}
		}
		if (pm->MeshDataFields() > 0) m_bdata = true;
	}

	// See if we have data maps
	if (fem.DataMaps() > 0) m_bdata = true;

	return true;
}

//-----------------------------------------------------------------------------
void FEBioExport3::BuildItemLists(FEProject& prj)
{
	FEModel& fem = prj.GetFEModel();

	// get the nodesets (bc's)
	for (int i = 0; i<fem.Steps(); ++i)
	{
		FEStep* pstep = fem.GetStep(i);
		for (int j = 0; j<pstep->BCs(); ++j)
		{
			FEBoundaryCondition* pl = pstep->BC(j);
			if (pl && pl->IsActive())
			{
				FEItemListBuilder* ps = pl->GetItemList();
				if (ps == 0) throw InvalidItemListBuilder(pl);

				string name = ps->GetName();
				if (name.empty()) name = pl->GetName();

				if ((ps->Type() == GO_FACE) || (ps->Type() == FE_SURFACE)) AddSurface(name, ps);
				else if (ps->Type() == GO_PART) AddElemSet(name, ps);
				else AddNodeSet(name, ps);
			}
		}
		for (int j = 0; j<pstep->Loads(); ++j)
		{
			// this is only for nodal loads
			FENodalLoad* pl = dynamic_cast<FENodalLoad*>(pstep->Load(j));
			if (pl && pl->IsActive())
			{
				FEItemListBuilder* ps = pl->GetItemList();
				if (ps == 0) throw InvalidItemListBuilder(pl);

				string name = ps->GetName();
				if (name.empty()) name = pl->GetName();

				if ((ps->Type() == GO_FACE) || (ps->Type() == FE_SURFACE)) AddSurface(name, ps);
				else if (ps->Type() == GO_PART) AddElemSet(name, ps);
				else AddNodeSet(name, ps);
			}

			FEBodyLoad* pbl = dynamic_cast<FEBodyLoad*>(pstep->Load(j));
			if (pbl && pbl->IsActive())
			{
				FEItemListBuilder* ps = pbl->GetItemList();
				if (ps)
				{
					string name = ps->GetName();
					if (name.empty()) name = pbl->GetName();
					if (ps->Type() == GO_PART) AddElemSet(name, ps);
				}
			}
		}
		for (int j = 0; j<pstep->ICs(); ++j)
		{
			// this is only for nodal loads
			FEInitialCondition* pi = pstep->IC(j);
			if (pi && pi->IsActive())
			{
				FEItemListBuilder* ps = pi->GetItemList();
				if (ps == 0) throw InvalidItemListBuilder(pi);

				string name = ps->GetName();
				if (name.empty()) name = pi->GetName();

				if ((ps->Type() == GO_FACE) || (ps->Type() == FE_SURFACE)) AddSurface(name, ps);
				else AddNodeSet(name, ps);
			}
		}
		for (int j = 0; j<pstep->Interfaces(); ++j)
		{
			FERigidInterface* pri = dynamic_cast<FERigidInterface*>(pstep->Interface(j));
			if (pri && pri->IsActive())
			{
				FEItemListBuilder* ps = pri->GetItemList();
				if (ps == 0) throw InvalidItemListBuilder(pri);

				string name = ps->GetName();
				if (name.empty()) name = pri->GetName();

				if ((ps->Type() == GO_FACE) || (ps->Type() == FE_SURFACE)) AddSurface(name, ps);
				else AddNodeSet(name, ps);
			}
		}
	}

	// get the named surfaces (loads)
	for (int i = 0; i<fem.Steps(); ++i)
	{
		FEStep* pstep = fem.GetStep(i);
		for (int j = 0; j<pstep->Loads(); ++j)
		{
			FELoad* pl = pstep->Load(j);
			if (pl->IsActive())
			{
				// we need to exclude nodal loads and body loads
				if (dynamic_cast<FENodalLoad*>(pl)) pl = 0;
				if (dynamic_cast<FEBodyLoad*>(pl)) pl = 0;
				if (pl && pl->IsActive())
				{
					FEItemListBuilder* ps = pl->GetItemList();
					if (ps == 0) throw InvalidItemListBuilder(pl);

					string name = ps->GetName();
					if (name.empty()) name = pl->GetName();

					AddSurface(name, ps);
				}
			}
		}
	}

	// get the named surfaces (paired interfaces)
	char szbuf[256] = { 0 };
	for (int i = 0; i<fem.Steps(); ++i)
	{
		FEStep* pstep = fem.GetStep(i);
		for (int j = 0; j<pstep->Interfaces(); ++j)
		{
			FEInterface* pj = pstep->Interface(j);
			if (pj->IsActive())
			{
				FEPairedInterface* pi = dynamic_cast<FEPairedInterface*>(pj);

				// Note: Don't export surfaces of tied-spring interfaces
				if (dynamic_cast<FESpringTiedInterface*>(pi)) pi = 0;

				if (pi && pi->IsActive())
				{
					FEItemListBuilder* pss = pi->GetPrimarySurface();
					if (pss == 0) throw InvalidItemListBuilder(pi);

					string name = pss->GetName();
					const char* szname = name.c_str();
					if ((szname == 0) || (szname[0] == 0))
					{
						sprintf(szbuf, "%s_primary", pi->GetName().c_str());
						szname = szbuf;
					}
					AddSurface(szname, pss);

					FEItemListBuilder* pms = pi->GetSecondarySurface();
					if (pms == 0) throw InvalidItemListBuilder(pi);

					name = pms->GetName();
					szname = name.c_str();
					if ((szname == 0) || (szname[0] == 0))
					{
						sprintf(szbuf, "%s_secondary", pi->GetName().c_str());
						szname = szbuf;
					}
					AddSurface(szname, pms);
				}

				FERigidWallInterface* pw = dynamic_cast<FERigidWallInterface*>(pj);
				if (pw && pw->IsActive())
				{
					FEItemListBuilder* pitem = pw->GetItemList();
					if (pitem == 0) throw InvalidItemListBuilder(pw);

					string name = pitem->GetName();
					if (name.empty()) name = pw->GetName();
					AddSurface(name, pitem);
				}

				FERigidSphereInterface* prs = dynamic_cast<FERigidSphereInterface*>(pj);
				if (prs && prs->IsActive())
				{
					FEItemListBuilder* pitem = prs->GetItemList();
					if (pitem == 0) throw InvalidItemListBuilder(prs);

					string name = pitem->GetName();
					if (name.empty()) name = prs->GetName();
					AddSurface(name, pitem);
				}
			}
		}

		for (int j = 0; j < pstep->Constraints(); ++j)
		{
			FEModelConstraint* pj = pstep->Constraint(j);
			if (pj->IsActive())
			{
				FESurfaceConstraint* psf = dynamic_cast<FESurfaceConstraint*>(pj);
				if (psf && psf->IsActive())
				{
					FEItemListBuilder* pi = psf->GetItemList();
					if (pi == 0) throw InvalidItemListBuilder(pi);

					string name = pi->GetName();
					if (name.empty()) name = psf->GetName();

					AddSurface(name, pi);
				}
			}
		}
	}

	// Write the user-defined surfaces
	if (m_exportSelections)
	{
		GModel& model = fem.GetModel();
		int faces = model.FaceLists();
		for (int i = 0; i < faces; ++i)
		{
			GFaceList* pfl = model.FaceList(i);
			AddSurface(pfl->GetName(), pfl);
		}

		int nobj = model.Objects();
		for (int i = 0; i<nobj; ++i)
		{
			GObject* po = model.Object(i);
			FEMesh* pm = po->GetFEMesh();
			if (pm)
			{
				int nsurf = po->FESurfaces();
				for (int j = 0; j<nsurf; ++j)
				{
					FESurface* ps = po->GetFESurface(j);
					AddSurface(ps->GetName(), ps);
				}

				int neset = po->FEParts();
				for (int j = 0; j < neset; ++j)
				{
					FEPart* pg = po->GetFEPart(j);
					AddElemSet(pg->GetName(), pg);
				}
			}
		}
	}

	// check all the (surface) plot variables
	CPlotDataSettings& plt = prj.GetPlotDataSettings();
	for (int i = 0; i<plt.PlotVariables(); ++i)
	{
		FEPlotVariable& var = plt.PlotVariable(i);
		if (var.domainType() == DOMAIN_SURFACE)
		{
			int ND = var.Domains();
			for (int j = 0; j<ND; ++j)
			{
				FEItemListBuilder* pl = var.GetDomain(j);
				AddSurface(pl->GetName(), pl);
			}
		}
	}

	GModel& model = fem.GetModel();
	CLogDataSettings& log = prj.GetLogDataSettings();
	for (int i = 0; i<log.LogDataSize(); ++i)
	{
		FELogData& di = log.LogData(i);
		if ((di.type == FELogData::LD_ELEM) && (di.groupID != -1))
		{
			FEItemListBuilder* pg = model.FindNamedSelection(di.groupID);
			if (pg)
			{
				AddElemSet(pg->GetName(), pg);
			}
		}
		if ((di.type == FELogData::LD_NODE) && (di.groupID != -1))
		{
			FEItemListBuilder* pg = model.FindNamedSelection(di.groupID);
			if (pg)
			{
				AddNodeSet(pg->GetName(), pg);
			}
		}
	}

	// export item lists for mesh data
	for (int i = 0; i < model.Objects(); ++i)
	{
		GObject* po = model.Object(i);
		FEMesh* mesh = po->GetFEMesh();
		if (mesh)
		{
			int ND = mesh->MeshDataFields();
			for (int j = 0; j < ND; ++j)
			{
				FEMeshData* data = mesh->GetMeshDataField(j);

				switch (data->GetDataClass())
				{
				case FEMeshData::NODE_DATA:
				{
					FENodeData* map = dynamic_cast<FENodeData*>(data); assert(map);
					FEItemListBuilder* pg = map->GetItemList();
					if (pg)
					{
						string name = pg->GetName();
						if (name.empty()) name = data->GetName();
						AddNodeSet(name, pg);
					}
				}
				break;
				case FEMeshData::ELEMENT_DATA:
				{
					FEElementData* map = dynamic_cast<FEElementData*>(data); assert(map);
					FEPart* pg = const_cast<FEPart*>(map->GetPart());

					if (pg)
					{
						string name = pg->GetName();
						if (name.empty()) name = data->GetName();

						// It is possible that a FEPart has the same name as the domain
						// from which it was created. In that case we don't want to 
						// write this element set.
						for (int j = 0; j < po->Parts(); ++j)
						{
							GPart* part = po->Part(j);
							if (part->GetName() == name)
							{
								pg = nullptr;
								break;
							}
						}
						if (pg) AddElemSet(name, pg);
					}
				}
				break;
				case FEMeshData::PART_DATA:
				{
					// We don't create element sets for part data since we already have the corresponding element sets
					// in the mesh. 
				}
				break;
				}
			}
		}
	}
}

//-----------------------------------------------------------------------------
GPartList* FEBioExport3::BuildPartList(GMaterial* mat)
{
	// get the document
	FEModel& fem = m_prj.GetFEModel();
	GModel& mdl = fem.GetModel();

	GPartList* pl = new GPartList(&fem);

	// set the items
	int N = mdl.Parts();
	for (int i = 0; i<mdl.Parts(); ++i)
	{
		GPart* pg = mdl.Part(i);
		GMaterial* pgm = fem.GetMaterialFromID(pg->GetMaterialID());
		if (pgm && (pgm->GetID() == mat->GetID()))
		{
			pl->add(pg->GetID());
		}
	}

	return pl;
}

//-----------------------------------------------------------------------------
bool FEBioExport3::Write(const char* szfile)
{
	// get the project and model
	FEModel& fem = m_prj.GetFEModel();
	GModel& mdl = fem.GetModel();
	m_pfem = &fem;

	// prepare for export
	try
	{
		if (PrepareExport(m_prj) == false) return false;

		// get the initial step
		FEStep* pstep = fem.GetStep(0);

		// the format for single step versus multi-step
		// is slightly different, so we need to see if the 
		// model is single step or not.
		// The model is single step if it has only one 
		// analysis-step and if that step does not define
		// any BCs, Loads, interfaces or RCs.
		int ntype = -1;
		bool bsingle_step = (m_nsteps <= 1);
		if (m_nsteps == 2)
		{
			FEAnalysisStep* pstep = dynamic_cast<FEAnalysisStep*>(fem.GetStep(1));
			if (pstep == 0) return errf("Step 1 is not an analysis step.");
			ntype = pstep->GetType();
			if (pstep->BCs() + pstep->Loads() + pstep->ICs() + pstep->Interfaces() + pstep->LinearConstraints() + pstep->RigidConstraints() + pstep->RigidConnectors() == 0) bsingle_step = true;
		}

		// open the file
		if (!m_xml.open(szfile)) return errf("Failed opening file %s", szfile);

		if (m_writeNotes) WriteNote(&mdl);

		// set modified formats
		XMLElement::intFormat = "%d";

		XMLElement el;

		// output root element
		el.name("febio_spec");
		el.add_attribute("version", "3.0");

		m_xml.add_branch(el);
		{
			// write the module section
			// Note that this format assumes that all steps are of the same type.
			// (This is verified in PrepareExport)
			if (m_nsteps > 1)
			{
				FEAnalysisStep* pstep = dynamic_cast<FEAnalysisStep*>(fem.GetStep(1));
				if (pstep == 0) return errf("Step 1 is not an analysis step.");
				if (m_section[FEBIO_MODULE]) WriteModuleSection(pstep);
			}

			// write Control section
			if (m_writeControlSection && (m_nsteps == 2) && bsingle_step)
			{
				if (m_section[FEBIO_CONTROL])
				{
					m_xml.add_branch("Control");
					{
						FEAnalysisStep* step = dynamic_cast<FEAnalysisStep*>(fem.GetStep(1));
						WriteControlSection(step);
					}
					m_xml.close_branch();
				}
			}

			// global variables
			int nvar = fem.Parameters();
			if ((nvar > 0) && m_section[FEBIO_GLOBAL])
			{
				m_xml.add_branch("Globals");
				{
					WriteGlobalsSection();
				}
				m_xml.close_branch();
			}

			// output material section
			if ((fem.Materials() > 0) && (m_section[FEBIO_MATERIAL]))
			{
				m_xml.add_branch("Material");
				{
					WriteMaterialSection();
				}
				m_xml.close_branch(); // Material
			}

			// output geometry section
			if (m_exportMesh == false)
			{
				if ((fem.GetModel().Objects() > 0) && (m_section[FEBIO_GEOMETRY]))
				{
					m_xml.add_branch("Geometry");
					{
						WriteGeometrySection();
						//					WriteGeometrySection2();
					}
					m_xml.close_branch(); // Geometry
				}
			}
			else
			{
				if ((fem.GetModel().Objects() > 0) && (m_section[FEBIO_GEOMETRY]))
				{
					m_xml.add_branch("Mesh");
					{
						WriteMeshSection();
					}
					m_xml.close_branch(); // Mesh

					m_xml.add_branch("MeshDomains");
					{
						WriteMeshDomainsSection();
					}
					m_xml.close_branch(); // MeshDomains
				}
			}

			// output mesh data section
			if (m_bdata && m_section[FEBIO_MESHDATA])
			{
				m_xml.add_branch("MeshData");
				{
					WriteMeshDataSection();
				}
				m_xml.close_branch(); // MeshData
			}

			// output boundary section
			int nbc = pstep->BCs() + pstep->Interfaces() + fem.GetModel().DiscreteObjects();
			if ((nbc > 0) && (m_section[FEBIO_BOUNDARY]))
			{
				m_xml.add_branch("Boundary");
				{
					WriteBoundarySection(*pstep);
				}
				m_xml.close_branch(); // Boundary
			}

			int nrc = pstep->RigidConstraints() + pstep->RigidConnectors() + CountInterfaces<FERigidJoint>(fem);
			if ((nrc > 0) && (m_section[FEBIO_BOUNDARY]))
			{
				m_xml.add_branch("Rigid");
				{
					WriteRigidSection(*pstep);
				}
				m_xml.close_branch(); // Rigid
			}

			// output loads section
			int nlc = pstep->Loads();
			if ((nlc > 0) && (m_section[FEBIO_LOADS]))
			{
				m_xml.add_branch("Loads");
				{
					WriteLoadsSection(*pstep);
				}
				m_xml.close_branch(); // Boundary
			}

			// output contact
			int nci = pstep->Interfaces() - CountInterfaces<FERigidJoint>(fem);
			int nLC = pstep->LinearConstraints();
			if (((nci > 0) || (nLC > 0)) && (m_section[FEBIO_CONTACT]))
			{
				m_xml.add_branch("Contact");
				{
					WriteContactSection(*pstep);
				}
				m_xml.close_branch(); // Contact
			}

			// output constraints section
			int nnlc = CountConstraints<FEModelConstraint>(fem);
			if ((nnlc > 0) && (m_section[FEBIO_CONSTRAINTS]))
			{
				m_xml.add_branch("Constraints");
				{
					WriteConstraintSection(*pstep);
				}
				m_xml.close_branch();
			}

			// output initial section
			int nic = pstep->ICs() + pstep->RigidConstraints(FE_RIGID_INIT_VELOCITY) + pstep->RigidConstraints(FE_RIGID_INIT_ANG_VELOCITY);
			if ((nic > 0) && (m_section[FEBIO_INITIAL]))
			{
				m_xml.add_branch("Initial");
				{
					WriteInitialSection();
				}
				m_xml.close_branch(); // Initial
			}

			// output discrete elements (the obsolete spring-tied interface generates springs as well)
			int nrb = fem.GetModel().DiscreteObjects() + CountInterfaces<FESpringTiedInterface>(fem);
			if ((nrb > 0) && (m_section[FEBIO_DISCRETE]))
			{
				m_xml.add_branch("Discrete");
				{
					WriteDiscreteSection(*pstep);
				}
				m_xml.close_branch(); // Discrete
			}

			// step data
			if (m_section[FEBIO_STEPS])
			{
				if ((m_writeControlSection == false) || (m_nsteps > 2) || (bsingle_step == false))
				{
					m_xml.add_branch("Step");
					{
						WriteStepSection();
					}
					m_xml.close_branch();
				}
			}

			// loadcurve data
			if ((m_pLC.size() > 0) && (m_section[FEBIO_LOADDATA]))
			{
				m_xml.add_branch("LoadData");
				{
					WriteLoadDataSection();
				}
				m_xml.close_branch(); // LoadData
			}

			// Output data
			if (m_section[FEBIO_OUTPUT])
			{
				m_xml.add_branch("Output");
				{
					WriteOutputSection();
				}
				m_xml.close_branch(); // Output
			}
		}
		m_xml.close_branch(); // febio_spec
	}
	catch (InvalidMaterialReference)
	{
		return errf("Invalid material reference.");
	}
	catch (InvalidItemListBuilder e)
	{
		const char* sz = "(unknown)";
		if (e.m_name.empty() == false) sz = e.m_name.c_str();
		return errf("Invalid reference to mesh item list when exporting:\n%s", sz);
	}
	catch (MissingRigidBody e)
	{
		return errf("No rigid body defined for rigid constraint %s", e.m_rbName.c_str());
	}
	catch (RigidContactException)
	{
		return errf("Missing rigid body in rigid contact definition.");
	}
	catch (...)
	{
		return errf("An unknown exception has occured.");
	}

	// close the file
	m_xml.close();

	return true;
}

//-----------------------------------------------------------------------------
// Write the MODULE section
void FEBioExport3::WriteModuleSection(FEAnalysisStep* pstep)
{
	XMLElement t;
	t.name("Module");
	switch (pstep->GetType())
	{
	case FE_STEP_MECHANICS: t.add_attribute("type", "solid"); break;
	case FE_STEP_HEAT_TRANSFER: t.add_attribute("type", "heat"); break;
	case FE_STEP_BIPHASIC: t.add_attribute("type", "biphasic"); break;
	case FE_STEP_BIPHASIC_SOLUTE: t.add_attribute("type", "solute"); break;
	case FE_STEP_MULTIPHASIC: t.add_attribute("type", "multiphasic"); break;
	case FE_STEP_FLUID: t.add_attribute("type", "fluid"); break;
	case FE_STEP_FLUID_FSI: t.add_attribute("type", "fluid-FSI"); break;
	case FE_STEP_REACTION_DIFFUSION: t.add_attribute("type", "reaction-diffusion"); m_useReactionMaterial2 = true; break;
	};

	m_xml.add_empty(t);
}

//-----------------------------------------------------------------------------
void FEBioExport3::WriteControlSection(FEAnalysisStep* pstep)
{
	STEP_SETTINGS& ops = pstep->GetSettings();
	int ntype = pstep->GetType();
	switch (ntype)
	{
	case FE_STEP_MECHANICS: WriteSolidControlParams(pstep); break;
	case FE_STEP_HEAT_TRANSFER: WriteHeatTransferControlParams(pstep); break;
	case FE_STEP_BIPHASIC: WriteBiphasicControlParams(pstep); break;
	case FE_STEP_BIPHASIC_SOLUTE: WriteBiphasicSoluteControlParams(pstep); break;
	case FE_STEP_MULTIPHASIC: WriteBiphasicSoluteControlParams(pstep); break;
	case FE_STEP_FLUID: WriteFluidControlParams(pstep); break;
	case FE_STEP_FLUID_FSI: WriteFluidFSIControlParams(pstep); break;
	case FE_STEP_REACTION_DIFFUSION: WriteReactionDiffusionControlParams(pstep); break;
	default:
		assert(false);
	}
}

//-----------------------------------------------------------------------------
void FEBioExport3::WriteSolidControlParams(FEAnalysisStep* pstep)
{
	XMLElement el;
	STEP_SETTINGS& ops = pstep->GetSettings();

	m_xml.add_leaf("analysis", (ops.nanalysis == 0 ? "STATIC" : "DYNAMIC"));
	m_xml.add_leaf("time_steps", ops.ntime);
	m_xml.add_leaf("step_size", ops.dt);

	m_xml.add_branch("solver");
	{
		m_xml.add_leaf("max_refs", ops.maxref);
		m_xml.add_leaf("max_ups", (ops.mthsol == 0 ? ops.ilimit : 0));
		m_xml.add_leaf("diverge_reform", ops.bdivref);
		m_xml.add_leaf("reform_each_time_step", ops.brefstep);

		// write the parameters
		WriteParamList(*pstep);

		if ((ops.nanalysis != 0) && ops.override_rhoi) {
			m_xml.add_leaf("alpha", ops.alpha);
			m_xml.add_leaf("beta", ops.beta);
			m_xml.add_leaf("gamma", ops.gamma);
		}

		if (ops.nmatfmt != 0)
		{
			m_xml.add_leaf("symmetric_stiffness", (ops.nmatfmt == 1 ? 1 : 0));
		}

		if (ops.bminbw)
		{
			m_xml.add_leaf("optimize_bw", 1);
		}
	}
	m_xml.close_branch();

	if (ops.bauto)
	{
		FELoadCurve* plc = pstep->GetMustPointLoadCurve();
		el.name("time_stepper");
		m_xml.add_branch(el);
		{
			m_xml.add_leaf("dtmin", ops.dtmin);

			el.name("dtmax");
			if (ops.bmust && plc)
				el.add_attribute("lc", plc->GetID());
			else el.value(ops.dtmax);
			m_xml.add_leaf(el);

			m_xml.add_leaf("max_retries", ops.mxback);
			m_xml.add_leaf("opt_iter", ops.iteopt);

			if (ops.ncut > 0) m_xml.add_leaf("aggressiveness", ops.ncut);
		}
		m_xml.close_branch();
	}

	if (ops.plot_level != 1)
	{
		const char* sz[] = { "PLOT_NEVER", "PLOT_MAJOR_ITRS", "PLOT_MINOR_ITRS", "PLOT_MUST_POINTS", "PLOT_FINAL", "PLOT_AUGMENTATIONS", "PLOT_STEP_FINAL" };
		m_xml.add_leaf("plot_level", sz[ops.plot_level]);
	}

	if (ops.plot_stride != 1)
	{
		m_xml.add_leaf("plot_stride", ops.plot_stride);
	}
}

//-----------------------------------------------------------------------------
void FEBioExport3::WriteHeatTransferControlParams(FEAnalysisStep* pstep)
{
	XMLElement el;

	STEP_SETTINGS& ops = pstep->GetSettings();

	m_xml.add_leaf("analysis", (ops.nanalysis == 0 ? "STATIC" : "TRANSIENT"));
	m_xml.add_leaf("time_steps", ops.ntime);
	m_xml.add_leaf("step_size", ops.dt);

	if (ops.bauto)
	{
		FELoadCurve* plc = pstep->GetMustPointLoadCurve();
		el.name("time_stepper");
		m_xml.add_branch(el);
		{
			m_xml.add_leaf("dtmin", ops.dtmin);

			el.name("dtmax");
			if (ops.bmust && plc)
				el.add_attribute("lc", plc->GetID());
			else el.value(ops.dtmax);
			m_xml.add_leaf(el);

			m_xml.add_leaf("max_retries", ops.mxback);
			m_xml.add_leaf("opt_iter", ops.iteopt);

			if (ops.ncut > 0) m_xml.add_leaf("aggressiveness", ops.ncut);
		}
		m_xml.close_branch();
	}
}


//-----------------------------------------------------------------------------
void FEBioExport3::WriteBiphasicControlParams(FEAnalysisStep* pstep)
{
	XMLElement el;
	STEP_SETTINGS& ops = pstep->GetSettings();

	m_xml.add_leaf("analysis", (ops.nanalysis == 0 ? "STEADY-STATE" : "TRANSIENT"));
	m_xml.add_leaf("time_steps", ops.ntime);
	m_xml.add_leaf("step_size", ops.dt);

	m_xml.add_branch("solver");
	{
		m_xml.add_leaf("max_refs", ops.maxref);
		m_xml.add_leaf("max_ups", (ops.mthsol == 0 ? ops.ilimit : 0));
		m_xml.add_leaf("diverge_reform", ops.bdivref);
		m_xml.add_leaf("reform_each_time_step", ops.brefstep);

		// write the parameters
		WriteParamList(*pstep);

		if (ops.bminbw)
		{
			m_xml.add_leaf("optimize_bw", 1);
		}

		if (ops.nmatfmt != 0)
		{
			m_xml.add_leaf("symmetric_stiffness", (ops.nmatfmt == 1 ? 1 : 0));
		}
	}
	m_xml.close_branch();

	if (ops.bauto)
	{
		FELoadCurve* plc = pstep->GetMustPointLoadCurve();
		el.name("time_stepper");
		m_xml.add_branch(el);
		{
			m_xml.add_leaf("dtmin", ops.dtmin);

			el.name("dtmax");
			if (ops.bmust && plc)
				el.add_attribute("lc", plc->GetID());
			else el.value(ops.dtmax);
			m_xml.add_leaf(el);

			m_xml.add_leaf("max_retries", ops.mxback);
			m_xml.add_leaf("opt_iter", ops.iteopt);

			if (ops.ncut > 0) m_xml.add_leaf("aggressiveness", ops.ncut);
		}
		m_xml.close_branch();
	}
}


//-----------------------------------------------------------------------------
void FEBioExport3::WriteBiphasicSoluteControlParams(FEAnalysisStep* pstep)
{
	XMLElement el;
	STEP_SETTINGS& ops = pstep->GetSettings();

	m_xml.add_leaf("analysis", (ops.nanalysis == 0 ? "STEADY-STATE" : "TRANSIENT"));
	m_xml.add_leaf("time_steps", ops.ntime);
	m_xml.add_leaf("step_size", ops.dt);

	m_xml.add_branch("solver");
	{
		m_xml.add_leaf("max_refs", ops.maxref);
		m_xml.add_leaf("max_ups", (ops.mthsol == 0 ? ops.ilimit : 0));
		m_xml.add_leaf("diverge_reform", ops.bdivref);
		m_xml.add_leaf("reform_each_time_step", ops.brefstep);

		// write the parameters
		WriteParamList(*pstep);

		if (ops.bminbw)
		{
			m_xml.add_leaf("optimize_bw", 1);
		}

		if (ops.nmatfmt != 0)
		{
			m_xml.add_leaf("symmetric_stiffness", (ops.nmatfmt == 1 ? 1 : 0));
		}
	}
	m_xml.close_branch();

	if (ops.bauto)
	{
		FELoadCurve* plc = pstep->GetMustPointLoadCurve();
		el.name("time_stepper");
		m_xml.add_branch(el);
		{
			m_xml.add_leaf("dtmin", ops.dtmin);

			el.name("dtmax");
			if (ops.bmust && plc)
				el.add_attribute("lc", plc->GetID());
			else el.value(ops.dtmax);
			m_xml.add_leaf(el);

			m_xml.add_leaf("max_retries", ops.mxback);
			m_xml.add_leaf("opt_iter", ops.iteopt);

			if (ops.ncut > 0) m_xml.add_leaf("aggressiveness", ops.ncut);
		}
		m_xml.close_branch();
	}
}

//-----------------------------------------------------------------------------
void FEBioExport3::WriteFluidControlParams(FEAnalysisStep* pstep)
{
	XMLElement el;
	STEP_SETTINGS& ops = pstep->GetSettings();

	m_xml.add_leaf("analysis", (ops.nanalysis == 0 ? "STEADY-STATE" : "DYNAMIC"));
	m_xml.add_leaf("time_steps", ops.ntime);
	m_xml.add_leaf("step_size", ops.dt);

	m_xml.add_branch("solver");
	{
		m_xml.add_leaf("max_refs", ops.maxref);
		m_xml.add_leaf("max_ups", (ops.mthsol == 0 ? ops.ilimit : 0));
		m_xml.add_leaf("diverge_reform", ops.bdivref);
		m_xml.add_leaf("reform_each_time_step", ops.brefstep);

		// write the parameters
		WriteParamList(*pstep);

		if (ops.bminbw)
		{
			m_xml.add_leaf("optimize_bw", 1);
		}

		if (ops.nmatfmt != 0)
		{
			m_xml.add_leaf("symmetric_stiffness", (ops.nmatfmt == 1 ? 1 : 0));
		}
	}
	m_xml.close_branch();

	if (ops.bauto)
	{
		FELoadCurve* plc = pstep->GetMustPointLoadCurve();
		el.name("time_stepper");
		m_xml.add_branch(el);
		{
			m_xml.add_leaf("dtmin", ops.dtmin);

			el.name("dtmax");
			if (ops.bmust && plc)
				el.add_attribute("lc", plc->GetID());
			else el.value(ops.dtmax);
			m_xml.add_leaf(el);

			m_xml.add_leaf("max_retries", ops.mxback);
			m_xml.add_leaf("opt_iter", ops.iteopt);

			if (ops.ncut > 0) m_xml.add_leaf("aggressiveness", ops.ncut);
		}
		m_xml.close_branch();
	}
}

//-----------------------------------------------------------------------------
void FEBioExport3::WriteFluidFSIControlParams(FEAnalysisStep* pstep)
{
	XMLElement el;
	STEP_SETTINGS& ops = pstep->GetSettings();

	m_xml.add_leaf("analysis", (ops.nanalysis == 0 ? "STEADY-STATE" : "DYNAMIC"));
	m_xml.add_leaf("time_steps", ops.ntime);
	m_xml.add_leaf("step_size", ops.dt);

	m_xml.add_branch("solver");
	{
		m_xml.add_leaf("max_refs", ops.maxref);
		m_xml.add_leaf("max_ups", (ops.mthsol == 0 ? ops.ilimit : 0));
		m_xml.add_leaf("diverge_reform", ops.bdivref);
		m_xml.add_leaf("reform_each_time_step", ops.brefstep);

		// write the parameters
		WriteParamList(*pstep);

		if (ops.bminbw)
		{
			m_xml.add_leaf("optimize_bw", 1);
		}

		if (ops.nmatfmt != 0)
		{
			m_xml.add_leaf("symmetric_stiffness", (ops.nmatfmt == 1 ? 1 : 0));
		}
	}
	m_xml.close_branch();

	if (ops.bauto)
	{
		FELoadCurve* plc = pstep->GetMustPointLoadCurve();
		el.name("time_stepper");
		m_xml.add_branch(el);
		{
			m_xml.add_leaf("dtmin", ops.dtmin);

			el.name("dtmax");
			if (ops.bmust && plc)
				el.add_attribute("lc", plc->GetID());
			else el.value(ops.dtmax);
			m_xml.add_leaf(el);

			m_xml.add_leaf("max_retries", ops.mxback);
			m_xml.add_leaf("opt_iter", ops.iteopt);

			if (ops.ncut > 0) m_xml.add_leaf("aggressiveness", ops.ncut);
		}
		m_xml.close_branch();
	}
}

//-----------------------------------------------------------------------------
void FEBioExport3::WriteReactionDiffusionControlParams(FEAnalysisStep* pstep)
{
	XMLElement el;
	STEP_SETTINGS& ops = pstep->GetSettings();

	m_xml.add_leaf("analysis", (ops.nanalysis == 0 ? "STEADY-STATE" : "TRANSIENT"));
	m_xml.add_leaf("time_steps", ops.ntime);
	m_xml.add_leaf("step_size", ops.dt);

	m_xml.add_branch("solver");
	{
		m_xml.add_leaf("max_refs", ops.maxref);
		m_xml.add_leaf("max_ups", (ops.mthsol == 0 ? ops.ilimit : 0));

		// write the parameters
		WriteParamList(*pstep);

		if (ops.nmatfmt != 0)
		{
			m_xml.add_leaf("symmetric_stiffness", (ops.nmatfmt == 1 ? 1 : 0));
		}
	}
	m_xml.close_branch();


	if (ops.bauto)
	{
		FELoadCurve* plc = pstep->GetMustPointLoadCurve();
		el.name("time_stepper");
		m_xml.add_branch(el);
		{
			m_xml.add_leaf("dtmin", ops.dtmin);

			el.name("dtmax");
			if (ops.bmust && plc)
				el.add_attribute("lc", plc->GetID());
			else el.value(ops.dtmax);
			m_xml.add_leaf(el);

			m_xml.add_leaf("max_retries", ops.mxback);
			m_xml.add_leaf("opt_iter", ops.iteopt);

			if (ops.ncut > 0) m_xml.add_leaf("aggressiveness", ops.ncut);
		}
		m_xml.close_branch();
	}
}

//-----------------------------------------------------------------------------

void FEBioExport3::WriteMaterialSection()
{
	XMLElement el;

	FEModel& s = *m_pfem;

	for (int i = 0; i<s.Materials(); ++i)
	{
		GMaterial* pgm = s.GetMaterial(i);

		if (m_writeNotes) WriteNote(pgm);

		const string& name = pgm->GetName();

		el.name("material");
		el.add_attribute("id", pgm->m_ntag);
		el.add_attribute("name", name.c_str());

		FEMaterial* pmat = pgm->GetMaterialProperties();
		if (pmat)
		{
			if (pmat->Type() == FE_RIGID_MATERIAL) WriteRigidMaterial(pmat, el);
			else WriteMaterial(pmat, el);
		}
		else
		{
			errf("ERROR: Material %s does not have any properties.", name.c_str());
			m_xml.add_leaf(el);
		}
	}
}

void FEBioExport3::WriteFiberMaterial(FEOldFiberMaterial& fiber)
{
	FEOldFiberMaterial& f = fiber;
	XMLElement el;
	el.name("fiber");
	if (f.m_naopt == FE_FIBER_LOCAL)
	{
		el.add_attribute("type", "local");
		el.value(f.m_n, 2);
		m_xml.add_leaf(el);
	}
	else if (f.m_naopt == FE_FIBER_CYLINDRICAL)
	{
		el.add_attribute("type", "cylindrical");
		m_xml.add_branch(el);
		{
			m_xml.add_leaf("center", f.m_r);
			m_xml.add_leaf("axis", f.m_a);
			m_xml.add_leaf("vector", f.m_d);
		}
		m_xml.close_branch();
	}
	else if (f.m_naopt == FE_FIBER_POLAR)
	{
		el.add_attribute("type", "polar");
		m_xml.add_branch(el);
		{
			m_xml.add_leaf("center", f.m_r);
			m_xml.add_leaf("axis", f.m_a);
			m_xml.add_leaf("radius1", f.m_R0);
			m_xml.add_leaf("vector1", f.m_d0);
			m_xml.add_leaf("radius2", f.m_R1);
			m_xml.add_leaf("vector2", f.m_d1);
		}
		m_xml.close_branch();
	}
	else if (f.m_naopt == FE_FIBER_SPHERICAL)
	{
		el.add_attribute("type", "spherical");
		m_xml.add_branch(el);
		{
			m_xml.add_leaf("center", f.m_r);
			m_xml.add_leaf("vector", f.m_d);
		}
		m_xml.close_branch();
	}
	else if (f.m_naopt == FE_FIBER_VECTOR)
	{
		el.add_attribute("type", "vector");
		el.value(f.m_a);
		m_xml.add_leaf(el);
	}
	else if (f.m_naopt == FE_FIBER_USER)
	{
		el.add_attribute("type", "user");
		m_xml.add_leaf(el);
	}
	else if (f.m_naopt == FE_FIBER_ANGLES)
	{
		el.add_attribute("type", "angles");
		m_xml.add_branch(el);
		{
			m_xml.add_leaf("theta", f.m_theta);
			m_xml.add_leaf("phi", f.m_phi);
		}
		m_xml.close_branch();
	}
}

//-----------------------------------------------------------------------------
void FEBioExport3::WriteMaterialParams(FEMaterial* pm, bool isTopLevel)
{
	// only export non-persistent parameters for top-level materials
	m_exportNonPersistentParams = isTopLevel;

	// Write the parameters first
	WriteParamList(*pm);

	// reset flag
	m_exportNonPersistentParams = true;

	// if the material is transversely-isotropic, we need to write the fiber data as well
	FETransverselyIsotropic* ptiso = dynamic_cast<FETransverselyIsotropic*>(pm);
	if (ptiso)
	{
		FEOldFiberMaterial& f = *(ptiso->GetFiberMaterial());
		WriteFiberMaterial(f);
	}

	// write the material axes (if any)
	if (pm->m_axes && (pm->m_axes->m_naopt > -1))
	{
		XMLElement el("mat_axis");
		XMLElement::intFormat = "%d";
		if (pm->m_axes->m_naopt == FE_AXES_LOCAL)
		{
			el.add_attribute("type", "local");
			el.value(pm->m_axes->m_n, 3);
			m_xml.add_leaf(el);
		}
		else if (pm->m_axes->m_naopt == FE_AXES_VECTOR)
		{
			el.add_attribute("type", "vector");
			m_xml.add_branch(el);
			{
				m_xml.add_leaf("a", pm->m_axes->m_a);
				m_xml.add_leaf("d", pm->m_axes->m_d);
			}
			m_xml.close_branch();
		}
        else if (pm->m_axes->m_naopt == FE_AXES_ANGLES)
        {
            el.add_attribute("type", "angles");
            m_xml.add_branch(el);
            {
                m_xml.add_leaf("theta", pm->m_axes->m_theta);
                m_xml.add_leaf("phi", pm->m_axes->m_phi);
            }
            m_xml.close_branch();
        }
		else if (pm->m_axes->m_naopt == FE_AXES_CYLINDRICAL)
		{
			el.add_attribute("type", "cylindrical");
			m_xml.add_branch(el);
			{
				m_xml.add_leaf("center", pm->m_axes->m_center);
				m_xml.add_leaf("axis", pm->m_axes->m_axis);
				m_xml.add_leaf("vector", pm->m_axes->m_vec);
			}
			m_xml.close_branch();
		}
		else if (pm->m_axes->m_naopt == FE_AXES_SPHERICAL)
		{
			el.add_attribute("type", "spherical");
			m_xml.add_branch(el);
			{
				m_xml.add_leaf("center", pm->m_axes->m_center);
				m_xml.add_leaf("vector", pm->m_axes->m_vec);
			}
			m_xml.close_branch();
		}
		XMLElement::setDefautlFormats();
	}
}

//-----------------------------------------------------------------------------
void FEBioExport3::WriteRigidMaterial(FEMaterial* pmat, XMLElement& el)
{
	FEModel& s = *m_pfem;

	FERigidMaterial* pm = dynamic_cast<FERigidMaterial*> (pmat);
	el.add_attribute("type", "rigid body");
	m_xml.add_branch(el);
	{
		m_xml.add_leaf("density", pm->GetFloatValue(FERigidMaterial::MP_DENSITY));

		if (pm->GetBoolValue(FERigidMaterial::MP_COM) == false)
		{
			vec3d v = pm->GetParam(FERigidMaterial::MP_RC).GetVec3dValue();
			m_xml.add_leaf("center_of_mass", v);
		}

        if (pm->GetFloatValue(FERigidMaterial::MP_E) != 0)
        {
            m_xml.add_leaf("E", pm->GetFloatValue(FERigidMaterial::MP_E));
            m_xml.add_leaf("v", pm->GetFloatValue(FERigidMaterial::MP_V));
        }
        
		if (pm->m_pid != -1)
		{
			GMaterial* ppm = s.GetMaterialFromID(pm->m_pid);
			assert(ppm);
			m_xml.add_leaf("parent_id", ppm->m_ntag);
		}
	}
	m_xml.close_branch();
}

//-----------------------------------------------------------------------------
void FEBioExport3::WriteMaterial(FEMaterial* pm, XMLElement& el)
{
	// redirect chemical reactions
	if ((pm->Type() == FE_MASS_ACTION_FORWARD) ||
		(pm->Type() == FE_MASS_ACTION_REVERSIBLE) ||
		(pm->Type() == FE_MICHAELIS_MENTEN))
	{
		if (m_useReactionMaterial2) WriteReactionMaterial2(pm, el);
		else WriteReactionMaterial(pm, el);
		return;
	}
    // redirect membrane reactions
    if ((pm->Type() == FE_MMASS_ACTION_FORWARD) ||
        (pm->Type() == FE_MMASS_ACTION_REVERSIBLE))
    {
        WriteMembraneReactionMaterial(pm, el);
        return;
    }

	// get the type string    
	const char* sztype = FEMaterialFactory::TypeStr(pm);
	assert(sztype);

	// set the type attribute
	if (pm->Type() == FE_SOLUTE_MATERIAL)
	{
		FESoluteMaterial* psm = dynamic_cast<FESoluteMaterial*>(pm); assert(psm);
		el.add_attribute("sol", psm->GetSoluteIndex() + 1);
	}
	else if (pm->Type() == FE_SBM_MATERIAL)
	{
		FESBMMaterial* psb = dynamic_cast<FESBMMaterial*>(pm); assert(psb);
		el.add_attribute("sbm", psb->GetSBMIndex() + 1);
	}
	else if (pm->Type() == FE_SPECIES_MATERIAL)
	{
		FESpeciesMaterial* psm = dynamic_cast<FESpeciesMaterial*>(pm); assert(psm);

		int nsol = psm->GetSpeciesIndex();
		if (nsol >= 0)
		{
			FEModel& fem = *m_pfem;
			FESoluteData& solute = fem.GetSoluteData(nsol);
			el.add_attribute("name", solute.GetName());
		}
	}
	else if (pm->Type() == FE_SOLID_SPECIES_MATERIAL)
	{
		FESolidSpeciesMaterial* psm = dynamic_cast<FESolidSpeciesMaterial*>(pm); assert(psm);
		int nsbm = psm->GetSBMIndex();
		if (nsbm >= 0)
		{
			FEModel& fem = *m_pfem;
			FESoluteData& sbm = fem.GetSBMData(nsbm);
			el.add_attribute("name", sbm.GetName());
		}
	}
	else if (pm->Type() == FE_REACTANT_MATERIAL)
	{
		FEReactantMaterial* psb = dynamic_cast<FEReactantMaterial*>(pm); assert(psb);
		int idx = psb->GetIndex();
		int type = psb->GetReactantType();
		el.value(psb->GetCoef());
		switch (type)
		{
		case FEReactionMaterial::SOLUTE_SPECIES: el.add_attribute("sol", idx + 1); break;
		case FEReactionMaterial::SBM_SPECIES: el.add_attribute("sbm", idx + 1); break;
		default:
			assert(false);
		}
		m_xml.add_leaf(el);
		return;
	}
	else if (pm->Type() == FE_PRODUCT_MATERIAL)
	{
		FEProductMaterial* psb = dynamic_cast<FEProductMaterial*>(pm); assert(psb);
		int idx = psb->GetIndex();
		int type = psb->GetProductType();
		el.value(psb->GetCoef());
		switch (type)
		{
		case FEReactionMaterial::SOLUTE_SPECIES: el.add_attribute("sol", idx + 1); break;
		case FEReactionMaterial::SBM_SPECIES: el.add_attribute("sbm", idx + 1); break;
		default:
			assert(false);
		}
		m_xml.add_leaf(el);
		return;
	}
    else if (pm->Type() == FE_INT_REACTANT_MATERIAL)
    {
        FEInternalReactantMaterial* psb = dynamic_cast<FEInternalReactantMaterial*>(pm); assert(psb);
        int idx = psb->GetIndex();
        int type = psb->GetReactantType();
        el.value(psb->GetCoef());
        switch (type)
        {
            case FEMembraneReactionMaterial::INT_SPECIES: el.add_attribute("sol", idx + 1); break;
            default:
                assert(false);
        }
        m_xml.add_leaf(el);
        return;
    }
    else if (pm->Type() == FE_INT_PRODUCT_MATERIAL)
    {
        FEInternalProductMaterial* psb = dynamic_cast<FEInternalProductMaterial*>(pm); assert(psb);
        int idx = psb->GetIndex();
        int type = psb->GetProductType();
        el.value(psb->GetCoef());
        switch (type)
        {
            case FEMembraneReactionMaterial::INT_SPECIES: el.add_attribute("sol", idx + 1); break;
            default:
                assert(false);
        }
        m_xml.add_leaf(el);
        return;
    }
    else if (pm->Type() == FE_EXT_REACTANT_MATERIAL)
    {
        FEExternalReactantMaterial* psb = dynamic_cast<FEExternalReactantMaterial*>(pm); assert(psb);
        int idx = psb->GetIndex();
        int type = psb->GetReactantType();
        el.value(psb->GetCoef());
        switch (type)
        {
            case FEMembraneReactionMaterial::EXT_SPECIES: el.add_attribute("sol", idx + 1); break;
            default:
                assert(false);
        }
        m_xml.add_leaf(el);
        return;
    }
    else if (pm->Type() == FE_EXT_PRODUCT_MATERIAL)
    {
        FEExternalProductMaterial* psb = dynamic_cast<FEExternalProductMaterial*>(pm); assert(psb);
        int idx = psb->GetIndex();
        int type = psb->GetProductType();
        el.value(psb->GetCoef());
        switch (type)
        {
            case FEMembraneReactionMaterial::EXT_SPECIES: el.add_attribute("sol", idx + 1); break;
            default:
                assert(false);
        }
        m_xml.add_leaf(el);
        return;
    }
    else if (pm->Type() == FE_OSMO_WM)
    {
        FEOsmoWellsManning* pwm = dynamic_cast<FEOsmoWellsManning*>(pm); assert(pwm);
        el.add_attribute("co_ion", pwm->GetCoIonIndex()+1);
        m_xml.add_leaf(el);
        return;
    }
	else if (pm->Type() == FE_FNC1D_POINT)
	{
		FE1DPointFunction* pf1d = dynamic_cast<FE1DPointFunction*>(pm); assert(pf1d);
		FELoadCurve* plc = pf1d->GetParam(0).GetLoadCurve();
		el.add_attribute("type", sztype);
		m_xml.add_branch(el);
		{
			if (plc)
			{
				m_xml.add_branch("points");
				int n = plc->Size();
				for (int i = 0; i < n; ++i)
				{
					LOADPOINT& p = plc->Item(i);
					double d[2] = { p.time, p.load };
					m_xml.add_leaf("pt", d, 2);
				}
				m_xml.close_branch();
			}
		}
		m_xml.close_branch();
		return;
	}
	else
		el.add_attribute("type", sztype);

	m_xml.add_branch(el);
	{
		// write the material parameters (if any)
		if ((pm->Parameters() || (pm->m_axes != nullptr)))
		{
			// NOTE: This is a little hack, but if the parent material is 
			// a multi-material then we treat this property as top-level
			// so that non-persistent properties are written
			const FEMaterial* parentMat = pm->GetParentMaterial();
			bool topLevel = (parentMat == nullptr) || (dynamic_cast<const FEMultiMaterial*>(parentMat) != nullptr);
			WriteMaterialParams(pm, topLevel);
		}

		// write the components
		int NC = pm->Properties();
		for (int i = 0; i<NC; ++i)
		{
			FEMaterialProperty& mc = pm->GetProperty(i);
			for (int j = 0; j<mc.Size(); ++j)
			{
				FEMaterial* pc = mc.GetMaterial(j);
				if (pc)
				{
					el.name(mc.GetName().c_str());
					const string& name = pc->GetName();
					if (name.empty() == false) el.add_attribute("name", name.c_str());

					// TODO: some materials need to be treated as multi-materials
					//       although they technically aren't. I need to simplify this.
					bool is_multi = false;
					switch (pc->Type())
					{
					case FE_SBM_MATERIAL: is_multi = true; break;
					case FE_REACTANT_MATERIAL: is_multi = true; break;
					case FE_PRODUCT_MATERIAL: is_multi = true; break;
					case FE_SPECIES_MATERIAL: is_multi = true; break;
					case FE_SOLID_SPECIES_MATERIAL: is_multi = true; break;
					case FE_FNC1D_POINT: is_multi = true; break;
					}

					if ((pc->Properties() > 0) || is_multi) WriteMaterial(pc, el);
					else
					{
						el.add_attribute("type", FEMaterialFactory::TypeStr(pc));

						// We need some special formatting for some fiber generator materials
						bool bdone = false;
						if (pc->Parameters() == 1)
						{
							const char* sztype = pc->TypeStr();
							Param& p = pc->GetParam(0);
							if (sztype && (strcmp(p.GetShortName(), sztype) == 0))
							{
								if (p.GetParamType() == Param_VEC2I)
								{
									el.value(p.GetVec2iValue());
									m_xml.add_leaf(el);
								}
								else if (p.GetParamType() == Param_VEC3D)
								{
									el.value(p.GetVec3dValue());
									m_xml.add_leaf(el);
								}
								bdone = true;
							}
						}

						if (bdone == false)
						{
							if ((pc->Parameters() > 0) || ((pc->m_axes != nullptr) && (pc->m_axes->m_naopt != -1)))
							{
								m_xml.add_branch(el);
								{
									// NOTE: This is a little hack, but if the parent material is 
									// a multi-material then we treat this property as top-level
									// so that non-persistent properties are written
									bool topLevel = (dynamic_cast<FEMultiMaterial*>(pm) != nullptr);
									WriteMaterialParams(pc, topLevel);
								}
								m_xml.close_branch();
							}
							else m_xml.add_empty(el);
						}
					}
				}
			}
		}
	}
	m_xml.close_branch();
}

//-----------------------------------------------------------------------------
void FEBioExport3::WriteReactionMaterial(FEMaterial* pmat, XMLElement& el)
{
	const char* sztype = 0;
	switch (pmat->Type())
	{
	case FE_MASS_ACTION_FORWARD: sztype = "mass-action-forward"; break;
	case FE_MASS_ACTION_REVERSIBLE: sztype = "mass-action-reversible"; break;
	case FE_MICHAELIS_MENTEN: sztype = "Michaelis-Menten"; break;
	default:
		assert(false);
		return;
	}

	el.add_attribute("type", sztype);

	m_xml.add_branch(el);
	{
		// write the material parameters (if any)
		if (pmat->Parameters()) WriteMaterialParams(pmat);

		// write the components
		int NC = pmat->Properties();
		for (int i = 0; i<NC; ++i)
		{
			FEMaterialProperty& mc = pmat->GetProperty(i);
			for (int j = 0; j<mc.Size(); ++j)
			{
				FEMaterial* pc = mc.GetMaterial(j);
				if (pc)
				{
					el.name(mc.GetName().c_str());
					const string& name = pc->GetName();
					if (name.empty() == false) el.add_attribute("name", name.c_str());

					bool is_multi = false;
					switch (pc->Type())
					{
					case FE_SBM_MATERIAL: is_multi = true; break;
					case FE_REACTANT_MATERIAL: is_multi = true; break;
					case FE_PRODUCT_MATERIAL: is_multi = true; break;
					case FE_SPECIES_MATERIAL: is_multi = true; break;
					case FE_SOLID_SPECIES_MATERIAL: is_multi = true; break;
					}

					if ((pc->Properties() > 0) || is_multi) WriteMaterial(pc, el);
					else
					{
						el.add_attribute("type", FEMaterialFactory::TypeStr(pc));
						m_xml.add_branch(el);
						{
							WriteMaterialParams(pc);
						}
						m_xml.close_branch();
					}
				}
			}
		}
	}
	m_xml.close_branch();
}

//-----------------------------------------------------------------------------
// This is the format used by the reaction-diffusion module
void FEBioExport3::WriteReactionMaterial2(FEMaterial* pmat, XMLElement& el)
{
	// get the reaction material
	FEReactionMaterial* prm = dynamic_cast<FEReactionMaterial*>(pmat);
	assert(prm);
	if (prm == 0) return;

	// get the reaction type
	const char* sztype = 0;
	switch (pmat->Type())
	{
	case FE_MASS_ACTION_FORWARD: sztype = "mass action"; break;
	case FE_MICHAELIS_MENTEN: sztype = "Michaelis-Menten"; break;
	default:
		assert(false);
		return;
	}

	XMLElement r("reaction");
	r.add_attribute("type", sztype);
	m_xml.add_branch(r);

	FEModel& fem = *m_pfem;

	if (pmat->Type() == FE_MASS_ACTION_FORWARD)
	{
		// build the reaction equation from the product and reactant list
		stringstream ss;

		int nreact = prm->Reactants();
		for (int i = 0; i<nreact; ++i)
		{
			FEReactantMaterial* ri = prm->Reactant(i);

			const char* sz = 0;
			int v = ri->GetCoef();
			int idx = ri->GetIndex();
			int type = ri->GetReactantType();
			if (type == FEReactionMaterial::SOLUTE_SPECIES) sz = fem.GetSoluteData(idx).GetName().c_str();
			else if (type == FEReactionMaterial::SBM_SPECIES) sz = fem.GetSBMData(idx).GetName().c_str();
			else { assert(false); }

			if (v != 1) ss << v << "*" << sz;
			else ss << sz;
			if (i != nreact - 1) ss << "+";
		}

		ss << "->";

		int nprod = prm->Products();
		for (int i = 0; i<nprod; ++i)
		{
			FEProductMaterial* pi = prm->Product(i);

			const char* sz = 0;
			int v = pi->GetCoef();
			int idx = pi->GetIndex();
			int type = pi->GetProductType();
			if (type == FEReactionMaterial::SOLUTE_SPECIES) sz = fem.GetSoluteData(idx).GetName().c_str();
			else if (type == FEReactionMaterial::SBM_SPECIES) sz = fem.GetSBMData(idx).GetName().c_str();
			else { assert(false); }

			if (v != 1) ss << v << "*" << sz;
			else ss << sz;
			if (i != nreact - 1) ss << "+";
		}

		string s = ss.str();

		// write the reaction
		m_xml.add_leaf("equation", s.c_str());

		FEReactionRateConst* rate = dynamic_cast<FEReactionRateConst*>(prm->GetForwardRate());
		if (rate)
		{
			m_xml.add_leaf("rate_constant", rate->GetRateConstant());
		}
	}
	else if (pmat->Type() == FE_MICHAELIS_MENTEN)
	{
		assert(false);
	}

	m_xml.close_branch();
}

//-----------------------------------------------------------------------------
void FEBioExport3::WriteMembraneReactionMaterial(FEMaterial* pmat, XMLElement& el)
{
    const char* sztype = 0;
    switch (pmat->Type())
    {
        case FE_MMASS_ACTION_FORWARD: sztype = "membrane-mass-action-forward"; break;
        case FE_MMASS_ACTION_REVERSIBLE: sztype = "membrane-mass-action-reversible"; break;
        default:
            assert(false);
            return;
    }
    
    el.add_attribute("type", sztype);
    
    m_xml.add_branch(el);
    {
        // write the material parameters (if any)
        if (pmat->Parameters()) WriteMaterialParams(pmat);
        
        // write the components
        int NC = pmat->Properties();
        for (int i = 0; i<NC; ++i)
        {
            FEMaterialProperty& mc = pmat->GetProperty(i);
            for (int j = 0; j<mc.Size(); ++j)
            {
                FEMaterial* pc = mc.GetMaterial(j);
                if (pc)
                {
                    el.name(mc.GetName().c_str());
                    const string& name = pc->GetName();
                    if (name.empty() == false) el.add_attribute("name", name.c_str());
                    
                    bool is_multi = false;
                    switch (pc->Type())
                    {
                        case FE_SBM_MATERIAL: is_multi = true; break;
                        case FE_REACTANT_MATERIAL: is_multi = true; break;
                        case FE_PRODUCT_MATERIAL: is_multi = true; break;
                        case FE_INT_REACTANT_MATERIAL: is_multi = true; break;
                        case FE_INT_PRODUCT_MATERIAL: is_multi = true; break;
                        case FE_EXT_REACTANT_MATERIAL: is_multi = true; break;
                        case FE_EXT_PRODUCT_MATERIAL: is_multi = true; break;
                        case FE_SPECIES_MATERIAL: is_multi = true; break;
                        case FE_SOLID_SPECIES_MATERIAL: is_multi = true; break;
                    }
                    
                    if ((pc->Properties() > 0) || is_multi) WriteMaterial(pc, el);
                    else
                    {
                        el.add_attribute("type", FEMaterialFactory::TypeStr(pc));
                        m_xml.add_branch(el);
                        {
                            WriteMaterialParams(pc);
                        }
                        m_xml.close_branch();
                    }
                }
            }
        }
    }
    m_xml.close_branch();
}

//-----------------------------------------------------------------------------
void FEBioExport3::WriteGeometrySection()
{
	if (m_exportParts)
		WriteGeometrySectionNew();
	else
		WriteGeometrySectionOld();
}

//-----------------------------------------------------------------------------
void FEBioExport3::WriteGeometrySectionOld()
{
	// export the nodes
	WriteGeometryNodes();

	// Write the elements
	WriteGeometryElements();

	// write the node sets
	WriteGeometryNodeSets();

	// write named surfaces
	WriteGeometrySurfaces();

	// write named element sets
	WriteGeometryElementSets();

	// write named surfaces pairs
	WriteGeometrySurfacePairs();

	// write discrete element sets
	WriteGeometryDiscreteSets();
}

//-----------------------------------------------------------------------------
void FEBioExport3::WriteMeshSection()
{
	
	// export the nodes
	WriteGeometryNodes();

	// Write the elements
	WriteMeshElements();

	// write the node sets
	WriteGeometryNodeSets();

	// write named surfaces
	WriteGeometrySurfaces();

	// write named element sets
	WriteGeometryElementSets();

	// write named surfaces pairs
	WriteGeometrySurfacePairs();

	// write discrete element sets
	WriteGeometryDiscreteSets();
}

//-----------------------------------------------------------------------------
void FEBioExport3::WriteMeshDomainsSection()
{
	Part* part = m_Part[0];
	for (int i = 0; i < part->m_Dom.size(); ++i)
	{
		Domain* dom = part->m_Dom[i];

		XMLElement el;
		if (dom->m_elemClass == ELEM_SOLID)
		{
			el.name("SolidDomain");
			el.add_attribute("name", dom->m_name);
			el.add_attribute("mat", dom->m_matName);
			m_xml.add_empty(el);
		}
		else if (dom->m_elemClass == ELEM_SHELL)
		{
			GPart* pg = dom->m_pg;
			el.name("ShellDomain");
			el.add_attribute("name", dom->m_name);
			el.add_attribute("mat", dom->m_matName);

			if (pg && pg->Parameters())
			{
				m_xml.add_branch(el);
				{
					WriteParamList(*pg);
				}
				m_xml.close_branch();
			}
			else m_xml.add_empty(el);
		}
		else
		{
			assert(false);
		}		
	}
}

//-----------------------------------------------------------------------------
void FEBioExport3::WriteGeometrySectionNew()
{
	FEModel& fem = *m_pfem;
	GModel& model = fem.GetModel();

	// reset counters
	m_ntotnodes = 0;
	m_ntotelem = 0;

	// write all parts
	auto nparts = m_Part.size();
	for (int i = 0; i<nparts; ++i)
	{
		Part* p = m_Part[i];
		const string& name = p->m_obj->GetName();

		// make sure this part does not have any domains yet
		assert(p->m_Dom.empty());

		XMLElement tag("Part");
		tag.add_attribute("name", name.c_str());
		m_xml.add_branch(tag);
		{
			WriteGeometryObject(p);
		}
		m_xml.close_branch();
	}

	// write all instances
	for (int i = 0; i<nparts; ++i)
	{
		Part* part = m_Part[i];
		GObject* po = part->m_obj;
		const string& name = po->GetName();
		XMLElement instance("Instance");
		instance.add_attribute("part", name.c_str());
		m_xml.add_branch(instance);
		{
			vec3d p = po->GetTransform().GetPosition();
			quatd q = po->GetTransform().GetRotation();
			vec3d s = po->GetTransform().GetScale();
			m_xml.add_branch("transform");
			{
				m_xml.add_leaf("scale", s);
				m_xml.add_leaf("rotate", q);
				m_xml.add_leaf("translate", p);
			}
			m_xml.close_branch();

			// write all material assignments
			int ndom = (int)part->m_Dom.size();
			for (int j = 0; j < ndom; ++j)
			{
				FEBioExport3::Domain& dom = *part->m_Dom[j];
				// get the material
				XMLElement domain("domain");
				domain.add_attribute("name", dom.m_name);
				domain.add_attribute("mat", dom.m_matName);
				m_xml.add_empty(domain);
			}
		}
		m_xml.close_branch();
	}

	// write the global node sets
	WriteGeometryNodeSetsNew();

	// write the global surfaces
	WriteGeometrySurfacesNew();

	// write the global element sets
	WriteGeometryElementSetsNew();

	// write the surface pairs
	WriteGeometrySurfacePairs();

	// write discrete sets
	WriteGeometryDiscreteSets();
}

//-----------------------------------------------------------------------------
void FEBioExport3::WriteGeometryObject(FEBioExport3::Part* part)
{
	GObject* po = part->m_obj;

	// get the mesh
	FECoreMesh* pm = po->GetFEMesh();

	// Write the nodes
	m_xml.add_branch("Nodes");
	{
		XMLElement el("node");
		int nid = el.add_attribute("id", 0);
		for (int j = 0; j<pm->Nodes(); ++j)
		{
			FENode& node = pm->Node(j);
			el.set_attribute(nid, ++m_ntotnodes);
			vec3d r = node.r;
			el.value(r);
			m_xml.add_leaf(el, false);
		}
	}
	m_xml.close_branch();

	// write all elements
	int NP = po->Parts();
	for (int p = 0; p<NP; ++p)
	{
		// get the part
		GPart* pg = po->Part(p);

		// write this part
		WriteGeometryPart(part, pg, false);
	}

	// write all node sets
	for (int i = 0; i<part->m_NSet.size(); ++i)
	{
		NodeSet* ns = part->m_NSet[i];
		WriteNodeSet(ns->m_name.c_str(), ns->m_nodeList);
	}

	// write all surfaces
	for (int i = 0; i<part->m_Surf.size(); ++i)
	{
		Surface* s = part->m_Surf[i];
		XMLElement el("Surface");
		el.add_attribute("name", s->m_name);
		m_xml.add_branch(el);
		{
			FEFaceList* faceList = s->m_faceList;
			WriteSurfaceSection(*faceList);
		}
		m_xml.close_branch();
	}

	// write all element sets
	for (int i = 0; i < part->m_ELst.size(); ++i)
	{
		ElementList* es = part->m_ELst[i];
		XMLElement el("ElementSet");
		el.add_attribute("name", es->m_name);
		m_xml.add_branch(el);
		{
			WriteElementList(*es->m_elemList);
		}
		m_xml.close_branch();
	}
}

//-----------------------------------------------------------------------------
bool FEBioExport3::WriteNodeSet(const string& name, FENodeList* pl)
{
	if (pl == 0)
	{
		// TODO: We can get here if the item list builder that generates this points to a non-existing list.
		// This can happen, for instance, if the user deleted the corresponding part or surface. These invalid
		// lists currently remain part of the model but would create null pointers here. 
		// For now, I'm returning true as if nothing is wrong, but obviously I need a better solution.
		return true;
	}

	int nn = pl->Size();
	FENodeList::Iterator pn = pl->First();
	vector<int> m(nn);
	for (int n = 0; n<nn; ++n, pn++)
	{
		FENode* pnode = pn->m_pi;
		if (pnode == 0) return false;
		m[n] = pnode->m_nid;
	}

	XMLElement el("NodeSet");
	el.add_attribute("name", name.c_str());
	m_xml.add_branch(el);
	{
		XMLElement nd("n");
		nd.add_attribute("id", 0);
		for (int n = 0; n<nn; ++n)
		{
			nd.set_attribute(0, m[n]);
			m_xml.add_empty(nd, false);
		}
	}
	m_xml.close_branch();
	return true;
}

//-----------------------------------------------------------------------------
void FEBioExport3::WriteGeometryNodeSetsNew()
{
	// Write the BC node sets
	int NS = (int)m_pNSet.size();
	for (int i = 0; i<NS; ++i)
	{
		FEItemListBuilder* pil = m_pNSet[i].m_list;
		const string& listName = m_pNSet[i].m_name;
		XMLElement tag("NodeSet");
		tag.add_attribute("name", m_pNSet[i].m_name.c_str());
		m_xml.add_branch(tag);
		switch (pil->Type())
		{
		case GO_NODE:
		{
			GNodeList* itemList = dynamic_cast<GNodeList*>(pil); assert(itemList);
			vector<GNode*> nodeList = itemList->GetNodeList();
			for (size_t i = 0; i<nodeList.size(); ++i)
			{
				GNode* node = nodeList[i];
				GObject* po = dynamic_cast<GObject*>(node->Object());
				string name = string(po->GetName()) + "." + string(node->GetName());
				m_xml.add_leaf("node_set", name);
			}
		}
		break;
		case GO_EDGE:
		{
			GEdgeList* itemList = dynamic_cast<GEdgeList*>(pil); assert(itemList);
			vector<GEdge*> edgeList = itemList->GetEdgeList();
			for (size_t i = 0; i<edgeList.size(); ++i)
			{
				GEdge* edge = edgeList[i];
				GObject* po = dynamic_cast<GObject*>(edge->Object());
				string name = string(po->GetName()) + "." + string(edge->GetName());
				m_xml.add_leaf("node_set", name);
			}
		}
		break;
		case GO_FACE:
		{
			GFaceList* itemList = dynamic_cast<GFaceList*>(pil); assert(itemList);
			vector<GFace*> faceList = itemList->GetFaceList();
			for (size_t i = 0; i<faceList.size(); ++i)
			{
				GFace* face = faceList[i];
				GObject* po = dynamic_cast<GObject*>(face->Object());
				string name = string(po->GetName()) + "." + string(face->GetName());
				m_xml.add_leaf("node_set", name);
			}
		}
		break;
		case GO_PART:
		{
			GPartList* itemList = dynamic_cast<GPartList*>(pil); assert(itemList);
			vector<GPart*> partList = itemList->GetPartList();
			for (size_t i = 0; i<partList.size(); ++i)
			{
				GPart* part = partList[i];
				GObject* po = dynamic_cast<GObject*>(part->Object());
				string name = string(po->GetName()) + "." + string(part->GetName());
				m_xml.add_leaf("node_set", name);
			}
		}
		break;
		case FE_NODESET:
		{
			FENodeSet* nodeSet = dynamic_cast<FENodeSet*>(pil); assert(nodeSet);
			for (int i = 0; i<m_Part.size(); ++i)
			{
				Part* part = m_Part[i];
				NodeSet* ns = part->FindNodeSet(m_pNSet[i].m_name.c_str());
				if (ns)
				{
					GObject* po = part->m_obj;
					string name = string(po->GetName()) + "." + listName;
					m_xml.add_leaf("node_set", name);
					break;
				}
			}
		}
		break;
		case FE_SURFACE:
		{
			FESurface* face = dynamic_cast<FESurface*>(pil); assert(face);
			for (int i = 0; i<m_Part.size(); ++i)
			{
				Part* part = m_Part[i];
				NodeSet* ns = part->FindNodeSet(m_pNSet[i].m_name.c_str());
				if (ns)
				{
					GObject* po = part->m_obj;
					string name = string(po->GetName()) + "." + listName;
					m_xml.add_leaf("node_set", name);
					break;
				}
			}
		}
		break;
		default:
			assert(false);
		}
		m_xml.close_branch();
	}
}

//-----------------------------------------------------------------------------
void FEBioExport3::WriteGeometryNodeSets()
{
	// Write the BC node sets
	int NS = (int)m_pNSet.size();
	for (int i = 0; i<NS; ++i)
	{
		if (m_pNSet[i].m_duplicate == false)
		{
			FEItemListBuilder* pil = m_pNSet[i].m_list;
			unique_ptr<FENodeList> pl(pil->BuildNodeList());
			if (WriteNodeSet(m_pNSet[i].m_name.c_str(), pl.get()) == false)
			{
				throw InvalidItemListBuilder(pil);
			}
		}
	}

	// Write the user-defined node sets
	FEModel& fem = *m_pfem;
	GModel& model = fem.GetModel();

	// first, do model-level node sets
	for (int i = 0; i<model.NodeLists(); ++i)
	{
		GNodeList* pg = model.NodeList(i);
		unique_ptr<FENodeList> pn(pg->BuildNodeList());
		if (WriteNodeSet(pg->GetName(), pn.get()) == false)
		{
			throw InvalidItemListBuilder(pg);
		}
	}

	// Then, do object-level node sets
	int nobj = model.Objects();
	for (int i = 0; i<nobj; ++i)
	{
		GObject* po = model.Object(i);
		FEMesh* pm = po->GetFEMesh();
		if (pm)
		{
			int nset = po->FENodeSets();
			for (int j = 0; j<nset; ++j)
			{
				FENodeSet* pns = po->GetFENodeSet(j);
				unique_ptr<FENodeList> pl(pns->BuildNodeList());
				if (WriteNodeSet(pns->GetName(), pl.get()) == false)
				{
					throw InvalidItemListBuilder(po);
				}
			}
		}
	}
}

//-----------------------------------------------------------------------------
void FEBioExport3::WriteGeometrySurfaces()
{
	int NS = (int)m_pSurf.size();
	for (int i = 0; i<NS; ++i)
	{
		XMLElement el("Surface");
		el.add_attribute("name", m_pSurf[i].m_name.c_str());
		m_xml.add_branch(el);
		{
<<<<<<< HEAD
			unique_ptr<FEFaceList> ps(pfl);
			XMLElement el("Surface");
			el.add_attribute("name", m_pSurf[i].m_name.c_str());
			m_xml.add_branch(el);
			{
				WriteSurfaceSection(*ps);
			}
			m_xml.close_branch();
=======
			WriteSurfaceSection(m_pSurf[i]);
>>>>>>> 7e781485
		}
		m_xml.close_branch();
	}
}

//-----------------------------------------------------------------------------
void FEBioExport3::WriteGeometryElementSets()
{
	int NS = (int)m_pESet.size();
	for (int i = 0; i<NS; ++i)
	{
		FEItemListBuilder* pl = m_pESet[i].m_list;
		unique_ptr<FEElemList> ps(pl->BuildElemList());
		XMLElement el("ElementSet");
		el.add_attribute("name", m_pESet[i].m_name.c_str());
		m_xml.add_branch(el);
		{
			WriteElementList(*ps);
		}
		m_xml.close_branch();
	}
}

//-----------------------------------------------------------------------------
void FEBioExport3::WriteGeometrySurfacesNew()
{
	int NS = (int)m_pSurf.size();
	for (int i = 0; i<NS; ++i)
	{
		FEItemListBuilder* pl = m_pSurf[i].m_list;
		XMLElement el("Surface");
		string sname = m_pSurf[i].m_name;
		el.add_attribute("name", m_pSurf[i].m_name.c_str());
		m_xml.add_branch(el);
		{
			switch (pl->Type())
			{
			case GO_FACE:
			{
				GFaceList* itemList = dynamic_cast<GFaceList*>(pl); assert(itemList);
				vector<GFace*> faceList = itemList->GetFaceList();
				for (size_t i = 0; i<faceList.size(); ++i)
				{
					GFace* face = faceList[i];
					GObject* po = dynamic_cast<GObject*>(face->Object());
					string name = string(po->GetName()) + "." + string(face->GetName());
					m_xml.add_leaf("surface", name);
				}
			}
			break;
			case FE_SURFACE:
			{
				FESurface* surf = dynamic_cast<FESurface*>(pl); assert(surf);
				GObject* po = surf->GetGObject();
				string name = string(po->GetName()) + "." + sname;
				m_xml.add_leaf("surface", name);
			}
			break;
			default:
				break;
			}
		}
		m_xml.close_branch();
	}
}

//-----------------------------------------------------------------------------
void FEBioExport3::WriteGeometryElementSetsNew()
{
	int NS = (int)m_pESet.size();
	for (int i = 0; i<NS; ++i)
	{
		FEItemListBuilder* pl = m_pESet[i].m_list;
		XMLElement el("ElementSet");
		string sname = m_pESet[i].m_name;
		el.add_attribute("name", m_pESet[i].m_name.c_str());
		m_xml.add_branch(el);
		{
			switch (pl->Type())
			{
			case GO_PART:
			{
				GPartList* itemList = dynamic_cast<GPartList*>(pl); assert(itemList);
				vector<GPart*> partList = itemList->GetPartList();
				for (size_t i = 0; i < partList.size(); ++i)
				{
					GPart* pg = partList[i];
					GObject* po = dynamic_cast<GObject*>(pg->Object());
					string name = string(po->GetName()) + "." + string(pg->GetName());
					m_xml.add_leaf("elem_set", name);
				}
			}
			break;
			case FE_PART:
			{
				FEPart* part = dynamic_cast<FEPart*>(pl); assert(part);
				GObject* po = part->GetGObject();
				string name = string(po->GetName()) + "." + sname;
				m_xml.add_leaf("elem_set", name);
			}
			break;
			default:
				break;
			}
		}
		m_xml.close_branch();
	}
}

//-----------------------------------------------------------------------------
void FEBioExport3::WriteGeometrySurfacePairs()
{
	// get the named surfaces (paired interfaces)
	FEModel& fem = *m_pfem;
	for (int i = 0; i<fem.Steps(); ++i)
	{
		FEStep* pstep = fem.GetStep(i);
		for (int j = 0; j<pstep->Interfaces(); ++j)
		{
			FEInterface* pj = pstep->Interface(j);
			FEPairedInterface* pi = dynamic_cast<FEPairedInterface*>(pj);

			// NOTE: don't export spring-tied interfaces!
			if (dynamic_cast<FESpringTiedInterface*>(pi)) pi = 0;

			if (pi && pi->IsActive())
			{
				FEItemListBuilder* pms = pi->GetSecondarySurface();
				if (pms == 0) throw InvalidItemListBuilder(pi);

				FEItemListBuilder* pss = pi->GetPrimarySurface();
				if (pss == 0) throw InvalidItemListBuilder(pi);

				XMLElement el("SurfacePair");
				el.add_attribute("name", pi->GetName().c_str());
				m_xml.add_branch(el);
				{
					m_xml.add_leaf("primary", GetSurfaceName(pss));
					m_xml.add_leaf("secondary", GetSurfaceName(pms));
				}
				m_xml.close_branch();
			}
		}
	}
}

//-----------------------------------------------------------------------------
// Write the Nodes sections.
// One Nodes section is written for each object.
void FEBioExport3::WriteGeometryNodes()
{
	FEModel& s = *m_pfem;
	GModel& model = s.GetModel();

	int n = 1;
	for (int i = 0; i<model.Objects(); ++i)
	{
		GObject* po = model.Object(i);
		FECoreMesh* pm = po->GetFEMesh();

		XMLElement tagNodes("Nodes");
		const string& name = po->GetName();
		if (name.empty() == false) tagNodes.add_attribute("name", name.c_str());

		m_xml.add_branch(tagNodes);
		{
			XMLElement el("node");
			int nid = el.add_attribute("id", 0);
			for (int j = 0; j<pm->Nodes(); ++j, ++n)
			{
				FENode& node = pm->Node(j);
				node.m_nid = n;
				el.set_attribute(nid, n);
				vec3d r = po->GetTransform().LocalToGlobal(node.r);
				el.value(r);
				m_xml.add_leaf(el, false);
			}
		}
		m_xml.close_branch();
	}

	// add the deformable springs
	for (int i = 0; i<model.DiscreteObjects(); ++i)
	{
		GDiscreteObject* po = model.DiscreteObject(i);
		if (po->GetType() == FE_DEFORMABLE_SPRING)
		{
			GDeformableSpring& spring = dynamic_cast<GDeformableSpring&>(*po);
			spring.m_ntag = -1;

			GNode& nodeA = *model.FindNode(spring.NodeID(0));
			GNode& nodeB = *model.FindNode(spring.NodeID(1));

			GObject& objA = dynamic_cast<GObject&>(*nodeA.Object());
			GObject& objB = dynamic_cast<GObject&>(*nodeB.Object());

			vec3d ra = objA.GetTransform().LocalToGlobal(nodeA.LocalPosition());
			vec3d rb = objB.GetTransform().LocalToGlobal(nodeB.LocalPosition());

			int ndivs = spring.Divisions();
			if (ndivs > 1)
			{
				spring.m_ntag = n;

				XMLElement tagNodes("Nodes");
				const string& name = po->GetName();
				if (name.empty() == false) tagNodes.add_attribute("name", name.c_str());
				m_xml.add_branch(tagNodes);
				{
					for (int j = 0; j<ndivs - 1; ++j)
					{
						double w = (double)(j + 1.0) / (double)ndivs;
						vec3d r = ra + (rb - ra)*w;

						XMLElement el("n");
						el.add_attribute("id", n++);
						el.value(r);
						m_xml.add_leaf(el);
					}
				}
				m_xml.close_branch();
			}
		}
	}
}

//-----------------------------------------------------------------------------
void FEBioExport3::WriteMeshElements()
{
	FEModel& s = *m_pfem;
	GModel& model = s.GetModel();

	// reset element counter
	m_ntotelem = 0;

	Part* part = m_Part[0];

	// loop over all objects
	for (int i = 0; i < model.Objects(); ++i)
	{
		GObject* po = model.Object(i);

		// loop over all parts
		int NP = po->Parts();
		for (int p = 0; p < NP; ++p)
		{
			// get the part
			GPart* pg = po->Part(p);

			// write this part
			WriteGeometryPart(part, pg, false, false);
		}
	}
}

//-----------------------------------------------------------------------------
void FEBioExport3::WriteGeometryElements(bool writeMats, bool useMatNames)
{
	FEModel& s = *m_pfem;
	GModel& model = s.GetModel();

	// reset element counter
	m_ntotelem = 0;

	// loop over all objects
	for (int i = 0; i<model.Objects(); ++i)
	{
		GObject* po = model.Object(i);

		// loop over all parts
		int NP = po->Parts();
		for (int p = 0; p<NP; ++p)
		{
			// get the part
			GPart* pg = po->Part(p);

			// write this part
			WriteGeometryPart(nullptr, pg, writeMats, useMatNames);
		}
	}
}

//-----------------------------------------------------------------------------
void FEBioExport3::WriteGeometryPart(Part* part, GPart* pg, bool writeMats, bool useMatNames)
{
	FEModel& s = *m_pfem;
	GModel& model = s.GetModel();
	GObject* po = dynamic_cast<GObject*>(pg->Object());
	FECoreMesh* pm = po->GetFEMesh();
	int pid = pg->GetLocalID();

	// Parts must be split up by element type
	int NE = pm->Elements();
	int NEP = 0; // number of elements in part
	for (int i = 0; i<NE; ++i)
	{
		FEElement_& el = pm->ElementRef(i);
		if (el.m_gid == pid) { el.m_ntag = 1; NEP++; }
		else el.m_ntag = -1;
	}

	// make sure this part has elements
	if (NEP == 0) return;

	// get the material
	int nmat = 0;
	GMaterial* pmat = s.GetMaterialFromID(pg->GetMaterialID());
	if (pmat) nmat = pmat->m_ntag;

	// loop over unprocessed elements
	int nset = 0;
	int ncount = 0;
	int nn[FEElement::MAX_NODES];
	char szname[128] = { 0 };
	for (int i = 0; ncount<NEP; ++i)
	{
		FEElement_& el = pm->ElementRef(i);
		if (el.m_ntag == 1)
		{
			assert(el.m_gid == pid);
			int ntype = el.Type();
			const char* sztype = ElementTypeString(ntype);
			if (sztype == 0) throw FEBioExportError();
			XMLElement xe("Elements");
			if (sztype) xe.add_attribute("type", sztype);
			if ((nmat > 0) && writeMats)
			{
				if (useMatNames) xe.add_attribute("mat", pmat->GetName().c_str());
				else xe.add_attribute("mat", nmat);
			}

			if (nset == 0)
				sprintf(szname, "%s", pg->GetName().c_str());
			else
				sprintf(szname, "%s__%d", pg->GetName().c_str(), nset + 1);

			ElementSet es;
			es.m_mesh = pm;
			es.m_name = szname;
			if (m_exportParts) es.m_name = po->GetName() + "." + szname;
			es.m_matID = pg->GetMaterialID();

			// add a domain
			if (part)
			{
				FEBioExport3::Domain* dom = new FEBioExport3::Domain;
				dom->m_name = szname;
				dom->m_pg = pg;
				if (pmat) dom->m_matName = pmat->GetName().c_str();
				part->m_Dom.push_back(dom);

				dom->m_elemClass = el.Class();
			}

			xe.add_attribute("name", szname);
			m_xml.add_branch(xe);
			{
				XMLElement xej("elem");
				int n1 = xej.add_attribute("id", (int)0);

				for (int j = i; j<NE; ++j)
				{
					FEElement_& ej = pm->ElementRef(j);
					if ((ej.m_ntag == 1) && (ej.Type() == ntype))
					{
						int eid = m_ntotelem + ncount + 1;
						xej.set_attribute(n1, eid);
						int ne = ej.Nodes();
						assert(ne == el.Nodes());
						for (int k = 0; k<ne; ++k) nn[k] = pm->Node(ej.m_node[k]).m_nid;
						xej.value(nn, ne);
						m_xml.add_leaf(xej, false);
						ej.m_ntag = -1;	// mark as processed
						ej.m_nid = eid;
						ncount++;

						es.m_elem.push_back(j);
					}
				}
			}
			m_xml.close_branch();

			nset++;
			m_ElSet.push_back(es);
		}
	}

	// update total element counter
	m_ntotelem += ncount;
}

//-----------------------------------------------------------------------------
void FEBioExport3::WriteGeometryDiscreteSets()
{
	FEModel& fem = *m_pfem;
	GModel& model = fem.GetModel();

	// write the discrete element sets
	for (int i = 0; i<model.DiscreteObjects(); ++i)
	{
		GLinearSpring* ps = dynamic_cast<GLinearSpring*>(model.DiscreteObject(i));
		if (ps)
		{
			GNode* pn0 = model.FindNode(ps->m_node[0]);
			GNode* pn1 = model.FindNode(ps->m_node[1]);
			if (pn0 && pn1)
			{
				GObject* po0 = dynamic_cast<GObject*>(pn0->Object()); assert(po0);
				GObject* po1 = dynamic_cast<GObject*>(pn1->Object()); assert(po1);

				int n[2];
				n[0] = po0->GetFENode(pn0->GetLocalID())->m_nid;
				n[1] = po1->GetFENode(pn1->GetLocalID())->m_nid;

				XMLElement el("DiscreteSet");
				el.add_attribute("name", ps->GetName().c_str());
				m_xml.add_branch(el);
				{
					m_xml.add_leaf("delem", n, 2);
				}
				m_xml.close_branch();
			}
		}
		GGeneralSpring* pg = dynamic_cast<GGeneralSpring*>(model.DiscreteObject(i));
		if (pg)
		{
			GNode* pn0 = model.FindNode(pg->m_node[0]);
			GNode* pn1 = model.FindNode(pg->m_node[1]);
			if (pn0 && pn1)
			{
				GObject* po0 = dynamic_cast<GObject*>(pn0->Object());
				GObject* po1 = dynamic_cast<GObject*>(pn1->Object());

				int n[2];
				n[0] = po0->GetFENode(pn0->GetLocalID())->m_nid;
				n[1] = po1->GetFENode(pn1->GetLocalID())->m_nid;

				XMLElement el("DiscreteSet");
				el.add_attribute("name", pg->GetName().c_str());
				m_xml.add_branch(el);
				{
					m_xml.add_leaf("delem", n, 2);
				}
				m_xml.close_branch();
			}
		}
		GDiscreteSpringSet* pds = dynamic_cast<GDiscreteSpringSet*>(model.DiscreteObject(i));
		if (pds && (pds->size()))
		{
			XMLElement el("DiscreteSet");
			el.add_attribute("name", pds->GetName().c_str());
			m_xml.add_branch(el);
			{
				int N = pds->size();
				for (int n = 0; n<N; ++n)
				{
					GDiscreteElement& el = pds->element(n);
					GNode* pn0 = model.FindNode(el.Node(0));
					GNode* pn1 = model.FindNode(el.Node(1));
					if (pn0 && pn1)
					{
						GObject* po0 = dynamic_cast<GObject*>(pn0->Object());
						GObject* po1 = dynamic_cast<GObject*>(pn1->Object());

						int n[2];
						n[0] = po0->GetFENode(pn0->GetLocalID())->m_nid;
						n[1] = po1->GetFENode(pn1->GetLocalID())->m_nid;

						m_xml.add_leaf("delem", n, 2);
					}
				}
			}
			m_xml.close_branch();
		}
		GDeformableSpring* ds = dynamic_cast<GDeformableSpring*>(model.DiscreteObject(i));
		if (ds)
		{
			GNode* pn0 = model.FindNode(ds->NodeID(0));
			GNode* pn1 = model.FindNode(ds->NodeID(1));
			if (pn0 && pn1)
			{
				GObject* po0 = dynamic_cast<GObject*>(pn0->Object());
				GObject* po1 = dynamic_cast<GObject*>(pn1->Object());

				int n[2], m[2] = { 0 };
				n[0] = po0->GetFENode(pn0->GetLocalID())->m_nid;
				n[1] = po1->GetFENode(pn1->GetLocalID())->m_nid;

				XMLElement el("DiscreteSet");
				el.add_attribute("name", ds->GetName().c_str());
				m_xml.add_branch(el);
				{
					int N = ds->Divisions();
					if (N == 1) m_xml.add_leaf("delem", n, 2);
					else
					{
						int nid = ds->m_ntag; assert(nid != -1);
						m[0] = n[0]; m[1] = nid;
						m_xml.add_leaf("delem", m, 2);
						for (int j = 0; j<N - 2; ++j)
						{
							m[0] = nid++;
							m[1] = nid;
							m_xml.add_leaf("delem", m, 2);
						}
						m[0] = nid; m[1] = n[1];
						m_xml.add_leaf("delem", m, 2);
					}
				}
				m_xml.close_branch();
			}
		}
	}

	// write the spring-tied interfaces
	for (int i = 0; i<fem.Steps(); ++i)
	{
		FEStep* step = fem.GetStep(i);
		for (int j = 0; j<step->Interfaces(); ++j)
		{
			FESpringTiedInterface* pst = dynamic_cast<FESpringTiedInterface*>(step->Interface(j));
			if (pst && pst->IsActive())
			{
				vector<pair<int, int> > L;
				pst->BuildSpringList(L);

				XMLElement el("DiscreteSet");
				el.add_attribute("name", pst->GetName().c_str());
				m_xml.add_branch(el);
				{
					auto N = L.size();
					for (int n = 0; n<N; ++n)
					{
						pair<int, int>& de = L[n];
						int m[2] = { de.first, de.second };
						m_xml.add_leaf("delem", m, 2);
					}
				}
				m_xml.close_branch();
			}
		}
	}
}

//-----------------------------------------------------------------------------
void FEBioExport3::WriteMeshDataSection()
{
	WriteElementDataSection();
	WriteSurfaceDataSection();
	WriteEdgeDataSection();
	WriteNodeDataSection();

	FEModel& fem = *m_pfem;
	int N = fem.DataMaps();
	for (int i=0; i<N; ++i)
	{
		FEDataMapGenerator* map = fem.GetDataMap(i);
		WriteMeshData(map);
	}
}

//-----------------------------------------------------------------------------
void FEBioExport3::WriteElementDataSection()
{
	WriteMeshDataShellThickness();

	WriteMeshDataMaterialFibers();

	WriteMeshDataMaterialAxes();

	WriteElementDataFields();
}

//-----------------------------------------------------------------------------
void FEBioExport3::WriteMeshData(FEDataMapGenerator* map)
{
	XMLElement meshData("ElementData");
	meshData.add_attribute("var", map->m_var);
	meshData.add_attribute("generator", map->m_generator);
	meshData.add_attribute("elem_set", map->m_elset);


	m_xml.add_branch(meshData);
	{
		FESurfaceToSurfaceMap* s2s = dynamic_cast<FESurfaceToSurfaceMap*>(map);
		if (s2s)
		{
			m_xml.add_leaf("bottom_surface", s2s->m_bottomSurface);
			m_xml.add_leaf("top_surface"   , s2s->m_topSurface);
			
			XMLElement e("function");
			e.add_attribute("type", "point");
			m_xml.add_branch(e);
			{
				FELoadCurve& lc = s2s->m_points;
				m_xml.add_branch("points");
				{
					for (int i = 0; i < lc.Size(); ++i)
					{
						double v[2] = { lc[i].time, lc[i].load };
						m_xml.add_leaf("point", v, 2);
					}
				}
				m_xml.close_branch();
			}
			m_xml.close_branch();
		}
	}
	m_xml.close_branch();
}

//-----------------------------------------------------------------------------
void FEBioExport3::WriteMeshDataShellThickness()
{
	FEModel& fem = *m_pfem;
	GModel& model = fem.GetModel();
	for (int i = 0; i<(int)m_ElSet.size(); ++i)
	{
		ElementSet& elset = m_ElSet[i];
		FECoreMesh* pm = elset.m_mesh;

		// see if this mesh has shells
		bool bshell = false;
		for (int k = 0; k<(int)elset.m_elem.size(); ++k)
		{
			FEElement_& el = pm->ElementRef(elset.m_elem[k]);
			if (el.IsShell()) { bshell = true; break; }
		}

		// write shell thickness data
		if (bshell)
		{
			XMLElement tag("ElementData");
			tag.add_attribute("var", "shell thickness");
			tag.add_attribute("elem_set", elset.m_name.c_str());
			m_xml.add_branch(tag);
			{
				XMLElement el("e");
				int n1 = el.add_attribute("lid", 0);

				int nid = 1;
				for (int k = 0; k<(int)elset.m_elem.size(); ++k)
				{
					FEElement_& e = pm->ElementRef(elset.m_elem[k]);
					if (e.IsShell())
					{
						el.set_attribute(n1, nid++);
						el.value(e.m_h, e.Nodes());
						m_xml.add_leaf(el, false);
					}
				}
			}
			m_xml.close_branch();
		}
	}
}

//-----------------------------------------------------------------------------
void FEBioExport3::WriteMeshDataMaterialFibers()
{
	FEModel& fem = *m_pfem;

	// loop over all element sets
	auto NSET = m_ElSet.size();
	for (int i = 0; i<NSET; ++i)
	{
		ElementSet& elSet = m_ElSet[i];
		FECoreMesh* pm = elSet.m_mesh;
		GObject* po = pm->GetGObject();
		const Transform& T = po->GetTransform();

		GMaterial* pmat = fem.GetMaterialFromID(elSet.m_matID);
		FETransverselyIsotropic* ptiso = 0;
		if (pmat) ptiso = dynamic_cast<FETransverselyIsotropic*>(pmat->GetMaterialProperties());

		if (ptiso && (ptiso->GetFiberMaterial()->m_naopt == FE_FIBER_USER))
		{
			int NE = (int)elSet.m_elem.size();
			XMLElement tag("ElementData");
			tag.add_attribute("var", "fiber");
			tag.add_attribute("elem_set", elSet.m_name.c_str());
			m_xml.add_branch(tag);
			{
				XMLElement el("e");
				int nid = el.add_attribute("lid", 0);
				for (int j = 0; j<NE; ++j)
				{
					FEElement_& e = pm->ElementRef(elSet.m_elem[j]);
					vec3d a = T.LocalToGlobalNormal(e.m_fiber);
					el.set_attribute(nid, j + 1);
					el.value(a);
					m_xml.add_leaf(el, false);
				}
			}
			m_xml.close_branch(); // elem_data
		}
	}
}

//-----------------------------------------------------------------------------
void FEBioExport3::WriteMeshDataMaterialAxes()
{
	// loop over all element sets
	auto NSET = m_ElSet.size();
	for (int i = 0; i<NSET; ++i)
	{
		ElementSet& elSet = m_ElSet[i];
		FECoreMesh* pm = elSet.m_mesh;
		GObject* po = pm->GetGObject();
		const Transform& T = po->GetTransform();

		// make sure there is something to do
		bool bwrite = false;
		int NE = (int)elSet.m_elem.size();
		for (int j = 0; j<NE; ++j)
		{
			FEElement_& el = pm->ElementRef(elSet.m_elem[j]);
			if (el.m_Qactive) { bwrite = true; break; }
		}

		// okay, let's get to work
		if (bwrite)
		{
			int n = 0;
			XMLElement tag("ElementData");
			tag.add_attribute("var", "mat_axis");
			tag.add_attribute("elem_set", elSet.m_name.c_str());
			m_xml.add_branch(tag);
			{
				XMLElement el("e");
				int nid = el.add_attribute("lid", 0);

				for (int j = 0; j<NE; ++j)
				{
					FEElement_& e = pm->ElementRef(elSet.m_elem[j]);
					if (e.m_Qactive)
					{
						// e.m_Q is in local coordinates, so transform it to global coordinates
						mat3d& Q = e.m_Q;
						vec3d a(Q[0][0], Q[1][0], Q[2][0]);
						vec3d d(Q[0][1], Q[1][1], Q[2][1]);
						a = T.LocalToGlobalNormal(a);
						d = T.LocalToGlobalNormal(d);

						el.set_attribute(nid, ++n);
						m_xml.add_branch(el, false);
						{
							m_xml.add_leaf("a", a);
							m_xml.add_leaf("d", d);
						}
						m_xml.close_branch();
					}
				}
				m_xml.close_branch(); // elem_data
			}
		}
	}
}

//-----------------------------------------------------------------------------
void FEBioExport3::WriteElementDataFields()
{
	FEModel& fem = *m_pfem;
	GModel& model = fem.GetModel();
	for (int i = 0; i<model.Objects(); ++i)
	{
		GObject* po = model.Object(i);
		FEMesh* pm = po->GetFEMesh();
		int NE = pm->Elements();

		int ND = pm->MeshDataFields();
		for (int n = 0; n<ND; ++n)
		{
			FEElementData* meshData = dynamic_cast<FEElementData*>(pm->GetMeshDataField(n));
			if (meshData)
			{
				FEElementData& data = *meshData;
				const FEPart* pg = data.GetPart();

				string name = pg->GetName();
				if (name.empty()) name = data.GetName();

				XMLElement tag("ElementData");
				tag.add_attribute("name", data.GetName().c_str());
				tag.add_attribute("elem_set", name);
				m_xml.add_branch(tag);
				{
					XMLElement el("e");
					int nid = el.add_attribute("lid", 0);
					FEItemListBuilder::ConstIterator it = pg->begin();
					for (int j = 0; j < pg->size(); ++j, ++it)
					{
						int eid = *it;
						FEElement_& e = pm->ElementRef(eid);
						el.set_attribute(nid, j + 1);
						el.value(data[j]);
						m_xml.add_leaf(el, false);
					}
				}
				m_xml.close_branch();
			}
			FEPartData* partData = dynamic_cast<FEPartData*>(pm->GetMeshDataField(n));
			if (partData)
			{
				double v[FEElement::MAX_NODES] = { 0 };
				FEPartData& data = *partData;
				GPartList* partList = data.GetPartList(&fem);
				std::vector<GPart*> partArray = partList->GetPartList();
				FEElemList* elemList = data.BuildElemList();
				for (int np = 0; np < partArray.size(); ++np)
				{
					GPart* pg = partArray[np];
					int pid = pg->GetLocalID();

					XMLElement tag("ElementData");
					tag.add_attribute("name", data.GetName().c_str());
					tag.add_attribute("elem_set", pg->GetName());
					m_xml.add_branch(tag);
					{
						XMLElement el("e");
						int nid = el.add_attribute("lid", 0);
						int N = elemList->Size();
						FEElemList::Iterator it = elemList->First();
						int lid = 1;
						for (int j = 0; j < N; ++j, ++it)
						{
							FEElement_* pe = it->m_pi;
							if (pe->m_gid == pid)
							{
								el.set_attribute(nid, lid++);

								if (data.GetDataFormat() == FEMeshData::DATA_ITEM)
								{
									el.value(data[j]);
								}
								else if (data.GetDataFormat() == FEMeshData::DATA_MULT)
								{
									int nn = pe->Nodes();
									for (int k = 0; k < nn; ++k) v[k] = data.GetValue(j, k);
									el.value(v, nn);
								}

								m_xml.add_leaf(el, false);
							}
						}
					}
					m_xml.close_branch();
				}
				delete partList;
			}
		}
	}
}

//-----------------------------------------------------------------------------
void FEBioExport3::WriteSurfaceDataSection()
{
	FEModel& fem = *m_pfem;
	GModel& model = fem.GetModel();

	for (int i = 0; i<model.Objects(); i++)
	{
		FEMesh* mesh = model.Object(i)->GetFEMesh();

		for (int j = 0; j < mesh->MeshDataFields(); j++)
		{
			FESurfaceData* surfData = dynamic_cast<FESurfaceData*>(mesh->GetMeshDataField(j));
			if (surfData)
			{
				FESurfaceData& sd = *surfData;

				XMLElement tag("SurfaceData");
				tag.add_attribute("name", sd.GetName().c_str());

				if (sd.GetDataType() == FEMeshData::DATA_TYPE::DATA_SCALAR) tag.add_attribute("data_type", "scalar");
				else if (sd.GetDataType() == FEMeshData::DATA_TYPE::DATA_VEC3D) tag.add_attribute("data_type", "vector");

				tag.add_attribute("surface", sd.getSurface()->GetName().c_str());

				m_xml.add_branch(tag);
				{
					XMLElement el("face");
					int n1 = el.add_attribute("lid", 0);

					int nid = 1;
					for (double d : *(sd.getData()))
					{
						el.set_attribute(n1, nid++);
						el.value(d);

						m_xml.add_leaf(el, false);
					}


				}
				m_xml.close_branch();
			}
		}
	}
}

//-----------------------------------------------------------------------------
void FEBioExport3::WriteEdgeDataSection()
{
}

//-----------------------------------------------------------------------------
void FEBioExport3::WriteNodeDataSection()
{
	FEModel& fem = *m_pfem;
	GModel& model = fem.GetModel();

	for (int i = 0; i<model.Objects(); i++)
	{
		FEMesh* mesh = model.Object(i)->GetFEMesh();

		for (int j = 0; j < mesh->MeshDataFields(); j++)
		{
			FENodeData* nodeData = dynamic_cast<FENodeData*>(mesh->GetMeshDataField(j));
			if (nodeData)
			{
				FENodeData& nd = *nodeData;

				XMLElement tag("NodeData");
				tag.add_attribute("name", nd.GetName().c_str());

				if (nd.GetDataType() == FEMeshData::DATA_TYPE::DATA_SCALAR) tag.add_attribute("data_type", "scalar");
				else if (nd.GetDataType() == FEMeshData::DATA_TYPE::DATA_VEC3D) tag.add_attribute("data_type", "vector");

				FEItemListBuilder* pitem = nd.GetItemList();
				tag.add_attribute("node_set", GetNodeSetName(pitem));

				m_xml.add_branch(tag);
				{
					XMLElement el("node");
					int n1 = el.add_attribute("lid", 0);

					int nid = 1;
					for (int i = 0; i < nd.Size(); ++i)
					{
						el.set_attribute(n1, nid++);
						el.value(nd.get(i));

						m_xml.add_leaf(el, false);
					}
				}
				m_xml.close_branch();
			}
		}
	}
}

//-----------------------------------------------------------------------------

void FEBioExport3::WriteBoundarySection(FEStep& s)
{
	// --- B O U N D A R Y   C O N D I T I O N S ---
	// fixed constraints
	WriteBCFixed(s);

	// prescribed displacements
	WriteBCPrescribed(s);

	// rigid contact 
	WriteBCRigid(s);
}

//-----------------------------------------------------------------------------
void FEBioExport3::WriteRigidSection(FEStep& s)
{
	// rigid body constraints
	WriteRigidConstraints(s);

	// rigid connectors
	WriteConnectors(s);
	WriteRigidJoint(s);
}

//-----------------------------------------------------------------------------
void FEBioExport3::WriteContactSection(FEStep& s)
{
	// --- C O N T A C T ---
	for (int i = 0; i<s.Interfaces(); ++i)
	{
		FEPairedInterface* pi = dynamic_cast<FEPairedInterface*> (s.Interface(i));
		if (pi && pi->IsActive())
		{
			if (m_writeNotes) WriteNote(pi);

			int ntype = pi->Type();
			switch (ntype)
			{
			case FE_SLIDING_INTERFACE:
			{
				// NOTE: This interface is obsolete, but continues to be supported for now for backward compatibility.
				//       Note that we still use the old interface types. 
				FESlidingInterface* ps = dynamic_cast<FESlidingInterface*>(pi); assert(ps);
				int ntype = ps->GetIntValue(FESlidingInterface::NTYPE);
				if (ntype == 0) WriteContactInterface(s, "sliding_with_gaps", pi);
				else if (ntype == 1) WriteContactInterface(s, "facet-to-facet sliding", pi);
			}
			break;
			case FE_SLIDING_WITH_GAPS: WriteContactInterface(s, "sliding-node-on-facet", pi); break;
			case FE_FACET_ON_FACET_SLIDING: WriteContactInterface(s, "sliding-facet-on-facet", pi); break;
			case FE_TIED_INTERFACE: WriteContactInterface(s, "tied-node-on-facet", pi); break;
			case FE_FACET_ON_FACET_TIED: WriteContactInterface(s, "tied-facet-on-facet", pi); break;
			case FE_TENSCOMP_INTERFACE: WriteContactInterface(s, "sliding-elastic", pi); break;
			case FE_PORO_INTERFACE: WriteContactInterface(s, "sliding-biphasic", pi); break;
			case FE_PORO_SOLUTE_INTERFACE: WriteContactInterface(s, "sliding-biphasic-solute", pi); break;
			case FE_MULTIPHASIC_INTERFACE: WriteContactInterface(s, "sliding-multiphasic", pi); break;
			case FE_TIEDBIPHASIC_INTERFACE: WriteContactInterface(s, "tied-biphasic", pi); break;
			case FE_TIEDMULTIPHASIC_INTERFACE: WriteContactInterface(s, "tied-multiphasic", pi); break;
			case FE_STICKY_INTERFACE: WriteContactInterface(s, "sticky", pi); break;
			case FE_PERIODIC_BOUNDARY: WriteContactInterface(s, "periodic boundary", pi); break;
			case FE_TIED_ELASTIC_INTERFACE: WriteContactInterface(s, "tied-elastic", pi); break;
			case FE_GAPHEATFLUX_INTERFACE: WriteContactInterface(s, "gap heat flux", pi); break;
			}
		}
	}

	// rigid walls
	WriteContactWall(s);

	// rigid spheres
	WriteContactSphere(s);

	// linear constraints
	WriteLinearConstraints(s);
}

//-----------------------------------------------------------------------------
// Write the loads section
void FEBioExport3::WriteLoadsSection(FEStep& s)
{
	// nodal loads
	WriteLoadNodal(s);

	// surface loads
	WriteSurfaceLoads(s);

	// body loads
	WriteBodyLoads(s);
}

//-----------------------------------------------------------------------------
// write discrete elements
//
void FEBioExport3::WriteDiscreteSection(FEStep& s)
{
	FEModel& fem = *m_pfem;
	GModel& model = fem.GetModel();

	// Write the discrete materials
	XMLElement dmat("discrete_material");
	int n1 = dmat.add_attribute("id", 0);
	int n2 = dmat.add_attribute("name", "");
	int n3 = dmat.add_attribute("type", "");

	int n = 1;
	for (int i = 0; i<model.DiscreteObjects(); ++i)
	{
		GLinearSpring* ps = dynamic_cast<GLinearSpring*>(model.DiscreteObject(i));
		if (ps)
		{
			dmat.set_attribute(n1, n++);
			dmat.set_attribute(n2, ps->GetName().c_str());
			dmat.set_attribute(n3, "linear spring");
			m_xml.add_branch(dmat, false);
			{
				WriteParamList(*ps);
			}
			m_xml.close_branch();
		}
		GGeneralSpring* pg = dynamic_cast<GGeneralSpring*>(model.DiscreteObject(i));
		if (pg)
		{
			dmat.set_attribute(n1, n++);
			dmat.set_attribute(n2, pg->GetName().c_str());
			dmat.set_attribute(n3, "nonlinear spring");
			m_xml.add_branch(dmat, false);
			{
				Param& p = pg->GetParam(GGeneralSpring::MP_F);
				double F = p.GetFloatValue();
				int lc = (p.GetLoadCurve() ? p.GetLoadCurve()->GetID() : -1);

				XMLElement f;
				f.name("force");
				f.value(F);
				if (lc > 0) f.add_attribute("lc", lc);
				m_xml.add_leaf(f);
			}
			m_xml.close_branch();
		}
		GDiscreteSpringSet* pds = dynamic_cast<GDiscreteSpringSet*>(model.DiscreteObject(i));
		if (pds && (pds->size()))
		{
			XMLElement dmat("discrete_material");
			dmat.add_attribute("id", n++);
			dmat.add_attribute("name", pds->GetName().c_str());
			FEDiscreteMaterial* dm = pds->GetMaterial();
			WriteMaterial(dm, dmat);
		}
		GDeformableSpring* ds = dynamic_cast<GDeformableSpring*>(model.DiscreteObject(i));
		if (ds)
		{
			GDeformableSpring& spring = dynamic_cast<GDeformableSpring&>(*ds);
			dmat.set_attribute(n1, n++);
			dmat.set_attribute(n2, spring.GetName().c_str());
			dmat.set_attribute(n3, "linear spring");
			m_xml.add_branch(dmat, false);
			{
				WriteParamList(spring);
			}
			m_xml.close_branch();
		}
	}

	// Write the spring-tied interfaces
	for (int i = 0; i<s.Interfaces(); ++i)
	{
		FESpringTiedInterface* pst = dynamic_cast<FESpringTiedInterface*>(s.Interface(i));
		if (pst)
		{
			dmat.set_attribute(n1, n++);
			dmat.set_attribute(n2, pst->GetName().c_str());
			dmat.set_attribute(n3, "linear spring");
			m_xml.add_branch(dmat, false);
			{
				m_xml.add_leaf("E", pst->SpringConstant());
			}
			m_xml.close_branch();
		}
	}

	// write the discrete element sets
	XMLElement disc("discrete");
	n1 = disc.add_attribute("dmat", 0);
	n2 = disc.add_attribute("discrete_set", "");
	n = 1;
	for (int i = 0; i<model.DiscreteObjects(); ++i)
	{
		GLinearSpring* ps = dynamic_cast<GLinearSpring*>(model.DiscreteObject(i));
		if (ps)
		{
			disc.set_attribute(n1, n++);
			disc.set_attribute(n2, ps->GetName().c_str());
			m_xml.add_empty(disc, false);
		}
		GGeneralSpring* pg = dynamic_cast<GGeneralSpring*>(model.DiscreteObject(i));
		if (pg)
		{
			disc.set_attribute(n1, n++);
			disc.set_attribute(n2, pg->GetName().c_str());
			m_xml.add_empty(disc, false);
		}
		GDiscreteSpringSet* pds = dynamic_cast<GDiscreteSpringSet*>(model.DiscreteObject(i));
		if (pds && (pds->size()))
		{
			disc.set_attribute(n1, n++);
			disc.set_attribute(n2, pds->GetName().c_str());
			m_xml.add_empty(disc, false);
		}
		GDeformableSpring* ds = dynamic_cast<GDeformableSpring*>(model.DiscreteObject(i));
		if (ds)
		{
			disc.set_attribute(n1, n++);
			disc.set_attribute(n2, ds->GetName().c_str());
			m_xml.add_empty(disc, false);
		}
	}

	// write the spring-tied interfaces
	for (int i = 0; i<s.Interfaces(); ++i)
	{
		FESpringTiedInterface* pst = dynamic_cast<FESpringTiedInterface*>(s.Interface(i));
		if (pst)
		{
			disc.set_attribute(n1, n++);
			disc.set_attribute(n2, pst->GetName().c_str());
			m_xml.add_empty(disc, false);
		}
	}
}

//-----------------------------------------------------------------------------
// write rigid joints
//
void FEBioExport3::WriteRigidJoint(FEStep& s)
{
	for (int i = 0; i<s.Interfaces(); ++i)
	{
		// rigid joints
		FERigidJoint* pj = dynamic_cast<FERigidJoint*> (s.Interface(i));
		if (pj && pj->IsActive())
		{
			if (m_writeNotes) WriteNote(pj);

			XMLElement ec("rigid_connector");
			ec.add_attribute("type", "rigid joint");
			const char* sz = pj->GetName().c_str();
			ec.add_attribute("name", sz);
			m_xml.add_branch(ec);
			{
				int na = (pj->m_pbodyA ? pj->m_pbodyA->m_ntag : 0);
				int nb = (pj->m_pbodyB ? pj->m_pbodyB->m_ntag : 0);

				m_xml.add_leaf("tolerance", pj->GetFloatValue(FERigidJoint::TOL));
				m_xml.add_leaf("penalty", pj->GetFloatValue(FERigidJoint::PENALTY));
				m_xml.add_leaf("body_a", na);
				m_xml.add_leaf("body_b", nb);

				vec3d v = pj->GetVecValue(FERigidJoint::RJ);
				m_xml.add_leaf("joint", v);
			}
			m_xml.close_branch();
		}
	}
}

//-----------------------------------------------------------------------------
// write rigid walls
//
void FEBioExport3::WriteContactWall(FEStep& s)
{
	for (int i = 0; i<s.Interfaces(); ++i)
	{
		FERigidWallInterface* pw = dynamic_cast<FERigidWallInterface*> (s.Interface(i));
		if (pw && pw->IsActive())
		{
			if (m_writeNotes) WriteNote(pw);

			XMLElement ec("contact");
			ec.add_attribute("type", "rigid_wall");
			const char* sz = pw->GetName().c_str();
			ec.add_attribute("name", sz);
			ec.add_attribute("surface", GetSurfaceName(pw->GetItemList()));
			m_xml.add_branch(ec);
			{
				WriteParam(pw->GetParam(FERigidWallInterface::LAUGON));
				WriteParam(pw->GetParam(FERigidWallInterface::ALTOL));
				WriteParam(pw->GetParam(FERigidWallInterface::PENALTY));
				WriteParam(pw->GetParam(FERigidWallInterface::OFFSET));

				XMLElement plane("plane");
				double a[4];
				a[0] = pw->GetFloatValue(FERigidWallInterface::PA);
				a[1] = pw->GetFloatValue(FERigidWallInterface::PB);
				a[2] = pw->GetFloatValue(FERigidWallInterface::PC);
				a[3] = pw->GetFloatValue(FERigidWallInterface::PD);
				plane.value(a, 4);
				m_xml.add_leaf(plane);
			}
			m_xml.close_branch();
		}
	}
}


//-----------------------------------------------------------------------------
// write rigid sphere contact
//
void FEBioExport3::WriteContactSphere(FEStep& s)
{
	for (int i = 0; i<s.Interfaces(); ++i)
	{
		FERigidSphereInterface* pw = dynamic_cast<FERigidSphereInterface*> (s.Interface(i));
		if (pw && pw->IsActive())
		{
			if (m_writeNotes) WriteNote(pw);

			XMLElement ec("contact");
			ec.add_attribute("type", "rigid sphere");
			const char* sz = pw->GetName().c_str();
			ec.add_attribute("name", sz);
			ec.add_attribute("surface", GetSurfaceName(pw->GetItemList()));
			m_xml.add_branch(ec);
			{
				m_xml.add_leaf("laugon", (pw->GetBoolValue(FERigidSphereInterface::LAUGON) ? 1 : 0));
				m_xml.add_leaf("tolerance", pw->GetFloatValue(FERigidSphereInterface::ALTOL));
				m_xml.add_leaf("penalty", pw->GetFloatValue(FERigidSphereInterface::PENALTY));
				m_xml.add_leaf("radius", pw->Radius());
				m_xml.add_leaf("center", pw->Center());

				FELoadCurve* lc[3];
				lc[0] = pw->GetLoadCurve(0);
				lc[1] = pw->GetLoadCurve(1);
				lc[2] = pw->GetLoadCurve(2);

				if (lc[0])
				{
					XMLElement el("ux");
					el.add_attribute("lc", lc[0]->GetID());
					el.value(1.0);
					m_xml.add_leaf(el);
				}
				if (lc[1])
				{
					XMLElement el("uy");
					el.add_attribute("lc", lc[1]->GetID());
					el.value(1.0);
					m_xml.add_leaf(el);
				}
				if (lc[2])
				{
					XMLElement el("uz");
					el.add_attribute("lc", lc[2]->GetID());
					el.value(1.0);
					m_xml.add_leaf(el);
				}
			}
			m_xml.close_branch();
		}
	}
}

//-----------------------------------------------------------------------------
void FEBioExport3::WriteContactInterface(FEStep& s, const char* sztype, FEPairedInterface* pi)
{
	XMLElement ec("contact");
	ec.add_attribute("type", sztype);
	const char* sz = pi->GetName().c_str();
	ec.add_attribute("name", sz);
	ec.add_attribute("surface_pair", sz);

	m_xml.add_branch(ec);
	{
		WriteParamList(*pi);
	}
	m_xml.close_branch();
}

//-----------------------------------------------------------------------------
// write rigid interfaces
//
void FEBioExport3::WriteBCRigid(FEStep& s)
{
	for (int i = 0; i<s.Interfaces(); ++i)
	{
		// rigid interfaces
		FERigidInterface* pr = dynamic_cast<FERigidInterface*> (s.Interface(i));
		if (pr && pr->IsActive())
		{
			if (m_writeNotes) WriteNote(pr);

			GMaterial* pm = pr->GetRigidBody();
			if (pm == 0) throw RigidContactException();
			int rb = pm->m_ntag;

			FEItemListBuilder* pitem = pr->GetItemList();
			if (pitem == 0) throw InvalidItemListBuilder(pr);

			XMLElement ec("bc");
			ec.add_attribute("name", pr->GetName());
			ec.add_attribute("type", "rigid");
			ec.add_attribute("node_set", GetNodeSetName(pitem));
			m_xml.add_branch(ec);
			{
				m_xml.add_leaf("rb", rb);
			}
			m_xml.close_branch();
		}
	}
}

//-----------------------------------------------------------------------------
// write linear constraints
void FEBioExport3::WriteLinearConstraints(FEStep& s)
{
	const char* szbc[] = { "x", "y", "z" };

	for (int i = 0; i<s.LinearConstraints(); ++i)
	{
		FELinearConstraintSet* pset = s.LinearConstraint(i);
		XMLElement ec("contact");
		ec.add_attribute("type", "linear constraint");
		m_xml.add_branch(ec);
		{
			m_xml.add_leaf("tol", pset->m_atol);
			m_xml.add_leaf("penalty", pset->m_penalty);
			m_xml.add_leaf("maxaug", pset->m_nmaxaug);

			int NC = (int)pset->m_set.size();
			for (int j = 0; j<NC; ++j)
			{
				FELinearConstraintSet::LinearConstraint& LC = pset->m_set[j];
				m_xml.add_branch("linear_constraint");
				{
					int ND = (int)LC.m_dof.size();
					XMLElement ed("node");
					int n1 = ed.add_attribute("id", 0);
					int n2 = ed.add_attribute("bc", 0);
					for (int n = 0; n<ND; ++n)
					{
						FELinearConstraintSet::LinearConstraint::DOF& dof = LC.m_dof[n];
						ed.set_attribute(n1, dof.node);
						ed.set_attribute(n2, szbc[dof.bc]);
						ed.value(dof.s);
						m_xml.add_leaf(ed, false);
					}
				}
				m_xml.close_branch();
			}
		}
		m_xml.close_branch();
	}
}

//-----------------------------------------------------------------------------
void FEBioExport3::WriteConstraints(FEStep& s)
{
	for (int i = 0; i<s.Constraints(); ++i)
	{
		FEModelConstraint* pw = s.Constraint(i);
		if (pw && pw->IsActive())
		{
			if (m_writeNotes) WriteNote(pw);

			XMLElement ec("constraint");
			ec.add_attribute("type", pw->GetTypeString());
			const char* sz = pw->GetName().c_str();
			ec.add_attribute("name", sz);

			FESurfaceConstraint* psf = dynamic_cast<FESurfaceConstraint*>(pw);
			if (psf)
			{
				ec.add_attribute("surface", GetSurfaceName(pw->GetItemList()));
			}

			m_xml.add_branch(ec);
			{
				WriteParamList(*pw);
			}
			m_xml.close_branch(); // constraint
		}
	}
}

//-----------------------------------------------------------------------------
// Write the fixed boundary conditions
void FEBioExport3::WriteBCFixed(FEStep &s)
{
	FEModel& fem = m_prj.GetFEModel();

	for (int i = 0; i<s.BCs(); ++i)
	{
		FEFixedDOF* pbc = dynamic_cast<FEFixedDOF*>(s.BC(i));
		if (pbc && pbc->IsActive())
		{
			if (m_writeNotes) WriteNote(pbc);

			// get the item list
			FEItemListBuilder* pitem = pbc->GetItemList();
			if (pitem == 0) throw InvalidItemListBuilder(pbc);

			// build the BC string
			int bc = pbc->GetBC();
			FEDOFVariable& var = fem.Variable(pbc->GetVarID());
			std::stringstream ss;
			int n = 0;
			for (int i = 0; i<var.DOFs(); ++i)
			{
				if (bc & (1 << i))
				{
					if (n != 0) ss << ",";
					ss << var.GetDOF(i).symbol();
					n++;
				}
			}
			std::string sbc = ss.str();

			// create the fix tag
			if (n > 0)
			{
				// get node set name
				string nodeSetName = GetNodeSetName(pitem);

				XMLElement tag("bc");
				tag.add_attribute("name", pbc->GetName());
				tag.add_attribute("type", "fix");
				tag.add_attribute("node_set", nodeSetName);

				// write the tag
				m_xml.add_branch(tag);
				{
					m_xml.add_leaf("dofs", sbc.c_str());
				}
				m_xml.close_branch();
			}
		}
	}
}

//-----------------------------------------------------------------------------
// Export prescribed boundary conditions
void FEBioExport3::WriteBCPrescribed(FEStep &s)
{
	FEModel& fem = m_prj.GetFEModel();
	for (int i = 0; i < s.BCs(); ++i)
	{
		FEPrescribedDOF* pbc = dynamic_cast<FEPrescribedDOF*>(s.BC(i));
		if (pbc && pbc->IsActive())
		{
			if (m_writeNotes) WriteNote(pbc);

			FEDOFVariable& var = fem.Variable(pbc->GetVarID());
			const char* szbc = var.GetDOF(pbc->GetDOF()).symbol();

			FEItemListBuilder* pitem = pbc->GetItemList();
			if (pitem == 0) throw InvalidItemListBuilder(pbc);

			XMLElement e("bc");
			e.add_attribute("name", pbc->GetName());
			e.add_attribute("type", "prescribe");
			e.add_attribute("node_set", GetNodeSetName(pitem));
			m_xml.add_branch(e);
			{
				m_xml.add_leaf("dof", szbc);
				WriteParamList(*pbc);
			}
			m_xml.close_branch();
		}
	}

	// The fluid-rotational-velocity is a boundary condition in FEBio3
	for (int j = 0; j < s.Loads(); ++j)
	{
		FESurfaceLoad* psl = dynamic_cast<FESurfaceLoad*>(s.Load(j));
		if (psl && psl->IsActive() && (psl->Type() == FE_FLUID_ROTATIONAL_VELOCITY))
		{
			FEItemListBuilder* pitem = psl->GetItemList();
			if (pitem == 0) throw InvalidItemListBuilder(psl);

			stringstream ss;
			ss << "@surface:" << GetSurfaceName(pitem);
			string nodeSetName = ss.str();

			XMLElement e("bc");
			e.add_attribute("name", psl->GetName());
			e.add_attribute("type", "fluid rotational velocity");
			e.add_attribute("node_set", nodeSetName.c_str());
			m_xml.add_branch(e);
			{
				WriteParamList(*psl);
			}
			m_xml.close_branch();
		}
	}
}

//-----------------------------------------------------------------------------
// export nodal loads
//
void FEBioExport3::WriteLoadNodal(FEStep& s)
{
	char bc[][3] = { "x", "y", "z", "p", "c1", "c2", "c3", "c4", "c5", "c6" };

	for (int j = 0; j<s.Loads(); ++j)
	{
		FENodalLoad* pbc = dynamic_cast<FENodalLoad*>(s.Load(j));
		if (pbc && pbc->IsActive())
		{
			if (m_writeNotes) WriteNote(pbc);

			FEItemListBuilder* pitem = pbc->GetItemList();
			if (pitem == 0) throw InvalidItemListBuilder(pbc);

			int l = pbc->GetDOF();
			FELoadCurve* plc = pbc->GetLoadCurve();

			XMLElement load("nodal_load");
			load.add_attribute("name", pbc->GetName());
			load.add_attribute("type", "nodal_load");
			load.add_attribute("node_set", GetNodeSetName(pitem));

			m_xml.add_branch(load);
			{
				m_xml.add_leaf("dof", bc[l]);

				XMLElement scale("scale");
				if (plc) scale.add_attribute("lc", plc->GetID());
				scale.value(pbc->GetLoad());
				m_xml.add_leaf(scale);
			}
			m_xml.close_branch(); // nodal_load
		}
	}
}

//----------------------------------------------------------------------------
// Export pressure loads
//
void FEBioExport3::WriteSurfaceLoads(FEStep& s)
{
	for (int j = 0; j<s.Loads(); ++j)
	{
		FESurfaceLoad* pbc = dynamic_cast<FESurfaceLoad*>(s.Load(j));
		if (pbc && pbc->IsActive())
		{
			if (m_writeNotes) WriteNote(pbc);

			switch (pbc->Type())
			{
			case FE_PRESSURE_LOAD            : WriteSurfaceLoad(s, pbc, "pressure"); break;
			case FE_SURFACE_TRACTION         : WriteSurfaceLoad(s, pbc, "traction"); break;
			case FE_FLUID_FLUX               : WriteSurfaceLoad(s, pbc, "fluidflux"); break;
			case FE_BP_NORMAL_TRACTION       : WriteSurfaceLoad(s, pbc, "normal_traction"); break;
            case FE_MATCHING_OSM_COEF        : WriteSurfaceLoad(s, pbc, "matching_osm_coef"); break;
			case FE_HEAT_FLUX                : WriteSurfaceLoad(s, pbc, "heatflux"); break;
			case FE_CONV_HEAT_FLUX           : WriteSurfaceLoad(s, pbc, "convective_heatflux"); break;
			case FE_FLUID_TRACTION           : WriteSurfaceLoad(s, pbc, "fluid viscous traction"); break;
			case FE_FLUID_FLOW_RESISTANCE    : WriteSurfaceLoad(s, pbc, "fluid resistance"); break;
			case FE_FLUID_TANGENTIAL_STABIL  : WriteSurfaceLoad(s, pbc, "fluid tangential stabilization"); break;
			case FE_FLUID_BACKFLOW_STABIL    : WriteSurfaceLoad(s, pbc, "fluid backflow stabilization"); break;
			case FE_FSI_TRACTION             : WriteSurfaceLoad(s, pbc, "fluid-FSI traction"); break;
            case FE_BFSI_TRACTION            : WriteSurfaceLoad(s, pbc, "biphasic-FSI traction"); break;
			case FE_FLUID_NORMAL_VELOCITY    : WriteSurfaceLoad(s, pbc, "fluid normal velocity"); break;
			case FE_FLUID_VELOCITY           : WriteSurfaceLoad(s, pbc, "fluid velocity"); break;
			case FE_SOLUTE_FLUX              : WriteSurfaceLoad(s, pbc, "soluteflux"); break;
			case FE_CONCENTRATION_FLUX       : WriteSurfaceLoad(s, pbc, "concentration flux"); break;
			// NOTE: Fluid rotational velocity is a boundary condition in FEBio3!
			case FE_FLUID_ROTATIONAL_VELOCITY: break;// WriteSurfaceLoad(s, pbc, "fluid rotational velocity"); break;
			default:
				assert(false);
			}
		}
	}
}

//----------------------------------------------------------------------------
void FEBioExport3::WriteSurfaceLoad(FEStep& s, FESurfaceLoad* psl, const char* sztype)
{
	// create the surface list
	FEItemListBuilder* pitem = psl->GetItemList();
	if (pitem == 0) throw InvalidItemListBuilder(psl);

	XMLElement load;
	load.name("surface_load");
	load.add_attribute("name", psl->GetName());
	load.add_attribute("type", sztype);
	load.add_attribute("surface", GetSurfaceName(pitem));
	m_xml.add_branch(load);
	{
		WriteParamList(*psl);
	}
	m_xml.close_branch(); // surface_load
}

//-----------------------------------------------------------------------------
// Export initial conditions
//
void FEBioExport3::WriteInitialSection()
{
	FEModel& fem = m_prj.GetFEModel();
	FEStep& s = *fem.GetStep(0);

	// initial velocities
	for (int j = 0; j<s.ICs(); ++j)
	{
		FEInitialCondition* pi = s.IC(j);
		if (pi && pi->IsActive())
		{
			if (m_writeNotes) WriteNote(pi);

			FEItemListBuilder* pitem = nullptr;

			if (dynamic_cast<FEInitialNodalDOF*>(pi))
			{
				pitem = pi->GetItemList();
				if (pitem == 0) throw InvalidItemListBuilder(pi);
			}

			switch (pi->Type())
			{
			case FE_NODAL_VELOCITIES:          WriteInitVelocity(dynamic_cast<FENodalVelocities  &>(*pi)); break;
			case FE_NODAL_SHELL_VELOCITIES:    WriteInitShellVelocity(dynamic_cast<FENodalShellVelocities&>(*pi)); break;
			case FE_INIT_FLUID_PRESSURE:       WriteInitFluidPressure(dynamic_cast<FEInitFluidPressure&>(*pi)); break;
			case FE_INIT_SHELL_FLUID_PRESSURE:  WriteInitShellFluidPressure(dynamic_cast<FEInitShellFluidPressure&>(*pi)); break;
			case FE_INIT_CONCENTRATION:        WriteInitConcentration(dynamic_cast<FEInitConcentration&>(*pi)); break;
			case FE_INIT_SHELL_CONCENTRATION:  WriteInitShellConcentration(dynamic_cast<FEInitShellConcentration&>(*pi)); break;
			case FE_INIT_TEMPERATURE:          WriteInitTemperature(dynamic_cast<FEInitTemperature  &>(*pi)); break;
            case FE_INIT_FLUID_DILATATION:     WriteInitFluidDilatation(dynamic_cast<FEInitFluidDilatation  &>(*pi)); break;
			case FE_INIT_PRESTRAIN           : WriteInitPrestrain(dynamic_cast<FEInitPrestrain&>(*pi)); break;
			}
		}
	}
}

//-----------------------------------------------------------------------------
void FEBioExport3::WriteInitVelocity(FENodalVelocities& iv)
{
	XMLElement el("ic");
	el.add_attribute("name", iv.GetName());
	el.add_attribute("type", "velocity");
	el.add_attribute("node_set", GetNodeSetName(iv.GetItemList()));
	m_xml.add_branch(el, false);
	{
		vec3d v = iv.GetVelocity();
		m_xml.add_leaf("value", v);
	}
	m_xml.close_branch();
}

//-----------------------------------------------------------------------------
void FEBioExport3::WriteInitShellVelocity(FENodalShellVelocities& iv)
{
	XMLElement el("init");
	int nbc = el.add_attribute("bc", "");
	el.add_attribute("node_set", GetNodeSetName(iv.GetItemList()));
	vec3d v = iv.GetVelocity();
	if (v.x != 0.0)
	{
		el.set_attribute(nbc, "svx");
		m_xml.add_branch(el, false);
		{
			m_xml.add_leaf("value", v.x);
		}
		m_xml.close_branch();
	}
	if (v.y != 0.0)
	{
		el.set_attribute(nbc, "svy");
		m_xml.add_branch(el, false);
		{
			m_xml.add_leaf("value", v.y);
		}
		m_xml.close_branch();
	}
	if (v.z != 0.0)
	{
		el.set_attribute(nbc, "svz");
		m_xml.add_branch(el, false);
		{
			m_xml.add_leaf("value", v.z);
		}
		m_xml.close_branch();
	}
}

//-----------------------------------------------------------------------------
void FEBioExport3::WriteInitConcentration(FEInitConcentration& ic)
{
    char szbc[6];
	int bc = ic.GetBC();
    sprintf(szbc, "c%d",bc+1);
	XMLElement ec("ic");
	ec.add_attribute("type", "init_dof");
	ec.add_attribute("node_set", GetNodeSetName(ic.GetItemList()));
	m_xml.add_branch(ec);
	{
		m_xml.add_leaf("dof", szbc);
		m_xml.add_leaf("value", ic.GetValue());
	}
	m_xml.close_branch();
}

//-----------------------------------------------------------------------------
void FEBioExport3::WriteInitShellConcentration(FEInitShellConcentration& ic)
{
    char szbc[6];
	int bc = ic.GetBC();
    sprintf(szbc, "d%d",bc+1);
	XMLElement ec("ic");
	ec.add_attribute("type", "init_dof");
	ec.add_attribute("node_set", GetNodeSetName(ic.GetItemList()));
	m_xml.add_branch(ec);
	{
		m_xml.add_leaf("dof", szbc);
		m_xml.add_leaf("value", ic.GetValue());
	}
	m_xml.close_branch();
}

//-----------------------------------------------------------------------------
void FEBioExport3::WriteInitFluidPressure(FEInitFluidPressure& ip)
{
	XMLElement ec("ic");
	ec.add_attribute("type", "init_dof");
	ec.add_attribute("node_set", GetNodeSetName(ip.GetItemList()));
	m_xml.add_branch(ec);
	{
		m_xml.add_leaf("dof", "p");

		Param* pp = ip.GetParam("value"); assert(pp);
		WriteParam(*pp);
	}
	m_xml.close_branch();
}

//-----------------------------------------------------------------------------
void FEBioExport3::WriteInitShellFluidPressure(FEInitShellFluidPressure& ip)
{
	XMLElement ec("ic");
	ec.add_attribute("type", "init_dof");
	ec.add_attribute("node_set", GetNodeSetName(ip.GetItemList()));
	m_xml.add_branch(ec);
	{
		m_xml.add_leaf("dof", "q");
		m_xml.add_leaf("value", ip.GetValue());
	}
	m_xml.close_branch();
}
//-----------------------------------------------------------------------------
void FEBioExport3::WriteInitTemperature(FEInitTemperature&   it)
{
	XMLElement ec("ic");
	ec.add_attribute("type", "init_dof");
	ec.add_attribute("node_set", GetNodeSetName(it.GetItemList()));
	m_xml.add_branch(ec);
	{
		m_xml.add_leaf("dof", "T");
		m_xml.add_leaf("value", it.GetValue());
	}
	m_xml.close_branch();
}

//-----------------------------------------------------------------------------
void FEBioExport3::WriteInitFluidDilatation(FEInitFluidDilatation&   it)
{
	XMLElement ec("ic");
	ec.add_attribute("type", "init_dof");
	ec.add_attribute("node_set", GetNodeSetName(it.GetItemList()));
    m_xml.add_branch(ec);
    {
		m_xml.add_leaf("dof", "ef");
		m_xml.add_leaf("value", it.GetValue());
    }
    m_xml.close_branch();
}

//-----------------------------------------------------------------------------
void FEBioExport3::WriteInitPrestrain(FEInitPrestrain& ip)
{
	XMLElement el("ic");
	el.add_attribute("name", ip.GetName().c_str());
	el.add_attribute("type", "prestrain");
	m_xml.add_branch(el);
	{
		WriteParamList(ip);
	}
	m_xml.close_branch();
}

//-----------------------------------------------------------------------------
void FEBioExport3::WriteBodyLoads(FEStep& s)
{
	for (int i = 0; i<s.Loads(); ++i)
	{
		FEBodyLoad* pbl = dynamic_cast<FEBodyLoad*>(s.Load(i));
		if (pbl && pbl->IsActive())
		{
			if (m_writeNotes) WriteNote(pbl);

			FEItemListBuilder* pitem = pbl->GetItemList();

			XMLElement el("body_load");
			el.add_attribute("type", pbl->GetTypeString());
			if (pitem) el.add_attribute("elem_set", GetElementSetName(pitem));
			m_xml.add_branch(el);
			{
				WriteParamList(*pbl);
			}
			m_xml.close_branch();
		}
	}
}

//-----------------------------------------------------------------------------

void FEBioExport3::WriteGlobalsSection()
{
	XMLElement el;
	FEModel& fem = *m_pfem;

	if (fem.Parameters())
	{
		m_xml.add_branch("Constants");
		{
			int N = fem.Parameters();
			for (int i = 0; i<N; ++i)
			{
				Param& p = fem.GetParam(i);
				m_xml.add_leaf(p.GetShortName(), p.GetFloatValue());
			}
		}
		m_xml.close_branch();

		if (fem.Solutes()>0)
		{
			m_xml.add_branch("Solutes");
			{
				int NS = fem.Solutes();
				for (int i = 0; i<NS; ++i)
				{
					FESoluteData& s = fem.GetSoluteData(i);
					XMLElement el;
					el.name("solute");
					el.add_attribute("id", i + 1);
					el.add_attribute("name", s.GetName().c_str());
					m_xml.add_branch(el);
					{
						m_xml.add_leaf("charge_number", s.GetChargeNumber());
						m_xml.add_leaf("molar_mass", s.GetMolarMass());
						m_xml.add_leaf("density", s.GetDensity());
					}
					m_xml.close_branch();
				}
			}
			m_xml.close_branch();
		}

		if (fem.SBMs()>0)
		{
			m_xml.add_branch("SolidBoundMolecules");
			{
				int NS = fem.SBMs();
				for (int i = 0; i<NS; ++i)
				{
					FESoluteData& s = fem.GetSBMData(i);
					XMLElement el;
					el.name("solid_bound");
					el.add_attribute("id", i + 1);
					el.add_attribute("name", s.GetName().c_str());
					m_xml.add_branch(el);
					{
						m_xml.add_leaf("charge_number", s.GetChargeNumber());
						m_xml.add_leaf("molar_mass", s.GetMolarMass());
						m_xml.add_leaf("density", s.GetDensity());
					}
					m_xml.close_branch();
				}
			}
			m_xml.close_branch();
		}
	}
}

//-----------------------------------------------------------------------------

void FEBioExport3::WriteLoadDataSection()
{
	for (int i = 0; i<(int)m_pLC.size(); ++i)
	{
		FELoadCurve* plc = m_pLC[i];

		XMLElement el;
		el.name("load_controller");
		el.add_attribute("id", i + 1);
		el.add_attribute("type", "loadcurve");

		double d[2];
		m_xml.add_branch(el);
		{
			switch (plc->GetType())
			{
			case FELoadCurve::LC_STEP  : m_xml.add_leaf("interpolate", "STEP"); break;
			case FELoadCurve::LC_LINEAR: m_xml.add_leaf("interpolate", "LINEAR"); break;
			case FELoadCurve::LC_SMOOTH: m_xml.add_leaf("interpolate", "SMOOTH"); break;
            case FELoadCurve::LC_CSPLINE: m_xml.add_leaf("interpolate", "CUBIC SPLINE"); break;
            case FELoadCurve::LC_CPOINTS: m_xml.add_leaf("interpolate", "CONTROL POINTS"); break;
            case FELoadCurve::LC_APPROX: m_xml.add_leaf("interpolate", "APPROXIMATION"); break;
			}

			switch (plc->GetExtend())
			{
				//		case FELoadCurve::EXT_CONSTANT     : el.add_attribute("extend", "constant"     ); break;
			case FELoadCurve::EXT_EXTRAPOLATE  : m_xml.add_leaf("extend", "EXTRAPOLATE"); break;
			case FELoadCurve::EXT_REPEAT       : m_xml.add_leaf("extend", "REPEAT"); break;
			case FELoadCurve::EXT_REPEAT_OFFSET: m_xml.add_leaf("extend", "REPEAT_OFFSET"); break;
			}

			m_xml.add_branch("points");
			{
				for (int j = 0; j < plc->Size(); ++j)
				{
					LOADPOINT& pt = plc->Item(j);
					d[0] = pt.time;
					d[1] = pt.load;
					m_xml.add_leaf("point", d, 2);
				}
			}
			m_xml.close_branch();
		}
		m_xml.close_branch(); // loadcurve
	}
}

//-----------------------------------------------------------------------------

void FEBioExport3::WriteSurfaceSection(FEFaceList& s)
{
	XMLElement ef;
	int n = 1, nn[9];

	int NF = s.Size();
	FEFaceList::Iterator pf = s.First();

	int nfn;
	for (int j = 0; j<NF; ++j, ++n, ++pf)
	{
		if (pf->m_pi == 0) throw InvalidItemListBuilder(0);
		FEFace& face = *(pf->m_pi);
		FECoreMesh* pm = pf->m_pm;
		nfn = face.Nodes();
		for (int k = 0; k<nfn; ++k) nn[k] = pm->Node(face.n[k]).m_nid;
		switch (nfn)
		{
		case 3: ef.name("tri3"); break;
		case 4: ef.name("quad4"); break;
		case 6: ef.name("tri6"); break;
		case 7: ef.name("tri7"); break;
		case 8: ef.name("quad8"); break;
		case 9: ef.name("quad9"); break;
		case 10: ef.name("tri10"); break;
		default:
			assert(false);
		}
		ef.add_attribute("id", n);
		ef.value(nn, nfn);
		m_xml.add_leaf(ef);
	}
}

void FEBioExport3::WriteSurfaceSection(NamedItemList& l)
{
	FEItemListBuilder* pl = l.m_list;
	FEFaceList* pfl = pl->BuildFaceList();
	if (pfl == nullptr) throw InvalidItemListBuilder(l.m_name);
	auto_ptr<FEFaceList> ps(pfl);

	XMLElement ef;
	int n = 1, nn[9];

	FEFaceList& s = *pfl;
	int NF = s.Size();
	FEFaceList::Iterator pf = s.First();

	int nfn;
	for (int j = 0; j < NF; ++j, ++n, ++pf)
	{
		if (pf->m_pi == 0) throw InvalidItemListBuilder(l.m_name);
		FEFace& face = *(pf->m_pi);
		FECoreMesh* pm = pf->m_pm;
		nfn = face.Nodes();
		for (int k = 0; k < nfn; ++k) nn[k] = pm->Node(face.n[k]).m_nid;
		switch (nfn)
		{
		case 3: ef.name("tri3"); break;
		case 4: ef.name("quad4"); break;
		case 6: ef.name("tri6"); break;
		case 7: ef.name("tri7"); break;
		case 8: ef.name("quad8"); break;
		case 9: ef.name("quad9"); break;
		case 10: ef.name("tri10"); break;
		default:
			assert(false);
		}
		ef.add_attribute("id", n);
		ef.value(nn, nfn);
		m_xml.add_leaf(ef);
	}
}

//-----------------------------------------------------------------------------
void FEBioExport3::WriteElementList(FEElemList& el)
{
	int NE = el.Size();
	FEElemList::Iterator pe = el.First();
	for (int i = 0; i<NE; ++i, ++pe)
	{
		FEElement_& el = *(pe->m_pi);
		XMLElement e("e");
		e.add_attribute("id", el.m_nid);
		m_xml.add_empty(e);
	}
}

//-----------------------------------------------------------------------------
void FEBioExport3::WriteOutputSection()
{
	CPlotDataSettings& plt = m_prj.GetPlotDataSettings();
	int N = plt.PlotVariables();
	if (N > 0)
	{
		XMLElement p;
		p.name("plotfile");
		p.add_attribute("type", "febio");

		// count the nr of active plot variables
		int na = 0;
		for (int i = 0; i<N; ++i) if (plt.PlotVariable(i).isActive()) na++;

		if (na > 0)
		{
			m_xml.add_branch(p);
			{
				for (int i = 0; i<N; ++i)
				{
					FEPlotVariable& v = plt.PlotVariable(i);
					if (v.isShown() && v.isActive())
					{
						if (v.Domains() == 0)
						{
							XMLElement e;
							e.name("var");
							e.add_attribute("type", v.name());
							m_xml.add_empty(e);
						}
						else
						{
							if (v.domainType() == DOMAIN_SURFACE)
							{
								for (int n = 0; n<v.Domains(); ++n)
								{
									FEItemListBuilder* pl = v.GetDomain(n);
									if (pl)
									{
										XMLElement e;
										e.name("var");
										e.add_attribute("type", v.name());
										e.add_attribute("surface", pl->GetName());
										m_xml.add_empty(e);
									}
								}
							}
							else
							{
								assert(false);
							}
						}
					}
				}

				if (m_compress) m_xml.add_leaf("compression", 1);
			}
			m_xml.close_branch();
		}
		else m_xml.add_empty(p);
	}

	FEModel& fem = m_prj.GetFEModel();
	GModel& mdl = fem.GetModel();
	CLogDataSettings& log = m_prj.GetLogDataSettings();
	N = log.LogDataSize();
	if (N > 0)
	{
		m_xml.add_branch("logfile");
		{
			for (int i = 0; i<N; ++i)
			{
				FELogData& d = log.LogData(i);
				switch (d.type)
				{
				case FELogData::LD_NODE:
				{
					XMLElement e;
					e.name("node_data");
					e.add_attribute("data", d.sdata);

					if (d.fileName.empty() == false)
					{
						e.add_attribute("file", d.fileName);
					}

					FEItemListBuilder* pg = mdl.FindNamedSelection(d.groupID);
					if (pg)
					{
						e.add_attribute("node_set", pg->GetName());
					}
					m_xml.add_empty(e);
				}
				break;
				case FELogData::LD_ELEM:
				{
					XMLElement e;
					e.name("element_data");
					e.add_attribute("data", d.sdata);

					if (d.fileName.empty() == false)
					{
						e.add_attribute("file", d.fileName);
					}

					FEItemListBuilder* pg = mdl.FindNamedSelection(d.groupID);
					if (pg)
					{
						e.add_attribute("elem_set", pg->GetName());
					}
					m_xml.add_empty(e);
				}
				break;
				case FELogData::LD_RIGID:
				{
					XMLElement e;
					e.name("rigid_body_data");
					e.add_attribute("data", d.sdata);

					if (d.fileName.empty() == false)
					{
						e.add_attribute("file", d.fileName);
					}

					GMaterial* pm = fem.GetMaterialFromID(d.matID);
					if (pm)
					{
						e.value(pm->m_ntag);
						m_xml.add_leaf(e);
					}
					else m_xml.add_empty(e);
				}
				break;
                case FELogData::LD_CNCTR:
                {
                    XMLElement e;
                    e.name("rigid_connector_data");
                    e.add_attribute("data", d.sdata);

					if (d.fileName.empty() == false)
					{
						e.add_attribute("file", d.fileName);
					}

                    FERigidConnector* rc = fem.GetRigidConnectorFromID(d.rcID);
                    if (rc)
                    {
                        e.value(d.rcID);
                        m_xml.add_leaf(e);
                    }
                    else m_xml.add_empty(e);
                }
                break;
				}
			}
		}
		m_xml.close_branch();
	}
}

//-----------------------------------------------------------------------------

void FEBioExport3::WriteStepSection()
{
	// we've already written the initial step
	// so now we simply output all the analysis steps
	for (int i = 1; i<m_pfem->Steps(); ++i)
	{
		FEAnalysisStep& s = dynamic_cast<FEAnalysisStep&>(*m_pfem->GetStep(i));

		if (m_writeNotes) WriteNote(&s);

		XMLElement e;
		e.name("step");
		e.add_attribute("id", i);
		if (s.GetName().empty() == false) e.add_attribute("name", s.GetName().c_str());

		m_xml.add_branch(e);
		{
			// output control section
			m_xml.add_branch("Control");
			{
				WriteControlSection(&s);
			}
			m_xml.close_branch(); // Control

			// output boundary section
			int nbc = s.BCs() + s.Interfaces();
			if (nbc>0)
			{
				m_xml.add_branch("Boundary");
				{
					WriteBoundarySection(s);
				}
				m_xml.close_branch(); // Boundary
			}

			int nrc = s.RigidConstraints();
			if (nrc > 0)
			{
				m_xml.add_branch("Rigid");
				{
					WriteRigidSection(s);
				}
				m_xml.close_branch();

			}

			// output loads section
			int nlc = s.Loads();
			if (nlc>0)
			{
				m_xml.add_branch("Loads");
				{
					WriteLoadsSection(s);
				}
				m_xml.close_branch(); // Loads
			}

			// output contact section
			int nci = s.Interfaces();
			if (nci)
			{
				m_xml.add_branch("Contact");
				{
					WriteContactSection(s);
				}
				m_xml.close_branch();
			}

			// output constraint section
			int nnlc = s.RigidConstraints() + CountConstraints<FEModelConstraint>(*m_pfem) + CountInterfaces<FERigidJoint>(*m_pfem);
			if (nnlc > 0)
			{
				m_xml.add_branch("Constraints");
				{
					WriteConstraintSection(s);
				}
				m_xml.close_branch(); // Constraints
			}
		}
		m_xml.close_branch(); // step
	}
}

//-----------------------------------------------------------------------------

void FEBioExport3::WriteRigidConstraints(FEStep &s)
{
	const char* szbc[6] = { "Rx", "Ry", "Rz", "Ru", "Rv", "Rw" };

	for (int i = 0; i<s.RigidConstraints(); ++i)
	{
		FERigidConstraint* ps = s.RigidConstraint(i);

		if (ps->IsActive())
		{
			if (m_writeNotes) WriteNote(ps);

			GMaterial* pgm = m_pfem->GetMaterialFromID(ps->GetMaterialID());
			if (pgm == 0) throw MissingRigidBody(ps->GetName().c_str());
			FERigidMaterial* pm = dynamic_cast<FERigidMaterial*>(pgm->GetMaterialProperties());
			if (pm == 0) throw InvalidMaterialReference();

			if (ps->Type() == FE_RIGID_FIXED)
			{
				FERigidFixed* rc = dynamic_cast<FERigidFixed*>(ps);
				XMLElement el;
				el.name("rigid_constraint");
				el.add_attribute("name", ps->GetName());
				el.add_attribute("type", "fix");
				m_xml.add_branch(el);
				{
					string dof;
					for (int j = 0; j < 6; ++j)
						if (rc->GetDOF(j))
						{
							if (dof.empty() == false) dof += ",";
							dof += szbc[j];
						}
					m_xml.add_leaf("rb", pgm->m_ntag);
					m_xml.add_leaf("dofs", dof);
				}
				m_xml.close_branch();
			}
			else if (ps->Type() == FE_RIGID_DISPLACEMENT)
			{
				FERigidDisplacement* rc = dynamic_cast<FERigidDisplacement*>(ps);
				XMLElement el;
				el.name("rigid_constraint");
				el.add_attribute("name", ps->GetName());
				el.add_attribute("type", "prescribe");
				m_xml.add_branch(el);
				{
					m_xml.add_leaf("rb", pgm->m_ntag);
					m_xml.add_leaf("dof", szbc[rc->GetDOF()]);
					el.name("value");
					el.add_attribute("lc", rc->GetLoadCurve()->GetID());
					el.value(rc->GetValue());
					m_xml.add_leaf(el);
					m_xml.add_leaf("relative", rc->GetRelativeFlag());
				}
				m_xml.close_branch();
			}
			else if (ps->Type() == FE_RIGID_FORCE)
			{
				FERigidForce* rf = dynamic_cast<FERigidForce*>(ps);
				XMLElement el("rigid_constraint");
				el.add_attribute("name", ps->GetName());
				el.add_attribute("type", "force");
				m_xml.add_branch(el);
				{
					m_xml.add_leaf("rb", pgm->m_ntag);
					m_xml.add_leaf("dof", szbc[rf->GetDOF()]);
					XMLElement val("value");
					if (rf->GetLoadCurve()) val.add_attribute("lc", rf->GetLoadCurve()->GetID());
					val.value(rf->GetValue());
					m_xml.add_leaf(val);
					m_xml.add_leaf("load_type", rf->GetForceType());
				}
				m_xml.close_branch();
			}
			else if (ps->Type() == FE_RIGID_INIT_VELOCITY)
			{
				FERigidVelocity* rv = dynamic_cast<FERigidVelocity*>(ps);
				XMLElement el("rigid_constraint");
				el.add_attribute("name", ps->GetName());
				el.add_attribute("type", "rigid_velocity");
				m_xml.add_branch(el);
				{
					m_xml.add_leaf("rb", pgm->m_ntag);
					m_xml.add_leaf("value", rv->GetVelocity());
				}
				m_xml.close_branch();
			}
			else if (ps->Type() == FE_RIGID_INIT_ANG_VELOCITY)
			{
				FERigidAngularVelocity* rv = dynamic_cast<FERigidAngularVelocity*>(ps);
				XMLElement el("rigid_constraint");
				el.add_attribute("name", ps->GetName());
				el.add_attribute("type", "rigid_angular_velocity");
				m_xml.add_branch(el);
				{
					m_xml.add_leaf("rb", pgm->m_ntag);
					m_xml.add_leaf("value", rv->GetVelocity());
				}
				m_xml.close_branch();
			}
		}
	}
}

//-----------------------------------------------------------------------------
// write rigid connectors
//
void FEBioExport3::WriteConnectors(FEStep& s)
{
	for (int i = 0; i<s.RigidConnectors(); ++i)
	{
		// rigid connectors
		FERigidConnector* pj = s.RigidConnector(i);
		if (pj && pj->IsActive())
		{
			if (m_writeNotes) WriteNote(pj);

			XMLElement ec("rigid_connector");
			if (dynamic_cast<FERigidSphericalJoint*  >(pj)) ec.add_attribute("type", "rigid spherical joint");
			else if (dynamic_cast<FERigidRevoluteJoint*   >(pj)) ec.add_attribute("type", "rigid revolute joint");
			else if (dynamic_cast<FERigidPrismaticJoint*  >(pj)) ec.add_attribute("type", "rigid prismatic joint");
			else if (dynamic_cast<FERigidCylindricalJoint*>(pj)) ec.add_attribute("type", "rigid cylindrical joint");
			else if (dynamic_cast<FERigidPlanarJoint*     >(pj)) ec.add_attribute("type", "rigid planar joint");
            else if (dynamic_cast<FERigidLock*            >(pj)) ec.add_attribute("type", "rigid lock");
			else if (dynamic_cast<FERigidSpring*          >(pj)) ec.add_attribute("type", "rigid spring");
			else if (dynamic_cast<FERigidDamper*          >(pj)) ec.add_attribute("type", "rigid damper");
			else if (dynamic_cast<FERigidAngularDamper*   >(pj)) ec.add_attribute("type", "rigid angular damper");
			else if (dynamic_cast<FERigidContractileForce*>(pj)) ec.add_attribute("type", "rigid contractile force");
			else if (dynamic_cast<FEGenericRigidJoint*    >(pj)) ec.add_attribute("type", "generic rigid joint");
			else
				assert(false);

			GMaterial* pgA = m_pfem->GetMaterialFromID(pj->m_rbA);
			if (pgA == 0) throw MissingRigidBody(pj->GetName().c_str());
			FERigidMaterial* pA = dynamic_cast<FERigidMaterial*>(pgA->GetMaterialProperties());
			if (pA == 0) throw InvalidMaterialReference();

			GMaterial* pgB = m_pfem->GetMaterialFromID(pj->m_rbB);
			if (pgB == 0) throw MissingRigidBody(pj->GetName().c_str());
			FERigidMaterial* pB = dynamic_cast<FERigidMaterial*>(pgB->GetMaterialProperties());
			if (pB == 0) throw InvalidMaterialReference();

			const char* sz = pj->GetName().c_str();
			ec.add_attribute("name", sz);
			m_xml.add_branch(ec);
			{
				int na = pgA->m_ntag;
				int nb = pgB->m_ntag;
				m_xml.add_leaf("body_a", na);
				m_xml.add_leaf("body_b", nb);

				WriteParamList(*pj);
			}
			m_xml.close_branch();
		}
	}
}

//-----------------------------------------------------------------------------

void FEBioExport3::WriteConstraintSection(FEStep &s)
{
	// some contact definitions are actually stored in the constraint section
	WriteConstraints(s);
}<|MERGE_RESOLUTION|>--- conflicted
+++ resolved
@@ -2597,18 +2597,7 @@
 		el.add_attribute("name", m_pSurf[i].m_name.c_str());
 		m_xml.add_branch(el);
 		{
-<<<<<<< HEAD
-			unique_ptr<FEFaceList> ps(pfl);
-			XMLElement el("Surface");
-			el.add_attribute("name", m_pSurf[i].m_name.c_str());
-			m_xml.add_branch(el);
-			{
-				WriteSurfaceSection(*ps);
-			}
-			m_xml.close_branch();
-=======
-			WriteSurfaceSection(m_pSurf[i]);
->>>>>>> 7e781485
+				WriteSurfaceSection(m_pSurf[i]);
 		}
 		m_xml.close_branch();
 	}
@@ -4636,7 +4625,7 @@
 	FEItemListBuilder* pl = l.m_list;
 	FEFaceList* pfl = pl->BuildFaceList();
 	if (pfl == nullptr) throw InvalidItemListBuilder(l.m_name);
-	auto_ptr<FEFaceList> ps(pfl);
+	std::unique_ptr<FEFaceList> ps(pfl);
 
 	XMLElement ef;
 	int n = 1, nn[9];
