--- conflicted
+++ resolved
@@ -403,9 +403,6 @@
 			if (po == 0) return;
 
 			GMeshObject* pgo = dynamic_cast<GMeshObject*>(po);
-<<<<<<< HEAD
-			if (pgo && pgo->GetFEMesh()) doc->DoCommand(new CCmdDeleteFESelection(pgo, doc->GetItemMode()), pgo->GetName());
-=======
 			if (pgo && pgo->GetFEMesh())
 			{
 				CCommand* cmd = nullptr;
@@ -423,7 +420,6 @@
 					QMessageBox::critical(this, "Delete Elements", msg);
 				}
 			}
->>>>>>> c457f977
 
 			GSurfaceMeshObject* pso = dynamic_cast<GSurfaceMeshObject*>(po);
 			if (pso && pso->GetSurfaceMesh()) doc->DoCommand(new CCmdDeleteFESurfaceSelection(pso, doc->GetItemMode()), pso->GetName());
