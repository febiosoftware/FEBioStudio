/*This file is part of the FEBio Studio source code and is licensed under the MIT license
listed below.

See Copyright-FEBio-Studio.txt for details.

Copyright (c) 2021 University of Utah, The Trustees of Columbia University in
the City of New York, and others.

Permission is hereby granted, free of charge, to any person obtaining a copy
of this software and associated documentation files (the "Software"), to deal
in the Software without restriction, including without limitation the rights
to use, copy, modify, merge, publish, distribute, sublicense, and/or sell
copies of the Software, and to permit persons to whom the Software is
furnished to do so, subject to the following conditions:

The above copyright notice and this permission notice shall be included in all
copies or substantial portions of the Software.

THE SOFTWARE IS PROVIDED "AS IS", WITHOUT WARRANTY OF ANY KIND, EXPRESS OR
IMPLIED, INCLUDING BUT NOT LIMITED TO THE WARRANTIES OF MERCHANTABILITY,
FITNESS FOR A PARTICULAR PURPOSE AND NONINFRINGEMENT. IN NO EVENT SHALL THE
AUTHORS OR COPYRIGHT HOLDERS BE LIABLE FOR ANY CLAIM, DAMAGES OR OTHER
LIABILITY, WHETHER IN AN ACTION OF CONTRACT, TORT OR OTHERWISE, ARISING FROM,
OUT OF OR IN CONNECTION WITH THE SOFTWARE OR THE USE OR OTHER DEALINGS IN THE
SOFTWARE.*/

#pragma once
#include <QMainWindow>
#include "CommandManager.h"
#include "Command.h"
#include "PlotWidget.h"
#include <FSCore/LoadCurve.h>
#include <FSCore/ParamBlock.h>

class CMainWindow;
class FELoadCurve;
class FEMaterial;
class QTreeWidgetItem;
class CCurveEditorItem;
class FSObject;

namespace Ui {
	class CCurveEdior;
}

class CCurveEditor : public QMainWindow
{
	Q_OBJECT

<<<<<<< HEAD
	enum { FLT_ALL, FLT_GEO, FLT_MAT, FLT_BC, FLT_LOAD, FLT_CONTACT, FLT_NLCONSTRAINT, FLT_RIGID_CONSTRAINT, FLT_RIGID_CONNECTOR, FLT_DISCRETE, FLT_STEP, FLT_LOAD_CURVES };
=======
	enum { FLT_ALL, FLT_GEO, FLT_MESH_DATA, FLT_MAT, FLT_BC, FLT_LOAD, FLT_CONTACT, FLT_CONSTRAINT, FLT_CONNECTOR, FLT_DISCRETE, FLT_STEP, FLT_LOAD_CURVES };
>>>>>>> 1975d3ad

public:
	CCurveEditor(CMainWindow* wnd);

	void Update();

	void closeEvent(QCloseEvent* ev);

	static QRect preferredSize();
	static void setPreferredSize(const QRect& rt);

private:
	bool Filter(int n) { if ((m_nflt == FLT_ALL) || (m_nflt == n)) return true; return false; }
	void AddMaterial(FEMaterial* pm, QTreeWidgetItem* tp);
	void AddMultiMaterial(FEMaterial* pm, QTreeWidgetItem* tp);
	void AddParameterList(QTreeWidgetItem* t1, FSObject* po);

	void SetLoadCurve(FELoadCurve* plc);
	void UpdateLoadCurve();

private:
	void BuildLoadCurves();
	void BuildModelTree();
	void BuildLoadCurves(QTreeWidgetItem* t1, FSObject* po);
	void BuildMaterialCurves(QTreeWidgetItem* t1, FEMaterial* mat, const std::string& name);
	void UpdateSelection();

private slots:
	void on_tree_currentItemChanged(QTreeWidgetItem* current, QTreeWidgetItem* prev);
	void on_filter_currentIndexChanged(int n);
	void on_plot_pointClicked(QPointF p, bool shift);
	void on_plot_pointSelected(int n);
	void on_plot_draggingStart(QPoint p);
	void on_plot_pointDragged(QPoint p);
	void on_plot_draggingEnd(QPoint p);
	void on_plot_backgroundImageChanged();
	void on_plot_doneZoomToRect();
	void on_plot_regionSelected(QRect);
	void on_plot_doneSelectingRect(QRect);
	void on_open_triggered();
	void on_save_triggered();
	void on_clip_triggered();
	void on_copy_triggered();
	void on_paste_triggered();
	void on_delete_triggered();
	void on_xval_textEdited();
	void on_yval_textEdited();
	void on_deletePoint_clicked();
	void on_zoomToFit_clicked();
	void on_zoomX_clicked();
	void on_zoomY_clicked();
	void on_map_clicked();
	void on_undo_triggered();
	void on_redo_triggered();
	void on_math_triggered();
	void on_lineType_currentIndexChanged(int n);
	void on_extendMode_currentIndexChanged(int n);

private:
	Ui::CCurveEdior*	ui;
	CCurveEditorItem*	m_currentItem;
	CMainWindow*		m_wnd;
	FELoadCurve*		m_plc_copy;
	int					m_nflt;

	// undo stack
	CBasicCmdManager	m_cmd;

	static QRect	m_preferredSize;
};

class CCmdAddPoint : public CCommand
{
public:
	CCmdAddPoint(FELoadCurve* plc, LOADPOINT& p);

	void Execute() override;
	void UnExecute() override;

	int Index() { return m_index; }

private:
	FELoadCurve*	m_lc;
	LOADPOINT		m_pt;
	int				m_index;
};

class CCmdRemovePoint : public CCommand
{
public:
	CCmdRemovePoint(FELoadCurve* plc, const vector<int>& index);

	void Execute() override;
	void UnExecute() override;

private:
	FELoadCurve*	m_lc;
	FELoadCurve		m_copy;
	vector<int>		m_index;
};

class CCmdMovePoint: public CCommand
{
public:
	CCmdMovePoint(FELoadCurve* plc, int index, LOADPOINT to);

	void Execute() override;
	void UnExecute() override;

private:
	FELoadCurve*	m_lc;
	LOADPOINT		m_p;
	int				m_index;
};

class CCmdDeleteCurve : public CCommand
{
public:
	CCmdDeleteCurve(Param* pp);
	~CCmdDeleteCurve();
	void Execute() override;
	void UnExecute() override;
private:
	FELoadCurve*	m_plc;
	Param*			m_pp;
};<|MERGE_RESOLUTION|>--- conflicted
+++ resolved
@@ -47,11 +47,7 @@
 {
 	Q_OBJECT
 
-<<<<<<< HEAD
-	enum { FLT_ALL, FLT_GEO, FLT_MAT, FLT_BC, FLT_LOAD, FLT_CONTACT, FLT_NLCONSTRAINT, FLT_RIGID_CONSTRAINT, FLT_RIGID_CONNECTOR, FLT_DISCRETE, FLT_STEP, FLT_LOAD_CURVES };
-=======
-	enum { FLT_ALL, FLT_GEO, FLT_MESH_DATA, FLT_MAT, FLT_BC, FLT_LOAD, FLT_CONTACT, FLT_CONSTRAINT, FLT_CONNECTOR, FLT_DISCRETE, FLT_STEP, FLT_LOAD_CURVES };
->>>>>>> 1975d3ad
+	enum { FLT_ALL, FLT_GEO, FLT_MESH_DATA, FLT_MAT, FLT_BC, FLT_LOAD, FLT_CONTACT, FLT_NLCONSTRAINT, FLT_RIGID_CONSTRAINT, FLT_RIGID_CONNECTOR, FLT_DISCRETE, FLT_STEP, FLT_LOAD_CURVES };
 
 public:
 	CCurveEditor(CMainWindow* wnd);
