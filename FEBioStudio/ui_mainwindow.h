/*This file is part of the FEBio Studio source code and is licensed under the MIT license
listed below.

See Copyright-FEBio-Studio.txt for details.

Copyright (c) 2021 University of Utah, The Trustees of Columbia University in
the City of New York, and others.

Permission is hereby granted, free of charge, to any person obtaining a copy
of this software and associated documentation files (the "Software"), to deal
in the Software without restriction, including without limitation the rights
to use, copy, modify, merge, publish, distribute, sublicense, and/or sell
copies of the Software, and to permit persons to whom the Software is
furnished to do so, subject to the following conditions:

The above copyright notice and this permission notice shall be included in all
copies or substantial portions of the Software.

THE SOFTWARE IS PROVIDED "AS IS", WITHOUT WARRANTY OF ANY KIND, EXPRESS OR
IMPLIED, INCLUDING BUT NOT LIMITED TO THE WARRANTIES OF MERCHANTABILITY,
FITNESS FOR A PARTICULAR PURPOSE AND NONINFRINGEMENT. IN NO EVENT SHALL THE
AUTHORS OR COPYRIGHT HOLDERS BE LIABLE FOR ANY CLAIM, DAMAGES OR OTHER
LIABILITY, WHETHER IN AN ACTION OF CONTRACT, TORT OR OTHERWISE, ARISING FROM,
OUT OF OR IN CONNECTION WITH THE SOFTWARE OR THE USE OR OTHER DEALINGS IN THE
SOFTWARE.*/

#include "RepositoryPanel.h"
#include "GLView.h"
#include "ImageSliceView.h"
#include <QAction>
#include <QActionGroup>
#include <QMenuBar>
#include <QMenu>
#include <QFile>
#include <QDockWidget>
#include <QStatusBar>
#include <QToolBar>
#include <QProgressBar>
#include <QComboBox>
#include <QBoxLayout>
#include <QSpinBox>
#include <QTextBrowser>
#include <QStackedWidget>
#include <QtCore/QDir>
#include <QtCore/QStandardPaths>
#include <QFontComboBox>
#include <QDragEnterEvent>
#include <QDropEvent>
#include <QMimeData>
#include "XMLTreeView.h"
#include "FileViewer.h"
#include "ModelViewer.h"
#include "ModelTree.h"
#include "CurveEditor.h"
#include "MeshInspector.h"
#include "LogPanel.h"
#include "BuildPanel.h"
#include "ImageSettingsPanel.h"
#include "2DImageTimeView.h"
#include "GLControlBar.h"
#include "Document.h"
#include "PostPanel.h"
#include "InfoPanel.h"
#include "LaunchConfig.h"
#include "MainTabBar.h"
#include "DlgMeasure.h"
#include "DlgPlaneCut.h"
#include "PostToolBar.h"
#include "ImageToolBar.h"
#include "FEBioStudioProject.h"
#include "welcomePage.h"
#include "IconProvider.h"
#include "TimelinePanel.h"
#include "UpdateChecker.h"
#include "XMLEditor.h"
#include "WebDefines.h"
#include "FEBioJobManager.h"
#include "XMLDocument.h"
#include "PostDocument.h"
#include "DlgFiberViz.h"
#include "GLViewer.h"
#include <FEBioApp/FEBioAppView.h>
#include <vector>

class QProcess;

class CentralStackedWidget : public QStackedWidget
{
public:
	CentralStackedWidget(CMainWindow* wnd) : m_wnd(wnd)
	{
		setAcceptDrops(true);
	}

	void dragEnterEvent(QDragEnterEvent* e) override
	{
		if (e->mimeData()->hasUrls()) {
			e->acceptProposedAction();
		}
	}

	void dropEvent(QDropEvent* e) override
	{
		foreach(const QUrl & url, e->mimeData()->urls()) {
			QString fileName = url.toLocalFile();

			FileReader* fileReader = nullptr;

			QFileInfo file(fileName);

			// Create a file reader
			// NOTE: For FEB files I prefer to open the file as a separate model,
			// so I need this hack. 
			if (file.suffix() != "feb") fileReader = m_wnd->CreateFileReader(fileName);

			CDocument* doc = m_wnd->GetDocument();

			// make sure we have one
			if (fileReader && doc)
			{
				m_wnd->ReadFile(doc, fileName, fileReader, 0);
			}
			else {
				m_wnd->OpenFile(fileName, false, false);
			}
		}
	}

private:
	CMainWindow* m_wnd;

};

// The central widget of the main window
// This class manages the tab widget and all the view classes. 
class CMainCentralWidget : public QWidget
{
public:
	// This is the order in which the view widgets are added to the stack widget.
	// Do not change order and add new views to the bottom.
	enum Viewer {
		HTML_VIEWER,
		TEXT_VIEWER,
		XML_VIEWER,
		IMG_SLICE,
		TIME_VIEW_2D,
		GL_VIEWER,
		APP_VIEWER
	};

public:
	CMainTabBar* tab;

	CentralStackedWidget* stack;
<<<<<<< HEAD
	CGLViewer*		glw;
	QTextBrowser*	htmlViewer;
	XMLEditor*		xmlEdit;
	FEBioAppView*	app;
    ::XMLTreeView*  xmlTree;
    CImageSliceView* sliceView;
    ::C2DImageTimeView* timeView2D;
=======
	CGLViewer* glw;
	QTextBrowser* htmlViewer;
	XMLEditor* xmlEdit;
	::XMLTreeView* xmlTree;
	CImageSliceView* sliceView;
	::C2DImageTimeView* timeView2D;

public:
	CMainCentralWidget(CMainWindow* wnd) : m_wnd(wnd)
	{
		QVBoxLayout* centralLayout = new QVBoxLayout;
		centralLayout->setContentsMargins(0, 0, 0, 0);
		centralLayout->setSpacing(0);

		tab = new CMainTabBar(wnd);
		tab->setObjectName("tab");

		stack = new CentralStackedWidget(wnd);

		htmlViewer = new QTextBrowser;
		htmlViewer->setObjectName("htmlview");
		htmlViewer->setAlignment(Qt::AlignTop | Qt::AlignLeft);

		stack->addWidget(htmlViewer);

		xmlEdit = new XMLEditor(wnd);
		xmlEdit->setObjectName("xmledit");
		stack->addWidget(xmlEdit);

		xmlTree = new ::XMLTreeView(wnd);
		xmlTree->setObjectName("xmlTree");
		stack->addWidget(xmlTree);

		sliceView = new ::CImageSliceView(wnd);
		sliceView->setObjectName("sliceView");
		stack->addWidget(sliceView);

		timeView2D = new ::C2DImageTimeView(wnd);
		timeView2D->setObjectName("timeView2D");
		stack->addWidget(timeView2D);

		glw = new CGLViewer(wnd);
		stack->addWidget(glw);

		centralLayout->addWidget(tab);
		centralLayout->addWidget(stack);
		setLayout(centralLayout);
	}

	void setActiveView(Viewer viewer)
	{
		stack->setCurrentIndex(viewer);
	}

	void SetDocumentTabText(CDocument* doc, QString text, QString tooltip)
	{
		int n = tab->findView(doc); assert(n >= 0);
		if (n >= 0)
		{
			tab->setTabText(n, text);
			tab->setTabToolTip(n, tooltip);
		}
	}

private:
	CMainWindow* m_wnd;
};

struct FBS_SETTINGS
{
	int		uiTheme;		// the UI theme (0 = default, 1 = dark)
	int		defaultUnits;	// default units used for new model and post documents
	int		autoSaveInterval; // interval (in seconds) between autosaves

	bool	loadFEBioConfigFile;	// load the FEBio config file on startup
	QString	febioConfigFileName;	// the path to the default FEBio config file

	bool	clearUndoOnSave;	// clear the undo stack on save
};

class Ui::CMainWindow
{
	enum
	{
		MAX_RECENT_FILES = 15		// max number of recent files
	};

public:
	::CMainWindow* m_wnd;

	CMainCentralWidget* centralWidget;
>>>>>>> 1700a36b

	QMenu* menuFile;
	QMenu* menuEdit;
	QMenu* menuEditPost;
	QMenu* menuEditTxt;
	QMenu* menuEditXml;
	QMenu* menuPhysics;
	QMenu* menuTools;
	QMenu* menuPost;
	QMenu* menuFEBio;
	QMenu* menuRecord;
	QMenu* menuView;
	QMenu* menuHelp;
	QMenu* menuRecentFiles;
	QMenu* menuRecentProjects;
	QMenu* menuRecentGeomFiles;
	QMenu* menuImportImage;
	QMenu* menuWindows;
	QMenu* menuViews;

	// dockable widgets
	::CFileViewer* fileViewer;
	::CModelViewer* modelViewer;
	::CBuildPanel* buildPanel;
	::CLogPanel* logPanel;
	::CPostPanel* postPanel;
	::CInfoPanel* infoPanel;
	::CRepositoryPanel* databasePanel;
	::CTimelinePanel* timePanel;
	::CImageSettingsPanel* imageSettingsPanel;

	// additional windows
	::CDlgFiberViz* fiberViz = nullptr;
	::CDlgMeasure* measureTool = nullptr;
	::CDlgPlaneCut* planeCutTool = nullptr;
	::CCurveEditor* curveWnd = nullptr;
	::CMeshInspector* meshWnd = nullptr;

	QStatusBar* statusBar;
	QProgressBar* progressBar;

	// toolbars
	QToolBar* mainToolBar;
	QComboBox* coord;

	CPostToolBar* postToolBar;

	QToolBar* buildToolBar;
	
	CImageToolBar* imageToolBar;

	QToolBar* pFontToolBar;
	QFontComboBox* pFontStyle;
	QSpinBox* pFontSize;
	QAction* actionFontBold;
	QAction* actionFontItalic;

	QToolBar* xmlToolbar;
	QAction* actionEditXmlAsText;

public:
	QActionGroup* recentFilesActionGroup;
	QActionGroup* recentProjectsActionGroup;
	QActionGroup* recentFEFilesActionGroup;
	QActionGroup* recentGeomFilesActionGroup;

	// --- menu actions ---

	// FILE menu
	QAction* actionExportFE;
	QAction* actionImportGeom;
	QAction* actionExportGeom;
	QAction* actionSnapShot;

	// FEBIO menu
	QAction* actionFEBioRun;
	QAction* actionFEBioStop;

	// PHYSICS menu
	QAction* actionAddRigidConnector;
	QAction* actionSoluteTable;
	QAction* actionSBMTable;
	QAction* actionAddReaction;
	QAction* actionAddMembraneReaction;

	// TOOLS menu
	QAction* actionCurveEditor;
	QAction* actionMeshInspector;
	QAction* actionMeshDiagnostic;
	QAction* actionMaterialTest;

	// VIEW menu
	QAction* actionUndoViewChange;
	QAction* actionRedoViewChange;
	QAction* actionZoomSelect;
	QAction* actionZoomExtents;
	QAction* actionViewCapture;
	QAction* actionShowGrid;
	QAction* actionShowMeshLines;
	QAction* actionShowEdgeLines;
	QAction* actionBackfaceCulling;
	QAction* actionViewSmooth;
	QAction* actionShowNormals;
	QAction* actionOrtho;
	QAction* actionFront;
	QAction* actionBack;
	QAction* actionRight;
	QAction* actionLeft;
	QAction* actionTop;
	QAction* actionBottom;
	QAction* actionIsometric;
	QAction* actionOptions;
	QAction* actionRenderMode;
	QAction* actionShowFibers;
	QAction* actionShowMatAxes;
	QAction* actionShowDiscrete;
	QAction* actionShowRigidBodies;
	QAction* actionShowRigidJoints;
	QAction* actionShowRigidLabels;
	QAction* actionToggleLight;

	// other actions
	QAction* actionSelectObjects;
	QAction* actionSelectParts;
	QAction* actionSelectSurfaces;
	QAction* actionSelectCurves;
	QAction* actionSelectNodes;
	QAction* actionSelectDiscrete;
	QAction* actionMeasureTool;
	QAction* actionPlaneCutTool;
	QAction* actionRotate;
	QAction* actionTranslate;
	QAction* selectRect;
	QAction* selectCircle;
	QAction* selectFree;

public:
	// folder settings
	QString		m_defaultProjectParent;
	QString		m_currentPath;
	QStringList	m_recentFiles;
	QStringList	m_recentGeomFiles;
	QStringList m_recentProjects;
	QStringList m_recentPlugins;

	vector<CLaunchConfig>		m_launch_configs;

	CFEBioJobManager* m_jobManager;

	bool	m_isAnimating;

	QList<::CGraphWindow*>	graphList;

	FEBioStudioProject	m_project;

	QTimer* m_autoSaveTimer = nullptr;

	FBS_SETTINGS m_settings;

	CUpdateWidget m_updateWidget; // TODO: Why is this a widget? It is not used as a widget.
	QString m_serverMessage;
	bool m_updaterPresent;
	bool m_updateAvailable;
	bool m_updateOnClose;
	bool m_updateDevChannel;

	QString m_lastFindText;

public:
	CMainWindow()
	{
		m_settings.uiTheme = 0;
		m_settings.defaultUnits = 0;
		m_settings.clearUndoOnSave = true;
		m_settings.autoSaveInterval = 600;
		m_settings.loadFEBioConfigFile = true;
		m_settings.febioConfigFileName = "$(FEBioStudioDir)/febio.xml";
	}

	void setupUi(::CMainWindow* wnd)
	{
		m_wnd = wnd;

#ifdef WIN32
		m_defaultProjectParent = QStandardPaths::writableLocation(QStandardPaths::DocumentsLocation);
#endif
		m_jobManager = new CFEBioJobManager(wnd);

		m_isAnimating = false;

		// Check if updater is present 
		m_updaterPresent = QFile::exists(m_updateWidget.getUpdaterPath());
		m_updateAvailable = false;
		m_updateOnClose = false;
		m_updateDevChannel = false;

		// initialize current path
		m_currentPath = QDir::currentPath();

		// set the initial window size
//        QRect screenSize = QDesktopWidget().availableGeometry(wnd);
		//wnd->resize(QSize(screenSize.width() * 1.0f, screenSize.height() * 1.0f));
//		wnd->resize(800, 600);

<<<<<<< HEAD
		QWidget* centralWidget = new QWidget;
		QVBoxLayout* centralLayout = new QVBoxLayout;
		centralLayout->setContentsMargins(0,0,0,0);
		centralLayout->setSpacing(0);

		tab = new CMainTabBar(wnd);
		tab->setObjectName("tab");

		stack = new CentralStackedWidget(wnd);

		htmlViewer = new QTextBrowser;
		htmlViewer->setObjectName("htmlview");
		htmlViewer->setAlignment(Qt::AlignTop | Qt::AlignLeft);

		stack->addWidget(htmlViewer);

		xmlEdit = new XMLEditor(wnd);
		xmlEdit->setObjectName("xmledit");
		stack->addWidget(xmlEdit);

        xmlTree = new ::XMLTreeView(wnd);
        xmlTree->setObjectName("xmlTree");
		stack->addWidget(xmlTree);

        sliceView = new ::CImageSliceView(wnd);
        sliceView->setObjectName("sliceView");
        stack->addWidget(sliceView);

        timeView2D = new ::C2DImageTimeView(wnd);
        timeView2D->setObjectName("timeView2D");
        stack->addWidget(timeView2D);

		// create the GL viewer widget
		glw = new CGLViewer(wnd);
		stack->addWidget(glw);

		app = new FEBioAppView(wnd);
		app->setObjectName("appview");
		app->setSizePolicy(QSizePolicy::Expanding, QSizePolicy::Expanding);
		stack->addWidget(app);

		centralLayout->addWidget(tab);
		centralLayout->addWidget(stack);
		centralWidget->setLayout(centralLayout);

		// set the central widget
=======
		// build the central widget
		centralWidget = new CMainCentralWidget(wnd);
>>>>>>> 1700a36b
		wnd->setCentralWidget(centralWidget);

		// build the menu
		buildMenu(wnd);

		// build the dockable windows
		// (must be done after menu is created)
		buildDockWidgets(wnd);

		// build status bar
		statusBar = new QStatusBar(m_wnd);
		m_wnd->setStatusBar(statusBar);

		progressBar = new QProgressBar;
		progressBar->setMaximumWidth(200);
		progressBar->setMaximumHeight(15);

		QMetaObject::connectSlotsByName(wnd);

		QObject::connect(modelViewer, &::CModelViewer::currentObjectChanged, imageSettingsPanel, &::CImageSettingsPanel::ModelTreeSelectionChanged);
		QObject::connect(modelViewer, &::CModelViewer::currentObjectChanged, centralWidget->sliceView, &::CImageSliceView::ModelTreeSelectionChanged);
		QObject::connect(modelViewer, &::CModelViewer::currentObjectChanged, centralWidget->timeView2D, &::C2DImageTimeView::ModelTreeSelectionChanged);
	}

private:
	QAction* addAction(const QString& title, const QString& name, const QString& iconFile = QString(), bool bcheckable = false)
	{
		QAction* pa = new QAction(title, m_wnd);
		pa->setObjectName(name);
		if (iconFile.isEmpty() == false) pa->setIcon(CIconProvider::GetIcon(iconFile));
		if (bcheckable) pa->setCheckable(true);
		return pa;
	}

	// create actions and menu
	void buildMenu(::CMainWindow* mainWindow)
	{
		// --- File menu actions ---
		QAction* actionNewModel = addAction("New Model ...", "actionNewModel", "new");
		QAction* actionNewProject = addAction("New Project ...", "actionNewProject");
		QAction* actionOpen = addAction("Open Model File ...", "actionOpen", "open"); actionOpen->setShortcuts(QKeySequence::Open);
		QAction* actionSave = addAction("Save", "actionSave", "save"); actionSave->setShortcuts(QKeySequence::Save);
		QAction* actionSaveAs = addAction("Save As ...", "actionSaveAs"); actionSaveAs->setShortcuts(QKeySequence::SaveAs);
		QAction* actionSaveAll = addAction("Save All", "actionSaveAll"); actionSaveAll->setShortcut(Qt::CTRL | Qt::SHIFT | Qt::Key_S);
		QAction* actionCloseAll = addAction("Close All", "actionCloseAll");
		actionSnapShot = addAction("Snapshot ...", "actionSnapShot", "snapshot");
		QAction* actionSaveProject = addAction("Save Project As ...", "actionSaveProject");
		actionExportFE = addAction("Export FE model ...", "actionExportFEModel");
		actionImportGeom = addAction("Import Geometry ...", "actionImportGeometry");
		actionExportGeom = addAction("Export Geometry ...", "actionExportGeometry");
		QAction* actionOpenProject = addAction("Open Project ...", "actionOpenProject");
		QAction* actionImportProject = addAction("Import Project Archive ...", "actionImportProject");
		QAction* actionExportProject = addAction("Export Project Archive ...", "actionExportProject");
		QAction* actionImportRawImage = addAction("Raw ...", "actionImportRawImage");
		QAction* actionImportDICOMImage = addAction("DICOM/DICOM Sequence ...", "actionImportDICOMImage");
		QAction* actionImportTiffImage = addAction("Tiff ...", "actionImportTiffImage");
		QAction* actionImportOMETiffImage = addAction("OME Tiff ...", "actionImportOMETiffImage");
		QAction* actionImportNrrdImage = addAction("NRRD ...", "actionImportNrrdImage");
		QAction* actionImportImageSequence = addAction("Image Sequence ...", "actionImportImageSequence");
		QAction* actionImportImageOther = addAction("Other ...", "actionImportImageOther");
		QAction* actionConvertFeb = addAction("FEBio Files ...", "actionConvertFeb");
		QAction* actionConvertFeb2Fsm = addAction("FEB to FSM ...", "actionConvertFeb2Fsm");
		QAction* actionConvertFsm2Feb = addAction("FSM to FEB ...", "actionConvertFsm2Feb");
		QAction* actionConvertGeo = addAction("Geometry Files ...", "actionConvertGeo");
		QAction* actionExit = addAction("Exit", "actionExit");

		// --- Edit menu actions ---
		QAction* actionUndo = addAction("Undo", "actionUndo", "undo"); actionUndo->setShortcuts(QKeySequence::Undo);
		QAction* actionRedo = addAction("Redo", "actionRedo", "redo"); actionRedo->setShortcuts(QKeySequence::Redo);
		QAction* actionInvertSelection = addAction("Invert Selection", "actionInvertSelection"); actionInvertSelection->setShortcut(Qt::AltModifier | Qt::Key_I);
		QAction* actionClearSelection = addAction("Clear Selection", "actionClearSelection");
		QAction* actionDeleteSelection = addAction("Delete Selection", "actionDeleteSelection"); actionDeleteSelection->setShortcuts(QKeySequence::Delete);
		QAction* actionNameSelection = addAction("Name Selection ...", "actionNameSelection"); actionNameSelection->setShortcut(Qt::ControlModifier | Qt::Key_G);
		QAction* actionHideSelection = addAction("Hide Selection", "actionHideSelection"); actionHideSelection->setShortcut(Qt::Key_H);
		QAction* actionHideUnselected = addAction("Hide Unselected", "actionHideUnselected"); actionHideUnselected->setShortcut(Qt::ShiftModifier | Qt::Key_H);
		QAction* actionSyncSelection = addAction("Sync selection", "actionSyncSelection"); actionSyncSelection->setShortcut(Qt::AltModifier | Qt::Key_F);
		QAction* actionUnhideAll = addAction("Unhide All", "actionUnhideAll");
		QAction* actionFind = addAction("Find ...", "actionFind"); //actionFind->setShortcut(Qt::ControlModifier | Qt::Key_F);
		QAction* actionSelectRange = addAction("Select Range ...", "actionSelectRange");
		QAction* actionToggleVisible = addAction("Toggle Visibility", "actionToggleVisible", "toggle_visible");
		QAction* actionTransform = addAction("Transform ...", "actionTransform"); actionTransform->setShortcut(Qt::ControlModifier | Qt::Key_T);
		QAction* actionCollapseTransform = addAction("Collapse Transform", "actionCollapseTransform");
		QAction* actionClone = addAction("Clone Object ...", "actionClone", "clone"); // actionClone->setShortcut(Qt::ControlModifier | Qt::Key_D);
		QAction* actionCopyObject = addAction("Copy Object", "actionCopyObject");
		QAction* actionPasteObject = addAction("Paste Object", "actionPasteObject");
		QAction* actionCloneGrid = addAction("Clone Grid ...", "actionCloneGrid", "clonegrid");
		QAction* actionCloneRevolve = addAction("Clone Revolve ...", "actionCloneRevolve", "clonerevolve");
		QAction* actionMerge = addAction("Merge Objects ...", "actionMerge", "merge");
		QAction* actionDetach = addAction("Detach Elements", "actionDetach", "detach");
		QAction* actionExtract = addAction("Extract Faces", "actionExtract", "extract");
		QAction* actionPurge = addAction("Purge ...", "actionPurge");

		QAction* actionFace2Elems = addAction("Face to Element Selection", "actionFaceToElem");
		QAction* actionSurfaceToFaces = addAction("Surface to Face Selection", "actionSurfaceToFaces");
		QAction* actionSelectOverlap = addAction("Select surface overlap ...", "actionSelectOverlap");
		QAction* actionSelectIsolatedVertices = addAction("Select isolated vertices", "actionSelectIsolatedVertices");
		QAction* actionGrowSelection = addAction("Grow selection", "actionGrowSelection"); actionGrowSelection->setShortcut(Qt::ControlModifier | Qt::Key_Plus);
		QAction* actionShrinkSelection = addAction("Shrink selection", "actionShrinkSelection"); actionShrinkSelection->setShortcut(Qt::ControlModifier | Qt::Key_Minus);

		// --- Edit (txt) menu actions ---
		QAction* actionFindTxt = addAction("Find ...", "actionFindTxt"); actionFindTxt->setShortcut(Qt::Key_F | Qt::ControlModifier);
		QAction* actionFindAgain = addAction("Find Again", "actionFindAgain"); actionFindAgain->setShortcut(Qt::ControlModifier | Qt::ShiftModifier | Qt::Key_F);
		QAction* actionToggleComment = addAction("Toggle Line Comment", "actionToggleComment"); actionToggleComment->setShortcut(Qt::ControlModifier | Qt::Key_Slash);
		QAction* actionDuplicateLine = addAction("Copy Line Down", "actionDuplicateLine"); actionDuplicateLine->setShortcut(Qt::ControlModifier | Qt::Key_D);
		QAction* actionDeleteLine = addAction("Delete Line", "actionDeleteLine"); actionDeleteLine->setShortcut(Qt::ControlModifier | Qt::ShiftModifier | Qt::Key_L);

		// -- Edit (xml) menu actions ---
		QAction* actionAddAttribute = addAction("Add Attribute", "actionAddAttribute");
		actionAddAttribute->setIcon(CIconProvider::GetIcon("selectAdd", QColor(Qt::red), Shape::Circle));

		QAction* actionAddElement = addAction("Add Element", "actionAddElement");
		actionAddElement->setIcon(CIconProvider::GetIcon("selectAdd", QColor(Qt::blue), Shape::Circle));

		QAction* actionRemoveRow = addAction("Remove Row", "actionRemoveRow", "selectDel");

		// --- Physics menu actions ---
		QAction* actionAddNodalBC = addAction("Add Nodal BC...", "actionAddNodalBC"); actionAddNodalBC->setShortcut(Qt::ControlModifier | Qt::Key_B);
		QAction* actionAddSurfaceBC = addAction("Add Surface BC...", "actionAddSurfaceBC");
		QAction* actionAddGeneralBC = addAction("Add Linear Constraint ...", "actionAddGeneralBC");
		QAction* actionAddNodalLoad = addAction("Add Nodal Load ...", "actionAddNodalLoad");
		QAction* actionAddSurfLoad = addAction("Add Surface Load ...", "actionAddSurfLoad"); actionAddSurfLoad->setShortcut(Qt::ControlModifier | Qt::Key_L);
		QAction* actionAddBodyLoad = addAction("Add Body Load ...", "actionAddBodyLoad");
		QAction* actionAddIC = addAction("Add Initial Condition ...", "actionAddIC"); actionAddIC->setShortcut(Qt::ControlModifier | Qt::Key_I);
		QAction* actionAddContact = addAction("Add Contact ...", "actionAddContact");
		QAction* actionAddSurfaceNLC = addAction("Add Surface Constraint...", "actionAddSurfaceNLC");
		QAction* actionAddBodyNLC = addAction("Add Body Constraint...", "actionAddBodyNLC");
		QAction* actionAddGenericNLC = addAction("Add General Constraint...", "actionAddGenericNLC");
		QAction* actionAddRigidBC = addAction("Add Rigid Constraint ...", "actionAddRigidBC");
		QAction* actionAddRigidIC = addAction("Add Rigid Initial Condition ...", "actionAddRigidIC");
		QAction* actionAddRigidLoad = addAction("Add Rigid Load ...", "actionAddRigidLoad");
		QAction* actionAddRigidConnector = addAction("Add Rigid Connector ...", "actionAddRigidConnector");
		QAction* actionAddStep = addAction("Add Analysis Step ...", "actionAddStep");
		QAction* actionAddMaterial = addAction("Add Material ...", "actionAddMaterial", "material"); actionAddMaterial->setShortcut(Qt::ControlModifier | Qt::Key_M);
		actionSoluteTable = addAction("Solute Table ...", "actionSoluteTable");
		actionSBMTable = addAction("Solid-bound Molecule Table ...", "actionSBMTable");
		actionAddReaction = addAction("Chemical Reaction Editor ...", "actionAddReaction");
		actionAddMembraneReaction = addAction("Membrane Reaction Editor ...", "actionAddMembraneReaction");
		QAction* actionEditProject = addAction("Edit Physics Modules ...", "actionEditProject");

		// --- FEBio menu actions ---
		actionFEBioRun = addAction("Run FEBio ...", "actionFEBioRun", "febiorun"); actionFEBioRun->setShortcut(Qt::Key_F5);
		actionFEBioStop = addAction("Stop FEBio", "actionFEBioStop");
		QAction* actionFEBioOptimize = addAction("Generate optimization file ...", "actionFEBioOptimize");
		QAction* actionFEBioTangent = addAction("Generate tangent diagnostic ...", "actionFEBioTangent");
		QAction* actionFEBioInfo = addAction("FEBio Info ...", "actionFEBioInfo");
		QAction* actionFEBioPlugins = addAction("Manage FEBio plugins ...", "actionFEBioPlugins");

		// --- Tools menu ---
		actionCurveEditor = addAction("Curve Editor ...", "actionCurveEditor", "curves"); actionCurveEditor->setShortcut(Qt::Key_F9);
		actionMeshInspector = addAction("Mesh Inspector ...", "actionMeshInspector", "inspect"); actionMeshInspector->setShortcut(Qt::Key_F10);
		actionMeshDiagnostic = addAction("Mesh Diagnostic ...", "actionMeshDiagnostic"); actionMeshDiagnostic->setShortcut(Qt::Key_F11);
		QAction* actionElasticityConvertor = addAction("Elasticity Converter ...", "actionElasticityConvertor");
		QAction* actionUnitConverter = addAction("Unit Converter ...", "actionUnitConverter");
		actionMaterialTest = addAction("Material test ...", "actionMaterialTest");
		QAction* actionKinemat = addAction("Kinemat ...", "actionKinemat");
		QAction* actionPlotMix = addAction("Plotmix ...", "actionPlotMix");
		actionOptions = addAction("Options ...", "actionOptions"); actionOptions->setShortcut(Qt::Key_F12);

#ifdef _DEBUG
		QAction* actionLayerInfo = addAction("Print Layer Info", "actionLayerInfo"); actionLayerInfo->setShortcut(Qt::Key_F11);
#endif

		// --- Post menu ---
		QAction* actionPlaneCut = addAction("Planecut", "actionPlaneCut", "cut");
		QAction* actionMirrorPlane = addAction("Mirror Plane", "actionMirrorPlane", "mirror");
		QAction* actionVectorPlot = addAction("Vector Plot", "actionVectorPlot", "vectors");
		QAction* actionTensorPlot = addAction("Tensor Plot", "actionTensorPlot", "tensor");
		QAction* actionIsosurfacePlot = addAction("Isosurface Plot", "actionIsosurfacePlot", "isosurface");
		QAction* actionSlicePlot = addAction("Slice Plot", "actionSlicePlot", "sliceplot");
		QAction* actionDisplacementMap = addAction("Displacement Map", "actionDisplacementMap", "distort");
		QAction* actionStreamLinePlot = addAction("Streamlines Plot", "actionStreamLinePlot", "streamlines");
		QAction* actionParticleFlowPlot = addAction("Particleflow Plot", "actionParticleFlowPlot", "particle");
		QAction* actionVolumeFlowPlot = addAction("Volumeflow Plot", "actionVolumeFlowPlot", "flow");

		QAction* actionImageSlicer = addAction("Image Slicer", "actionImageSlicer", "imageslice");
		QAction* actionVolumeRender = addAction("Volume Render", "actionVolumeRender", "volrender");
		QAction* actionMarchingCubes = addAction("Image Isosurface", "actionMarchingCubes", "marching_cubes");
		QAction* actionImageWarp = addAction("Image Warp", "actionImageWarp");

		QAction* actionAddProbe = addAction("Point Probe", "actionAddProbe", "probe");
		QAction* actionAddCurveProbe = addAction("Curve Probe", "actionAddCurveProbe");
		QAction* actionAddRuler = addAction("Ruler", "actionAddRuler", "ruler");
		QAction* actionMusclePath = addAction("Muscle Path", "actionMusclePath", "musclepath");
		QAction* actionPlotGroup = addAction("Plot Group", "actionPlotGroup", "folder");
		QAction* actionGraph = addAction("New Graph ...", "actionGraph", "chart"); actionGraph->setShortcut(Qt::Key_F3);
		QAction* actionSummary = addAction("Summary ...", "actionSummary"); actionSummary->setShortcut(Qt::Key_F4);
		QAction* actionStats = addAction("Statistics  ...", "actionStats");
		QAction* actionIntegrate = addAction("Integrate ...", "actionIntegrate", "integrate");
		QAction* actionIntegrateSurface = addAction("Integrate Surface ...", "actionIntegrateSurface");
		QAction* actionImportPoints = addAction("Import Points ...", "actionImportPoints");
		QAction* actionImportLines = addAction("Import Lines ...", "actionImportLines");

		actionPlaneCut->setWhatsThis("<font color=\"black\"><h3>Plane cut</h3>Add a plane cut plot to the model. A plane cut plot allows users to create a cross section of the mesh.</font>");
		actionMirrorPlane->setWhatsThis("<font color=\"black\"><h3>Mirror plane</h3>Renders a mirrorred version of the model.</font>");
		actionVectorPlot->setWhatsThis("<font color=\"black\"><h3>Vector plot</h3>Add a vector plot to the model. Vectors plots can show vector data in the model");
		actionTensorPlot->setWhatsThis("<font color=\"black\"><h3>Tensor plot</h3>Add a tensor plot to the model. Tensor plots can show 2nd order tensor data in the model");
		actionIsosurfacePlot->setWhatsThis("<font color=\"black\"><h3>Iso-surface plot</h3>Add an iso-surface plot to the model. An iso-surface plot shows surfaces that have the same value. You may need to make the model transparent in order to see the iso surfaces.");
		actionSlicePlot->setWhatsThis("<font color=\"black\"><h3>Slice plot</h3>Add a slice plot. This plot adds several cross sections to the model. You may need to make the model transparent to see the slices.");
		actionVolumeFlowPlot->setWhatsThis("<font color=\"black\"><h3>Volume flow plot</h3>Add a volume flow plot.");
		actionDisplacementMap->setWhatsThis("<font color=\"black\"><h3>Displacement map</h3>Adds a displacement map. A displacement map will deform the model as a function of time.");
		actionGraph->setWhatsThis("<font color=\"black\">Create a new Graph window");
		actionSummary->setWhatsThis("<font color=\"black\">Shows the Summary window.The Summary window shows the min, max, and average values of a user-selected data field");
		actionStats->setWhatsThis("<font color=\"black\">Shows the Statistics window. This window shows the distribution of the current nodal values at the current time step");
		actionIntegrate->setWhatsThis("<font color=\"black\">Shows a graph that plots the integral of the values of the current selection as a function of time. Note that for a surface select it calculates a surface integral and for an element section, it shows a volume integral. For a node selection, the nodal values are summed.");
		actionIntegrateSurface->setWhatsThis("<font color=\"black\">Shows a graph of the vector surface integral of the values of the current face selection.");

		// --- Record menu ---
		QAction* actionRecordNew = addAction("New ...", "actionRecordNew");
		QAction* actionRecordStart = addAction("Start", "actionRecordStart"); actionRecordStart->setShortcut(Qt::Key_F6);
		QAction* actionRecordPause = addAction("Pause", "actionRecordPause"); actionRecordPause->setShortcut(Qt::Key_F7);
		QAction* actionRecordStop = addAction("Stop", "actionRecordStop"); actionRecordStop->setShortcut(Qt::Key_F8);

		actionRecordNew->setWhatsThis("<font color=\"black\">Click this to open a file dialog box and create a new animation file.");
		actionRecordStart->setWhatsThis("<font color=\"black\">Click to start recording an animation. You must create an animation file first before you can start recording.");
		actionRecordPause->setWhatsThis("<font color=\"black\">Click this pause the current recording");
		actionRecordStop->setWhatsThis("<font color=\"black\">Click this to stop the recording. This will finalize and close the animation file as well.");


		// --- View menu ---
		actionUndoViewChange = addAction("Undo View Change", "actionUndoViewChange"); actionUndoViewChange->setShortcut(Qt::ControlModifier | Qt::Key_U);
		actionRedoViewChange = addAction("Redo View Change", "actionRedoViewChange"); actionRedoViewChange->setShortcut(Qt::ControlModifier | Qt::Key_R);
		actionZoomSelect = addAction("Zoom to Selection", "actionZoomSelect"); actionZoomSelect->setShortcut(Qt::Key_F);
		actionZoomExtents = addAction("Zoom to Selection", "actionZoomExtents");
		actionViewCapture = addAction("Show Capture Frame", "actionViewCapture"); actionViewCapture->setCheckable(true); actionViewCapture->setShortcut(Qt::Key_0);
		actionShowGrid = addAction("Show Grid", "actionShowGrid"); actionShowGrid->setCheckable(true); actionShowGrid->setChecked(true); actionShowGrid->setShortcut(Qt::Key_G);
		actionShowMeshLines = addAction("Show Mesh Lines", "actionShowMeshLines", "show_mesh"); actionShowMeshLines->setCheckable(true); actionShowMeshLines->setChecked(true); actionShowMeshLines->setShortcut(Qt::Key_M);
		actionShowEdgeLines = addAction("Show Edge Lines", "actionShowEdgeLines"); actionShowEdgeLines->setCheckable(true); actionShowEdgeLines->setChecked(true); actionShowEdgeLines->setShortcut(Qt::Key_Z);
		actionBackfaceCulling = addAction("Backface Culling", "actionBackfaceCulling"); actionBackfaceCulling->setCheckable(true);
		actionViewSmooth = addAction("Color Smoothing", "actionViewSmooth"); actionViewSmooth->setShortcut(Qt::Key_C); actionViewSmooth->setCheckable(true);
		actionOrtho = addAction("Orthographic Projection", "actionOrtho"); actionOrtho->setCheckable(true); actionOrtho->setShortcut(Qt::Key_P);
		actionShowNormals = addAction("Show Normals", "actionShowNormals"); actionShowNormals->setCheckable(true); actionShowNormals->setShortcut(Qt::Key_N);
		actionRenderMode = addAction("Toggle Render Mode", "actionRenderMode"); actionRenderMode->setCheckable(true); actionRenderMode->setShortcut(Qt::Key_W);
		actionShowFibers = addAction("Show Fibers", "actionShowFibers");
		actionShowMatAxes = addAction("Toggle Material Axes", "actionShowMatAxes"); actionShowMatAxes->setCheckable(true);
		actionShowDiscrete = addAction("Show Discrete Sets", "actionShowDiscrete"); actionShowDiscrete->setCheckable(true);  actionShowDiscrete->setChecked(true);
		actionShowRigidBodies = addAction("Show Rigid Bodies", "actionShowRigidBodies"); actionShowRigidBodies->setCheckable(true);  actionShowRigidBodies->setChecked(true);
		actionShowRigidJoints = addAction("Show Rigid Joints", "actionShowRigidJoints"); actionShowRigidJoints->setCheckable(true);  actionShowRigidJoints->setChecked(true);
		actionShowRigidLabels = addAction("Show Rigid Labels", "actionShowRigidLabels"); actionShowRigidLabels->setCheckable(true);  actionShowRigidLabels->setChecked(true);

		QAction* actionSnap3D = addAction("3D Cursor to Selection", "actionSnap3D"); actionSnap3D->setShortcut(Qt::Key_X);
		QAction* actionTrack = addAction("Track Selection", "actionTrack"); actionTrack->setCheckable(true); actionTrack->setShortcut(Qt::Key_Y);
		QAction* actionToggleConnected = addAction("Toggle select connected", "actionToggleConnected"); actionToggleConnected->setShortcut(Qt::Key_E);
		actionToggleLight = addAction("Toggle Lighting", "actionToggleLight", "light");
		actionFront = addAction("Front", "actionFront"); actionFront->setShortcut(Qt::Key_8 | Qt::KeypadModifier);
		actionBack = addAction("Back", "actionBack"); actionBack->setShortcut(Qt::Key_2 | Qt::KeypadModifier);
		actionRight = addAction("Right", "actionRight"); actionRight->setShortcut(Qt::Key_6 | Qt::KeypadModifier);
		actionLeft = addAction("Left", "actionLeft"); actionLeft->setShortcut(Qt::Key_4 | Qt::KeypadModifier);
		actionTop = addAction("Top", "actionTop"); actionTop->setShortcut(Qt::Key_9 | Qt::KeypadModifier);
		actionBottom = addAction("Bottom", "actionBottom"); actionBottom->setShortcut(Qt::Key_3 | Qt::KeypadModifier);
		actionIsometric = addAction("Isometric", "actionIsometric"); actionIsometric->setShortcut(Qt::Key_5 | Qt::KeypadModifier);
		QAction* actionViewVPSave = addAction("Save Viewpoint", "actionViewVPSave"); actionViewVPSave->setShortcut(Qt::CTRL | Qt::Key_K);
		QAction* actionViewVPPrev = addAction("Prev Viewpoint", "actionViewVPPrev"); actionViewVPPrev->setShortcut(Qt::Key_J);
		QAction* actionViewVPNext = addAction("Next Viewpoint", "actionViewVPNext"); actionViewVPNext->setShortcut(Qt::Key_L);
		QAction* actionSyncViews = addAction("Sync all Views", "actionSyncViews"); actionSyncViews->setShortcut(Qt::Key_S | Qt::AltModifier);

		QAction* actionToggleFPS = addAction("Toggle FPS", "actionToggleFPS"); actionToggleFPS->setShortcut(Qt::Key_F12 | Qt::ControlModifier);

		// --- Help menu ---
		QAction* actionUpdate = addAction("Check for Updates...", "actionUpdate");
		QAction* actionFEBioURL = addAction("FEBio Website", "actionFEBioURL");
		QAction* actionFEBioResources = addAction("FEBio Knowledgebase", "actionFEBioResources");
		QAction* actionFEBioUM = addAction("FEBio User Manual", "actionFEBioUM");
		QAction* actionFEBioTM = addAction("FEBio Theory Manual", "actionFEBioTM");
		QAction* actionFBSManual = addAction("FEBio Studio Manual", "actionFBSManual");
		QAction* actionFEBioForum = addAction("FEBio Forums", "actionFEBioForum");
		QAction* actionFEBioPubs = addAction("FEBio Publications", "actionFEBioPubs");
		QAction* actionWelcome = addAction("Show Welcome Page", "actionWelcome");
		QAction* actionBugReport = addAction("Submit a Bug Report", "actionBugReport");
		QAction* actionAbout = addAction("About FEBio Studio", "actionAbout");

		// other actions
		actionSelectObjects = addAction("Select Objects", "actionSelectObjects", "selectObject", true);
		actionSelectParts = addAction("Select Parts", "actionSelectParts", "selectPart", true);
		actionSelectSurfaces = addAction("Select Surfaces", "actionSelectSurfaces", "selectSurface", true);
		actionSelectCurves = addAction("Select Curves", "actionSelectCurves", "selectCurves", true);
		actionSelectNodes = addAction("Select Nodes", "actionSelectNodes", "selectNodes", true);
		actionSelectDiscrete = addAction("Select Discrete", "actionSelectDiscrete", "discrete", true);

		QAction* actionSelect = addAction("Select", "actionSelect", "select", true); actionSelect->setShortcut(Qt::Key_Q);
		actionTranslate = addAction("Translate", "actionTranslate", "translate", true); actionTranslate->setShortcut(Qt::Key_T);
		actionRotate = addAction("Rotate", "actionRotate", "rotate", true); actionRotate->setShortcut(Qt::Key_R);
		QAction* actionScale = addAction("Scale", "actionScale", "scale", true); actionScale->setShortcut(Qt::Key_S);

		selectRect = addAction("Rectangle", "selectRect", "selectRect", true);
		selectCircle = addAction("Circle", "selectCircle", "selectCircle", true);
		selectFree = addAction("Freehand", "selectFree", "selectFree", true);

		actionMeasureTool = addAction("Measure Tool", "actionMeasureTool", "measure"); actionMeasureTool->setShortcut(Qt::Key_F2);
		actionPlaneCutTool = addAction("Plane Cut", "actionPlaneCutTool", "cut");

		QActionGroup* pag = new QActionGroup(mainWindow);
		pag->addAction(actionSelectObjects);
		pag->addAction(actionSelectParts);
		pag->addAction(actionSelectSurfaces);
		pag->addAction(actionSelectCurves);
		pag->addAction(actionSelectNodes);
		pag->addAction(actionSelectDiscrete);
		actionSelectObjects->setChecked(true);

		pag = new QActionGroup(mainWindow);
		pag->addAction(actionSelect);
		pag->addAction(actionTranslate);
		pag->addAction(actionRotate);
		pag->addAction(actionScale);
		actionSelect->setChecked(true);

		pag = new QActionGroup(mainWindow);
		pag->addAction(selectRect);
		pag->addAction(selectCircle);
		pag->addAction(selectFree);
		selectRect->setChecked(true);

		// Create the menu bar
		QMenuBar* menuBar = m_wnd->menuBar();
		menuFile     = new QMenu("File"   , menuBar);
		menuEdit     = new QMenu("Edit"   , menuBar);
		menuEditPost = new QMenu("Edit"   , menuBar);
		menuEditTxt  = new QMenu("Edit"   , menuBar);
		menuEditXml  = new QMenu("Edit"   , menuBar);
		menuPhysics  = new QMenu("Physics", menuBar);
		menuFEBio    = new QMenu("FEBio"  , menuBar);
		menuPost     = new QMenu("Post"   , menuBar);
		menuRecord   = new QMenu("Record" , menuBar);
		menuTools    = new QMenu("Tools"  , menuBar);
		menuView     = new QMenu("View"   , menuBar);
		menuHelp     = new QMenu("Help"   , menuBar);

		menuRecentFiles = new QMenu("Open Recent");
		menuRecentProjects = new QMenu("Open Recent Project");
		menuRecentGeomFiles = new QMenu("Import Recent Geometry");

		recentFilesActionGroup = new QActionGroup(mainWindow);
		recentFilesActionGroup->setObjectName("recentFiles");

		recentProjectsActionGroup = new QActionGroup(mainWindow);
		recentProjectsActionGroup->setObjectName("recentProjects");

		recentFEFilesActionGroup = new QActionGroup(mainWindow);
		recentFEFilesActionGroup->setObjectName("recentFEFiles");

		recentGeomFilesActionGroup = new QActionGroup(mainWindow);
		recentGeomFilesActionGroup->setObjectName("recentGeomFiles");

		menuImportImage = new QMenu("Import Image");

		// File menu
		menuBar->addAction(menuFile->menuAction());

		menuFile->addAction(actionNewModel);
		menuFile->addAction(actionNewProject);
		menuFile->addSeparator();
		menuFile->addAction(actionOpen);
		menuFile->addAction(menuRecentFiles->menuAction());
		menuFile->addAction(actionOpenProject);
		menuFile->addAction(menuRecentProjects->menuAction());
		menuFile->addAction(actionImportGeom);
		menuFile->addAction(menuRecentGeomFiles->menuAction());
		menuFile->addAction(actionCloseAll);
		menuFile->addSeparator();
		menuFile->addAction(actionSave);
		menuFile->addAction(actionSaveAs);
		menuFile->addAction(actionSaveAll);
		menuFile->addAction(actionSaveProject);
		menuFile->addAction(actionExportFE);
		menuFile->addAction(actionExportGeom);
#ifdef HAS_QUAZIP
		menuFile->addSeparator();
		menuFile->addAction(actionImportProject);
		menuFile->addAction(actionExportProject);
#endif
		menuFile->addSeparator();
		menuFile->addAction(menuImportImage->menuAction());
		menuImportImage->addAction(actionImportRawImage);
		menuImportImage->addAction(actionImportDICOMImage);
		menuImportImage->addAction(actionImportTiffImage);
		menuImportImage->addAction(actionImportNrrdImage);
		//		menuImportImage->addAction(actionImportOMETiffImage); // NOTE: Commented out because this requires Java!
		menuImportImage->addAction(actionImportImageSequence);
		menuImportImage->addAction(actionImportImageOther);


		QMenu* ConvertMenu = new QMenu("Batch convert");
		ConvertMenu->addAction(actionConvertFeb);
		ConvertMenu->addAction(actionConvertFeb2Fsm);
		ConvertMenu->addAction(actionConvertFsm2Feb);
		ConvertMenu->addAction(actionConvertGeo);

		menuFile->addAction(ConvertMenu->menuAction());
		menuFile->addSeparator();
		menuFile->addAction(actionExit);

		QMenu* moreSelection = new QMenu("More selection options");
		moreSelection->addAction(actionFace2Elems);
		moreSelection->addAction(actionSurfaceToFaces);
		moreSelection->addAction(actionSelectOverlap);
		moreSelection->addAction(actionSelectIsolatedVertices);
		moreSelection->addAction(actionGrowSelection);
		moreSelection->addAction(actionShrinkSelection);
		moreSelection->addAction(actionSyncSelection);

		// Edit menu
		menuBar->addAction(menuEdit->menuAction());
		menuEdit->addAction(actionUndo);
		menuEdit->addAction(actionRedo);
		menuEdit->addSeparator();
		menuEdit->addAction(actionInvertSelection);
		menuEdit->addAction(actionClearSelection);
		menuEdit->addAction(actionDeleteSelection);
		menuEdit->addAction(actionNameSelection);
		menuEdit->addSeparator();
		menuEdit->addAction(actionHideSelection);
		menuEdit->addAction(actionHideUnselected);
		menuEdit->addAction(actionUnhideAll);
		menuEdit->addAction(actionToggleVisible);
		menuEdit->addAction(moreSelection->menuAction());
		menuEdit->addSeparator();
		menuEdit->addAction(actionFind);
		menuEdit->addSeparator();
		menuEdit->addAction(actionTransform);
		menuEdit->addAction(actionCollapseTransform);
		menuEdit->addSeparator();
		menuEdit->addAction(actionClone);
		menuEdit->addAction(actionMerge);
		menuEdit->addAction(actionCopyObject);
		menuEdit->addAction(actionPasteObject);
		menuEdit->addSeparator();
		menuEdit->addAction(actionPurge);

		// Edit Post menu
		menuBar->addAction(menuEditPost->menuAction());
		menuEditPost->addAction(actionUndo);
		menuEditPost->addAction(actionRedo);
		menuEditPost->addSeparator();
		menuEditPost->addAction(actionInvertSelection);
		menuEditPost->addAction(actionClearSelection);
		menuEditPost->addAction(actionNameSelection);
		menuEditPost->addSeparator();
		menuEditPost->addAction(actionHideSelection);
		menuEditPost->addAction(actionHideUnselected);
		menuEditPost->addAction(actionUnhideAll);
		menuEditPost->addAction(actionToggleVisible);
		menuEditPost->addAction(moreSelection->menuAction());
		menuEditPost->addSeparator();
		menuEditPost->addAction(actionFind);
		menuEditPost->addAction(actionSelectRange);

		// Edit (txt) menu
		menuBar->addAction(menuEditTxt->menuAction());
		menuEditTxt->addAction(actionFindTxt);
		menuEditTxt->addAction(actionFindAgain);
		menuEditTxt->addAction(actionToggleComment);
		menuEditTxt->addAction(actionDuplicateLine);
		menuEditTxt->addAction(actionDeleteLine);

		// Edit (xml) menu
		menuBar->addAction(menuEditXml->menuAction());
		menuEditXml->addAction(actionUndo);
		menuEditXml->addAction(actionRedo);
		menuEditXml->addSeparator();
		menuEditXml->addAction(actionAddAttribute);
		menuEditXml->addAction(actionAddElement);
		menuEditXml->addAction(actionRemoveRow);

		// Physics menu
		menuBar->addAction(menuPhysics->menuAction());
		menuPhysics->addAction(actionAddNodalBC);
		menuPhysics->addAction(actionAddSurfaceBC);
		menuPhysics->addAction(actionAddGeneralBC);
		menuPhysics->addAction(actionAddNodalLoad);
		menuPhysics->addAction(actionAddSurfLoad);
		menuPhysics->addAction(actionAddBodyLoad);
		menuPhysics->addAction(actionAddIC);
		menuPhysics->addAction(actionAddContact);
		menuPhysics->addAction(actionAddSurfaceNLC);
		menuPhysics->addAction(actionAddBodyNLC);
		menuPhysics->addAction(actionAddGenericNLC);
		menuPhysics->addAction(actionAddRigidBC);
		menuPhysics->addAction(actionAddRigidIC);
		menuPhysics->addAction(actionAddRigidLoad);
		menuPhysics->addAction(actionAddRigidConnector);
		menuPhysics->addAction(actionAddMaterial);
		menuPhysics->addAction(actionAddStep);
		menuPhysics->addSeparator();
		menuPhysics->addAction(actionSoluteTable);
		menuPhysics->addAction(actionSBMTable);
		menuPhysics->addAction(actionAddReaction);
		menuPhysics->addAction(actionAddMembraneReaction);
		menuPhysics->addSeparator();
		menuPhysics->addAction(actionEditProject);

		// FEBio menu
		menuBar->addAction(menuFEBio->menuAction());
		menuFEBio->addAction(actionFEBioRun);
		menuFEBio->addAction(actionFEBioStop);
		menuFEBio->addAction(actionFEBioOptimize);
		menuFEBio->addAction(actionFEBioTangent);
		menuFEBio->addAction(actionFEBioInfo);
		menuFEBio->addAction(actionFEBioPlugins);

		// Post menu
		menuBar->addAction(menuPost->menuAction());
		menuPost->addAction(actionPlaneCut);
		menuPost->addAction(actionMirrorPlane);
		menuPost->addAction(actionVectorPlot);
		menuPost->addAction(actionTensorPlot);
		menuPost->addAction(actionIsosurfacePlot);
		menuPost->addAction(actionSlicePlot);
		menuPost->addAction(actionDisplacementMap);
		menuPost->addAction(actionStreamLinePlot);
		menuPost->addAction(actionParticleFlowPlot);
		menuPost->addAction(actionVolumeFlowPlot);
		menuPost->addAction(actionAddProbe);
		menuPost->addAction(actionAddCurveProbe);
		menuPost->addAction(actionAddRuler);
		menuPost->addAction(actionMusclePath);
		menuPost->addAction(actionPlotGroup);
		menuPost->addSeparator();
		menuPost->addAction(actionImageSlicer);
		menuPost->addAction(actionVolumeRender);
		menuPost->addAction(actionMarchingCubes);
		menuPost->addAction(actionImageWarp);
		menuPost->addSeparator();
		menuPost->addAction(actionGraph);
		menuPost->addSeparator();
		menuPost->addAction(actionSummary);
		menuPost->addAction(actionStats);
		menuPost->addAction(actionIntegrate);
		menuPost->addAction(actionIntegrateSurface);
		menuPost->addSeparator();
		menuPost->addAction(actionImportPoints);
		menuPost->addAction(actionImportLines);

		// Record menu
		menuBar->addAction(menuRecord->menuAction());
		menuRecord->addAction(actionRecordNew);
		menuRecord->addSeparator();
		menuRecord->addAction(actionRecordStart);
		menuRecord->addAction(actionRecordPause);
		menuRecord->addAction(actionRecordStop);

		// Tools menu
		menuBar->addAction(menuTools->menuAction());
		menuTools->addAction(actionCurveEditor);
		menuTools->addAction(actionMeshInspector);
		menuTools->addAction(actionMeshDiagnostic);
		menuTools->addAction(actionUnitConverter);
		menuTools->addAction(actionElasticityConvertor);
		menuTools->addAction(actionMaterialTest);
		menuTools->addAction(actionKinemat);
		menuTools->addAction(actionPlotMix);
		menuTools->addAction(actionOptions);

		// View menu
		menuBar->addAction(menuView->menuAction());
		menuView->addAction(actionUndoViewChange);
		menuView->addAction(actionRedoViewChange);
		menuView->addSeparator();
		menuView->addAction(actionZoomSelect);
		menuView->addAction(actionOrtho);
		menuView->addAction(actionShowNormals);
		menuView->addAction(actionViewCapture);
		menuView->addSeparator();
		menuView->addAction(actionShowGrid);
		menuView->addAction(actionShowMeshLines);
		menuView->addAction(actionShowEdgeLines);
		menuView->addAction(actionBackfaceCulling);
		menuView->addAction(actionViewSmooth);
		menuView->addAction(actionRenderMode);
		menuView->addAction(actionShowFibers);
		menuView->addAction(actionShowMatAxes);
		menuView->addAction(actionShowDiscrete);
		menuView->addAction(actionSnap3D);
		menuView->addAction(actionTrack);
		menuView->addAction(actionToggleLight);
		menuView->addAction(actionToggleConnected);
		menuView->addAction(actionToggleFPS);
		menuView->addSeparator();

		menuViews = menuView->addMenu("Standard views");
		menuViews->addAction(actionFront);
		menuViews->addAction(actionBack);
		menuViews->addAction(actionRight);
		menuViews->addAction(actionLeft);
		menuViews->addAction(actionTop);
		menuViews->addAction(actionBottom);
		menuViews->addAction(actionIsometric);

		menuViews->addSeparator();
		menuView->addAction(actionViewVPSave);
		menuView->addAction(actionViewVPPrev);
		menuView->addAction(actionViewVPNext);
		menuView->addAction(actionSyncViews);
		menuView->addSeparator();

		menuWindows = menuView->addMenu("Windows");

#ifdef _DEBUG
		menuView->addAction(actionLayerInfo);
#endif

		// Help menu
		menuBar->addAction(menuHelp->menuAction());
		if (m_updaterPresent)
		{
			menuHelp->addAction(actionUpdate);
			menuHelp->addSeparator();
		}
		menuHelp->addAction(actionWelcome);
		menuHelp->addSeparator();
		menuHelp->addAction(actionFEBioURL);
		menuHelp->addAction(actionFEBioResources);
		menuHelp->addAction(actionFEBioUM);
		menuHelp->addAction(actionFEBioTM);
		menuHelp->addAction(actionFBSManual);
		menuHelp->addAction(actionFEBioForum);
		menuHelp->addAction(actionFEBioPubs);
		menuHelp->addSeparator();
		menuHelp->addAction(actionBugReport);
		menuHelp->addSeparator();
		menuHelp->addAction(actionAbout);

		// Create the toolbar
		QToolBar* mainToolBar = m_wnd->addToolBar("Main toolbar");
		mainToolBar->setObjectName(QStringLiteral("mainToolBar"));

		mainToolBar->addAction(actionNewModel);
		mainToolBar->addAction(actionOpen);
		mainToolBar->addAction(actionSave);
		mainToolBar->addAction(actionSnapShot);

		// Build tool bar
		coord = new QComboBox;
		coord->setObjectName("selectCoord");
		coord->addItem("Global");
		coord->addItem("Local");

		buildToolBar = new QToolBar(mainWindow);
		buildToolBar->setObjectName(QStringLiteral("buildToolBar"));
		buildToolBar->setWindowTitle("Build Toolbar");

		buildToolBar->addAction(actionUndo);
		buildToolBar->addAction(actionRedo);
		buildToolBar->addSeparator();
		buildToolBar->addAction(selectRect);
		buildToolBar->addAction(selectCircle);
		buildToolBar->addAction(selectFree);
		buildToolBar->addSeparator();
		buildToolBar->addAction(actionMeasureTool);
		buildToolBar->addAction(actionPlaneCutTool);
		buildToolBar->addSeparator();
		buildToolBar->addAction(actionSelect);
		buildToolBar->addAction(actionTranslate);
		buildToolBar->addAction(actionRotate);
		buildToolBar->addAction(actionScale);
		buildToolBar->addWidget(coord);
		buildToolBar->addSeparator();
		buildToolBar->addAction(actionSelectObjects);
		buildToolBar->addAction(actionSelectParts);
		buildToolBar->addAction(actionSelectSurfaces);
		buildToolBar->addAction(actionSelectCurves);
		buildToolBar->addAction(actionSelectNodes);
		buildToolBar->addAction(actionSelectDiscrete);
		buildToolBar->addSeparator();
		buildToolBar->addAction(actionCurveEditor);
		buildToolBar->addAction(actionMeshInspector);
		buildToolBar->addAction(actionFEBioRun);
		buildToolBar->addSeparator();
		buildToolBar->addAction(actionMerge);
		buildToolBar->addAction(actionDetach);
		buildToolBar->addAction(actionExtract);
		buildToolBar->addAction(actionClone);
		buildToolBar->addAction(actionCloneGrid);
		buildToolBar->addAction(actionCloneRevolve);

		mainWindow->addToolBar(Qt::TopToolBarArea, buildToolBar);

		// Post tool bar
		postToolBar = new CPostToolBar(mainWindow);
		postToolBar->setObjectName(QStringLiteral("postToolBar"));
		postToolBar->setWindowTitle("Post Toolbar");
		mainWindow->addToolBar(Qt::TopToolBarArea, postToolBar);
		postToolBar->addAction(actionGraph);
		postToolBar->addAction(actionPlaneCut);
		postToolBar->addAction(actionMirrorPlane);
		postToolBar->addAction(actionVectorPlot);
		postToolBar->addAction(actionTensorPlot);
		postToolBar->addAction(actionIsosurfacePlot);
		postToolBar->addAction(actionSlicePlot);
		postToolBar->addAction(actionStreamLinePlot);
		postToolBar->addAction(actionParticleFlowPlot);
		postToolBar->addAction(actionVolumeFlowPlot);

		postToolBar->setDisabled(true);
		postToolBar->hide();

		// Image tool bar
		imageToolBar = new CImageToolBar(mainWindow);
		imageToolBar->setObjectName("imageToolBar");
		imageToolBar->setWindowTitle("Image Toolbar");
		mainWindow->addToolBar(Qt::TopToolBarArea, imageToolBar);
		imageToolBar->hide();

		// Font tool bar
		pFontToolBar = new QToolBar(mainWindow);
		pFontToolBar->setObjectName("FontToolBar");
		pFontToolBar->setWindowTitle("Font Toolbar");
		mainWindow->addToolBarBreak();
		mainWindow->addToolBar(Qt::TopToolBarArea, pFontToolBar);

		QAction* actionProperties = addAction("Properties ...", "actionProperties", "properties");

		pFontToolBar->addWidget(pFontStyle = new QFontComboBox); pFontStyle->setObjectName("fontStyle");
		pFontToolBar->addWidget(pFontSize = new QSpinBox); pFontSize->setObjectName("fontSize");
		pFontToolBar->addAction(actionFontBold = addAction("Bold", "fontBold", "font_bold")); actionFontBold->setCheckable(true);
		pFontToolBar->addAction(actionFontItalic = addAction("Italic", "fontItalic", "font_italic")); actionFontItalic->setCheckable(true);
		pFontToolBar->addAction(actionProperties);
		pFontToolBar->setEnabled(false);

		// XML toolbar
		xmlToolbar = new QToolBar(mainWindow);
		xmlToolbar->setObjectName("xmlToolbar");
		xmlToolbar->setWindowTitle("XML Toolbar");
		mainWindow->addToolBar(Qt::TopToolBarArea, xmlToolbar);

		actionEditXmlAsText = addAction("Edit as Text", "actionEditXmlAsText", "txt", true);

		xmlToolbar->addAction(actionEditXmlAsText);
		xmlToolbar->addSeparator();
		xmlToolbar->addAction(actionAddAttribute);
		xmlToolbar->addAction(actionAddElement);
		xmlToolbar->addAction(actionRemoveRow);
		xmlToolbar->addSeparator();
		xmlToolbar->addAction(actionUndo);
		xmlToolbar->addAction(actionRedo);
	}

	// build the dockable windows
	// Note that this must be called after the menu is created.
	void buildDockWidgets(::CMainWindow* wnd)
	{
		wnd->setCorner(Qt::BottomLeftCorner, Qt::LeftDockWidgetArea);

		QDockWidget* dock1 = new QDockWidget("Project", m_wnd); dock1->setObjectName("dockFiles");
		dock1->setAllowedAreas(Qt::LeftDockWidgetArea | Qt::RightDockWidgetArea);
		fileViewer = new ::CFileViewer(m_wnd, dock1);
		fileViewer->setObjectName(QStringLiteral("fileViewer"));
		dock1->setWidget(fileViewer);
		m_wnd->addDockWidget(Qt::LeftDockWidgetArea, dock1);
		menuWindows->addAction(dock1->toggleViewAction());

		QDockWidget* dock2 = new QDockWidget("Model", m_wnd); dock2->setObjectName("dockModel");
		dock2->setAllowedAreas(Qt::LeftDockWidgetArea | Qt::RightDockWidgetArea);
		modelViewer = new ::CModelViewer(m_wnd, dock2);
		modelViewer->setObjectName("modelViewer");
		dock2->setWidget(modelViewer);
		menuWindows->addAction(dock2->toggleViewAction());
		m_wnd->tabifyDockWidget(dock1, dock2);

		QDockWidget* dock3 = new QDockWidget("Build", m_wnd); dock3->setObjectName("dockBuild");
		dock3->setAllowedAreas(Qt::LeftDockWidgetArea | Qt::RightDockWidgetArea);
		buildPanel = new ::CBuildPanel(m_wnd, dock3);
		dock3->setWidget(buildPanel);
		menuWindows->addAction(dock3->toggleViewAction());
		m_wnd->addDockWidget(Qt::RightDockWidgetArea, dock3);
		//		m_wnd->tabifyDockWidget(dock2, dock3);

		QDockWidget* dock4 = new QDockWidget("Output", m_wnd); dock4->setObjectName("dockLog");
		dock4->setAllowedAreas(Qt::TopDockWidgetArea | Qt::BottomDockWidgetArea | Qt::RightDockWidgetArea);
		logPanel = new ::CLogPanel(dock4);
		dock4->setWidget(logPanel);
		menuWindows->addAction(dock4->toggleViewAction());
		m_wnd->addDockWidget(Qt::BottomDockWidgetArea, dock4);

		QDockWidget* dock5 = new QDockWidget("Post", m_wnd); dock5->setObjectName("dockPost");
		dock5->setAllowedAreas(Qt::LeftDockWidgetArea | Qt::RightDockWidgetArea);
		postPanel = new ::CPostPanel(m_wnd, dock5);
		dock5->setWidget(postPanel);
		menuWindows->addAction(dock5->toggleViewAction());
		m_wnd->tabifyDockWidget(dock1, dock5);

		QDockWidget* dock6 = new QDockWidget("Notes", m_wnd); dock6->setObjectName("dockInfo");
		infoPanel = new ::CInfoPanel(wnd, dock6);
		dock6->setWidget(infoPanel);
		menuWindows->addAction(dock6->toggleViewAction());
		m_wnd->tabifyDockWidget(dock4, dock6);

#ifdef MODEL_REPO
		QDockWidget* dock7 = new QDockWidget("Repository", m_wnd); dock7->setObjectName("dockDatabase");
		databasePanel = new ::CRepositoryPanel(wnd, dock7);
		dock7->setWidget(databasePanel);
		menuWindows->addAction(dock7->toggleViewAction());
		m_wnd->tabifyDockWidget(dock1, dock7);
#endif

		QDockWidget* dock8 = new QDockWidget("Timeline", m_wnd); dock8->setObjectName("dockTime");
		timePanel = new ::CTimelinePanel(wnd, dock8);
		dock8->setWidget(timePanel);
		menuWindows->addAction(dock8->toggleViewAction());
		m_wnd->tabifyDockWidget(dock4, dock8);

		QDockWidget* dock9 = new QDockWidget("3D Image Settings", m_wnd); dock8->setObjectName("dockImageSettings");
		imageSettingsPanel = new ::CImageSettingsPanel(wnd, dock9);
		dock9->setWidget(imageSettingsPanel);
		menuWindows->addAction(dock9->toggleViewAction());
		m_wnd->tabifyDockWidget(dock4, dock9);

		// make sure the file viewer is the visible tab
		dock1->raise();
	}

public:
	void SetSelectionMode(int nselect)
	{
		switch (nselect)
		{
		case SELECT_OBJECT: actionSelectObjects->trigger(); break;
		case SELECT_PART: actionSelectParts->trigger(); break;
		case SELECT_FACE: actionSelectSurfaces->trigger(); break;
		case SELECT_EDGE: actionSelectCurves->trigger(); break;
		case SELECT_NODE: actionSelectNodes->trigger(); break;
		case SELECT_DISCRETE: actionSelectDiscrete->trigger(); break;
		default:
			assert(false);
		}
	}

	void showCurveEditor()
	{
		if (curveWnd == 0) curveWnd = new CCurveEditor(m_wnd);

		curveWnd->Update();

		curveWnd->show();
		curveWnd->raise();
		curveWnd->activateWindow();
	}

	void showMeshInspector()
	{
		if (meshWnd == 0) meshWnd = new ::CMeshInspector(m_wnd);

		meshWnd->Update(true);

		meshWnd->show();
		meshWnd->raise();
		meshWnd->activateWindow();
	}

	void updateMeshInspector()
	{
		if (meshWnd && meshWnd->isVisible())
		{
			meshWnd->Update(true);
		}
	}

	void setRecentFiles(QStringList& recentFiles)
	{
		setRecentFileList(m_recentFiles, recentFiles, menuRecentFiles, recentFilesActionGroup);
	}

	void setRecentProjects(QStringList& recentFiles)
	{
		setRecentFileList(m_recentProjects, recentFiles, menuRecentProjects, recentProjectsActionGroup);
	}

	void setRecentPlugins(QStringList& recentPlugins)
	{
		setRecentFileList(m_recentPlugins, recentPlugins, nullptr, nullptr);
	}

	void setRecentGeomFiles(QStringList& recentFiles)
	{
		setRecentFileList(m_recentGeomFiles, recentFiles, menuRecentGeomFiles, recentGeomFilesActionGroup);
	}

	void addToRecentFiles(const QString& file)
	{
		addToRecentFilesList(m_recentFiles, file, menuRecentFiles, recentFilesActionGroup);
	}

	void addToRecentProjects(const QString& file)
	{
		addToRecentFilesList(m_recentProjects, file, menuRecentProjects, recentProjectsActionGroup);
	}

	void addToRecentPlugins(const QString& file)
	{
		addToRecentFilesList(m_recentPlugins, file);
	}

	void addToRecentGeomFiles(const QString& file)
	{
		addToRecentFilesList(m_recentGeomFiles, file, menuRecentGeomFiles, recentGeomFilesActionGroup);
	}

	void showFileViewer()
	{
		fileViewer->parentWidget()->raise();
	}

	void showModelViewer()
	{
		modelViewer->parentWidget()->raise();
	}

	void showBuildPanel()
	{
		buildPanel->parentWidget()->raise();
	}

	void showPostPanel()
	{
		postPanel->parentWidget()->raise();
	}

	void showDatabasePanel()
	{
		databasePanel->parentWidget()->raise();
	}

	void showTimeline()
	{
		timePanel->parentWidget()->raise();
	}

	void stopAnimation()
	{
		m_isAnimating = false;
		postToolBar->CheckPlayButton(false);
	}

private:
	void setRecentFileList(QStringList& dstList, const QStringList& fileList, QMenu* menu, QActionGroup* actionGroup)
	{
		dstList = fileList;

		int N = dstList.count();
		if (N > MAX_RECENT_FILES) N = MAX_RECENT_FILES;

		for (int i = 0; i < N; ++i)
		{
			QString file = dstList.at(i);

			if (menu)
			{
				QAction* pa = menu->addAction(file);
				if (actionGroup) actionGroup->addAction(pa);
			}
		}
	}

	void addToRecentFilesList(QStringList& dstList, const QString& file, QMenu* menu, QActionGroup* actionGroup)
	{
		QString fileName = file;

#ifdef WIN32
		// on windows, make sure that all filenames use backslashes
		fileName.replace('/', '\\');
#endif

		QList<QAction*> actionList = menu->actions();
		if (actionList.isEmpty())
		{
			dstList.append(fileName);
			QAction* action = menu->addAction(fileName);
			actionGroup->addAction(action);
		}
		else
		{
			// we need the first action so that we can insert before it
			QAction* firstAction = actionList.at(0);

			// see if the file already exists or not
			int n = dstList.indexOf(fileName);
			if (n >= 0)
			{
				// if the file exists, we move it to the top
				if (n != 0)
				{
					QAction* action = actionList.at(n);
					menu->removeAction(action);
					menu->insertAction(firstAction, action);

					dstList.removeAt(n);
					dstList.push_front(fileName);
				}
			}
			else
			{
				int N = dstList.count();
				if (N >= MAX_RECENT_FILES)
				{
					// remove the last one
					dstList.removeLast();
					menu->removeAction(actionList.last());
				}

				// add a new file item
				dstList.push_front(fileName);
				QAction* pa = new QAction(fileName);
				menu->insertAction(firstAction, pa);
				actionGroup->addAction(pa);
			}
		}
	}

	void addToRecentFilesList(QStringList& dstList, const QString& file)
	{
		QString fileName = file;

#ifdef WIN32
		// on windows, make sure that all filenames use backslashes
		fileName.replace('/', '\\');
#endif

		if (dstList.isEmpty())
		{
			dstList.append(fileName);
		}
		else
		{
			// see if the file already exists or not
			int n = dstList.indexOf(fileName);
			if (n >= 0)
			{
				// if the file exists, we move it to the top
				if (n != 0)
				{
					dstList.removeAt(n);
					dstList.push_front(fileName);
				}
			}
			else
			{
				int N = dstList.count();
				if (N >= MAX_RECENT_FILES)
				{
					// remove the last one
					dstList.removeLast();
				}

				// add a new file item
				dstList.push_front(fileName);
			}
		}
	}

public:
	void ShowDefaultBackground()
	{
		centralWidget->htmlViewer->setDocument(nullptr);
		centralWidget->htmlViewer->setHtml(QString(" \
					<!DOCTYPE html> \
					<html> \
					<body style = \"background-color:#808080;\"> \
					</body> \
					</html>"\
		));
	}

	void setUIConfig(int config)
	{
		// disable some File menu items
		actionImportGeom->setEnabled(false);
		actionExportGeom->setEnabled(false);
		actionExportFE->setEnabled(false);
		menuRecentGeomFiles->menuAction()->setEnabled(false);
		menuImportImage->menuAction()->setEnabled(false);
		actionSnapShot->setEnabled(false);

		// disable some FEBio menu items
		actionFEBioRun->setEnabled(false);
		actionFEBioStop->setEnabled(false);

		// disable some Tools menu items
		actionCurveEditor->setEnabled(false);
		actionMeshInspector->setEnabled(false);
		actionMeshDiagnostic->setEnabled(false);
		actionMaterialTest->setEnabled(false);

		switch (config)
		{
		case ::CMainWindow::EMPTY_CONFIG: setEmptyConfig(); break;
		case ::CMainWindow::HTML_CONFIG : setHTMLConfig(); break;
		case ::CMainWindow::MODEL_CONFIG: setModelConfig(); break;
		case ::CMainWindow::POST_CONFIG : setPostConfig(); break;
		case ::CMainWindow::TEXT_CONFIG : setTextConfig(); break;
		case ::CMainWindow::XML_CONFIG  : setXMLConfig(); break;
		}
	}

private:
	// Configure for no active document
	void setEmptyConfig()
	{
		menuEdit->menuAction()->setVisible(false);
		menuEditPost->menuAction()->setVisible(false);
		menuEditTxt->menuAction()->setVisible(false);
		menuEditXml->menuAction()->setVisible(false);
		menuPhysics->menuAction()->setVisible(false);
		menuPost->menuAction()->setVisible(false);
		menuRecord->menuAction()->setVisible(false);
		menuView->menuAction()->setVisible(false);

		buildToolBar->hide();
		postToolBar->hide();
		imageToolBar->hide();
		pFontToolBar->hide();
		xmlToolbar->hide();

		centralWidget->glw->glc->hide();

		modelViewer->parentWidget()->hide();
		buildPanel->parentWidget()->hide();
		postPanel->parentWidget()->hide();
		logPanel->parentWidget()->hide();
		infoPanel->parentWidget()->hide();
		timePanel->parentWidget()->hide();
		imageSettingsPanel->parentWidget()->hide();

		fileViewer->parentWidget()->raise();

		centralWidget->setActiveView(CMainCentralWidget::HTML_VIEWER);
		ShowDefaultBackground();
	}

	// Configure for HTML document
	void setHTMLConfig()
	{
		CHTMLDocument* htmlDoc = dynamic_cast<CHTMLDocument*>(m_wnd->GetDocument()); assert(htmlDoc);

		if (htmlDoc) centralWidget->htmlViewer->setDocument(htmlDoc->GetText());
		centralWidget->setActiveView(CMainCentralWidget::HTML_VIEWER);

		menuEdit->menuAction()->setVisible(false);
		menuEditPost->menuAction()->setVisible(false);
		menuEditTxt->menuAction()->setVisible(false);
		menuEditXml->menuAction()->setVisible(false);
		menuPhysics->menuAction()->setVisible(false);
		menuPost->menuAction()->setVisible(false);
		menuRecord->menuAction()->setVisible(false);
		menuView->menuAction()->setVisible(false);

		buildToolBar->hide();
		postToolBar->hide();
		imageToolBar->hide();
		pFontToolBar->hide();
		xmlToolbar->hide();

		centralWidget->glw->glc->hide();

		modelViewer->parentWidget()->hide();
		buildPanel->parentWidget()->hide();
		postPanel->parentWidget()->hide();
		logPanel->parentWidget()->hide();
		infoPanel->parentWidget()->hide();
		timePanel->parentWidget()->hide();
		imageSettingsPanel->parentWidget()->hide();

		fileViewer->parentWidget()->raise();
	}

	// Configure for model document
	void setModelConfig()
	{
		CGLDocument* doc = m_wnd->GetGLDocument();
		if (doc)
		{
			switch (doc->GetUIViewMode())
			{
			case CGLDocument::MODEL_VIEW:
				centralWidget->setActiveView(CMainCentralWidget::GL_VIEWER);
				modelViewer->SetFilter(FILTER_NONE);
				break;
			case CGLDocument::SLICE_VIEW:
				centralWidget->setActiveView(CMainCentralWidget::IMG_SLICE);
				modelViewer->SetFilter(FILTER_IMAGES);
				break;
			case CGLDocument::TIME_VIEW_2D:
				centralWidget->setActiveView(CMainCentralWidget::TIME_VIEW_2D);
				modelViewer->SetFilter(FILTER_IMAGES);
				break;
			}
		}

		actionImportGeom->setEnabled(true);
		actionExportGeom->setEnabled(true);
		actionExportFE->setEnabled(true);
		menuRecentGeomFiles->menuAction()->setEnabled(true);
		menuImportImage->menuAction()->setEnabled(true);
		actionSnapShot->setEnabled(true);

		actionFEBioRun->setEnabled(true);
		actionFEBioStop->setEnabled(true);

		actionCurveEditor->setEnabled(true);
		actionMeshInspector->setEnabled(true);
		actionMeshDiagnostic->setEnabled(true);
		actionMaterialTest->setEnabled(true);

		menuEdit->menuAction()->setVisible(true);
		menuEditPost->menuAction()->setVisible(false);
		menuEditTxt->menuAction()->setVisible(false);
		menuEditXml->menuAction()->setVisible(false);
		menuPhysics->menuAction()->setVisible(true);
		menuPost->menuAction()->setVisible(false);
		menuRecord->menuAction()->setVisible(true);
		menuView->menuAction()->setVisible(true);

		buildToolBar->show();
		postToolBar->hide();
		imageToolBar->show();
		pFontToolBar->show();
		xmlToolbar->hide();

		centralWidget->glw->glc->show();

		modelViewer->parentWidget()->show();
		buildPanel->parentWidget()->show();
		postPanel->parentWidget()->hide();
		logPanel->parentWidget()->show();
		infoPanel->parentWidget()->show();
		timePanel->parentWidget()->hide();

		m_wnd->UpdateUiView();
		modelViewer->parentWidget()->raise();
	}

	// Configure for "post" document
	void setPostConfig()
	{
		centralWidget->setActiveView(CMainCentralWidget::GL_VIEWER);

		actionImportGeom->setEnabled(true);
		actionExportGeom->setEnabled(true);
		menuRecentGeomFiles->menuAction()->setEnabled(true);
		menuImportImage->menuAction()->setEnabled(true);
		actionSnapShot->setEnabled(true);

		actionMeshInspector->setEnabled(true);
		actionMeshDiagnostic->setEnabled(true);

		menuEdit->menuAction()->setVisible(false);
		menuEditPost->menuAction()->setVisible(true);
		menuEditTxt->menuAction()->setVisible(false);
		menuEditXml->menuAction()->setVisible(false);
		menuPhysics->menuAction()->setVisible(false);
		menuPost->menuAction()->setVisible(true);
		menuRecord->menuAction()->setVisible(true);
		menuView->menuAction()->setVisible(true);

		buildToolBar->hide();
		postToolBar->show();
		imageToolBar->hide();
		pFontToolBar->show();
		xmlToolbar->hide();

		centralWidget->glw->glc->show();

		modelViewer->parentWidget()->hide();
		buildPanel->parentWidget()->hide();
		postPanel->parentWidget()->show();
		timePanel->parentWidget()->show();
		logPanel->parentWidget()->show();
		infoPanel->parentWidget()->show();
		imageSettingsPanel->parentWidget()->hide();

		showTimeline();

		m_wnd->UpdatePostPanel();
		CPostDocument* postDoc = m_wnd->GetPostDocument(); assert(postDoc);
		if (postDoc && postDoc->IsValid()) postToolBar->Update();
		else postToolBar->setDisabled(true);

		if (timePanel && timePanel->isVisible()) timePanel->Update(true);

		postPanel->parentWidget()->raise();

		m_wnd->RedrawGL();
	}

	// Configure for txt document
	void setTextConfig()
	{
		CTextDocument* txtDoc = dynamic_cast<CTextDocument*>(m_wnd->GetDocument()); assert(txtDoc);

		if (txtDoc)
		{
			centralWidget->xmlEdit->blockSignals(true);
			centralWidget->xmlEdit->SetDocument(txtDoc->GetText());
			centralWidget->xmlEdit->blockSignals(false);
		}
<<<<<<< HEAD
		else if (config == ::CMainWindow::APP_CONFIG)
		{
			stack->setCurrentIndex(Ui::CMainWindow::APP_VIEWER);

			menuEdit->menuAction()->setVisible(false);
			menuEditTxt->menuAction()->setVisible(true);
            menuEditXml->menuAction()->setVisible(false);
			menuPhysics->menuAction()->setVisible(false);
			menuPost->menuAction()->setVisible(false);
			menuRecord->menuAction()->setVisible(false);

			buildToolBar->hide();
			postToolBar->hide();
            imageToolBar->hide();
			pFontToolBar->hide();
            xmlToolbar->hide();

			glw->glc->hide();

			modelViewer->parentWidget()->hide();
			buildPanel->parentWidget()->hide();
			postPanel->parentWidget()->hide();
			logPanel->parentWidget()->hide();
			infoPanel->parentWidget()->hide();
			timePanel->parentWidget()->hide();
            imageSettingsPanel->parentWidget()->hide();
		}
        else if (config == ::CMainWindow::XML_CONFIG)
=======

		centralWidget->setActiveView(CMainCentralWidget::TEXT_VIEWER);

		menuEdit->menuAction()->setVisible(false);
		menuEditPost->menuAction()->setVisible(false);
		menuEditTxt->menuAction()->setVisible(true);
		menuEditXml->menuAction()->setVisible(false);
		menuPhysics->menuAction()->setVisible(false);
		menuPost->menuAction()->setVisible(false);
		menuRecord->menuAction()->setVisible(false);
		menuView->menuAction()->setVisible(false);

		actionFEBioRun->setEnabled(true);
		actionFEBioStop->setEnabled(true);

		buildToolBar->hide();
		postToolBar->hide();
		imageToolBar->hide();
		pFontToolBar->hide();
		xmlToolbar->hide();

		centralWidget->glw->glc->hide();

		modelViewer->parentWidget()->hide();
		buildPanel->parentWidget()->hide();
		postPanel->parentWidget()->hide();
		logPanel->parentWidget()->hide();
		infoPanel->parentWidget()->hide();
		timePanel->parentWidget()->hide();
		imageSettingsPanel->parentWidget()->hide();
	}
	
	// Configure for XML document
	void setXMLConfig()
	{
		CXMLDocument* xmlDoc = dynamic_cast<CXMLDocument*>(m_wnd->GetDocument());
		if (xmlDoc)
>>>>>>> 1700a36b
		{
			centralWidget->xmlTree->setModel(xmlDoc->GetModel());

			actionEditXmlAsText->blockSignals(true);
			actionEditXmlAsText->setChecked(xmlDoc->EditingText());
			actionEditXmlAsText->blockSignals(false);

			actionFEBioRun->setEnabled(true);
			actionFEBioStop->setEnabled(true);

			if (xmlDoc->EditingText())
			{
				centralWidget->setActiveView(CMainCentralWidget::TEXT_VIEWER);
				centralWidget->xmlEdit->SetDocument(xmlDoc->GetTextDocument());

				menuEdit->menuAction()->setVisible(false);
				menuEditPost->menuAction()->setVisible(false);
				menuEditTxt->menuAction()->setVisible(true);
				menuEditXml->menuAction()->setVisible(false);
				menuPhysics->menuAction()->setVisible(false);
				menuPost->menuAction()->setVisible(false);
				menuRecord->menuAction()->setVisible(false);
				menuView->menuAction()->setVisible(false);

				buildToolBar->hide();
				postToolBar->hide();
				pFontToolBar->hide();
				xmlToolbar->show();
				imageToolBar->hide();

				centralWidget->glw->glc->hide();

				modelViewer->parentWidget()->hide();
				buildPanel->parentWidget()->hide();
				postPanel->parentWidget()->hide();
				logPanel->parentWidget()->hide();
				infoPanel->parentWidget()->hide();
				timePanel->parentWidget()->hide();
				imageSettingsPanel->parentWidget()->hide();

				for (int index = 1; index < xmlToolbar->actions().size(); index++)
				{
					xmlToolbar->actions()[index]->setVisible(false);
				}
			}
			else
			{
				centralWidget->setActiveView(CMainCentralWidget::XML_VIEWER);

				menuEdit->menuAction()->setVisible(false);
				menuEditPost->menuAction()->setVisible(false);
				menuEditTxt->menuAction()->setVisible(false);
				menuEditXml->menuAction()->setVisible(true);
				menuPhysics->menuAction()->setVisible(false);
				menuPost->menuAction()->setVisible(false);
				menuRecord->menuAction()->setVisible(false);

				buildToolBar->hide();
				postToolBar->hide();
				pFontToolBar->hide();
				xmlToolbar->show();
				imageToolBar->hide();

				centralWidget->glw->glc->hide();

				modelViewer->parentWidget()->hide();
				buildPanel->parentWidget()->hide();
				postPanel->parentWidget()->hide();
				logPanel->parentWidget()->hide();
				infoPanel->parentWidget()->hide();
				timePanel->parentWidget()->hide();
				imageSettingsPanel->parentWidget()->hide();

				for (auto action : xmlToolbar->actions())
				{
					action->setVisible(true);
				}
			}
		}
	}
};<|MERGE_RESOLUTION|>--- conflicted
+++ resolved
@@ -59,6 +59,7 @@
 #include "2DImageTimeView.h"
 #include "GLControlBar.h"
 #include "Document.h"
+#include <FEBioApp/FEBioAppDocument.h>
 #include "PostPanel.h"
 #include "InfoPanel.h"
 #include "LaunchConfig.h"
@@ -152,21 +153,13 @@
 	CMainTabBar* tab;
 
 	CentralStackedWidget* stack;
-<<<<<<< HEAD
-	CGLViewer*		glw;
-	QTextBrowser*	htmlViewer;
-	XMLEditor*		xmlEdit;
-	FEBioAppView*	app;
-    ::XMLTreeView*  xmlTree;
-    CImageSliceView* sliceView;
-    ::C2DImageTimeView* timeView2D;
-=======
 	CGLViewer* glw;
 	QTextBrowser* htmlViewer;
 	XMLEditor* xmlEdit;
 	::XMLTreeView* xmlTree;
 	CImageSliceView* sliceView;
 	::C2DImageTimeView* timeView2D;
+	FEBioAppView* appView;
 
 public:
 	CMainCentralWidget(CMainWindow* wnd) : m_wnd(wnd)
@@ -204,6 +197,11 @@
 
 		glw = new CGLViewer(wnd);
 		stack->addWidget(glw);
+
+		appView = new FEBioAppView(wnd);
+		appView->setObjectName("appview");
+		appView->setSizePolicy(QSizePolicy::Expanding, QSizePolicy::Expanding);
+		stack->addWidget(appView);
 
 		centralLayout->addWidget(tab);
 		centralLayout->addWidget(stack);
@@ -252,7 +250,6 @@
 	::CMainWindow* m_wnd;
 
 	CMainCentralWidget* centralWidget;
->>>>>>> 1700a36b
 
 	QMenu* menuFile;
 	QMenu* menuEdit;
@@ -457,57 +454,8 @@
 		//wnd->resize(QSize(screenSize.width() * 1.0f, screenSize.height() * 1.0f));
 //		wnd->resize(800, 600);
 
-<<<<<<< HEAD
-		QWidget* centralWidget = new QWidget;
-		QVBoxLayout* centralLayout = new QVBoxLayout;
-		centralLayout->setContentsMargins(0,0,0,0);
-		centralLayout->setSpacing(0);
-
-		tab = new CMainTabBar(wnd);
-		tab->setObjectName("tab");
-
-		stack = new CentralStackedWidget(wnd);
-
-		htmlViewer = new QTextBrowser;
-		htmlViewer->setObjectName("htmlview");
-		htmlViewer->setAlignment(Qt::AlignTop | Qt::AlignLeft);
-
-		stack->addWidget(htmlViewer);
-
-		xmlEdit = new XMLEditor(wnd);
-		xmlEdit->setObjectName("xmledit");
-		stack->addWidget(xmlEdit);
-
-        xmlTree = new ::XMLTreeView(wnd);
-        xmlTree->setObjectName("xmlTree");
-		stack->addWidget(xmlTree);
-
-        sliceView = new ::CImageSliceView(wnd);
-        sliceView->setObjectName("sliceView");
-        stack->addWidget(sliceView);
-
-        timeView2D = new ::C2DImageTimeView(wnd);
-        timeView2D->setObjectName("timeView2D");
-        stack->addWidget(timeView2D);
-
-		// create the GL viewer widget
-		glw = new CGLViewer(wnd);
-		stack->addWidget(glw);
-
-		app = new FEBioAppView(wnd);
-		app->setObjectName("appview");
-		app->setSizePolicy(QSizePolicy::Expanding, QSizePolicy::Expanding);
-		stack->addWidget(app);
-
-		centralLayout->addWidget(tab);
-		centralLayout->addWidget(stack);
-		centralWidget->setLayout(centralLayout);
-
-		// set the central widget
-=======
 		// build the central widget
 		centralWidget = new CMainCentralWidget(wnd);
->>>>>>> 1700a36b
 		wnd->setCentralWidget(centralWidget);
 
 		// build the menu
@@ -1597,6 +1545,7 @@
 		case ::CMainWindow::POST_CONFIG : setPostConfig(); break;
 		case ::CMainWindow::TEXT_CONFIG : setTextConfig(); break;
 		case ::CMainWindow::XML_CONFIG  : setXMLConfig(); break;
+		case ::CMainWindow::APP_CONFIG  : setAppConfig(); break;
 		}
 	}
 
@@ -1801,36 +1750,6 @@
 			centralWidget->xmlEdit->SetDocument(txtDoc->GetText());
 			centralWidget->xmlEdit->blockSignals(false);
 		}
-<<<<<<< HEAD
-		else if (config == ::CMainWindow::APP_CONFIG)
-		{
-			stack->setCurrentIndex(Ui::CMainWindow::APP_VIEWER);
-
-			menuEdit->menuAction()->setVisible(false);
-			menuEditTxt->menuAction()->setVisible(true);
-            menuEditXml->menuAction()->setVisible(false);
-			menuPhysics->menuAction()->setVisible(false);
-			menuPost->menuAction()->setVisible(false);
-			menuRecord->menuAction()->setVisible(false);
-
-			buildToolBar->hide();
-			postToolBar->hide();
-            imageToolBar->hide();
-			pFontToolBar->hide();
-            xmlToolbar->hide();
-
-			glw->glc->hide();
-
-			modelViewer->parentWidget()->hide();
-			buildPanel->parentWidget()->hide();
-			postPanel->parentWidget()->hide();
-			logPanel->parentWidget()->hide();
-			infoPanel->parentWidget()->hide();
-			timePanel->parentWidget()->hide();
-            imageSettingsPanel->parentWidget()->hide();
-		}
-        else if (config == ::CMainWindow::XML_CONFIG)
-=======
 
 		centralWidget->setActiveView(CMainCentralWidget::TEXT_VIEWER);
 
@@ -1868,7 +1787,6 @@
 	{
 		CXMLDocument* xmlDoc = dynamic_cast<CXMLDocument*>(m_wnd->GetDocument());
 		if (xmlDoc)
->>>>>>> 1700a36b
 		{
 			centralWidget->xmlTree->setModel(xmlDoc->GetModel());
 
@@ -1949,4 +1867,39 @@
 			}
 		}
 	}
+
+	void setAppConfig()
+	{
+		centralWidget->setActiveView(CMainCentralWidget::APP_VIEWER);
+
+		menuEdit->menuAction()->setVisible(false);
+		menuEditPost->menuAction()->setVisible(false);
+		menuEditTxt->menuAction()->setVisible(false);
+		menuEditXml->menuAction()->setVisible(false);
+		menuPhysics->menuAction()->setVisible(false);
+		menuPost->menuAction()->setVisible(false);
+		menuRecord->menuAction()->setVisible(false);
+		menuView->menuAction()->setVisible(false);
+
+		buildToolBar->hide();
+		postToolBar->hide();
+		imageToolBar->hide();
+		pFontToolBar->hide();
+		xmlToolbar->hide();
+
+		centralWidget->glw->glc->hide();
+
+		modelViewer->parentWidget()->hide();
+		buildPanel->parentWidget()->hide();
+		postPanel->parentWidget()->hide();
+		timePanel->parentWidget()->hide();
+		logPanel->parentWidget()->hide();
+		infoPanel->parentWidget()->hide();
+		imageSettingsPanel->parentWidget()->hide();
+		timePanel->parentWidget()->hide();
+
+		centralWidget->appView->setActiveDocument(dynamic_cast<FEBioAppDocument*>(m_wnd->GetDocument()));
+
+		fileViewer->parentWidget()->raise();
+	}
 };