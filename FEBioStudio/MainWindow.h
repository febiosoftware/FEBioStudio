/*This file is part of the FEBio Studio source code and is licensed under the MIT license
listed below.

See Copyright-FEBio-Studio.txt for details.

Copyright (c) 2021 University of Utah, The Trustees of Columbia University in
the City of New York, and others.

Permission is hereby granted, free of charge, to any person obtaining a copy
of this software and associated documentation files (the "Software"), to deal
in the Software without restriction, including without limitation the rights
to use, copy, modify, merge, publish, distribute, sublicense, and/or sell
copies of the Software, and to permit persons to whom the Software is
furnished to do so, subject to the following conditions:

The above copyright notice and this permission notice shall be included in all
copies or substantial portions of the Software.

THE SOFTWARE IS PROVIDED "AS IS", WITHOUT WARRANTY OF ANY KIND, EXPRESS OR
IMPLIED, INCLUDING BUT NOT LIMITED TO THE WARRANTIES OF MERCHANTABILITY,
FITNESS FOR A PARTICULAR PURPOSE AND NONINFRINGEMENT. IN NO EVENT SHALL THE
AUTHORS OR COPYRIGHT HOLDERS BE LIABLE FOR ANY CLAIM, DAMAGES OR OTHER
LIABILITY, WHETHER IN AN ACTION OF CONTRACT, TORT OR OTHERWISE, ARISING FROM,
OUT OF OR IN CONNECTION WITH THE SOFTWARE OR THE USE OR OTHER DEALINGS IN THE
SOFTWARE.*/

#pragma once
#include <QMainWindow>
#include <QCloseEvent>
#include <QtCore/QProcess>
#include <FSCore/box.h>
#include <FEMLib/GMaterial.h>
#include <FSCore/math3d.h>

class FSObject;
class CDocument;
class CGLDocument;
class CModelDocument;
class CPostDocument;
class CFileThread;
class CPostFileThread;
class FileReader;
class GMaterial;
class CCreatePanel;
class CBuildPanel;
class CRepositoryPanel;
<<<<<<< HEAD
class CImagePanel;
class CPythonToolsPanel;
=======
>>>>>>> 3098e71e
class QMenu;
class CGraphWindow;
class CPostDocument;
class CFEBioJob;
class CSSHHandler;
class xpltFileReader;
class CDocManager;
class QueuedFile;
class FEBioStudioProject;
class CGLView;
class CImageModel;
class CImageSliceView;
class C2DImageTimeView;
class GObject;
class FSPairedInterface;

enum class ImageFileType;

namespace Ui {
	class CMainWindow;
}

namespace Post {
	class CGLModel;
	class CGLObject;
}

class CMainWindow : public QMainWindow
{
	Q_OBJECT

public:
	explicit CMainWindow(bool reset = false, QWidget* parent = 0);
	~CMainWindow();

public:
	//! reset window data
	void Reset();

	//! close the current open project
	void CloseProject();

	//! Get the active document
	CDocument* GetDocument();
	CGLDocument* GetGLDocument();
	CModelDocument* GetModelDocument();
	CPostDocument* GetPostDocument();

	// get the document manager
	CDocManager* GetDocManager();

	// Open a project folder
	bool OpenProject(const QString& projectPath);

	//! add a document 
	void AddDocument(CDocument* doc);

	//! import a list of files
	void ImportFiles(const QStringList& fileNames);

	void ImportProjectArchive(const QString& fileName);

	// open the object in the curve editor
	void OpenInCurveEditor(FSObject* po);

	// open the object in the model viewer
	void ShowInModelViewer(FSObject* po);

	// show the log panel
	void ShowLogPanel();

	// clear the log
	void ClearLog();

	// clear the output window
	void ClearOutput();

	// get the build panel
	CBuildPanel* GetBuildPanel();

	// get the create panel
	CCreatePanel* GetCreatePanel();

	// get the database panel
	CRepositoryPanel* GetDatabasePanel();

<<<<<<< HEAD
    // get the image panel
	CImagePanel* GetImagePanel();

	// get the python panel
	CPythonToolsPanel* GetPythonToolsPanel();

=======
>>>>>>> 3098e71e
	// sets the current folder
	void SetCurrentFolder(const QString& folder);

	// see if user wants to save doc
	bool maybeSave();
	bool maybeSave(CDocument* doc);

	// write some useful info to the log regarding the selection
	void ReportSelection();

	// get the current theme
	int currentTheme() const;

	// check for dark theme
	bool usingDarkTheme() const;

	// set the current theme
	void setCurrentTheme(int n);

	// clear command stack on save
	bool clearCommandStackOnSave() const;

	// set clear command stack on save
	void setClearCommandStackOnSave(bool b);

	//! get the mesh mode
	int GetMeshMode();

	// set the current time value
	void SetCurrentTimeValue(float ftime);

	// get the current project
	FEBioStudioProject* GetProject();

	// autoSave Interval
	void setAutoSaveInterval(int interval);
	int autoSaveInterval();

	// autoUpdate Check
    QString GetServerMessage();
	bool updaterPresent();
	bool updateAvailable();

	// set/get default unit system for new models
	void SetDefaultUnitSystem(int n);
	int GetDefaultUnitSystem() const;

	// febio config file
	bool GetLoadConfigFlag();
	QString GetConfigFileName();

	void SetLoadConfigFlag(bool b);
	void SetConfigFileName(QString s);

	// --- WINDOW UPDATE ---

	//! Update the window title.
	void UpdateTitle();

	//! update the tab's text
	void UpdateTab(CDocument* doc);

	//! Update the window content
	void Update(QWidget* psend = 0, bool breset = false);

	// update the mesh inspector (if it is visible)
	void UpdateMeshInspector(bool breset);

	//! Update the GL control bar
	void UpdateGLControlBar();

	//! Update the post tool bar
	void UpdatePostToolbar();

	//! Update UI configuration
	void UpdateUIConfig();

	//! set the post doc that will be rendered in the GL view
	void SetActiveDocument(CDocument* doc);

	//! Update the post panel
	void UpdatePostPanel(bool braise = false, Post::CGLObject* po = nullptr);

	//! Update the model editor
	void UpdateModel(FSObject* po = 0, bool bupdate = true);

	//! Update the entire UI
	void UpdateUI();

	//! Update the toolbar
	void UpdateToolbar();

	//! set the selection mode
	void SetSelectionMode(int nselect);

	//! set item selection mode
	void SetItemSelectionMode(int nselect, int nitem);

	// ----------------------

	//! redraw the GLView
	void RedrawGL();

	//! Zoom in on a box
	void ZoomTo(const BOX& box);

	// set a message on the status bar
	void SetStatusMessage(const QString& message);

	// clear the status message
	void ClearStatusMessage();

	// build the context menu for the GLView
	void BuildContextMenu(QMenu& menu);

	// clear the recent files list
	void ClearRecentFilesList();

	// remove a graph from the list
	void RemoveGraph(CGraphWindow* graph);

	// Add a graph to the list of managed graph windows
	void AddGraph(CGraphWindow* graph);

	// camera was changed
	void OnCameraChanged();

	// set the current time of the current post doc
	void SetCurrentTime(int n);

    void UpdateUiView();

	// the selection was transformed (i.e. translated, rotated, or scaled)
	void OnSelectionTransformed();

private:
	void writeSettings();
	void readSettings();
	void readThemeSetting();
    
public:
	// Read a file
	void ReadFile(CDocument* doc, const QString& fileName, FileReader* fileReader, int flags);

	// Made public to expose to python interface
	void ReadFile(QueuedFile& qfile);

	FileReader* CreateFileReader(const QString& fileName);

	void OpenFile(const QString& fileName, bool showLoadOptions = true, bool openExternal = true);
	void OpenPostFile(const QString& fileName, CModelDocument* doc, bool showLoadOptions = true);

	bool SaveDocument(const QString& fileName);

	void ExportGeometry();
	void ExportPostGeometry();

	void SaveImage(QImage& image);

	CDocument* FindDocument(const std::string& filePath);

	bool CreateNewProject(QString fileName);

	CModelDocument* CreateNewDocument();

private:

	void OpenDocument(const QString& fileName);
	void OpenFEModel(const QString& fileName);
	void OpenFEBioFile(const QString& fileName);

	void SavePostDoc();

	void ShowWelcomePage();
	void CloseWelcomePage();

	void ProcessITKImage(const QString& fileName, ImageFileType type);

	bool ImportImage(CImageModel* imgModel);

	QString CurrentWorkingDirectory();

public slots:
    // add to the log 
	void AddLogEntry(const QString& txt);

	// add to the output window
	void AddOutputEntry(const QString& txt);

	void on_actionNewModel_triggered();
	void on_actionNewProject_triggered();
	void on_actionOpenProject_triggered();
	void on_actionOpen_triggered();
    // void on_actionReadInfo_triggered();
	void on_actionSave_triggered();
	void on_actionSaveAs_triggered();
	void on_actionSaveAll_triggered();
	void on_actionCloseAll_triggered();
	void on_actionSnapShot_triggered();
	void on_actionSaveProject_triggered();
	void on_actionExportFEModel_triggered();
	void on_actionImportGeometry_triggered();
	void on_actionExportGeometry_triggered();
	void on_actionImportProject_triggered();
	void on_actionExportProject_triggered();
	void on_actionImportRawImage_triggered();
	void on_actionImportDICOMImage_triggered();
	void on_actionImportTiffImage_triggered();
	void on_actionImportOMETiffImage_triggered();
    void on_actionImportNrrdImage_triggered();
	void on_actionImportImageSequence_triggered();
    void on_actionImportImageOther_triggered();
	void on_actionConvertFeb_triggered();
    void on_actionConvertFeb2Fsm_triggered();
    void on_actionConvertFsm2Feb_triggered();
	void on_actionConvertGeo_triggered();
	void on_actionExit_triggered();
	void on_recentFiles_triggered(QAction* action);
	void on_recentProjects_triggered(QAction* action);
	void on_recentFEFiles_triggered(QAction* action);
	void on_recentGeomFiles_triggered(QAction* action);

	void on_actionUndo_triggered();
	void on_actionRedo_triggered();
	void on_actionInvertSelection_triggered();
	void on_actionClearSelection_triggered();
	void on_actionDeleteSelection_triggered();
	void on_actionHideSelection_triggered();
	void on_actionHideUnselected_triggered();
	void on_actionUnhideAll_triggered();
	void on_actionFind_triggered();
	void on_actionSelectRange_triggered();
	void on_actionToggleVisible_triggered();
	void on_actionNameSelection_triggered();
	void on_actionTransform_triggered();
	void on_actionCollapseTransform_triggered();
	void on_actionClone_triggered();
	void on_actionCopyObject_triggered();
	void on_actionPasteObject_triggered();
	void on_actionCloneGrid_triggered();
	void on_actionCloneRevolve_triggered();
	void on_actionMerge_triggered();
	void on_actionPurge_triggered();
	void on_actionDetach_triggered();
	void on_actionExtract_triggered();
	void on_actionEditProject_triggered();
	void on_actionAssignSelection_triggered();
	void on_actionFaceToElem_triggered();
	void on_actionSurfaceToFaces_triggered();
	void on_actionSelectOverlap_triggered();
	void on_actionGrowSelection_triggered();
	void on_actionShrinkSelection_triggered();
	void on_actionSelectIsolatedVertices_triggered();
	void on_actionSyncSelection_triggered();

	void on_actionFindTxt_triggered();
	void on_actionFindAgain_triggered();
	void on_actionToggleComment_triggered();
	void on_actionDuplicateLine_triggered();
	void on_actionDeleteLine_triggered();

	// Physics menu
	void on_actionAddNodalBC_triggered();
	void on_actionAddSurfaceBC_triggered();
	void on_actionAddGeneralBC_triggered();
	void on_actionAddNodalLoad_triggered();
	void on_actionAddSurfLoad_triggered();
	void on_actionAddBodyLoad_triggered();
	void on_actionAddRigidLoad_triggered();
	void on_actionAddIC_triggered();
	void on_actionAddContact_triggered();
	void on_actionAddSurfaceNLC_triggered();
	void on_actionAddBodyNLC_triggered();
	void on_actionAddGenericNLC_triggered();
	void on_actionAddRigidBC_triggered();
	void on_actionAddRigidIC_triggered();
	void on_actionAddRigidConnector_triggered();
	void on_actionAddMaterial_triggered();
	void on_actionAddMeshAdaptor_triggered();
	void on_actionAddLoadController_triggered();
	void on_actionAddMeshDataMap_triggered();
	void on_actionAddMeshDataGenerator_triggered();
	void on_actionAddStep_triggered();
	void on_actionStepViewer_triggered();
	void on_actionAddReaction_triggered();
    void on_actionAddMembraneReaction_triggered();
	void on_actionSoluteTable_triggered();
	void on_actionSBMTable_triggered();

	void on_actionCurveEditor_triggered();
	void on_actionMeshInspector_triggered();
	void on_actionMeshDiagnostic_triggered();
	void on_actionElasticityConvertor_triggered();
	void on_actionMaterialTest_triggered();
	void on_actionUnitConverter_triggered();
	void on_actionKinemat_triggered();
	void on_actionPlotMix_triggered();
	void on_actionFEBioRun_triggered();
	void on_actionFEBioStop_triggered();
	void on_actionFEBioOptimize_triggered();
	void on_actionFEBioTangent_triggered();
	void on_actionFEBioInfo_triggered();
	void on_actionFEBioPlugins_triggered();
	void on_actionOptions_triggered();
	void on_actionLayerInfo_triggered();

	// Post menu actions
	void on_actionPlaneCut_triggered();
	void on_actionMirrorPlane_triggered();
	void on_actionVectorPlot_triggered();
	void on_actionTensorPlot_triggered();
	void on_actionIsosurfacePlot_triggered();
	void on_actionSlicePlot_triggered();
	void on_actionDisplacementMap_triggered();
	void on_actionStreamLinePlot_triggered();
	void on_actionParticleFlowPlot_triggered();
	void on_actionVolumeFlowPlot_triggered();
	void on_actionImageSlicer_triggered();
	void on_actionVolumeRender_triggered();
	void on_actionMarchingCubes_triggered();
	void on_actionImageWarp_triggered();
	void on_actionAddProbe_triggered();
	void on_actionAddCurveProbe_triggered();
	void on_actionAddRuler_triggered();
	void on_actionMusclePath_triggered();
	void on_actionPlotGroup_triggered();
	void on_actionGraph_triggered();
	void on_actionScatter_triggered();
	void on_actionSummary_triggered();
	void on_actionStats_triggered();
	void on_actionIntegrate_triggered();
	void on_actionIntegrateSurface_triggered();
	void on_actionImportPoints_triggered();
	void on_actionImportLines_triggered();

	// Record menu actions
	void on_actionRecordNew_triggered();
	void on_actionRecordStart_triggered();
	void on_actionRecordPause_triggered();
	void on_actionRecordStop_triggered();

	// View menu actions
	void on_actionUndoViewChange_triggered();
	void on_actionRedoViewChange_triggered();
	void on_actionZoomSelect_triggered();
	void on_actionZoomExtents_triggered();
	void on_actionViewCapture_toggled(bool bchecked);
	void on_actionOrtho_toggled(bool b);
	void on_actionShowGrid_toggled(bool b);
	void on_actionShowMeshLines_toggled(bool b);
	void on_actionShowEdgeLines_toggled(bool b);
	void on_actionBackfaceCulling_toggled(bool b);
	void on_actionViewSmooth_toggled(bool bchecked);
	void on_actionShowNormals_toggled(bool b);
	void on_actionShowFibers_triggered();
	void on_actionShowMatAxes_toggled(bool b);
	void on_actionShowDiscrete_toggled(bool b);
	void on_actionShowRigidBodies_toggled(bool b);
	void on_actionShowRigidJoints_toggled(bool b);
	void on_actionShowRigidLabels_toggled(bool b);
	void on_actionToggleTagInfo_triggered();
	void on_actionToggleLight_triggered();
	void on_actionFront_triggered();
	void on_actionBack_triggered();
	void on_actionLeft_triggered();
	void on_actionRight_triggered();
	void on_actionTop_triggered();
	void on_actionBottom_triggered();
    void on_actionIsometric_triggered();
	void on_actionRenderMode_toggled(bool b);
	void on_actionSnap3D_triggered();
	void on_actionTrack_toggled(bool b);
	void on_actionViewVPSave_triggered();
	void on_actionViewVPPrev_triggered();
	void on_actionViewVPNext_triggered();
	void on_actionSyncViews_triggered();
	void on_actionToggleConnected_triggered();
	void on_actionToggleFPS_triggered();

	void on_actionUpdate_triggered(bool dev = false);
	void on_actionFEBioURL_triggered();
	void on_actionFEBioUM_triggered();
	void on_actionFEBioTM_triggered();
	void on_actionFBSManual_triggered();
	void on_actionFEBioForum_triggered();
	void on_actionFEBioResources_triggered();
	void on_actionFEBioPubs_triggered();
	void on_actionAbout_triggered();
	void on_actionWelcome_triggered();
    void on_actionBugReport_triggered();

	void on_actionSelect_toggled(bool b);
	void on_actionTranslate_toggled(bool b);
	void on_actionRotate_toggled(bool b);
	void on_actionScale_toggled(bool b);
	void on_selectCoord_currentIndexChanged(int n);

	void on_actionSelectObjects_toggled(bool b);
	void on_actionSelectParts_toggled(bool b);
	void on_actionSelectSurfaces_toggled(bool b);
	void on_actionSelectCurves_toggled(bool b);
	void on_actionSelectNodes_toggled(bool b);
	void on_actionSelectDiscrete_toggled(bool b);

	void on_selectRect_toggled(bool b);
	void on_selectCircle_toggled(bool b);
	void on_selectFree_toggled(bool b);
	void on_actionMeasureTool_triggered();
	void on_actionPlaneCutTool_triggered();

	void on_postSelectRect_toggled(bool b);
	void on_postSelectCircle_toggled(bool b);
	void on_postSelectFree_toggled(bool b);
	void on_postActionMeasureTool_triggered();

	// Post toolbar
	void on_selectData_currentValueChanged(int i);
	void on_actionPlay_toggled(bool bchecked);
	void on_actionRefresh_triggered();
	void on_actionFirst_triggered();
	void on_actionPrev_triggered();
	void on_actionNext_triggered();
	void on_actionLast_triggered();
	void on_actionTimeSettings_triggered();
	void on_actionColorMap_toggled(bool bchecked);
	void on_selectTime_valueChanged(int n);

	// signals from documents
	void on_doCommand(QString msg);
	void on_selectionChanged();

	// Font toolbar
	void on_fontStyle_currentFontChanged(const QFont& font);
	void on_fontSize_valueChanged(int i);
	void on_fontBold_toggled(bool checked);
	void on_fontItalic_toggled(bool bchecked);
	void on_actionProperties_triggered();

	void on_tab_currentChanged(int n);
	void on_tab_tabCloseRequested(int n);

	void on_htmlview_anchorClicked(const QUrl& link);
	void on_xmledit_textChanged();
    void on_xmlTree_modelEdited();

	void on_clearProject();
	void on_closeProject();
	void on_closeFile(const QString& file);
	void on_addToProject(const QString& file);

    // XML toolbar
    void on_actionEditXmlAsText_triggered(bool checked);
    void on_actionAddAttribute_triggered();
    void on_actionAddElement_triggered();
    void on_actionRemoveRow_triggered();

	// slots from Post panel
	void OnPostObjectStateChanged();
	void OnPostObjectPropsChanged(FSObject* po);

	void on_modelViewer_currentObjectChanged(FSObject* po);

	void onShowPartSelector();

	void checkJobProgress();

	void OnSelectMeshLayer(QAction* ac);
	void OnSelectObjectTransparencyMode(QAction* ac);
	void OnSelectObjectColorMode(QAction* ac);

	void CloseView(int n, bool forceClose = false);
	void CloseView(CDocument* doc);

	void SetCurrentState(int n);

	void closeEvent(QCloseEvent* ev);
	void keyPressEvent(QKeyEvent* ev);

	void on_finishedReadingFile(bool success, const QString& errorString);
	void finishedReadingFile(bool success, QueuedFile& qfile, const QString& errorString);
	void checkFileProgress();

	void StopAnimation();

	void onTimer();

	void on_glview_pointPicked(const vec3d& r);
	void on_glview_selectionChanged();

	void onExportMaterials(const std::vector<GMaterial*>& matList);
	void onExportAllMaterials();
	void onImportMaterials();
	void onImportMaterialsFromModel(CModelDocument* src);

	void DeleteAllMaterials();
	void DeleteAllBC();
	void DeleteAllLoads();
	void DeleteAllIC();
	void DeleteAllContact();
	void DeleteAllConstraints();
	void DeleteAllRigidLoads();
	void DeleteAllRigidBCs();
	void DeleteAllRigidICs();
	void DeleteAllRigidConnectors();
	void DeleteAllSteps();
	void DeleteAllJobs();
	void OnDeleteAllLoadControllers();
	void OnDeleteAllMeshData();

	void OnReplaceContactInterface(FSPairedInterface* pci);

	CGLView* GetGLView();
    CImageSliceView* GetImageSliceView();
    C2DImageTimeView* GetC2DImageTimeView();

	void UpdateGraphs(bool breset);

	Post::CGLModel* GetCurrentModel();

	// update the font toolbar
	// (e.g. when a GL widget gets selected)
	void UpdateFontToolbar();

	void RunFEBioJob(CFEBioJob* job);

	bool ExportFEBioFile(CModelDocument* doc, const std::string& fileName, int febioFileVersion);

	void NextSSHFunction(CSSHHandler*);
	void ShowProgress(bool show, QString message = "");
	void ShowIndeterminateProgress(bool show, QString message = "");
	void UpdateProgress(int);

	bool DoModelCheck(CModelDocument* doc);

	void toggleOrtho();

	void autosave();

	void autoUpdateCheck(bool update);

	void updateOutput(const QString& txt);

public:
	QStringList GetRecentFileList();
	QStringList GetRecentProjectsList();
	QStringList GetRecentPluginsList();

	QString GetEnvironmentMap();
	void SetEnvironmentMap(const QString& filename);

	void AddRecentPlugin(const QString& fileName);

	QString ProjectFolder();
	QString ProjectName();

private:
	void ReadNextFileInQueue();
	bool HandleSSHMessage(CSSHHandler*);

public:
	int Views();
	void SetActiveView(int n);
	void AddView(const std::string& viewName, CDocument* doc, bool makeActive = true);
	int FindView(CDocument* doc);
	GObject* GetActiveObject();

    QSize GetEditorSize();

	static CMainWindow* GetInstance();

private:
	Ui::CMainWindow*	ui;

	CDocManager*		m_DocManager;

	CFileThread*		m_fileThread;
	std::vector<QueuedFile>	m_fileQueue;

	static CMainWindow*		m_mainWnd;
};

class CResource
{
public:
	static QIcon Icon(const QString& iconName);

public:
	static void Init(CMainWindow* wnd);

private:
	static CMainWindow*	m_wnd;
};<|MERGE_RESOLUTION|>--- conflicted
+++ resolved
@@ -44,11 +44,7 @@
 class CCreatePanel;
 class CBuildPanel;
 class CRepositoryPanel;
-<<<<<<< HEAD
-class CImagePanel;
 class CPythonToolsPanel;
-=======
->>>>>>> 3098e71e
 class QMenu;
 class CGraphWindow;
 class CPostDocument;
@@ -135,15 +131,9 @@
 	// get the database panel
 	CRepositoryPanel* GetDatabasePanel();
 
-<<<<<<< HEAD
-    // get the image panel
-	CImagePanel* GetImagePanel();
-
 	// get the python panel
 	CPythonToolsPanel* GetPythonToolsPanel();
 
-=======
->>>>>>> 3098e71e
 	// sets the current folder
 	void SetCurrentFolder(const QString& folder);
 
