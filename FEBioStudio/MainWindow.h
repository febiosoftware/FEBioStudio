--- conflicted
+++ resolved
@@ -115,12 +115,6 @@
 	// show the log panel
 	void ShowLogPanel();
 
-<<<<<<< HEAD
-	// add to the output window
-	void AddOutputEntry(const QString& txt);
-
-=======
->>>>>>> 66871739
 	// clear the log
 	void ClearLog();
 
@@ -561,9 +555,6 @@
 	void on_actionColorMap_toggled(bool bchecked);
 	void on_selectTime_valueChanged(int n);
 
-	// add to the log 
-	void AddLogEntry(QString txt);
-
 	// signals from documents
 	void on_doCommand(QString msg);
 	void on_selectionChanged();
