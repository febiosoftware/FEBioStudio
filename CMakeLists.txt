--- conflicted
+++ resolved
@@ -418,11 +418,7 @@
 
 findHdrSrc(FEBioStudio)
 
-<<<<<<< HEAD
-set(FEBIOSTUDIO_LIBS Abaqus Ansys Comsol CUILib FEBio FEMLib FSCore GeomLib GLLib GLWLib ImageLib LSDyna MeshIO MeshLib MeshTools Nike3D PostGL PostLib XPLTLib FEBioLink PyLib)
-=======
-set(FEBIOSTUDIO_LIBS Abaqus Ansys Comsol CUILib FEBio FEMLib FSCore GeomLib GLLib GLWLib ImageLib LSDyna MeshIO MeshLib MeshTools Nike3D PostGL PostLib XPLTLib FEBioLink VTKLib)
->>>>>>> 3f19bdaa
+set(FEBIOSTUDIO_LIBS Abaqus Ansys Comsol CUILib FEBio FEMLib FSCore GeomLib GLLib GLWLib ImageLib LSDyna MeshIO MeshLib MeshTools Nike3D PostGL PostLib XPLTLib FEBioLink VTKLib PyLib)
 
 foreach(name IN LISTS FEBIOSTUDIO_LIBS)
 	findHdrSrc(${name})
@@ -535,6 +531,7 @@
 target_link_libraries(MeshIO Qt6::Core)
 target_link_libraries(MeshTools Qt6::Core)
 target_link_libraries(ImageLib Qt6::Core Qt6::Gui)
+target_link_libraries(PyLib Qt6::Core Qt6::Gui Qt6::OpenGLWidgets)
 
 if(WIN32)
 elseif(APPLE)
