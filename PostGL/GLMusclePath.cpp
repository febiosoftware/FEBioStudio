--- conflicted
+++ resolved
@@ -283,310 +283,8 @@
 	vec3d r1 = to_vec3d(fem.NodePosition(n1, ntime));
 
 	path->m_points.clear();
-<<<<<<< HEAD
-	path->m_points.push_back(r0);
-	path->m_points.push_back(r1);
-
-	return true;
-}
-
-bool GLMusclePath::Update3PointPath(GLMusclePath::PathData* path, int ntime)
-{
-	CGLModel* glm = GetModel();
-	Post::FEPostModel& fem = *glm->GetFEModel();
-
-	int n0 = GetIntValue(START_POINT) - 1;
-	int n1 = GetIntValue(END_POINT) - 1;
-
-	// determine the three points on plane
-	vec3d r0 = to_vec3d(fem.NodePosition(n0, ntime));
-	vec3d r1 = to_vec3d(fem.NodePosition(n1, ntime));
-	vec3d rc = path->m_ro;
-
-	// determine plane normal
-	vec3d N = (r1 - rc) ^ (r0 - rc);
-	N.Normalize();
-
-	// determine initial length
-	double L0 = (r1 - r0).Length();
-
-	// find all points of the mesh that intersect with this plane
-	vector<vec3d> pt;
-	pt.push_back(r0);
-	vec3d ra = r0;
-	const double dr = 0.1*L0;
-	FEPostMesh& mesh = *glm->GetActiveMesh();
-	do
-	{
-		// determine step direction
-		vec3d t = r1 - ra; 
-		t.Normalize();
-
-		vec3d rb = ra + t * dr;
-
-		// make sure we don't overstep
-		double w = t * (r1 - ra);
-		if (((rb - ra).Length() < 1e-12) || (w <= dr))
-		{
-			pt.push_back(r1);
-			break;
-		}
-
-		vec3d n = rb - rc; n.Normalize();
-
-		// find all intersections from origin to b
-		vector<vec3d> q = FindAllIntersections(mesh, rc, n, false);
-		if (q.empty() == false)
-		{
-			double Lmax = 0;
-			int imax = -1;
-			for (int i = 0; i < q.size(); ++i)
-			{
-				double Li = (q[i] - rc) * n;
-				if ((imax == -1) || (Li > Lmax))
-				{
-					imax = i;
-					Lmax = Li;
-				}
-			}
-			assert(imax != -1);
-
-			// add the farthest one
-			rb = q[imax];
-		}
-		
-		pt.push_back(rb);
-		if (pt.size() > 20) break;
-		ra = rb;
-	} 
-	while (true);
-
-	// add the last point
-	if ((ra - r1).Length() > 1e-7) pt.push_back(r1);
-
-	path->m_points = pt;
-
-	return true;
-}
-
-bool GLMusclePath::UpdateShortestPath2D(GLMusclePath::PathData* path, int ntime)
-{
-	CGLModel* glm = GetModel();
-	Post::FEPostModel& fem = *glm->GetFEModel();
-
-	int n0 = GetIntValue(START_POINT) - 1;
-	int n1 = GetIntValue(END_POINT) - 1;
-
-	// determine the three points on plane
-	vec3d r0 = to_vec3d(fem.NodePosition(n0, ntime));
-	vec3d r1 = to_vec3d(fem.NodePosition(n1, ntime));
-	vec3d rc = path->m_ro;
-
-	// determine plane normal
-	vec3d N = (r1 - rc) ^ (r0 - rc);
-	N.Normalize();
-
-	quatd Q(N, vec3d(0, 0, 1));
-
-	// find all edge-intersections with this plane
-	FEPostMesh& mesh = *glm->GetActiveMesh();
-	vector<vec3d> pt;
-	for (int i = 0; i < mesh.Edges(); ++i)
-	{
-		FEEdge& edge = mesh.Edge(i);
-		vec3d ra = to_vec3d(fem.NodePosition(edge.n[0], ntime));
-		vec3d rb = to_vec3d(fem.NodePosition(edge.n[1], ntime));
-
-		double D = N * (rb - ra);
-		if (D != 0.0)
-		{
-			double lam = N * (rc - ra) / D;
-			if ((lam >= 0.0) && (lam <= 1.0))
-			{
-				vec3d q = ra + (rb - ra) * lam;
-
-				// make sure the point q projects onto the r0-r1 line
-				vec3d t = r1 - r0;
-				double mu = (t * (q - r0)) / (t * t);
-
-				if ((mu >= 0) && (mu <= 1.0))
-				{
-					vec3d q2 = Q * (q - rc);
-					pt.push_back(q2);
-				}
-			}
-		}
-	}
-
-	// calculate convex hull
-	std::vector<vec3d> ch = convex_hull2d(pt);
-
-	// find the original nodes on this hull
-	int m0 = -1;
-	int m1 = -1;
-	double L0min, L1min;
-	vec3d ra = Q * (r0 - rc);
-	vec3d rb = Q * (r1 - rc);
-	int n = ch.size();
-	for (int i = 0; i < n; ++i)
-	{
-		vec3d ri = ch[i];
-		double L0 = (ra - ri).SqrLength();
-		double L1 = (rb - ri).SqrLength();
-
-		if ((m0 == -1) || (L0 < L0min))
-		{
-			m0 = i;
-			L0min = L0;
-		}
-
-		if ((m1 == -1) || (L1 < L1min))
-		{
-			m1 = i;
-			L1min = L1;
-		}
-	}
-
-	// there should be two paths. Find the shortest
-	double L1 = 0.0;
-	for (int i = m0; i != m1;)
-	{
-		int ip1 = (i + 1) % n;
-		double dL = (ch[i] - ch[ip1]).Length();
-		L1 += dL;
-		++i;
-		if (i >= n) i = 0;
-	}
-
-	double L2 = 0.0;
-	for (int i = m1; i != m0;)
-	{
-		int ip1 = (i + 1) % n;
-		double dL = (ch[i] - ch[ip1]).Length();
-		L2 += dL;
-		++i;
-		if (i >= n) i = 0;
-	}
-
-	pt.clear();
-	if (L1 < L2)
-	{
-		for (int i = m0; i != m1;)
-		{
-			pt.push_back(ch[i]);
-			++i;
-			if (i >= n) i = 0;
-		}
-		pt.push_back(ch[m1]);
-	}
-	else
-	{
-		for (int i = m1; i != m0;)
-		{
-			pt.push_back(ch[i]);
-			++i;
-			if (i >= n) i = 0;
-		}
-		pt.push_back(ch[m0]);
-	}
-
-	// transform back to 3D
-	quatd Qi = Q.Inverse();
-	for (int i = 0; i < pt.size(); ++i)
-	{
-		vec3d r = pt[i];
-		pt[i] = rc + Qi * r;
-	}
-
-	path->m_points = pt;
-
-	return true;
-}
-
-
-bool GLMusclePath::UpdateShortestPath(GLMusclePath::PathData* path, int ntime)
-{
-	CGLModel* glm = GetModel();
-	Post::FEPostModel& fem = *glm->GetFEModel();
-
-	int n0 = GetIntValue(START_POINT) - 1;
-	int n1 = GetIntValue(END_POINT) - 1;
-
-	vec3d r0 = to_vec3d(fem.NodePosition(n0, ntime));
-	vec3d r1 = to_vec3d(fem.NodePosition(n1, ntime));
-
-	if (m_selNodes.size() < 2)
-	{
-		path->m_points.push_back(r0);
-		path->m_points.push_back(r1);
-	}
-	else
-	{
-		// collect the points
-		int n = m_selNodes.size();
-		vector<vec3d> v; v.reserve(n + 2);
-		v.push_back(r0);
-		v.push_back(r1);
-		for (int i = 0; i < n; ++i)
-		{
-			int ni = m_selNodes[i];
-			vec3d ri = to_vec3d(fem.NodePosition(ni, ntime));
-			v.push_back(ri);
-		}
-
-		// calculate the convex hull
-		FEConvexHullMesher mesher;
-
-		path->m_hull = mesher.Create(v);
-		if (path->m_hull == nullptr) { return false; }
-
-		// make sure our initial points are still outside
-		FEMesh& mesh = *path->m_hull;
-		int m0 = -1, m1 = -1;
-		for (int i = 0; i < mesh.Nodes(); ++i)
-		{
-			vec3d ri = mesh.Node(i).pos();
-			if ((ri - r0).SqrLength() < 1e-12) m0 = i;
-			if ((ri - r1).SqrLength() < 1e-12) m1 = i;
-
-			if ((m0 != -1) && ((m1 != -1))) break;
-		}
-		assert(m0 != -1);
-		assert(m1 != -1);
-
-		mesh.TagAllNodes(0);
-		for (int i = 0; i < mesh.Faces(); ++i)
-		{
-			FEFace& face = mesh.Face(i);
-			for (int j = 0; j < face.Nodes(); ++j) mesh.Node(face.n[j]).m_ntag = 1;
-		}
-
-		if (mesh.Node(m0).m_ntag != 1) { assert(false); return false; }
-		if (mesh.Node(m1).m_ntag != 1) { assert(false); return false; }
-
-		// extract the outide surface
-		FEMesh* surf = mesh.ExtractFaces(false);
-
-		m0 = m1 = -1;
-		for (int i = 0; i < surf->Nodes(); ++i)
-		{
-			vec3d ri = surf->Node(i).pos();
-			if ((ri - r0).SqrLength() < 1e-12) m0 = i;
-			if ((ri - r1).SqrLength() < 1e-12) m1 = i;
-
-			if ((m0 != -1) && ((m1 != -1))) break;
-		}
-		assert(m0 != -1);
-		assert(m1 != -1);
-
-		// calculate the shortest path
-		// NOTE: This assumes that the first and last nodes remain at indices 0 and 1 of the surface mesh!
-		path->m_points = FindShortestPath(*surf, m0, m1);
-	}
-=======
 	path->push_back(r0);
 	path->push_back(r1);
->>>>>>> b2e3cfbe
 
 	return true;
 }
@@ -788,16 +486,9 @@
 public:
 	struct FACE
 	{
-<<<<<<< HEAD
-		// get the nodal positions
-		FEFace* face = mesh.FacePtr(i);
-		int ne = face->Edges();
-		for (int j = 0; j < ne; ++j) re[j] = to_vec3d(fem.NodePosition(face->n[j], ntime));
-=======
 		vec3d	r[3];
 		vec3d	fn;
 	};
->>>>>>> b2e3cfbe
 
 	size_t Faces() const { return m_Face.size(); }
 
@@ -814,18 +505,9 @@
 	double Dmin = 0.0;
 	for (int i = 0; i < NF; ++i)
 	{
-<<<<<<< HEAD
-		// get the nodal positions
-		FEFace* face = mesh.FacePtr(faceList[i]);
-		int ne = face->Edges();
-		for (int j = 0; j < ne; ++j) re[j] = to_vec3d(fem.NodePosition(face->n[j], ntime));
-
-		// figure out the case
-=======
 		// figure out the case for this face
 		FaceMesh::FACE& face = mesh.Face(i);
 		int ne = 3; // edges!
->>>>>>> b2e3cfbe
 		double s[FEFace::MAX_NODES] = { 0 };
 		int ncase = 0;
 		vec3d* re = face.r;
@@ -1043,7 +725,7 @@
 		{
 			FENode& node = mesh.Node(i);
 			node.m_ntag = 0;
-			vec3d ri = fem.NodePosition(i, ntime);
+			vec3d ri = to_vec3d(fem.NodePosition(i, ntime));
 			double L0 = (ri - r0).SqrLength();
 			double L1 = (ri - r1).SqrLength();
 			if ((L0 < R2) || (L1 < R2)) node.m_ntag = 1;
@@ -1090,7 +772,7 @@
 			int ne = 3; // edges!
 			for (int j = 0; j < ne; ++j)
 			{
-				fd.r[j] = fem.NodePosition(fs.n[j], ntime);
+				fd.r[j] = to_vec3d(fem.NodePosition(fs.n[j], ntime));
 			}
 
 			vec3d e1 = fd.r[1] - fd.r[0];
