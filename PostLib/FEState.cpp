/*This file is part of the FEBio Studio source code and is licensed under the MIT license
listed below.

See Copyright-FEBio-Studio.txt for details.

Copyright (c) 2021 University of Utah, The Trustees of Columbia University in
the City of New York, and others.

Permission is hereby granted, free of charge, to any person obtaining a copy
of this software and associated documentation files (the "Software"), to deal
in the Software without restriction, including without limitation the rights
to use, copy, modify, merge, publish, distribute, sublicense, and/or sell
copies of the Software, and to permit persons to whom the Software is
furnished to do so, subject to the following conditions:

The above copyright notice and this permission notice shall be included in all
copies or substantial portions of the Software.

THE SOFTWARE IS PROVIDED "AS IS", WITHOUT WARRANTY OF ANY KIND, EXPRESS OR
IMPLIED, INCLUDING BUT NOT LIMITED TO THE WARRANTIES OF MERCHANTABILITY,
FITNESS FOR A PARTICULAR PURPOSE AND NONINFRINGEMENT. IN NO EVENT SHALL THE
AUTHORS OR COPYRIGHT HOLDERS BE LIABLE FOR ANY CLAIM, DAMAGES OR OTHER
LIABILITY, WHETHER IN AN ACTION OF CONTRACT, TORT OR OTHERWISE, ARISING FROM,
OUT OF OR IN CONNECTION WITH THE SOFTWARE OR THE USE OR OTHER DEALINGS IN THE
SOFTWARE.*/

#include "stdafx.h"
#include "FEState.h"
#include "FEPostMesh.h"
#include "FEPostModel.h"
#include "FEMeshData_T.h"

using namespace Post;
using namespace std;

ObjectData::ObjectData()
{
	data = nullptr;
	nsize = 0;
}

ObjectData::~ObjectData()
{
	delete [] data;
	nsize = 0;
}

void ObjectData::append(int n)
{
	off.push_back(nsize);
	if (data == nullptr)
	{
		data = new float[n];
		nsize = n;
	}
	else
	{
		int newSize = nsize + n;
		float* tmp = new float[newSize];
		memcpy(tmp, data, sizeof(float)*nsize);
		delete data;
		data = tmp;
		nsize = newSize;
	}
}

void ObjectData::push_back(float f)
{
	int n = nsize;
	append(1);
	data[n] = f;
}

void ObjectData::push_back(vec3f f)
{
	int n = nsize;
	append(3);
	data[n  ] = f.x;
	data[n+1] = f.y;
	data[n+2] = f.z;
}

FERefState::FERefState(FEPostModel* fem)
{

}

//-----------------------------------------------------------------------------
// Constructor
FEState::FEState(float time, FEPostModel* fem, Post::FEPostMesh* pmesh) : m_fem(fem), m_mesh(pmesh)
{
	m_id = -1;
	m_ref = nullptr; // will be set by model

	Post::FEPostMesh& mesh = *m_mesh;

	int nodes = mesh.Nodes();
	int edges = mesh.Edges();
	int elems = mesh.Elements();
	int faces = mesh.Faces();

	// allocate storage
	m_NODE.resize(nodes);
	m_EDGE.resize(edges);
	m_ELEM.resize(elems);
	m_FACE.resize(faces);

	// allocate element data
	for (int i=0; i<elems; ++i)
	{
		FEElement_& el = mesh.ElementRef(i);
		int ne = el.Nodes();
		m_ElemData.append(ne);
	}

	// allocate face data
	for (int i=0; i<faces; ++i)
	{
		FSFace& face = mesh.Face(i);
		int nf = face.Nodes();
		m_FaceData.append(nf);
	}

	// initialize data
	for (int i=0; i<nodes; ++i) m_NODE[i].m_rt = to_vec3f(mesh.Node(i).r);
	for (int i=0; i<elems; ++i)
	{
		m_ELEM[i].m_state = StatusFlags::VISIBLE;
		m_ELEM[i].m_h[0] = 0.f;
		m_ELEM[i].m_h[1] = 0.f;
		m_ELEM[i].m_h[2] = 0.f;
		m_ELEM[i].m_h[3] = 0.f;
	}

	int ptObjs = fem->PointObjects();
	m_objPt.resize(ptObjs);
	for (int i = 0; i < ptObjs; ++i)
	{
		OBJ_POINT_DATA& di = m_objPt[i];
		Post::FEPostModel::PointObject& po = *fem->GetPointObject(i);

		di.pos = po.m_pos;
		di.rot = po.m_rot;

		di.m_rt = po.m_rt;

		int ndata = po.m_data.size();
		di.data = new ObjectData;
		for (int j = 0; j < ndata; ++j)
		{
			Post::PlotObjectData& dj = *po.m_data[j];

			switch (dj.Type())
			{
			case DATA_FLOAT: di.data->push_back(0.f); break;
			case DATA_VEC3F: di.data->push_back(vec3f(0.f, 0.f, 0.f)); break;
			default:
				assert(false);
			}
		}
	}

	int lnObjs = fem->LineObjects();
	m_objLn.resize(lnObjs);
	for (int i = 0; i < lnObjs; ++i)
	{
		OBJ_LINE_DATA& di = m_objLn[i];
		Post::FEPostModel::LineObject& po = *fem->GetLineObject(i);

		di.pos = po.m_pos;
		di.rot = po.m_rot;

		di.m_r1 = po.m_r1;
		di.m_r2 = po.m_r2;

		int ndata = po.m_data.size();
		di.data = new ObjectData;
		for (int j = 0; j < ndata; ++j)
		{
			Post::PlotObjectData& dj = *po.m_data[j];

			switch (dj.Type())
			{
			case DATA_FLOAT: di.data->push_back(0.f); break;
			case DATA_VEC3F: di.data->push_back(vec3f(0.f, 0.f, 0.f)); break;
			default:
				assert(false);
			}
		}
	}

	m_time = time;
	m_nField = -1;
	m_status = 0;

	// get the data manager
	FEDataManager* pdm = fem->GetDataManager();

	// Nodal data
	int N = pdm->DataFields();
	FEDataFieldPtr it = pdm->FirstDataField();
	for (int i=0; i<N; ++i, ++it)
	{
		ModelDataField& d = *(*it);
		m_Data.push_back(d.CreateData(this));
	}
}

//-----------------------------------------------------------------------------
// helper function for copying data
template <class T> void copyData(Post::FEMeshData* dest, Post::FEMeshData* src)
{ 
	T* pd = dynamic_cast<T*>(dest);
	T* ps = dynamic_cast<T*>(src);
	if (pd && ps) pd->copy(*ps); 
	else 
	{
		// We can get here for implicit data fields (e.g. LagrangeStrain). 
		// which is probably okay.
//		assert(false);
	}
}

//-----------------------------------------------------------------------------
void FEState::SetID(int n)
{
	m_id = n;
}

//-----------------------------------------------------------------------------
int FEState::GetID() const 
{ 
	assert(m_id != -1);
	return m_id; 
}

//-----------------------------------------------------------------------------
// Constructor
FEState::FEState(float time, FEPostModel* pfem, FEState* pstate) : m_fem(pfem)
{
	m_id = -1;
	m_time = time;
	m_nField = -1;
	m_status = 0;
	m_mesh = pstate->m_mesh;

	RebuildData();

	// get the data manager
	FEDataManager* pdm = pfem->GetDataManager();

	// Nodal data
	int N = pdm->DataFields();
	FEDataFieldPtr pn = pdm->FirstDataField();
	for (int i = 0; i < N; ++i, ++pn)
	{
		m_Data.push_back((*pn)->CreateData(this));
	}

	// copy data
	pn = pdm->FirstDataField();
	for (int i = 0; i < N; ++i, ++pn)
	{
		ModelDataField& d = *(*pn);
		FEMeshData& md = m_Data[i];
		if (d.DataClass() == CLASS_NODE)
		{
			switch (md.GetType())
			{
			case DATA_FLOAT: copyData< Post::FENodeData<FEDataTypeTraits<DATA_FLOAT  >::dataType> >(&md, &pstate->m_Data[i]); break;
			case DATA_VEC3F: copyData< Post::FENodeData<FEDataTypeTraits<DATA_VEC3F  >::dataType> >(&md, &pstate->m_Data[i]); break;
			case DATA_MAT3F: copyData< Post::FENodeData<FEDataTypeTraits<DATA_MAT3F  >::dataType> >(&md, &pstate->m_Data[i]); break;
			case DATA_MAT3D: copyData< Post::FENodeData<FEDataTypeTraits<DATA_MAT3D  >::dataType> >(&md, &pstate->m_Data[i]); break;
			case DATA_MAT3FS: copyData< Post::FENodeData<FEDataTypeTraits<DATA_MAT3FS >::dataType> >(&md, &pstate->m_Data[i]); break;
			case DATA_MAT3FD: copyData< Post::FENodeData<FEDataTypeTraits<DATA_MAT3FD >::dataType> >(&md, &pstate->m_Data[i]); break;
			case DATA_TENS4FS: copyData< Post::FENodeData<FEDataTypeTraits<DATA_TENS4FS>::dataType> >(&md, &pstate->m_Data[i]); break;
			default:
				assert(false);
			}
		}
		else if (d.DataClass() == CLASS_FACE)
		{
			switch (md.GetType())
			{
			case DATA_FLOAT: copyData< Post::FEFaceData<FEDataTypeTraits<DATA_FLOAT  >::dataType, DATA_ITEM> >(&md, &pstate->m_Data[i]); break;
			case DATA_VEC3F: copyData< Post::FEFaceData<FEDataTypeTraits<DATA_VEC3F  >::dataType, DATA_ITEM> >(&md, &pstate->m_Data[i]); break;
			case DATA_MAT3F: copyData< Post::FEFaceData<FEDataTypeTraits<DATA_MAT3F  >::dataType, DATA_ITEM> >(&md, &pstate->m_Data[i]); break;
			case DATA_MAT3D: copyData< Post::FEFaceData<FEDataTypeTraits<DATA_MAT3D  >::dataType, DATA_ITEM> >(&md, &pstate->m_Data[i]); break;
			case DATA_MAT3FS: copyData< Post::FEFaceData<FEDataTypeTraits<DATA_MAT3FS >::dataType, DATA_ITEM> >(&md, &pstate->m_Data[i]); break;
			case DATA_MAT3FD: copyData< Post::FEFaceData<FEDataTypeTraits<DATA_MAT3FD >::dataType, DATA_ITEM> >(&md, &pstate->m_Data[i]); break;
			case DATA_TENS4FS: copyData< Post::FEFaceData<FEDataTypeTraits<DATA_TENS4FS>::dataType, DATA_ITEM> >(&md, &pstate->m_Data[i]); break;
			default:
				assert(false);
			}
		}
		else if (d.DataClass() == CLASS_ELEM)
		{
			switch (md.GetType())
			{
			case DATA_FLOAT: copyData< Post::FEElementData<FEDataTypeTraits<DATA_FLOAT  >::dataType, DATA_ITEM> >(&md, &pstate->m_Data[i]); break;
			case DATA_VEC3F: copyData< Post::FEElementData<FEDataTypeTraits<DATA_VEC3F  >::dataType, DATA_ITEM> >(&md, &pstate->m_Data[i]); break;
			case DATA_MAT3F: copyData< Post::FEElementData<FEDataTypeTraits<DATA_MAT3F  >::dataType, DATA_ITEM> >(&md, &pstate->m_Data[i]); break;
			case DATA_MAT3D: copyData< Post::FEElementData<FEDataTypeTraits<DATA_MAT3D  >::dataType, DATA_ITEM> >(&md, &pstate->m_Data[i]); break;
			case DATA_MAT3FS: copyData< Post::FEElementData<FEDataTypeTraits<DATA_MAT3FS >::dataType, DATA_ITEM> >(&md, &pstate->m_Data[i]); break;
			case DATA_MAT3FD: copyData< Post::FEElementData<FEDataTypeTraits<DATA_MAT3FD >::dataType, DATA_ITEM> >(&md, &pstate->m_Data[i]); break;
			case DATA_TENS4FS: copyData< Post::FEElementData<FEDataTypeTraits<DATA_TENS4FS>::dataType, DATA_ITEM> >(&md, &pstate->m_Data[i]); break;
			default:
				assert(false);
			}
		}
	}
}

//-----------------------------------------------------------------------------
void FEState::RebuildData()
{
	FEPostMesh& mesh = *m_mesh;
	FEPostModel& fem = *m_fem;

	int nodes = mesh.Nodes();
	int edges = mesh.Edges();
	int elems = mesh.Elements();
	int faces = mesh.Faces();

	// allocate storage
	m_NODE.resize(nodes);
	m_EDGE.resize(edges);
	m_ELEM.resize(elems);
	m_FACE.resize(faces);

	// allocate element data
	m_ElemData.clear();
	for (int i = 0; i < elems; ++i)
	{
		FEElement_& el = mesh.ElementRef(i);
		int ne = el.Nodes();
		m_ElemData.append(ne);

		m_ELEM[i].m_state = StatusFlags::VISIBLE;
	}

	// allocate face data
	m_FaceData.clear();
	for (int i = 0; i < faces; ++i)
	{
		FSFace& face = mesh.Face(i);
		int nf = face.Nodes();
		m_FaceData.append(nf);
	}

	// initialize data
	for (int i = 0; i < nodes; ++i) m_NODE[i].m_rt = to_vec3f(mesh.Node(i).r);
	for (int i = 0; i < elems; ++i)
	{
		m_ELEM[i].m_h[0] = 0.f;
		m_ELEM[i].m_h[1] = 0.f;
		m_ELEM[i].m_h[2] = 0.f;
		m_ELEM[i].m_h[3] = 0.f;
	}

	int ptObjs = fem.PointObjects();
	m_objPt.resize(ptObjs);
	for (int i = 0; i < ptObjs; ++i)
	{
		OBJ_POINT_DATA& di = m_objPt[i];
		Post::FEPostModel::PointObject& po = *fem.GetPointObject(i);

		di.pos = po.m_pos;
		di.rot = po.m_rot;

		di.m_rt = po.m_rt;
	}

	int lnObjs = fem.LineObjects();
	m_objLn.resize(lnObjs);
	for (int i = 0; i < lnObjs; ++i)
	{
		OBJ_LINE_DATA& di = m_objLn[i];
		Post::FEPostModel::LineObject& po = *fem.GetLineObject(i);

		di.pos = po.m_pos;
		di.rot = po.m_rot;

		di.m_r1 = po.m_r1;
		di.m_r2 = po.m_r2;
	}
}

//-----------------------------------------------------------------------------
<<<<<<< HEAD
void FEState::AddLine(vec3f a, vec3f b, float data_a, float data_b, int el0, int el1)
{
	vec3f t = b - a; t.Normalize();

	LINEDATA L;
	L.m_segId = 0;
	L.m_r0 = a;
	L.m_r1 = b;
	L.m_t0 = L.m_t1 = to_vec3d(t);
	L.m_user_data[0] = data_a;
	L.m_user_data[1] = data_b;
	L.m_elem[0] = el0;
	L.m_elem[1] = el1;
	L.m_end[0] = L.m_end[1] = 0;
	m_Line.Add(L);
}

//-----------------------------------------------------------------------------
=======
>>>>>>> fa721513
void FEState::AddPoint(vec3f a, int nlabel)
{
	POINTDATA p;
	p.m_r = a;
	p.nlabel = nlabel;
	m_Point.push_back(p);
}

//-----------------------------------------------------------------------------
void FEState::AddPoint(vec3f a, const std::vector<float>& data, int nlabel)
{
	POINTDATA p;
	p.m_r = a;
	p.nlabel = nlabel;
	int n = data.size();
	if (n > MAX_POINT_DATA_FIELDS) n = MAX_POINT_DATA_FIELDS;
	for (int i = 0; i < n; ++i) p.val[i] = data[i];
	m_Point.push_back(p);
}

//-----------------------------------------------------------------------------
OBJECT_DATA& FEState::GetObjectData(int n)
{
	if (n < m_objPt.size()) return m_objPt[n];
	else return m_objLn[n - m_objPt.size()];
<<<<<<< HEAD
}

//-----------------------------------------------------------------------------
class OctreeBox
{
public:
	OctreeBox(BOX box, int levels) : m_box(box), m_level(levels)
	{
		if (levels == 0)
		{
			for (int i = 0; i < 8; ++i) m_child[i] = nullptr;
			return;
		}

		double R = box.Radius();

		double x0 = box.x0, x1 = box.x1;
		double y0 = box.y0, y1 = box.y1;
		double z0 = box.z0, z1 = box.z1;
		int n = 0;
		for (int i = 0; i < 2; ++i)
		for (int j = 0; j < 2; ++j)
		for (int k = 0; k < 2; ++k)
		{
			double xa = x0 + i * (x1 - x0) * 0.5;
			double ya = y0 + j * (y1 - y0) * 0.5;
			double za = z0 + k * (z1 - z0) * 0.5;
			double xb = x0 + (i+1.0) * (x1 - x0) * 0.5;
			double yb = y0 + (j+1.0) * (y1 - y0) * 0.5;
			double zb = z0 + (k+1.0) * (z1 - z0) * 0.5;
			BOX boxi(xa, ya, za, xb, yb, zb);
			boxi.Inflate(R * 1e-7);
			m_child[n++] = new OctreeBox(boxi, levels - 1);
		}
	}
	~OctreeBox() { for (int i = 0; i < 8; ++i) delete m_child[i]; }

	int addNode(vector<vec3d>& points, const vec3d& r)
	{
		const double eps = 1e-12;
		if (m_level == 0)
		{
			if (m_box.IsInside(r))
			{
				for (int i = 0; i < m_nodes.size(); ++i)
				{
					vec3d& ri = points[m_nodes[i]];
					if ((ri - r).SqrLength() <= eps)
					{
						// node is already in list
						return m_nodes[i];
					}
				}

				// if we get here, the node is in this box, 
				// but not in the points array yet, so add it
				points.push_back(r);
				m_nodes.push_back(points.size() - 1);
				return points.size() - 1;
			}
			else return -1;
		}
		else
		{
			for (int i = 0; i < 8; ++i)
			{
				int n = m_child[i]->addNode(points, r);
				if (n >= 0) return n;
			}
			return -1;
		}
	}

private:
	int			m_level;
	BOX			m_box;
	OctreeBox*	m_child[8];
	vector<int>	m_nodes;
};

class Segment
{
public:
	struct LINE
	{
		int	m_index;	// index into mesh' edge array
		int	m_ln[2];	// local node indices in segment's node array
		int m_orient;	// 1 or -1, depending on the orientation in the segment
	};

public:
	Segment(FECurveMesh* mesh) : m_mesh(mesh) {}
	Segment(const Segment& s) { m_mesh = s.m_mesh; m_pt = s.m_pt; m_seg = s.m_seg; }
	void operator = (const Segment& s) { m_mesh = s.m_mesh; m_pt = s.m_pt; m_seg = s.m_seg; }

	void Add(int n) 
	{ 
		LINE l;
		l.m_index = n;
		l.m_orient = 0;
		l.m_ln[0] = l.m_ln[1] = -1;
		m_seg.push_back(l); 
	}

	int Points() const { return m_pt.size(); }
	vec3d& Point(int n) { return m_mesh->Node(m_pt[n]).r; }

	void Build()
	{
		m_pt.clear();
		for (int i = 0; i < m_seg.size(); ++i)
		{
			FSEdge& edge = m_mesh->Edge(m_seg[i].m_index);
			m_seg[i].m_ln[0] = addPoint(edge.n[0]); assert(m_seg[i].m_ln[0] >= 0);
			m_seg[i].m_ln[1] = addPoint(edge.n[1]); assert(m_seg[i].m_ln[1] >= 0);
		}
		assert((m_pt.size() == m_seg.size() + 1) || (m_pt.size() == m_seg.size()));

		Sort();
	}

	int LineSegments() const { return m_seg.size(); }
	LINE& GetLineSegment(int n) { return m_seg[n]; }

private:
	int addPoint(int n)
	{
		for (int j = 0; j < m_pt.size(); ++j)
		{
			if (m_pt[j] == n) return j;
		}
		m_pt.push_back(n);
		return m_pt.size() - 1;
	}

	void Sort()
	{
		int pts = m_pt.size();
		vector<int> tag(pts, 0);
		for (int i = 0; i < m_seg.size(); ++i)
		{
			tag[m_seg[i].m_ln[0]]++;
			tag[m_seg[i].m_ln[1]]++;
		}

		// find one end
		vector<int> NLT; NLT.reserve(pts);
		for (int i = 0; i < pts; ++i)
		{
			assert((tag[i] == 1) || (tag[i] == 2));
			if (tag[i] == 1)
			{
				NLT.push_back(i);
				break;
			}
		}

		int nltsize = pts;
		if (NLT.empty())
		{
			// this is probably a loop, so just pick the first point
			NLT.push_back(0);
			nltsize++;
		}
		assert(NLT.size() == 1);

		int nsegs = m_seg.size();
		int seg0 = 0;
		while (NLT.size() != nltsize)
		{
			int n0 = NLT.back();

			// find a segment with this node
			for (int i = seg0; i < nsegs; ++i)
			{
				int m0 = m_seg[i].m_ln[0];
				int m1 = m_seg[i].m_ln[1];
				if ((m0 == n0) || (m1 == n0))
				{
					if (m0 == n0)
					{
						NLT.push_back(m1);
						m_seg[i].m_orient = 1;
					}
					else
					{
						NLT.push_back(m0);
						m_seg[i].m_orient = -1;
					}
					swapSegments(i, seg0);
					seg0++;
					break;
				}
			}
		}

		// reorder nodes
		vector<int> NLTi(pts);
		vector<int> newpt(pts);
		for (int i = 0; i < pts; ++i)
		{
			int ni = NLT[i];
			NLTi[ni] = i;
			newpt[i] = m_pt[ni];
		}
		m_pt = newpt;

		// reorder segments
		for (int i = 0; i < m_seg.size(); ++i)
		{
			LINE& li = m_seg[i];
			li.m_ln[0] = NLTi[li.m_ln[0]];
			li.m_ln[1] = NLTi[li.m_ln[1]];
		}
	}

	void swapSegments(int a, int b)
	{
		if (a == b) return;
		LINE tmp = m_seg[a];
		m_seg[a] = m_seg[b];
		m_seg[b] = tmp;
	}

private:
	FECurveMesh* m_mesh;
	vector<LINE>	m_seg;
	vector<int>		m_pt;
};

void LineData::processLines()
{
	int lines = Lines();

	// find the bounding box
	BOX box;
	for (int i = 0; i < lines; ++i)
	{
		Post::LINEDATA& line = Line(i);
		box += to_vec3d(line.m_r0);
		box += to_vec3d(line.m_r1);
	}

	// inflate a little
	double R = box.GetMaxExtent(); if (R == 0.0) R = 1.0;
	box.Inflate(R * 1e-5);

	// start adding points
	int l = (int)(log(lines) / log(8.0)); 
	if (l < 3) l = 3;
	if (l > 8) l = 8;
	OctreeBox ocb(box, l);
	vector<pair<int, int> > ptIndex; ptIndex.resize(lines, pair<int, int>(-1, -1));
	vector<vec3d> points; points.reserve(lines * 2);
	for (int i = 0; i < lines; ++i)
	{
		Post::LINEDATA& line = Line(i);
		ptIndex[i].first  = ocb.addNode(points, to_vec3d(line.m_r0)); assert(ptIndex[i].first  >= 0);
		ptIndex[i].second = ocb.addNode(points, to_vec3d(line.m_r1)); assert(ptIndex[i].second >= 0);
		assert(ptIndex[i].first != ptIndex[i].second);
	}

	// now build a curve mesh
	// (this is used to find the segments, i.e. the connected lines)
	FECurveMesh mesh;
	mesh.Create(points.size(), lines);
	for (int i = 0; i < points.size(); ++i)
	{
		FSNode& node = mesh.Node(i);
		node.r = points[i];
	}
	for (int i = 0; i < lines; ++i)
	{
		FSEdge& edge = mesh.Edge(i);
		edge.n[0] = ptIndex[i].first;
		edge.n[1] = ptIndex[i].second;
	}
	mesh.BuildMesh();

	// figure out the segments
	int nsegs = mesh.Segments(); assert(nsegs >= 1);
	vector<Segment> segment(nsegs, Segment(&mesh));
	for (int i=0; i<lines; ++i)
	{ 
		FSEdge& edge = mesh.Edge(i);
		segment[edge.m_gid].Add(i);
		m_Line[i].m_segId = edge.m_gid;
	}

	// process each segment
	for (int n = 0; n < nsegs; ++n)
	{
		Segment& segn = segment[n];
		segn.Build();

		int pts = segn.Points();
		vector<vec3d> t(pts, vec3d(0, 0, 0));
		for (int i = 0; i < pts - 1; ++i)
		{
			vec3d a = segn.Point(i);
			vec3d b = segn.Point(i + 1);

			vec3d ti = b - a;
			t[i    ] += ti;
			t[i + 1] += ti;
		}

		// normalize tangents
		for (int i = 0; i < pts; ++i) t[i].Normalize();

		// assign the tangents
		int nseg = segn.LineSegments();
		for (int i = 0; i < nseg; ++i)
		{
			Segment::LINE& seg = segn.GetLineSegment(i);

			Post::LINEDATA& line = Line(seg.m_index);

			if (i == 0)
			{
				if (seg.m_orient > 0) line.m_end[0] = 1;
				if (seg.m_orient < 0) line.m_end[1] = 1;
			}
			else if (i == nseg - 1)
			{
				if (seg.m_orient > 0) line.m_end[1] = 1;
				if (seg.m_orient < 0) line.m_end[0] = 1;
			}

			line.m_t0 = t[seg.m_ln[0]];
			line.m_t1 = t[seg.m_ln[1]];

			assert(seg.m_orient != 0);
			if (seg.m_orient < 0)
			{
				line.m_t0 = -line.m_t0;
				line.m_t1 = -line.m_t1;
			}
		}
	}
=======
>>>>>>> fa721513
}<|MERGE_RESOLUTION|>--- conflicted
+++ resolved
@@ -387,27 +387,6 @@
 }
 
 //-----------------------------------------------------------------------------
-<<<<<<< HEAD
-void FEState::AddLine(vec3f a, vec3f b, float data_a, float data_b, int el0, int el1)
-{
-	vec3f t = b - a; t.Normalize();
-
-	LINEDATA L;
-	L.m_segId = 0;
-	L.m_r0 = a;
-	L.m_r1 = b;
-	L.m_t0 = L.m_t1 = to_vec3d(t);
-	L.m_user_data[0] = data_a;
-	L.m_user_data[1] = data_b;
-	L.m_elem[0] = el0;
-	L.m_elem[1] = el1;
-	L.m_end[0] = L.m_end[1] = 0;
-	m_Line.Add(L);
-}
-
-//-----------------------------------------------------------------------------
-=======
->>>>>>> fa721513
 void FEState::AddPoint(vec3f a, int nlabel)
 {
 	POINTDATA p;
@@ -433,7 +412,6 @@
 {
 	if (n < m_objPt.size()) return m_objPt[n];
 	else return m_objLn[n - m_objPt.size()];
-<<<<<<< HEAD
 }
 
 //-----------------------------------------------------------------------------
@@ -512,268 +490,4 @@
 	BOX			m_box;
 	OctreeBox*	m_child[8];
 	vector<int>	m_nodes;
-};
-
-class Segment
-{
-public:
-	struct LINE
-	{
-		int	m_index;	// index into mesh' edge array
-		int	m_ln[2];	// local node indices in segment's node array
-		int m_orient;	// 1 or -1, depending on the orientation in the segment
-	};
-
-public:
-	Segment(FECurveMesh* mesh) : m_mesh(mesh) {}
-	Segment(const Segment& s) { m_mesh = s.m_mesh; m_pt = s.m_pt; m_seg = s.m_seg; }
-	void operator = (const Segment& s) { m_mesh = s.m_mesh; m_pt = s.m_pt; m_seg = s.m_seg; }
-
-	void Add(int n) 
-	{ 
-		LINE l;
-		l.m_index = n;
-		l.m_orient = 0;
-		l.m_ln[0] = l.m_ln[1] = -1;
-		m_seg.push_back(l); 
-	}
-
-	int Points() const { return m_pt.size(); }
-	vec3d& Point(int n) { return m_mesh->Node(m_pt[n]).r; }
-
-	void Build()
-	{
-		m_pt.clear();
-		for (int i = 0; i < m_seg.size(); ++i)
-		{
-			FSEdge& edge = m_mesh->Edge(m_seg[i].m_index);
-			m_seg[i].m_ln[0] = addPoint(edge.n[0]); assert(m_seg[i].m_ln[0] >= 0);
-			m_seg[i].m_ln[1] = addPoint(edge.n[1]); assert(m_seg[i].m_ln[1] >= 0);
-		}
-		assert((m_pt.size() == m_seg.size() + 1) || (m_pt.size() == m_seg.size()));
-
-		Sort();
-	}
-
-	int LineSegments() const { return m_seg.size(); }
-	LINE& GetLineSegment(int n) { return m_seg[n]; }
-
-private:
-	int addPoint(int n)
-	{
-		for (int j = 0; j < m_pt.size(); ++j)
-		{
-			if (m_pt[j] == n) return j;
-		}
-		m_pt.push_back(n);
-		return m_pt.size() - 1;
-	}
-
-	void Sort()
-	{
-		int pts = m_pt.size();
-		vector<int> tag(pts, 0);
-		for (int i = 0; i < m_seg.size(); ++i)
-		{
-			tag[m_seg[i].m_ln[0]]++;
-			tag[m_seg[i].m_ln[1]]++;
-		}
-
-		// find one end
-		vector<int> NLT; NLT.reserve(pts);
-		for (int i = 0; i < pts; ++i)
-		{
-			assert((tag[i] == 1) || (tag[i] == 2));
-			if (tag[i] == 1)
-			{
-				NLT.push_back(i);
-				break;
-			}
-		}
-
-		int nltsize = pts;
-		if (NLT.empty())
-		{
-			// this is probably a loop, so just pick the first point
-			NLT.push_back(0);
-			nltsize++;
-		}
-		assert(NLT.size() == 1);
-
-		int nsegs = m_seg.size();
-		int seg0 = 0;
-		while (NLT.size() != nltsize)
-		{
-			int n0 = NLT.back();
-
-			// find a segment with this node
-			for (int i = seg0; i < nsegs; ++i)
-			{
-				int m0 = m_seg[i].m_ln[0];
-				int m1 = m_seg[i].m_ln[1];
-				if ((m0 == n0) || (m1 == n0))
-				{
-					if (m0 == n0)
-					{
-						NLT.push_back(m1);
-						m_seg[i].m_orient = 1;
-					}
-					else
-					{
-						NLT.push_back(m0);
-						m_seg[i].m_orient = -1;
-					}
-					swapSegments(i, seg0);
-					seg0++;
-					break;
-				}
-			}
-		}
-
-		// reorder nodes
-		vector<int> NLTi(pts);
-		vector<int> newpt(pts);
-		for (int i = 0; i < pts; ++i)
-		{
-			int ni = NLT[i];
-			NLTi[ni] = i;
-			newpt[i] = m_pt[ni];
-		}
-		m_pt = newpt;
-
-		// reorder segments
-		for (int i = 0; i < m_seg.size(); ++i)
-		{
-			LINE& li = m_seg[i];
-			li.m_ln[0] = NLTi[li.m_ln[0]];
-			li.m_ln[1] = NLTi[li.m_ln[1]];
-		}
-	}
-
-	void swapSegments(int a, int b)
-	{
-		if (a == b) return;
-		LINE tmp = m_seg[a];
-		m_seg[a] = m_seg[b];
-		m_seg[b] = tmp;
-	}
-
-private:
-	FECurveMesh* m_mesh;
-	vector<LINE>	m_seg;
-	vector<int>		m_pt;
-};
-
-void LineData::processLines()
-{
-	int lines = Lines();
-
-	// find the bounding box
-	BOX box;
-	for (int i = 0; i < lines; ++i)
-	{
-		Post::LINEDATA& line = Line(i);
-		box += to_vec3d(line.m_r0);
-		box += to_vec3d(line.m_r1);
-	}
-
-	// inflate a little
-	double R = box.GetMaxExtent(); if (R == 0.0) R = 1.0;
-	box.Inflate(R * 1e-5);
-
-	// start adding points
-	int l = (int)(log(lines) / log(8.0)); 
-	if (l < 3) l = 3;
-	if (l > 8) l = 8;
-	OctreeBox ocb(box, l);
-	vector<pair<int, int> > ptIndex; ptIndex.resize(lines, pair<int, int>(-1, -1));
-	vector<vec3d> points; points.reserve(lines * 2);
-	for (int i = 0; i < lines; ++i)
-	{
-		Post::LINEDATA& line = Line(i);
-		ptIndex[i].first  = ocb.addNode(points, to_vec3d(line.m_r0)); assert(ptIndex[i].first  >= 0);
-		ptIndex[i].second = ocb.addNode(points, to_vec3d(line.m_r1)); assert(ptIndex[i].second >= 0);
-		assert(ptIndex[i].first != ptIndex[i].second);
-	}
-
-	// now build a curve mesh
-	// (this is used to find the segments, i.e. the connected lines)
-	FECurveMesh mesh;
-	mesh.Create(points.size(), lines);
-	for (int i = 0; i < points.size(); ++i)
-	{
-		FSNode& node = mesh.Node(i);
-		node.r = points[i];
-	}
-	for (int i = 0; i < lines; ++i)
-	{
-		FSEdge& edge = mesh.Edge(i);
-		edge.n[0] = ptIndex[i].first;
-		edge.n[1] = ptIndex[i].second;
-	}
-	mesh.BuildMesh();
-
-	// figure out the segments
-	int nsegs = mesh.Segments(); assert(nsegs >= 1);
-	vector<Segment> segment(nsegs, Segment(&mesh));
-	for (int i=0; i<lines; ++i)
-	{ 
-		FSEdge& edge = mesh.Edge(i);
-		segment[edge.m_gid].Add(i);
-		m_Line[i].m_segId = edge.m_gid;
-	}
-
-	// process each segment
-	for (int n = 0; n < nsegs; ++n)
-	{
-		Segment& segn = segment[n];
-		segn.Build();
-
-		int pts = segn.Points();
-		vector<vec3d> t(pts, vec3d(0, 0, 0));
-		for (int i = 0; i < pts - 1; ++i)
-		{
-			vec3d a = segn.Point(i);
-			vec3d b = segn.Point(i + 1);
-
-			vec3d ti = b - a;
-			t[i    ] += ti;
-			t[i + 1] += ti;
-		}
-
-		// normalize tangents
-		for (int i = 0; i < pts; ++i) t[i].Normalize();
-
-		// assign the tangents
-		int nseg = segn.LineSegments();
-		for (int i = 0; i < nseg; ++i)
-		{
-			Segment::LINE& seg = segn.GetLineSegment(i);
-
-			Post::LINEDATA& line = Line(seg.m_index);
-
-			if (i == 0)
-			{
-				if (seg.m_orient > 0) line.m_end[0] = 1;
-				if (seg.m_orient < 0) line.m_end[1] = 1;
-			}
-			else if (i == nseg - 1)
-			{
-				if (seg.m_orient > 0) line.m_end[1] = 1;
-				if (seg.m_orient < 0) line.m_end[0] = 1;
-			}
-
-			line.m_t0 = t[seg.m_ln[0]];
-			line.m_t1 = t[seg.m_ln[1]];
-
-			assert(seg.m_orient != 0);
-			if (seg.m_orient < 0)
-			{
-				line.m_t0 = -line.m_t0;
-				line.m_t1 = -line.m_t1;
-			}
-		}
-	}
-=======
->>>>>>> fa721513
-}+};