--- conflicted
+++ resolved
@@ -1234,16 +1234,12 @@
 	for (int i = 0; i < doc->ImageModels(); ++i)
 	{
 		Post::CImageModel* img = doc->GetImageModel(i);
-<<<<<<< HEAD
-		QTreeWidgetItem* t2 = AddTreeItem(t1, QString::fromStdString(img->GetName()), MT_3DIMAGE, 0, img, new CImageModelProperties(img), 0);
+		QTreeWidgetItem* t2 = AddTreeItem(t1, QString::fromStdString(img->GetName()), MT_3DIMAGE, 0, img, new CImageModelProperties(img), new CImageModelValidator(img));
 
         for(int j = 0; j < img->ImageAnalyses(); j++)
         {
             AddTreeItem(t2, QString::fromStdString(img->GetImageAnalysis(j)->GetName()), MT_IMGANALYSIS, 0, img->GetImageAnalysis(j), new CObjectProps(img->GetImageAnalysis(j)));
         }
-=======
-		QTreeWidgetItem* t2 = AddTreeItem(t1, QString::fromStdString(img->GetName()), MT_3DIMAGE, 0, img, new CImageModelProperties(img), new CImageModelValidator(img));
->>>>>>> 81da0cbb
 	}
 }
 
