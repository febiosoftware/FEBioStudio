--- conflicted
+++ resolved
@@ -1930,19 +1930,11 @@
 		{
 		case 1: glx::renderRigidBody(R); break;
 		case 2: glx::renderJoint(R); break;
-<<<<<<< HEAD
-		case 3: glx::renderJoint(R); break;
-		case 4: glx::renderPrismaticJoint(R); break;
-		case 5: glx::renderRevoluteJoint(R); break;
-		case 6: glx::renderCylindricalJoint(R); break;
-		case 7: glx::renderPlanarJoint(R); break;
-=======
         case 3: glx::renderJoint(R); break;
 		case 4: glx::renderPrismaticJoint(R); break;
 		case 5: glx::renderRevoluteJoint(R); break;
 		case 6: glx::renderCylindricalJoint(R); break;
         case 7: glx::renderPlanarJoint(R); break;
->>>>>>> 3cef4176
 		default:
 			glx::renderAxis(R);
 		}
