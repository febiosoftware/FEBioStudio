--- conflicted
+++ resolved
@@ -1,386 +1,184 @@
-<<<<<<< HEAD
-/****************************************************************************
-** Meta object code from reading C++ file 'DatabasePanel.h'
-**
-** Created by: The Qt Meta Object Compiler version 67 (Qt 5.14.1)
-**
-** WARNING! All changes made in this file will be lost!
-*****************************************************************************/
-
-#include <memory>
-#include "DatabasePanel.h"
-#include <QtCore/qbytearray.h>
-#include <QtCore/qmetatype.h>
-#if !defined(Q_MOC_OUTPUT_REVISION)
-#error "The header file 'DatabasePanel.h' doesn't include <QObject>."
-#elif Q_MOC_OUTPUT_REVISION != 67
-#error "This file was generated using the moc from 5.14.1. It"
-#error "cannot be used with the include files from this version of Qt."
-#error "(The moc has changed too much.)"
-#endif
-
-QT_BEGIN_MOC_NAMESPACE
-QT_WARNING_PUSH
-QT_WARNING_DISABLE_DEPRECATED
-struct qt_meta_stringdata_CDatabasePanel_t {
-    QByteArrayData data[23];
-    char stringdata0[521];
-};
-#define QT_MOC_LITERAL(idx, ofs, len) \
-    Q_STATIC_BYTE_ARRAY_DATA_HEADER_INITIALIZER_WITH_OFFSET(len, \
-    qptrdiff(offsetof(qt_meta_stringdata_CDatabasePanel_t, stringdata0) + ofs \
-        - idx * sizeof(QByteArrayData)) \
-    )
-static const qt_meta_stringdata_CDatabasePanel_t qt_meta_stringdata_CDatabasePanel = {
-    {
-QT_MOC_LITERAL(0, 0, 14), // "CDatabasePanel"
-QT_MOC_LITERAL(1, 15, 22), // "on_loginButton_clicked"
-QT_MOC_LITERAL(2, 38, 0), // ""
-QT_MOC_LITERAL(3, 39, 24), // "on_connectButton_clicked"
-QT_MOC_LITERAL(4, 64, 31), // "on_treeWidget_itemDoubleClicked"
-QT_MOC_LITERAL(5, 96, 16), // "QTreeWidgetItem*"
-QT_MOC_LITERAL(6, 113, 4), // "item"
-QT_MOC_LITERAL(7, 118, 6), // "column"
-QT_MOC_LITERAL(8, 125, 26), // "on_actionRefresh_triggered"
-QT_MOC_LITERAL(9, 152, 27), // "on_actionDownload_triggered"
-QT_MOC_LITERAL(10, 180, 23), // "on_actionOpen_triggered"
-QT_MOC_LITERAL(11, 204, 35), // "on_actionOpenFileLocation_tri..."
-QT_MOC_LITERAL(12, 240, 25), // "on_actionDelete_triggered"
-QT_MOC_LITERAL(13, 266, 25), // "on_actionUpload_triggered"
-QT_MOC_LITERAL(14, 292, 25), // "on_actionSearch_triggered"
-QT_MOC_LITERAL(15, 318, 30), // "on_actionClearSearch_triggered"
-QT_MOC_LITERAL(16, 349, 31), // "on_actionDeleteRemote_triggered"
-QT_MOC_LITERAL(17, 381, 25), // "on_actionModify_triggered"
-QT_MOC_LITERAL(18, 407, 34), // "on_treeWidget_itemSelectionCh..."
-QT_MOC_LITERAL(19, 442, 40), // "on_treeWidget_customContextMe..."
-QT_MOC_LITERAL(20, 483, 3), // "pos"
-QT_MOC_LITERAL(21, 487, 28), // "on_projectTags_linkActivated"
-QT_MOC_LITERAL(22, 516, 4) // "link"
-
-    },
-    "CDatabasePanel\0on_loginButton_clicked\0"
-    "\0on_connectButton_clicked\0"
-    "on_treeWidget_itemDoubleClicked\0"
-    "QTreeWidgetItem*\0item\0column\0"
-    "on_actionRefresh_triggered\0"
-    "on_actionDownload_triggered\0"
-    "on_actionOpen_triggered\0"
-    "on_actionOpenFileLocation_triggered\0"
-    "on_actionDelete_triggered\0"
-    "on_actionUpload_triggered\0"
-    "on_actionSearch_triggered\0"
-    "on_actionClearSearch_triggered\0"
-    "on_actionDeleteRemote_triggered\0"
-    "on_actionModify_triggered\0"
-    "on_treeWidget_itemSelectionChanged\0"
-    "on_treeWidget_customContextMenuRequested\0"
-    "pos\0on_projectTags_linkActivated\0link"
-};
-#undef QT_MOC_LITERAL
-
-static const uint qt_meta_data_CDatabasePanel[] = {
-
- // content:
-       8,       // revision
-       0,       // classname
-       0,    0, // classinfo
-      16,   14, // methods
-       0,    0, // properties
-       0,    0, // enums/sets
-       0,    0, // constructors
-       0,       // flags
-       0,       // signalCount
-
- // slots: name, argc, parameters, tag, flags
-       1,    0,   94,    2, 0x08 /* Private */,
-       3,    0,   95,    2, 0x08 /* Private */,
-       4,    2,   96,    2, 0x08 /* Private */,
-       8,    0,  101,    2, 0x08 /* Private */,
-       9,    0,  102,    2, 0x08 /* Private */,
-      10,    0,  103,    2, 0x08 /* Private */,
-      11,    0,  104,    2, 0x08 /* Private */,
-      12,    0,  105,    2, 0x08 /* Private */,
-      13,    0,  106,    2, 0x08 /* Private */,
-      14,    0,  107,    2, 0x08 /* Private */,
-      15,    0,  108,    2, 0x08 /* Private */,
-      16,    0,  109,    2, 0x08 /* Private */,
-      17,    0,  110,    2, 0x08 /* Private */,
-      18,    0,  111,    2, 0x08 /* Private */,
-      19,    1,  112,    2, 0x08 /* Private */,
-      21,    1,  115,    2, 0x08 /* Private */,
-
- // slots: parameters
-    QMetaType::Void,
-    QMetaType::Void,
-    QMetaType::Void, 0x80000000 | 5, QMetaType::Int,    6,    7,
-    QMetaType::Void,
-    QMetaType::Void,
-    QMetaType::Void,
-    QMetaType::Void,
-    QMetaType::Void,
-    QMetaType::Void,
-    QMetaType::Void,
-    QMetaType::Void,
-    QMetaType::Void,
-    QMetaType::Void,
-    QMetaType::Void,
-    QMetaType::Void, QMetaType::QPoint,   20,
-    QMetaType::Void, QMetaType::QString,   22,
-
-       0        // eod
-};
-
-void CDatabasePanel::qt_static_metacall(QObject *_o, QMetaObject::Call _c, int _id, void **_a)
-{
-    if (_c == QMetaObject::InvokeMetaMethod) {
-        auto *_t = static_cast<CDatabasePanel *>(_o);
-        Q_UNUSED(_t)
-        switch (_id) {
-        case 0: _t->on_loginButton_clicked(); break;
-        case 1: _t->on_connectButton_clicked(); break;
-        case 2: _t->on_treeWidget_itemDoubleClicked((*reinterpret_cast< QTreeWidgetItem*(*)>(_a[1])),(*reinterpret_cast< int(*)>(_a[2]))); break;
-        case 3: _t->on_actionRefresh_triggered(); break;
-        case 4: _t->on_actionDownload_triggered(); break;
-        case 5: _t->on_actionOpen_triggered(); break;
-        case 6: _t->on_actionOpenFileLocation_triggered(); break;
-        case 7: _t->on_actionDelete_triggered(); break;
-        case 8: _t->on_actionUpload_triggered(); break;
-        case 9: _t->on_actionSearch_triggered(); break;
-        case 10: _t->on_actionClearSearch_triggered(); break;
-        case 11: _t->on_actionDeleteRemote_triggered(); break;
-        case 12: _t->on_actionModify_triggered(); break;
-        case 13: _t->on_treeWidget_itemSelectionChanged(); break;
-        case 14: _t->on_treeWidget_customContextMenuRequested((*reinterpret_cast< const QPoint(*)>(_a[1]))); break;
-        case 15: _t->on_projectTags_linkActivated((*reinterpret_cast< const QString(*)>(_a[1]))); break;
-        default: ;
-        }
-    }
-}
-
-QT_INIT_METAOBJECT const QMetaObject CDatabasePanel::staticMetaObject = { {
-    QMetaObject::SuperData::link<QWidget::staticMetaObject>(),
-    qt_meta_stringdata_CDatabasePanel.data,
-    qt_meta_data_CDatabasePanel,
-    qt_static_metacall,
-    nullptr,
-    nullptr
-} };
-
-
-const QMetaObject *CDatabasePanel::metaObject() const
-{
-    return QObject::d_ptr->metaObject ? QObject::d_ptr->dynamicMetaObject() : &staticMetaObject;
-}
-
-void *CDatabasePanel::qt_metacast(const char *_clname)
-{
-    if (!_clname) return nullptr;
-    if (!strcmp(_clname, qt_meta_stringdata_CDatabasePanel.stringdata0))
-        return static_cast<void*>(this);
-    return QWidget::qt_metacast(_clname);
-}
-
-int CDatabasePanel::qt_metacall(QMetaObject::Call _c, int _id, void **_a)
-{
-    _id = QWidget::qt_metacall(_c, _id, _a);
-    if (_id < 0)
-        return _id;
-    if (_c == QMetaObject::InvokeMetaMethod) {
-        if (_id < 16)
-            qt_static_metacall(this, _c, _id, _a);
-        _id -= 16;
-    } else if (_c == QMetaObject::RegisterMethodArgumentMetaType) {
-        if (_id < 16)
-            *reinterpret_cast<int*>(_a[0]) = -1;
-        _id -= 16;
-    }
-    return _id;
-}
-QT_WARNING_POP
-QT_END_MOC_NAMESPACE
-=======
-/****************************************************************************
-** Meta object code from reading C++ file 'DatabasePanel.h'
-**
-** Created by: The Qt Meta Object Compiler version 67 (Qt 5.14.2)
-**
-** WARNING! All changes made in this file will be lost!
-*****************************************************************************/
-
-#include <memory>
-#include "DatabasePanel.h"
-#include <QtCore/qbytearray.h>
-#include <QtCore/qmetatype.h>
-#if !defined(Q_MOC_OUTPUT_REVISION)
-#error "The header file 'DatabasePanel.h' doesn't include <QObject>."
-#elif Q_MOC_OUTPUT_REVISION != 67
-#error "This file was generated using the moc from 5.14.2. It"
-#error "cannot be used with the include files from this version of Qt."
-#error "(The moc has changed too much.)"
-#endif
-
-QT_BEGIN_MOC_NAMESPACE
-QT_WARNING_PUSH
-QT_WARNING_DISABLE_DEPRECATED
-struct qt_meta_stringdata_CDatabasePanel_t {
-    QByteArrayData data[19];
-    char stringdata0[435];
-};
-#define QT_MOC_LITERAL(idx, ofs, len) \
-    Q_STATIC_BYTE_ARRAY_DATA_HEADER_INITIALIZER_WITH_OFFSET(len, \
-    qptrdiff(offsetof(qt_meta_stringdata_CDatabasePanel_t, stringdata0) + ofs \
-        - idx * sizeof(QByteArrayData)) \
-    )
-static const qt_meta_stringdata_CDatabasePanel_t qt_meta_stringdata_CDatabasePanel = {
-    {
-QT_MOC_LITERAL(0, 0, 14), // "CDatabasePanel"
-QT_MOC_LITERAL(1, 15, 22), // "on_loginButton_clicked"
-QT_MOC_LITERAL(2, 38, 0), // ""
-QT_MOC_LITERAL(3, 39, 31), // "on_treeWidget_itemDoubleClicked"
-QT_MOC_LITERAL(4, 71, 16), // "QTreeWidgetItem*"
-QT_MOC_LITERAL(5, 88, 4), // "item"
-QT_MOC_LITERAL(6, 93, 6), // "column"
-QT_MOC_LITERAL(7, 100, 27), // "on_actionDownload_triggered"
-QT_MOC_LITERAL(8, 128, 23), // "on_actionOpen_triggered"
-QT_MOC_LITERAL(9, 152, 35), // "on_actionOpenFileLocation_tri..."
-QT_MOC_LITERAL(10, 188, 25), // "on_actionDelete_triggered"
-QT_MOC_LITERAL(11, 214, 25), // "on_actionUpload_triggered"
-QT_MOC_LITERAL(12, 240, 25), // "on_actionSearch_triggered"
-QT_MOC_LITERAL(13, 266, 30), // "on_actionClearSearch_triggered"
-QT_MOC_LITERAL(14, 297, 31), // "on_actionDeleteRemote_triggered"
-QT_MOC_LITERAL(15, 329, 25), // "on_actionModify_triggered"
-QT_MOC_LITERAL(16, 355, 34), // "on_treeWidget_itemSelectionCh..."
-QT_MOC_LITERAL(17, 390, 40), // "on_treeWidget_customContextMe..."
-QT_MOC_LITERAL(18, 431, 3) // "pos"
-
-    },
-    "CDatabasePanel\0on_loginButton_clicked\0"
-    "\0on_treeWidget_itemDoubleClicked\0"
-    "QTreeWidgetItem*\0item\0column\0"
-    "on_actionDownload_triggered\0"
-    "on_actionOpen_triggered\0"
-    "on_actionOpenFileLocation_triggered\0"
-    "on_actionDelete_triggered\0"
-    "on_actionUpload_triggered\0"
-    "on_actionSearch_triggered\0"
-    "on_actionClearSearch_triggered\0"
-    "on_actionDeleteRemote_triggered\0"
-    "on_actionModify_triggered\0"
-    "on_treeWidget_itemSelectionChanged\0"
-    "on_treeWidget_customContextMenuRequested\0"
-    "pos"
-};
-#undef QT_MOC_LITERAL
-
-static const uint qt_meta_data_CDatabasePanel[] = {
-
- // content:
-       8,       // revision
-       0,       // classname
-       0,    0, // classinfo
-      13,   14, // methods
-       0,    0, // properties
-       0,    0, // enums/sets
-       0,    0, // constructors
-       0,       // flags
-       0,       // signalCount
-
- // slots: name, argc, parameters, tag, flags
-       1,    0,   79,    2, 0x08 /* Private */,
-       3,    2,   80,    2, 0x08 /* Private */,
-       7,    0,   85,    2, 0x08 /* Private */,
-       8,    0,   86,    2, 0x08 /* Private */,
-       9,    0,   87,    2, 0x08 /* Private */,
-      10,    0,   88,    2, 0x08 /* Private */,
-      11,    0,   89,    2, 0x08 /* Private */,
-      12,    0,   90,    2, 0x08 /* Private */,
-      13,    0,   91,    2, 0x08 /* Private */,
-      14,    0,   92,    2, 0x08 /* Private */,
-      15,    0,   93,    2, 0x08 /* Private */,
-      16,    0,   94,    2, 0x08 /* Private */,
-      17,    1,   95,    2, 0x08 /* Private */,
-
- // slots: parameters
-    QMetaType::Void,
-    QMetaType::Void, 0x80000000 | 4, QMetaType::Int,    5,    6,
-    QMetaType::Void,
-    QMetaType::Void,
-    QMetaType::Void,
-    QMetaType::Void,
-    QMetaType::Void,
-    QMetaType::Void,
-    QMetaType::Void,
-    QMetaType::Void,
-    QMetaType::Void,
-    QMetaType::Void,
-    QMetaType::Void, QMetaType::QPoint,   18,
-
-       0        // eod
-};
-
-void CDatabasePanel::qt_static_metacall(QObject *_o, QMetaObject::Call _c, int _id, void **_a)
-{
-    if (_c == QMetaObject::InvokeMetaMethod) {
-        auto *_t = static_cast<CDatabasePanel *>(_o);
-        Q_UNUSED(_t)
-        switch (_id) {
-        case 0: _t->on_loginButton_clicked(); break;
-        case 1: _t->on_treeWidget_itemDoubleClicked((*reinterpret_cast< QTreeWidgetItem*(*)>(_a[1])),(*reinterpret_cast< int(*)>(_a[2]))); break;
-        case 2: _t->on_actionDownload_triggered(); break;
-        case 3: _t->on_actionOpen_triggered(); break;
-        case 4: _t->on_actionOpenFileLocation_triggered(); break;
-        case 5: _t->on_actionDelete_triggered(); break;
-        case 6: _t->on_actionUpload_triggered(); break;
-        case 7: _t->on_actionSearch_triggered(); break;
-        case 8: _t->on_actionClearSearch_triggered(); break;
-        case 9: _t->on_actionDeleteRemote_triggered(); break;
-        case 10: _t->on_actionModify_triggered(); break;
-        case 11: _t->on_treeWidget_itemSelectionChanged(); break;
-        case 12: _t->on_treeWidget_customContextMenuRequested((*reinterpret_cast< const QPoint(*)>(_a[1]))); break;
-        default: ;
-        }
-    }
-}
-
-QT_INIT_METAOBJECT const QMetaObject CDatabasePanel::staticMetaObject = { {
-    QMetaObject::SuperData::link<QWidget::staticMetaObject>(),
-    qt_meta_stringdata_CDatabasePanel.data,
-    qt_meta_data_CDatabasePanel,
-    qt_static_metacall,
-    nullptr,
-    nullptr
-} };
-
-
-const QMetaObject *CDatabasePanel::metaObject() const
-{
-    return QObject::d_ptr->metaObject ? QObject::d_ptr->dynamicMetaObject() : &staticMetaObject;
-}
-
-void *CDatabasePanel::qt_metacast(const char *_clname)
-{
-    if (!_clname) return nullptr;
-    if (!strcmp(_clname, qt_meta_stringdata_CDatabasePanel.stringdata0))
-        return static_cast<void*>(this);
-    return QWidget::qt_metacast(_clname);
-}
-
-int CDatabasePanel::qt_metacall(QMetaObject::Call _c, int _id, void **_a)
-{
-    _id = QWidget::qt_metacall(_c, _id, _a);
-    if (_id < 0)
-        return _id;
-    if (_c == QMetaObject::InvokeMetaMethod) {
-        if (_id < 13)
-            qt_static_metacall(this, _c, _id, _a);
-        _id -= 13;
-    } else if (_c == QMetaObject::RegisterMethodArgumentMetaType) {
-        if (_id < 13)
-            *reinterpret_cast<int*>(_a[0]) = -1;
-        _id -= 13;
-    }
-    return _id;
-}
-QT_WARNING_POP
-QT_END_MOC_NAMESPACE
->>>>>>> 13b041e9
+/****************************************************************************
+** Meta object code from reading C++ file 'DatabasePanel.h'
+**
+** Created by: The Qt Meta Object Compiler version 67 (Qt 5.14.2)
+**
+** WARNING! All changes made in this file will be lost!
+*****************************************************************************/
+
+#include <memory>
+#include "DatabasePanel.h"
+#include <QtCore/qbytearray.h>
+#include <QtCore/qmetatype.h>
+#if !defined(Q_MOC_OUTPUT_REVISION)
+#error "The header file 'DatabasePanel.h' doesn't include <QObject>."
+#elif Q_MOC_OUTPUT_REVISION != 67
+#error "This file was generated using the moc from 5.14.2. It"
+#error "cannot be used with the include files from this version of Qt."
+#error "(The moc has changed too much.)"
+#endif
+
+QT_BEGIN_MOC_NAMESPACE
+QT_WARNING_PUSH
+QT_WARNING_DISABLE_DEPRECATED
+struct qt_meta_stringdata_CDatabasePanel_t {
+    QByteArrayData data[19];
+    char stringdata0[435];
+};
+#define QT_MOC_LITERAL(idx, ofs, len) \
+    Q_STATIC_BYTE_ARRAY_DATA_HEADER_INITIALIZER_WITH_OFFSET(len, \
+    qptrdiff(offsetof(qt_meta_stringdata_CDatabasePanel_t, stringdata0) + ofs \
+        - idx * sizeof(QByteArrayData)) \
+    )
+static const qt_meta_stringdata_CDatabasePanel_t qt_meta_stringdata_CDatabasePanel = {
+    {
+QT_MOC_LITERAL(0, 0, 14), // "CDatabasePanel"
+QT_MOC_LITERAL(1, 15, 22), // "on_loginButton_clicked"
+QT_MOC_LITERAL(2, 38, 0), // ""
+QT_MOC_LITERAL(3, 39, 31), // "on_treeWidget_itemDoubleClicked"
+QT_MOC_LITERAL(4, 71, 16), // "QTreeWidgetItem*"
+QT_MOC_LITERAL(5, 88, 4), // "item"
+QT_MOC_LITERAL(6, 93, 6), // "column"
+QT_MOC_LITERAL(7, 100, 27), // "on_actionDownload_triggered"
+QT_MOC_LITERAL(8, 128, 23), // "on_actionOpen_triggered"
+QT_MOC_LITERAL(9, 152, 35), // "on_actionOpenFileLocation_tri..."
+QT_MOC_LITERAL(10, 188, 25), // "on_actionDelete_triggered"
+QT_MOC_LITERAL(11, 214, 25), // "on_actionUpload_triggered"
+QT_MOC_LITERAL(12, 240, 25), // "on_actionSearch_triggered"
+QT_MOC_LITERAL(13, 266, 30), // "on_actionClearSearch_triggered"
+QT_MOC_LITERAL(14, 297, 31), // "on_actionDeleteRemote_triggered"
+QT_MOC_LITERAL(15, 329, 25), // "on_actionModify_triggered"
+QT_MOC_LITERAL(16, 355, 34), // "on_treeWidget_itemSelectionCh..."
+QT_MOC_LITERAL(17, 390, 40), // "on_treeWidget_customContextMe..."
+QT_MOC_LITERAL(18, 431, 3) // "pos"
+
+    },
+    "CDatabasePanel\0on_loginButton_clicked\0"
+    "\0on_treeWidget_itemDoubleClicked\0"
+    "QTreeWidgetItem*\0item\0column\0"
+    "on_actionDownload_triggered\0"
+    "on_actionOpen_triggered\0"
+    "on_actionOpenFileLocation_triggered\0"
+    "on_actionDelete_triggered\0"
+    "on_actionUpload_triggered\0"
+    "on_actionSearch_triggered\0"
+    "on_actionClearSearch_triggered\0"
+    "on_actionDeleteRemote_triggered\0"
+    "on_actionModify_triggered\0"
+    "on_treeWidget_itemSelectionChanged\0"
+    "on_treeWidget_customContextMenuRequested\0"
+    "pos"
+};
+#undef QT_MOC_LITERAL
+
+static const uint qt_meta_data_CDatabasePanel[] = {
+
+ // content:
+       8,       // revision
+       0,       // classname
+       0,    0, // classinfo
+      13,   14, // methods
+       0,    0, // properties
+       0,    0, // enums/sets
+       0,    0, // constructors
+       0,       // flags
+       0,       // signalCount
+
+ // slots: name, argc, parameters, tag, flags
+       1,    0,   79,    2, 0x08 /* Private */,
+       3,    2,   80,    2, 0x08 /* Private */,
+       7,    0,   85,    2, 0x08 /* Private */,
+       8,    0,   86,    2, 0x08 /* Private */,
+       9,    0,   87,    2, 0x08 /* Private */,
+      10,    0,   88,    2, 0x08 /* Private */,
+      11,    0,   89,    2, 0x08 /* Private */,
+      12,    0,   90,    2, 0x08 /* Private */,
+      13,    0,   91,    2, 0x08 /* Private */,
+      14,    0,   92,    2, 0x08 /* Private */,
+      15,    0,   93,    2, 0x08 /* Private */,
+      16,    0,   94,    2, 0x08 /* Private */,
+      17,    1,   95,    2, 0x08 /* Private */,
+
+ // slots: parameters
+    QMetaType::Void,
+    QMetaType::Void, 0x80000000 | 4, QMetaType::Int,    5,    6,
+    QMetaType::Void,
+    QMetaType::Void,
+    QMetaType::Void,
+    QMetaType::Void,
+    QMetaType::Void,
+    QMetaType::Void,
+    QMetaType::Void,
+    QMetaType::Void,
+    QMetaType::Void,
+    QMetaType::Void,
+    QMetaType::Void, QMetaType::QPoint,   18,
+
+       0        // eod
+};
+
+void CDatabasePanel::qt_static_metacall(QObject *_o, QMetaObject::Call _c, int _id, void **_a)
+{
+    if (_c == QMetaObject::InvokeMetaMethod) {
+        auto *_t = static_cast<CDatabasePanel *>(_o);
+        Q_UNUSED(_t)
+        switch (_id) {
+        case 0: _t->on_loginButton_clicked(); break;
+        case 1: _t->on_treeWidget_itemDoubleClicked((*reinterpret_cast< QTreeWidgetItem*(*)>(_a[1])),(*reinterpret_cast< int(*)>(_a[2]))); break;
+        case 2: _t->on_actionDownload_triggered(); break;
+        case 3: _t->on_actionOpen_triggered(); break;
+        case 4: _t->on_actionOpenFileLocation_triggered(); break;
+        case 5: _t->on_actionDelete_triggered(); break;
+        case 6: _t->on_actionUpload_triggered(); break;
+        case 7: _t->on_actionSearch_triggered(); break;
+        case 8: _t->on_actionClearSearch_triggered(); break;
+        case 9: _t->on_actionDeleteRemote_triggered(); break;
+        case 10: _t->on_actionModify_triggered(); break;
+        case 11: _t->on_treeWidget_itemSelectionChanged(); break;
+        case 12: _t->on_treeWidget_customContextMenuRequested((*reinterpret_cast< const QPoint(*)>(_a[1]))); break;
+        default: ;
+        }
+    }
+}
+
+QT_INIT_METAOBJECT const QMetaObject CDatabasePanel::staticMetaObject = { {
+    QMetaObject::SuperData::link<QWidget::staticMetaObject>(),
+    qt_meta_stringdata_CDatabasePanel.data,
+    qt_meta_data_CDatabasePanel,
+    qt_static_metacall,
+    nullptr,
+    nullptr
+} };
+
+
+const QMetaObject *CDatabasePanel::metaObject() const
+{
+    return QObject::d_ptr->metaObject ? QObject::d_ptr->dynamicMetaObject() : &staticMetaObject;
+}
+
+void *CDatabasePanel::qt_metacast(const char *_clname)
+{
+    if (!_clname) return nullptr;
+    if (!strcmp(_clname, qt_meta_stringdata_CDatabasePanel.stringdata0))
+        return static_cast<void*>(this);
+    return QWidget::qt_metacast(_clname);
+}
+
+int CDatabasePanel::qt_metacall(QMetaObject::Call _c, int _id, void **_a)
+{
+    _id = QWidget::qt_metacall(_c, _id, _a);
+    if (_id < 0)
+        return _id;
+    if (_c == QMetaObject::InvokeMetaMethod) {
+        if (_id < 13)
+            qt_static_metacall(this, _c, _id, _a);
+        _id -= 13;
+    } else if (_c == QMetaObject::RegisterMethodArgumentMetaType) {
+        if (_id < 13)
+            *reinterpret_cast<int*>(_a[0]) = -1;
+        _id -= 13;
+    }
+    return _id;
+}
+QT_WARNING_POP
+QT_END_MOC_NAMESPACE