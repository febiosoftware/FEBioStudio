--- conflicted
+++ resolved
@@ -1185,12 +1185,8 @@
 		{	
 			FSMesh* feMesh = nodeSet->GetMesh();
 
-<<<<<<< HEAD
 			FSNodeData* nodeData = feMesh->AddNodeDataField(name->cvalue(), nodeSet, dataType);
-=======
-			FENodeData* nodeData = feMesh->AddNodeDataField(name->cvalue(), nodeSet, dataType);
 			const int items = nodeData->Size();
->>>>>>> de5eca1a
 
 			++tag;
 			do
