/*This file is part of the FEBio Studio source code and is licensed under the MIT license
listed below.

See Copyright-FEBio-Studio.txt for details.

Copyright (c) 2021 University of Utah, The Trustees of Columbia University in
the City of New York, and others.

Permission is hereby granted, free of charge, to any person obtaining a copy
of this software and associated documentation files (the "Software"), to deal
in the Software without restriction, including without limitation the rights
to use, copy, modify, merge, publish, distribute, sublicense, and/or sell
copies of the Software, and to permit persons to whom the Software is
furnished to do so, subject to the following conditions:

The above copyright notice and this permission notice shall be included in all
copies or substantial portions of the Software.

THE SOFTWARE IS PROVIDED "AS IS", WITHOUT WARRANTY OF ANY KIND, EXPRESS OR
IMPLIED, INCLUDING BUT NOT LIMITED TO THE WARRANTIES OF MERCHANTABILITY,
FITNESS FOR A PARTICULAR PURPOSE AND NONINFRINGEMENT. IN NO EVENT SHALL THE
AUTHORS OR COPYRIGHT HOLDERS BE LIABLE FOR ANY CLAIM, DAMAGES OR OTHER
LIABILITY, WHETHER IN AN ACTION OF CONTRACT, TORT OR OTHERWISE, ARISING FROM,
OUT OF OR IN CONNECTION WITH THE SOFTWARE OR THE USE OR OTHER DEALINGS IN THE
SOFTWARE.*/

#include "stdafx.h"
#include "GLHighlighter.h"
#include "GLView.h"
#include <GLLib/GLMeshRender.h>
#include <GeomLib/GObject.h>
#include <GLLib/GLShader.h>

GLHighlighter GLHighlighter::This;

GLHighlighter::GLHighlighter() : m_view(0), m_activeItem(0), m_btrack(false)
{
	m_activeColor = GLColor(100, 255, 255);
	m_pickColor[0] = GLColor(0, 200, 200);
	m_pickColor[1] = GLColor(200, 0, 200);
}

void GLHighlighter::AttachToView(CGLView* view)
{
	This.m_view = view;
	if (view) view->update();
}

void GLHighlighter::SetActiveItem(GItem* item)
{
	if (item != This.m_activeItem)
	{
		This.m_activeItem = item;
		if (This.m_view) This.m_view->update();
//		emit This.activeItemChanged(); // doesn't look anything is listening so why send it?
	}
}

void GLHighlighter::PickActiveItem()
{
	GItem* pick = This.m_activeItem;
	
	// make sure this item is not already picked
	for (int i=0; i<(int)This.m_item.size(); ++i)
		if (This.m_item[i].item == pick) return;

	This.m_activeItem = nullptr;
	This.m_item.push_back({ pick, 0 });
	if (This.m_view) This.m_view->update();
	emit This.itemPicked(pick);
}

void GLHighlighter::PickItem(GItem* item, int colorMode)
{
	if (item == 0) return;
	
	// make sure this item is not already picked
	for (int i = 0; i<(int)This.m_item.size(); ++i)
		if (This.m_item[i].item == item) return;

	This.m_activeItem = 0;
	This.m_item.push_back({ item, colorMode });
	emit This.itemPicked(item);
}

void GLHighlighter::PickItem(FSGroup* item, int colorMode)
{
	if (item == nullptr) return;

	// make sure this item is not already picked
	for (int i = 0; i < (int)This.m_item.size(); ++i)
		if (This.m_item[i].item == item) return;

	This.m_activeItem = nullptr;
	This.m_item.push_back({ item, colorMode });
}

GItem* GLHighlighter::GetActiveItem()
{ 
	return This.m_activeItem; 
}

QString GLHighlighter::GetActiveItemName()
{
	if (This.m_activeItem) return QString::fromStdString(This.m_activeItem->GetName());
	else return QString("");
}

void GLHighlighter::ClearHighlights()
{
	This.m_item.clear();
	This.m_activeItem = nullptr;
	if (This.m_view) This.m_view->update();
}

void GLHighlighter::setHighlightType(int type)
{
	// TODO: Implement this (for now, this only works with curves)
}

void GLHighlighter::setTracking(bool b)
{
	This.m_btrack = b;
	if (This.m_view) This.m_view->update();
}

bool GLHighlighter::IsTracking()
{
	return This.m_btrack;
}

void drawEdge(GLMeshRender& renderer, GEdge* edge, GLColor c)
{
	GObject* po = dynamic_cast<GObject*>(edge->Object());
	if (po == 0) return;

	glColor3ub(c.r, c.g, c.b);

	glPushMatrix();
	SetModelView(po);

	GMesh& m = *po->GetRenderMesh();
	renderer.RenderEdges(m, edge->GetLocalID());

	GNode* n0 = po->Node(edge->m_node[0]);
	GNode* n1 = po->Node(edge->m_node[1]);

	if (n0 && n1)
	{
		glBegin(GL_POINTS);
		{
			vec3d r0 = n0->LocalPosition();
			vec3d r1 = n1->LocalPosition();
			glVertex3d(r0.x, r0.y, r0.z);
			glVertex3d(r1.x, r1.y, r1.z);
		}
		glEnd();
	}
	glPopMatrix();
}

void drawNode(GLMeshRender& renderer, GNode* node, GLColor c)
{
	GObject* po = dynamic_cast<GObject*>(node->Object());
	if (po == 0) return;

	glColor3ub(c.r, c.g, c.b);

	glPushMatrix();
	SetModelView(po);

	GMesh& m = *po->GetRenderMesh();

	if (node)
	{
		glBegin(GL_POINTS);
		{
			vec3d r0 = node->LocalPosition();
			glVertex3d(r0.x, r0.y, r0.z);
		}
		glEnd();
	}
	glPopMatrix();
}

void drawFace(CGLContext& rc, GLMeshRender& renderer, GFace* face, GLColor c)
{
	GObject* po = dynamic_cast<GObject*>(face->Object());
	if (po == 0) return;
	GMesh* mesh = po->GetRenderMesh();
	if (mesh == nullptr) return;

	glPushMatrix();
	SetModelView(po);

<<<<<<< HEAD
	GLSelectionShader shader(c);
	renderer.RenderGMesh(*mesh, face->GetLocalID(), shader);

	GLOutlineShader outlineShader(c);
	outlineShader.Activate();
	renderer.RenderSurfaceOutline(*rc.m_cam, mesh, po->GetTransform(), face->GetLocalID());
	outlineShader.Deactivate();
=======
	glPushAttrib(GL_ENABLE_BIT);
	{
		glEnable(GL_COLOR_MATERIAL);
		glColor3ub(c.r, c.g, c.b);
		renderer.SetRenderMode(GLMeshRender::RenderMode::SelectionMode);
		renderer.RenderGLMesh(mesh, face->GetLocalID());
		renderer.SetRenderMode(GLMeshRender::RenderMode::OutlineMode);
		renderer.RenderSurfaceOutline(rc, mesh, po->GetRenderTransform(), face->GetLocalID());
	}
	glPopAttrib();
>>>>>>> 870626e4

	glPopMatrix();
}

void drawPart(CGLContext& rc, GLMeshRender& renderer, GPart* part, GLColor c)
{
	GObject* po = dynamic_cast<GObject*>(part->Object());
	if (po == 0) return;
	GMesh* mesh = po->GetRenderMesh();
	if (mesh == nullptr) return;

	int pid = part->GetLocalID();

	// TODO: Make sure that the part's face list is populated!
//	if (part->Faces() == 0) return;
	vector<int> faceList; faceList.reserve(po->Faces());
	for (int i = 0; i < po->Faces(); ++i)
	{
		GFace* face = po->Face(i);
		if ((face->m_nPID[0] == pid) || (face->m_nPID[1] == pid)) faceList.push_back(i);
	}
	if (faceList.empty()) return;

	glPushMatrix();
	SetModelView(po);

	GLSelectionShader shader(c);
	for (int surfID : faceList)
	{
<<<<<<< HEAD
		renderer.RenderGMesh(*mesh, surfID, shader);
=======
		glEnable(GL_COLOR_MATERIAL);
		glColor3ub(c.r, c.g, c.b);
		for (int surfID : faceList)
		{
			renderer.SetRenderMode(GLMeshRender::RenderMode::SelectionMode);
			renderer.RenderGLMesh(mesh, surfID);
			renderer.SetRenderMode(GLMeshRender::RenderMode::OutlineMode);
			renderer.RenderSurfaceOutline(rc, mesh, po->GetRenderTransform(), surfID);
		}
>>>>>>> 870626e4
	}

	GLOutlineShader outlineShader(c);
	outlineShader.Activate();
	for (int surfID : faceList)
	{
		renderer.RenderSurfaceOutline(*rc.m_cam, mesh, po->GetTransform(), surfID);
	}
	outlineShader.Deactivate();

	glPopMatrix();
}

void drawFENodeSet(CGLContext& rc, GLMeshRender& renderer, FSNodeSet* nodeSet, GLColor c)
{
	if ((nodeSet == nullptr) || (nodeSet->size() == 0)) return;

	FSMesh* mesh = nodeSet->GetMesh();
	if (mesh == nullptr) return;
	GObject* po = mesh->GetGObject();
	if (po == nullptr) return;

	GMesh* gm = po->GetFERenderMesh();
	if (gm == nullptr) return;
	assert(gm->Nodes() == mesh->Nodes());

	glPushMatrix();
	SetModelView(po);
	GLOutlineShader shader(c);
	shader.Activate();
	std::vector<int> nodeList = nodeSet->CopyItems();
	renderer.RenderPoints(*gm, nodeList);
	shader.Deactivate();
	glPopMatrix();
}

void drawFESurface(CGLContext& rc, GLMeshRender& renderer, FSSurface* surf, GLColor c)
{
	FSMesh* mesh = surf->GetMesh();
	if (mesh == nullptr) return;
	GObject* po = mesh->GetGObject();
	if (po == nullptr) return;

	int NF = surf->size();
	if (NF == 0) return;

	std::vector<int> faceList = surf->CopyItems();

	glPushMatrix();
	{
		SetModelView(po);

		GMesh gmesh;
		gmesh.NewPartition();
		int m[FSFace::MAX_NODES];
		for (int n : faceList)
		{
			const FSFace& face = mesh->Face(n);
			int nf = face.Nodes();
			for (int i = 0; i < nf; ++i)
			{
				vec3f r = to_vec3f(mesh->Node(face.n[i]).r);
				m[i] = gmesh.AddNode(r);
			}
			gmesh.AddFace(m, nf);
		}
		gmesh.Update();

		GLSelectionShader shader(c);
		renderer.RenderGMesh(gmesh, shader);
	}
	glPopMatrix();
}

void GLHighlighter::draw()
{
	if (This.m_item.empty() && (This.m_activeItem == 0)) return;

	CGLView* view = This.m_view;
	if (view == 0) return;

	CGLContext rc;
	rc.m_view = view;
	rc.m_cam = view->GetCamera();
	rc.m_settings = view->GetViewSettings();

	glPushAttrib(GL_ENABLE_BIT);
	glDisable(GL_DEPTH_TEST);
	glDisable(GL_LIGHTING);

	GLfloat line_old;
	glGetFloatv(GL_LINE_WIDTH, &line_old);

	glLineWidth(2.0f);

	GLMeshRender renderer;

	for (Item& item : This.m_item)
	{
		FSObject* it = item.item;
		GLColor& c = This.m_pickColor[item.color];
		GEdge* edge = dynamic_cast<GEdge*>(it);
		if (edge) drawEdge(renderer, edge, c);

		GNode* node = dynamic_cast<GNode*>(it);
		if (node) drawNode(renderer, node, c);

		GFace* face = dynamic_cast<GFace*>(it);
		if (face) drawFace(rc, renderer, face, c);

		GPart* part = dynamic_cast<GPart*>(it);
		if (part) drawPart(rc, renderer, part, c);

		FSNodeSet* nodeSet = dynamic_cast<FSNodeSet*>(it);
		if (nodeSet) drawFENodeSet(rc, renderer, nodeSet, c);

		FSSurface* surf = dynamic_cast<FSSurface*>(it);
		if (surf) drawFESurface(rc, renderer, surf, c);
	}

	if (This.m_activeItem)
	{
		GEdge* edge = dynamic_cast<GEdge*>(This.m_activeItem);
		if (edge) drawEdge(renderer, edge, This.m_activeColor);

		GNode* node = dynamic_cast<GNode*>(This.m_activeItem);
		if (node) drawNode(renderer, node, This.m_activeColor);

		GFace* face = dynamic_cast<GFace*>(This.m_activeItem);
		if (face) drawFace(rc, renderer, face, This.m_activeColor);

		GPart* part = dynamic_cast<GPart*>(This.m_activeItem);
		if (part) drawPart(rc, renderer, part, This.m_activeColor);
	}
	glLineWidth(line_old);

	glPopAttrib();
}

BOX GLHighlighter::GetBoundingBox()
{
	BOX box;
	for (Item& item : This.m_item)
	{
		FSObject* it = item.item;
		GNode* node = dynamic_cast<GNode*>(it);
		if (node)
		{
			box += node->Position();
		}

		GEdge* edge = dynamic_cast<GEdge*>(it);
		if (edge)
		{
			GNode* n0 = edge->Node(0);
			GNode* n1 = edge->Node(1);
			if (n0) box += n0->Position();
			if (n1) box += n1->Position();
		}

		GFace* face = dynamic_cast<GFace*>(it);
		if (face)
		{
			GObject* po = dynamic_cast<GObject*>(face->Object());
			GMesh* m = po->GetRenderMesh();
			if (m)
			{
				for (int i=0; i<m->Faces(); ++i)
				{ 
					GMesh::FACE& f = m->Face(i);
					if (f.pid == face->GetLocalID())
					{
						vec3d r0 = to_vec3d(m->Node(f.n[0]).r); box += po->GetTransform().LocalToGlobal(r0);
						vec3d r1 = to_vec3d(m->Node(f.n[1]).r); box += po->GetTransform().LocalToGlobal(r1);
						vec3d r2 = to_vec3d(m->Node(f.n[2]).r); box += po->GetTransform().LocalToGlobal(r2);
					}
				}
			}
		}

		GPart* part = dynamic_cast<GPart*>(it);
		if (part)
		{
			GObject* po = dynamic_cast<GObject*>(part->Object());
			GMesh* m = po->GetRenderMesh();
			if (m)
			{
				int pid = part->GetLocalID();
				for (int i = 0; i < m->Faces(); ++i)
				{
					GMesh::FACE& f = m->Face(i);
					GFace* face = po->Face(f.pid);
					if ((face->m_nPID[0] == pid) || 
						(face->m_nPID[1] == pid) ||
						(face->m_nPID[2] == pid))
					{
						vec3d r0 = to_vec3d(m->Node(f.n[0]).r); box += po->GetTransform().LocalToGlobal(r0);
						vec3d r1 = to_vec3d(m->Node(f.n[1]).r); box += po->GetTransform().LocalToGlobal(r1);
						vec3d r2 = to_vec3d(m->Node(f.n[2]).r); box += po->GetTransform().LocalToGlobal(r2);
					}
				}
			}
		}
	}

	return box;
}

std::vector<GLHighlighter::Item> GLHighlighter::GetItems()
{
	return This.m_item;
}<|MERGE_RESOLUTION|>--- conflicted
+++ resolved
@@ -193,26 +193,13 @@
 	glPushMatrix();
 	SetModelView(po);
 
-<<<<<<< HEAD
 	GLSelectionShader shader(c);
 	renderer.RenderGMesh(*mesh, face->GetLocalID(), shader);
 
 	GLOutlineShader outlineShader(c);
 	outlineShader.Activate();
-	renderer.RenderSurfaceOutline(*rc.m_cam, mesh, po->GetTransform(), face->GetLocalID());
+	renderer.RenderSurfaceOutline(*rc.m_cam, mesh, po->GetRenderTransform(), face->GetLocalID());
 	outlineShader.Deactivate();
-=======
-	glPushAttrib(GL_ENABLE_BIT);
-	{
-		glEnable(GL_COLOR_MATERIAL);
-		glColor3ub(c.r, c.g, c.b);
-		renderer.SetRenderMode(GLMeshRender::RenderMode::SelectionMode);
-		renderer.RenderGLMesh(mesh, face->GetLocalID());
-		renderer.SetRenderMode(GLMeshRender::RenderMode::OutlineMode);
-		renderer.RenderSurfaceOutline(rc, mesh, po->GetRenderTransform(), face->GetLocalID());
-	}
-	glPopAttrib();
->>>>>>> 870626e4
 
 	glPopMatrix();
 }
@@ -242,26 +229,14 @@
 	GLSelectionShader shader(c);
 	for (int surfID : faceList)
 	{
-<<<<<<< HEAD
 		renderer.RenderGMesh(*mesh, surfID, shader);
-=======
-		glEnable(GL_COLOR_MATERIAL);
-		glColor3ub(c.r, c.g, c.b);
-		for (int surfID : faceList)
-		{
-			renderer.SetRenderMode(GLMeshRender::RenderMode::SelectionMode);
-			renderer.RenderGLMesh(mesh, surfID);
-			renderer.SetRenderMode(GLMeshRender::RenderMode::OutlineMode);
-			renderer.RenderSurfaceOutline(rc, mesh, po->GetRenderTransform(), surfID);
-		}
->>>>>>> 870626e4
 	}
 
 	GLOutlineShader outlineShader(c);
 	outlineShader.Activate();
 	for (int surfID : faceList)
 	{
-		renderer.RenderSurfaceOutline(*rc.m_cam, mesh, po->GetTransform(), surfID);
+		renderer.RenderSurfaceOutline(*rc.m_cam, mesh, po->GetRenderTransform(), surfID);
 	}
 	outlineShader.Deactivate();
 
