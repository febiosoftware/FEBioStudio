--- conflicted
+++ resolved
@@ -224,6 +224,9 @@
 	bool	loadFEBioConfigFile;	// load the FEBio config file on startup
 	QString	febioConfigFileName;	// the path to the default FEBio config file
 
+	QString FEBioSDKInc;	// path to FEBio SDK includes
+	QString FEBioSDKLib;	// path to FEBio SDK libraries
+
 	bool	clearUndoOnSave;	// clear the undo stack on save
 };
 
@@ -387,9 +390,6 @@
 
 	CFEBioJobManager* m_jobManager;
 
-	QString m_FEBioSDKInc;
-	QString m_FEBioSDKLib;
-
 	bool	m_isAnimating;
 
 	QList<::CGraphWindow*>	graphList;
@@ -422,725 +422,7 @@
 	QAction* addAction(const QString& title, const QString& name, const QString& iconFile = QString(), bool bcheckable = false);
 
 	// create actions and menu
-<<<<<<< HEAD
-	void buildMenu(::CMainWindow* mainWindow)
-	{
-		// --- File menu ---
-		QAction* actionNewModel   = addAction("New Model ...", "actionNewModel", "new");
-		QAction* actionNewProject = addAction("New Project ...", "actionNewProject");
-//        QAction* actionNewImageDoc = addAction("New Image Document ...", "actionNewImageDoc");
-		QAction* actionOpen       = addAction("Open Model File ..."   , "actionOpen"  , "open"); actionOpen->setShortcuts(QKeySequence::Open);
-        // QAction* actionReadInfo       = addAction("Read Model Info ..."   , "actionReadInfo"  , "info");;
-		QAction* actionSave       = addAction("Save"       , "actionSave"  , "save"); actionSave->setShortcuts(QKeySequence::Save);
-		QAction* actionSaveAs     = addAction("Save As ...", "actionSaveAs"); actionSaveAs->setShortcuts(QKeySequence::SaveAs);
-		QAction* actionSaveAll    = addAction("Save All", "actionSaveAll"); actionSaveAll->setShortcut(Qt::CTRL | Qt::SHIFT | Qt::Key_S);
-		QAction* actionCloseAll   = addAction("Close All", "actionCloseAll");
-		QAction* actionSnapShot   = addAction("Snapshot ...", "actionSnapShot", "snapshot");
-		QAction* actionSaveProject = addAction("Save Project As ...", "actionSaveProject");
-		QAction* actionExportFE   = addAction("Export FE model ..." , "actionExportFEModel");
-		QAction* actionImportGeom = addAction("Import Geometry ...", "actionImportGeometry");
-		QAction* actionExportGeom = addAction("Export Geometry ...", "actionExportGeometry");
-		QAction* actionOpenProject   = addAction("Open Project ...", "actionOpenProject");
-		QAction* actionImportProject = addAction("Import Project Archive ...", "actionImportProject");
-		QAction* actionExportProject = addAction("Export Project Archive ...", "actionExportProject");
-		QAction* actionImportRawImage  = addAction("Raw ...", "actionImportRawImage");
-		QAction* actionImportDICOMImage  = addAction("DICOM/DICOM Sequence ...", "actionImportDICOMImage");
-		QAction* actionImportTiffImage  = addAction("Tiff ...", "actionImportTiffImage");
-		QAction* actionImportOMETiffImage  = addAction("OME Tiff ...", "actionImportOMETiffImage");
-		QAction* actionImportImageSequence  = addAction("Image Sequence ...", "actionImportImageSequence");
-        QAction* actionImportImageOther  = addAction("Other ...", "actionImportImageOther");
-		QAction* actionConvertFeb    = addAction("FEBio Files ...", "actionConvertFeb");
-        QAction* actionConvertFeb2Fsm    = addAction("FEB to FSM ...", "actionConvertFeb2Fsm");
-        QAction* actionConvertFsm2Feb    = addAction("FSM to FEB ...", "actionConvertFsm2Feb");
-		QAction* actionConvertGeo = addAction("Geometry Files ...", "actionConvertGeo");
-		QAction* actionExit       = addAction("Exit"       , "actionExit"  );
-
-		// --- Edit menu ---
-		QAction* actionUndo              = addAction("Undo", "actionUndo", "undo"); actionUndo->setShortcuts(QKeySequence::Undo);
-		QAction* actionRedo              = addAction("Redo", "actionRedo", "redo"); actionRedo->setShortcuts(QKeySequence::Redo);
-		QAction* actionInvertSelection   = addAction("Invert Selection"  , "actionInvertSelection"  ); actionInvertSelection->setShortcut(Qt::AltModifier | Qt::Key_I);
-		QAction* actionClearSelection    = addAction("Clear Selection"   , "actionClearSelection"   );
-		QAction* actionDeleteSelection   = addAction("Delete Selection"  , "actionDeleteSelection"  ); actionDeleteSelection->setShortcuts(QKeySequence::Delete);
-		QAction* actionNameSelection     = addAction("Name Selection ...", "actionNameSelection"    ); actionNameSelection->setShortcut(Qt::ControlModifier | Qt::Key_G);
-		QAction* actionHideSelection     = addAction("Hide Selection"    , "actionHideSelection"    ); actionHideSelection->setShortcut(Qt::Key_H);
-		QAction* actionHideUnselected    = addAction("Hide Unselected"   , "actionHideUnselected"   ); actionHideUnselected->setShortcut(Qt::ShiftModifier | Qt::Key_H);
-		QAction* actionSyncSelection     = addAction("Sync selection"    , "actionSyncSelection"    ); actionSyncSelection->setShortcut(Qt::AltModifier | Qt::Key_F);
-		QAction* actionUnhideAll         = addAction("Unhide All"        , "actionUnhideAll"        );
-		QAction* actionFind              = addAction("Find ..."          , "actionFind"             ); //actionFind->setShortcut(Qt::ControlModifier | Qt::Key_F);
-		QAction* actionSelectRange       = addAction("Select Range ...", "actionSelectRange"     );
-		QAction* actionToggleVisible     = addAction("Toggle Visibility" , "actionToggleVisible"    , "toggle_visible");
-		QAction* actionTransform         = addAction("Transform ..."     , "actionTransform"        ); actionTransform->setShortcut(Qt::ControlModifier | Qt::Key_T);
-		QAction* actionCollapseTransform = addAction("Collapse Transform", "actionCollapseTransform");
-		QAction* actionClone             = addAction("Clone Object ..."  , "actionClone"            , "clone"); // actionClone->setShortcut(Qt::ControlModifier | Qt::Key_D);
-		QAction* actionCopyObject        = addAction("Copy Object"       , "actionCopyObject");
-		QAction* actionPasteObject       = addAction("Paste Object"      , "actionPasteObject");
-		QAction* actionCloneGrid         = addAction("Clone Grid ..."    , "actionCloneGrid"        , "clonegrid");
-		QAction* actionCloneRevolve      = addAction("Clone Revolve ..." , "actionCloneRevolve"     , "clonerevolve");
-		QAction* actionMerge             = addAction("Merge Objects ..." , "actionMerge"            , "merge");
-		QAction* actionDetach            = addAction("Detach Elements"   , "actionDetach"           , "detach");
-		QAction* actionExtract           = addAction("Extract Faces"     , "actionExtract"          , "extract");
-		QAction* actionPurge             = addAction("Purge ..."         , "actionPurge"            );
-
-		QAction* actionFace2Elems             = addAction("Face to Element Selection", "actionFaceToElem");
-		QAction* actionSurfaceToFaces         = addAction("Surface to Face Selection", "actionSurfaceToFaces");
-		QAction* actionSelectOverlap          = addAction("Select surface overlap ...", "actionSelectOverlap");
-		QAction* actionSelectIsolatedVertices = addAction("Select isolated vertices", "actionSelectIsolatedVertices");
-		QAction* actionGrowSelection          = addAction("Grow selection", "actionGrowSelection"); actionGrowSelection->setShortcut(Qt::ControlModifier | Qt::Key_Plus);
-		QAction* actionShrinkSelection        = addAction("Shrink selection", "actionShrinkSelection"); actionShrinkSelection->setShortcut(Qt::ControlModifier | Qt::Key_Minus);
-
-		// --- Edit (txt) menu ---
-		QAction* actionFindTxt = addAction("Find ...", "actionFindTxt"); actionFindTxt->setShortcut(Qt::Key_F | Qt::ControlModifier);
-		QAction* actionFindAgain = addAction("Find Again", "actionFindAgain"); actionFindAgain->setShortcut(Qt::ControlModifier | Qt::ShiftModifier | Qt::Key_F);
-		QAction* actionToggleComment = addAction("Toggle Line Comment", "actionToggleComment"); actionToggleComment->setShortcut(Qt::ControlModifier | Qt::Key_Slash);
-		QAction* actionDuplicateLine = addAction("Copy Line Down", "actionDuplicateLine"); actionDuplicateLine->setShortcut(Qt::ControlModifier | Qt::Key_D);
-		QAction* actionDeleteLine = addAction("Delete Line", "actionDeleteLine"); actionDeleteLine->setShortcut(Qt::ControlModifier | Qt::ShiftModifier | Qt::Key_L);
-
-        // -- Edit (xml) menut ---
-        QAction* actionAddAttribute = addAction("Add Attribute", "actionAddAttribute");
-        actionAddAttribute->setIcon(CIconProvider::GetIcon("selectAdd", QColor(Qt::red), Shape::Circle));
-        
-        QAction* actionAddElement = addAction("Add Element", "actionAddElement");
-        actionAddElement->setIcon(CIconProvider::GetIcon("selectAdd", QColor(Qt::blue), Shape::Circle));
-        
-        QAction* actionRemoveRow = addAction("Remove Row", "actionRemoveRow", "selectDel");
-
-		// --- Physics menu ---
-		actionAddNodalBC         = addAction("Add Nodal BC..."               , "actionAddNodalBC"  ); actionAddNodalBC->setShortcut(Qt::ControlModifier | Qt::Key_B);
-		actionAddSurfaceBC       = addAction("Add Surface BC..."             , "actionAddSurfaceBC");
-		actionAddGeneralBC       = addAction("Add Linear Constraint ..."     , "actionAddGeneralBC");
-		actionAddNodalLoad       = addAction("Add Nodal Load ..."            , "actionAddNodalLoad"); 
-		actionAddSurfLoad        = addAction("Add Surface Load ..."          , "actionAddSurfLoad"); actionAddSurfLoad->setShortcut(Qt::ControlModifier | Qt::Key_L);
-		actionAddBodyLoad        = addAction("Add Body Load ..."             , "actionAddBodyLoad");
-		actionAddIC              = addAction("Add Initial Condition ..."     , "actionAddIC"); actionAddIC->setShortcut(Qt::ControlModifier | Qt::Key_I);
-		actionAddContact         = addAction("Add Contact ..."               , "actionAddContact");
-		actionAddSurfaceNLC      = addAction("Add Surface Constraint..."     , "actionAddSurfaceNLC");
-		actionAddBodyNLC         = addAction("Add Body Constraint..."        , "actionAddBodyNLC");
-		actionAddGenericNLC      = addAction("Add General Constraint..."     , "actionAddGenericNLC");
-		actionAddRigidBC         = addAction("Add Rigid Constraint ..."      , "actionAddRigidBC");
-		actionAddRigidIC         = addAction("Add Rigid Initial Condition ...", "actionAddRigidIC");
-		actionAddRigidLoad       = addAction("Add Rigid Load ..."            , "actionAddRigidLoad");
-		actionAddRigidConnector  = addAction("Add Rigid Connector ..."       , "actionAddRigidConnector");
-		actionAddStep            = addAction("Add Analysis Step ..."         , "actionAddStep");
-		actionAddMaterial        = addAction("Add Material ..."              , "actionAddMaterial", "material"); actionAddMaterial->setShortcut(Qt::ControlModifier | Qt::Key_M);
-		actionSoluteTable        = addAction("Solute Table ..."              , "actionSoluteTable");
-		actionSBMTable           = addAction("Solid-bound Molecule Table ...", "actionSBMTable");
-		actionAddReaction        = addAction("Chemical Reaction Editor ..."  , "actionAddReaction");
-        actionAddMembraneReaction= addAction("Membrane Reaction Editor ..."  , "actionAddMembraneReaction");
-		QAction* actionEditProject = addAction("Edit Physics Modules ...", "actionEditProject");
-
-		// --- Tools menu ---
-		QAction* actionCurveEditor = addAction("Curve Editor ...", "actionCurveEditor", "curves"); actionCurveEditor->setShortcut(Qt::Key_F9);
-		QAction* actionMeshInspector = addAction("Mesh Inspector ...", "actionMeshInspector", "inspect"); actionMeshInspector->setShortcut(Qt::Key_F10);
-		QAction* actionMeshDiagnostic = addAction("Mesh Diagnostic ...", "actionMeshDiagnostic"); actionMeshDiagnostic->setShortcut(Qt::Key_F11);
-		QAction* actionElasticityConvertor = addAction("Elasticity Converter ...", "actionElasticityConvertor");
-		QAction* actionUnitConverter = addAction("Unit Converter ...", "actionUnitConverter");
-		QAction* actionMaterialTest  = addAction("Material test ...", "actionMaterialTest");
-		QAction* actionKinemat = addAction("Kinemat ...", "actionKinemat");
-		QAction* actionPlotMix = addAction("Plotmix ...", "actionPlotMix");
-		QAction* actionFEBioRun  = addAction("Run FEBio ...", "actionFEBioRun", "febiorun"); actionFEBioRun->setShortcut(Qt::Key_F5);
-		QAction* actionFEBioStop = addAction("Stop FEBio", "actionFEBioStop");
-		QAction* actionFEBioOptimize = addAction("Generate optimization file ...", "actionFEBioOptimize");
-		QAction* actionFEBioTangent  = addAction("Generate tangent diagnostic ...", "actionFEBioTangent");
-		QAction* actionFEBioInfo = addAction("FEBio Info ...", "actionFEBioInfo");
-		QAction* actionFEBioPlugins = addAction("Manage FEBio plugins ...", "actionFEBioPlugins");
-		QAction* actionCreatePlugin = addAction("Create FEBio plugin ...", "actionCreatePlugin");
-		actionOptions = addAction("Options ...", "actionOptions"); actionOptions->setShortcut(Qt::Key_F12);
-
-#ifdef _DEBUG
-		QAction* actionLayerInfo = addAction("Print Layer Info", "actionLayerInfo"); actionLayerInfo->setShortcut(Qt::Key_F11);
-#endif
-
-		// --- Post menu ---
-		QAction* actionPlaneCut = addAction("Planecut", "actionPlaneCut", "cut");
-		QAction* actionMirrorPlane = addAction("Mirror Plane", "actionMirrorPlane", "mirror");
-		QAction* actionVectorPlot = addAction("Vector Plot", "actionVectorPlot", "vectors");
-		QAction* actionTensorPlot = addAction("Tensor Plot", "actionTensorPlot", "tensor");
-		QAction* actionIsosurfacePlot = addAction("Isosurface Plot", "actionIsosurfacePlot", "isosurface");
-		QAction* actionSlicePlot = addAction("Slice Plot", "actionSlicePlot", "sliceplot");
-		QAction* actionDisplacementMap = addAction("Displacement Map", "actionDisplacementMap", "distort");
-		QAction* actionStreamLinePlot = addAction("Streamlines Plot", "actionStreamLinePlot", "streamlines");
-		QAction* actionParticleFlowPlot = addAction("Particleflow Plot", "actionParticleFlowPlot", "particle");
-		QAction* actionVolumeFlowPlot = addAction("Volumeflow Plot", "actionVolumeFlowPlot", "flow");
-
-		QAction* actionImageSlicer   = addAction("Image Slicer", "actionImageSlicer", "imageslice");
-		QAction* actionVolumeRender  = addAction("Volume Render", "actionVolumeRender", "volrender");
-		QAction* actionMarchingCubes = addAction("Image Isosurface", "actionMarchingCubes", "marching_cubes");
-		QAction* actionImageWarp     = addAction("Image Warp", "actionImageWarp");
-
-		QAction* actionAddProbe = addAction("Point Probe", "actionAddProbe", "probe");
-		QAction* actionAddCurveProbe = addAction("Curve Probe", "actionAddCurveProbe");
-		QAction* actionAddRuler = addAction("Ruler", "actionAddRuler", "ruler");
-		QAction* actionMusclePath = addAction("Muscle Path", "actionMusclePath", "musclepath");
-		QAction* actionPlotGroup  = addAction("Plot Group", "actionPlotGroup", "folder");
-		QAction* actionGraph = addAction("New Graph ...", "actionGraph", "chart"); actionGraph->setShortcut(Qt::Key_F3);
-		QAction* actionSummary = addAction("Summary ...", "actionSummary"); actionSummary->setShortcut(Qt::Key_F4);
-		QAction* actionStats = addAction("Statistics  ...", "actionStats");
-		QAction* actionIntegrate = addAction("Integrate ...", "actionIntegrate", "integrate");
-		QAction* actionIntegrateSurface = addAction("Integrate Surface ...", "actionIntegrateSurface");
-		QAction* actionImportPoints = addAction("Import Points ...", "actionImportPoints");
-		QAction* actionImportLines = addAction("Import Lines ...", "actionImportLines");
-
-		actionPlaneCut->setWhatsThis("<font color=\"black\"><h3>Plane cut</h3>Add a plane cut plot to the model. A plane cut plot allows users to create a cross section of the mesh.</font>");
-		actionMirrorPlane->setWhatsThis("<font color=\"black\"><h3>Mirror plane</h3>Renders a mirrorred version of the model.</font>");
-		actionVectorPlot->setWhatsThis("<font color=\"black\"><h3>Vector plot</h3>Add a vector plot to the model. Vectors plots can show vector data in the model");
-		actionTensorPlot->setWhatsThis("<font color=\"black\"><h3>Tensor plot</h3>Add a tensor plot to the model. Tensor plots can show 2nd order tensor data in the model");
-		actionIsosurfacePlot->setWhatsThis("<font color=\"black\"><h3>Iso-surface plot</h3>Add an iso-surface plot to the model. An iso-surface plot shows surfaces that have the same value. You may need to make the model transparent in order to see the iso surfaces.");
-		actionSlicePlot->setWhatsThis("<font color=\"black\"><h3>Slice plot</h3>Add a slice plot. This plot adds several cross sections to the model. You may need to make the model transparent to see the slices.");
-		actionVolumeFlowPlot->setWhatsThis("<font color=\"black\"><h3>Volume flow plot</h3>Add a volume flow plot.");
-		actionDisplacementMap->setWhatsThis("<font color=\"black\"><h3>Displacement map</h3>Adds a displacement map. A displacement map will deform the model as a function of time.");
-		actionGraph->setWhatsThis("<font color=\"black\">Create a new Graph window");
-		actionSummary->setWhatsThis("<font color=\"black\">Shows the Summary window.The Summary window shows the min, max, and average values of a user-selected data field");
-		actionStats->setWhatsThis("<font color=\"black\">Shows the Statistics window. This window shows the distribution of the current nodal values at the current time step");
-		actionIntegrate->setWhatsThis("<font color=\"black\">Shows a graph that plots the integral of the values of the current selection as a function of time. Note that for a surface select it calculates a surface integral and for an element section, it shows a volume integral. For a node selection, the nodal values are summed.");
-		actionIntegrateSurface->setWhatsThis("<font color=\"black\">Shows a graph of the vector surface integral of the values of the current face selection.");
-
-		// --- Record menu ---
-		QAction* actionRecordNew = addAction("New ...", "actionRecordNew");
-		QAction* actionRecordStart = addAction("Start", "actionRecordStart"); actionRecordStart->setShortcut(Qt::Key_F6);
-		QAction* actionRecordPause = addAction("Pause", "actionRecordPause"); actionRecordPause->setShortcut(Qt::Key_F7);
-		QAction* actionRecordStop = addAction("Stop", "actionRecordStop"); actionRecordStop->setShortcut(Qt::Key_F8);
-
-		actionRecordNew->setWhatsThis("<font color=\"black\">Click this to open a file dialog box and create a new animation file.");
-		actionRecordStart->setWhatsThis("<font color=\"black\">Click to start recording an animation. You must create an animation file first before you can start recording.");
-		actionRecordPause->setWhatsThis("<font color=\"black\">Click this pause the current recording");
-		actionRecordStop->setWhatsThis("<font color=\"black\">Click this to stop the recording. This will finalize and close the animation file as well.");
-
-
-		// --- View menu ---
-		actionUndoViewChange  = addAction("Undo View Change", "actionUndoViewChange"); actionUndoViewChange->setShortcut(Qt::ControlModifier | Qt::Key_U);
-		actionRedoViewChange  = addAction("Redo View Change", "actionRedoViewChange"); actionRedoViewChange->setShortcut(Qt::ControlModifier | Qt::Key_R);
-		actionZoomSelect      = addAction("Zoom to Selection", "actionZoomSelect"); actionZoomSelect->setShortcut(Qt::Key_F);
-		actionZoomExtents     = addAction("Zoom to Selection", "actionZoomExtents");
-		actionViewCapture     = addAction("Show Capture Frame", "actionViewCapture"); actionViewCapture->setCheckable(true); actionViewCapture->setShortcut(Qt::Key_0);
-		actionShowGrid        = addAction("Show Grid", "actionShowGrid"); actionShowGrid->setCheckable(true); actionShowGrid->setChecked(true); actionShowGrid->setShortcut(Qt::Key_G);
-		actionShowMeshLines   = addAction("Show Mesh Lines", "actionShowMeshLines", "show_mesh"); actionShowMeshLines->setCheckable(true); actionShowMeshLines->setChecked(true); actionShowMeshLines->setShortcut(Qt::Key_M);
-		actionShowEdgeLines   = addAction("Show Edge Lines", "actionShowEdgeLines"); actionShowEdgeLines->setCheckable(true); actionShowEdgeLines->setChecked(true); actionShowEdgeLines->setShortcut(Qt::Key_Z);
-		actionBackfaceCulling = addAction("Backface Culling", "actionBackfaceCulling"); actionBackfaceCulling->setCheckable(true);
-		actionViewSmooth      = addAction("Color Smoothing", "actionViewSmooth"); actionViewSmooth->setShortcut(Qt::Key_C); actionViewSmooth->setCheckable(true);
-		actionOrtho           = addAction("Orthographic Projection", "actionOrtho"); actionOrtho->setCheckable(true); actionOrtho->setShortcut(Qt::Key_P);
-		actionShowNormals     = addAction("Show Normals", "actionShowNormals"); actionShowNormals->setCheckable(true); actionShowNormals->setShortcut(Qt::Key_N);
-		actionRenderMode      = addAction("Toggle Render Mode", "actionRenderMode"); actionRenderMode->setCheckable(true); actionRenderMode->setShortcut(Qt::Key_W);
-		actionShowFibers      = addAction("Show Fibers", "actionShowFibers");
-		actionShowMatAxes     = addAction("Toggle Material Axes", "actionShowMatAxes"); actionShowMatAxes->setCheckable(true);
-		actionShowDiscrete    = addAction("Show Discrete Sets", "actionShowDiscrete"); actionShowDiscrete->setCheckable(true);  actionShowDiscrete->setChecked(true);
-		actionShowRigidBodies = addAction("Show Rigid Bodies", "actionShowRigidBodies"); actionShowRigidBodies->setCheckable(true);  actionShowRigidBodies->setChecked(true);
-		actionShowRigidJoints = addAction("Show Rigid Joints", "actionShowRigidJoints"); actionShowRigidJoints->setCheckable(true);  actionShowRigidJoints->setChecked(true);
-		actionShowRigidLabels = addAction("Show Rigid Labels", "actionShowRigidLabels"); actionShowRigidLabels->setCheckable(true);  actionShowRigidLabels->setChecked(true);
-
-		QAction* actionSnap3D = addAction("3D Cursor to Selection", "actionSnap3D"); actionSnap3D->setShortcut(Qt::Key_X);
-		QAction* actionTrack  = addAction("Track Selection", "actionTrack"); actionTrack->setCheckable(true); actionTrack->setShortcut(Qt::Key_Y);
-		QAction* actionToggleConnected = addAction("Toggle select connected", "actionToggleConnected"); actionToggleConnected->setShortcut(Qt::Key_E);
-		actionToggleLight     = addAction("Toggle Lighting", "actionToggleLight", "light");
-		actionFront           = addAction("Front", "actionFront"  ); actionFront ->setShortcut(Qt::Key_8 | Qt::KeypadModifier);
-		actionBack            = addAction("Back" , "actionBack"   ); actionBack  ->setShortcut(Qt::Key_2 | Qt::KeypadModifier);
-		actionRight           = addAction("Right", "actionRight"  ); actionRight ->setShortcut(Qt::Key_6 | Qt::KeypadModifier);
-		actionLeft            = addAction("Left" , "actionLeft"   ); actionLeft  ->setShortcut(Qt::Key_4 | Qt::KeypadModifier);
-		actionTop             = addAction("Top"  , "actionTop"    ); actionTop   ->setShortcut(Qt::Key_9 | Qt::KeypadModifier);
-		actionBottom          = addAction("Bottom", "actionBottom"); actionBottom->setShortcut(Qt::Key_3 | Qt::KeypadModifier);
-        actionIsometric       = addAction("Isometric", "actionIsometric"); actionIsometric->setShortcut(Qt::Key_5 | Qt::KeypadModifier);
-		QAction* actionViewVPSave = addAction("Save Viewpoint", "actionViewVPSave"); actionViewVPSave->setShortcut(Qt::CTRL | Qt::Key_K);
-		QAction* actionViewVPPrev = addAction("Prev Viewpoint", "actionViewVPPrev"); actionViewVPPrev->setShortcut(Qt::Key_J);
-		QAction* actionViewVPNext = addAction("Next Viewpoint", "actionViewVPNext"); actionViewVPNext->setShortcut(Qt::Key_L);
-		QAction* actionSyncViews  = addAction("Sync all Views", "actionSyncViews"); actionSyncViews->setShortcut(Qt::Key_S | Qt::AltModifier);
-
-		QAction* actionToggleFPS = addAction("Toggle FPS", "actionToggleFPS"); actionToggleFPS->setShortcut(Qt::Key_F12 | Qt::ControlModifier);
-
-		// --- Help menu ---
-		QAction* actionUpdate = addAction("Check for Updates...", "actionUpdate");
-		QAction* actionFEBioURL = addAction("FEBio Website", "actionFEBioURL");
-		QAction* actionFEBioResources = addAction("FEBio Knowledgebase", "actionFEBioResources");
-		QAction* actionFEBioUM = addAction("FEBio User Manual", "actionFEBioUM");
-		QAction* actionFEBioTM = addAction("FEBio Theory Manual", "actionFEBioTM");
-		QAction* actionFBSManual = addAction("FEBio Studio Manual", "actionFBSManual");
-		QAction* actionFEBioForum = addAction("FEBio Forums", "actionFEBioForum");
-		QAction* actionFEBioPubs = addAction("FEBio Publications", "actionFEBioPubs");
-		QAction* actionWelcome = addAction("Show Welcome Page", "actionWelcome");
-        QAction* actionBugReport = addAction("Submit a Bug Report", "actionBugReport");
-		QAction* actionAbout = addAction("About FEBio Studio", "actionAbout");
-	
-		// other actions
-		actionSelectObjects  = addAction("Select Objects" , "actionSelectObjects" , "selectObject" , true);
-		actionSelectParts    = addAction("Select Parts"   , "actionSelectParts"   , "selectPart"   , true);
-		actionSelectSurfaces = addAction("Select Surfaces", "actionSelectSurfaces", "selectSurface", true);
-		actionSelectCurves   = addAction("Select Curves"  , "actionSelectCurves"  , "selectCurves", true );
-		actionSelectNodes    = addAction("Select Nodes"   , "actionSelectNodes"   , "selectNodes", true  );
-		actionSelectDiscrete = addAction("Select Discrete", "actionSelectDiscrete", "discrete", true);
-
-		QAction* actionSelect    = addAction("Select"   , "actionSelect"   , "select"   , true); actionSelect->setShortcut(Qt::Key_Q);
-		actionTranslate = addAction("Translate", "actionTranslate", "translate", true); actionTranslate->setShortcut(Qt::Key_T);
-		actionRotate    = addAction("Rotate"   , "actionRotate"   , "rotate"   , true); actionRotate->setShortcut(Qt::Key_R);
-		QAction* actionScale     = addAction("Scale"    , "actionScale"    , "scale"    , true); actionScale->setShortcut(Qt::Key_S);
-
-		selectRect   = addAction("Rectangle", "selectRect"  , "selectRect"  , true);
-		selectCircle = addAction("Circle"   , "selectCircle", "selectCircle", true);
-		selectFree   = addAction("Freehand" , "selectFree"  , "selectFree"  , true);
-
-		actionMeasureTool = addAction("Measure Tool", "actionMeasureTool", "measure"); actionMeasureTool->setShortcut(Qt::Key_F2);
-		actionPlaneCutTool = addAction("Plane Cut", "actionPlaneCutTool", "cut"); 
-
-		QActionGroup* pag = new QActionGroup(mainWindow);
-		pag->addAction(actionSelectObjects);
-		pag->addAction(actionSelectParts);
-		pag->addAction(actionSelectSurfaces);
-		pag->addAction(actionSelectCurves);
-		pag->addAction(actionSelectNodes);
-		pag->addAction(actionSelectDiscrete);
-		actionSelectObjects->setChecked(true);
-
-		pag = new QActionGroup(mainWindow);
-		pag->addAction(actionSelect);
-		pag->addAction(actionTranslate);
-		pag->addAction(actionRotate);
-		pag->addAction(actionScale);
-		actionSelect->setChecked(true);
-
-		pag = new QActionGroup(mainWindow);
-		pag->addAction(selectRect);
-		pag->addAction(selectCircle);
-		pag->addAction(selectFree);
-		selectRect->setChecked(true);
-
-		// Create the menu bar
-		QMenuBar* menuBar = m_wnd->menuBar();
-		menuFile   = new QMenu("File", menuBar);
-		menuEdit   = new QMenu("Edit", menuBar);
-		menuEditPost = new QMenu("Edit", menuBar);
-		menuEditTxt = new QMenu("Edit", menuBar);
-		menuEditXml = new QMenu("Edit", menuBar);
-		menuPhysics= new QMenu("Physics", menuBar);
-		menuFEBio  = new QMenu("FEBio", menuBar);
-		menuPost   = new QMenu("Post", menuBar);
-		menuRecord = new QMenu("Record", menuBar);
-		menuTools  = new QMenu("Tools", menuBar);
-		menuView   = new QMenu("View", menuBar);
-		menuHelp   = new QMenu("Help", menuBar);
-
-		menuRecentFiles = new QMenu("Open Recent");
-		menuRecentProjects = new QMenu("Open Recent Project");
-		menuRecentGeomFiles = new QMenu("Import Recent Geometry");
-
-		recentFilesActionGroup = new QActionGroup(mainWindow);
-		recentFilesActionGroup->setObjectName("recentFiles");
-
-		recentProjectsActionGroup = new QActionGroup(mainWindow);
-		recentProjectsActionGroup->setObjectName("recentProjects");
-
-		recentFEFilesActionGroup = new QActionGroup(mainWindow);
-		recentFEFilesActionGroup->setObjectName("recentFEFiles");
-
-		recentGeomFilesActionGroup = new QActionGroup(mainWindow);
-		recentGeomFilesActionGroup->setObjectName("recentGeomFiles");
-
-		menuImportImage = new QMenu("Import Image");
-
-		// File menu
-		menuBar->addAction(menuFile->menuAction());
-
-		menuFile->addAction(actionNewModel);
-		menuFile->addAction(actionNewProject);
-//        menuFile->addAction(actionNewImageDoc);
-		menuFile->addSeparator();
-		menuFile->addAction(actionOpen);
-        // menuFile->addAction(actionReadInfo);
-		menuFile->addAction(menuRecentFiles->menuAction());
-		menuFile->addAction(actionOpenProject);
-		menuFile->addAction(menuRecentProjects->menuAction());
-		menuFile->addAction(actionImportGeom);
-		menuFile->addAction(menuRecentGeomFiles->menuAction());
-		menuFile->addAction(actionCloseAll);
-		menuFile->addSeparator();
-		menuFile->addAction(actionSave);
-		menuFile->addAction(actionSaveAs);
-		menuFile->addAction(actionSaveAll);
-		menuFile->addAction(actionSaveProject);
-		menuFile->addAction(actionExportFE);
-		menuFile->addAction(actionExportGeom);
-#ifdef HAS_QUAZIP
-		menuFile->addSeparator();
-		menuFile->addAction(actionImportProject);
-		menuFile->addAction(actionExportProject);
-#endif
-		menuFile->addSeparator();
-		menuFile->addAction(menuImportImage->menuAction());
-		menuImportImage->addAction(actionImportRawImage);
-		menuImportImage->addAction(actionImportDICOMImage);
-		menuImportImage->addAction(actionImportTiffImage);
-//		menuImportImage->addAction(actionImportOMETiffImage); // NOTE: Commented out because this requires Java!
-		menuImportImage->addAction(actionImportImageSequence);
-        menuImportImage->addAction(actionImportImageOther);
-		
-
-		QMenu* ConvertMenu = new QMenu("Batch convert");
-		ConvertMenu->addAction(actionConvertFeb);
-        ConvertMenu->addAction(actionConvertFeb2Fsm);
-        ConvertMenu->addAction(actionConvertFsm2Feb);
-		ConvertMenu->addAction(actionConvertGeo);
-
-		menuFile->addAction(ConvertMenu->menuAction());
-		menuFile->addSeparator();
-		menuFile->addAction(actionExit);
-
-		QMenu* moreSelection = new QMenu("More selection options");
-		moreSelection->addAction(actionFace2Elems);
-		moreSelection->addAction(actionSurfaceToFaces);
-		moreSelection->addAction(actionSelectOverlap);
-		moreSelection->addAction(actionSelectIsolatedVertices);
-		moreSelection->addAction(actionGrowSelection);
-		moreSelection->addAction(actionShrinkSelection);
-		moreSelection->addAction(actionSyncSelection);
-
-		// Edit menu
-		menuBar->addAction(menuEdit->menuAction());
-		menuEdit->addAction(actionUndo);
-		menuEdit->addAction(actionRedo);
-		menuEdit->addSeparator();
-		menuEdit->addAction(actionInvertSelection);
-		menuEdit->addAction(actionClearSelection);
-		menuEdit->addAction(actionDeleteSelection);
-		menuEdit->addAction(actionNameSelection);
-		menuEdit->addSeparator();
-		menuEdit->addAction(actionHideSelection);
-		menuEdit->addAction(actionHideUnselected);
-		menuEdit->addAction(actionUnhideAll);
-		menuEdit->addAction(actionToggleVisible);
-		menuEdit->addAction(moreSelection->menuAction());
-		menuEdit->addSeparator();
-		menuEdit->addAction(actionFind);
-		menuEdit->addSeparator();
-		menuEdit->addAction(actionTransform);
-		menuEdit->addAction(actionCollapseTransform);
-		menuEdit->addSeparator();
-		menuEdit->addAction(actionClone);
-		menuEdit->addAction(actionMerge);
-		menuEdit->addAction(actionCopyObject);
-		menuEdit->addAction(actionPasteObject);
-		menuEdit->addSeparator();
-		menuEdit->addAction(actionPurge);
-
-		// Edit Post menu
-		menuBar->addAction(menuEditPost->menuAction());
-		menuEditPost->addAction(actionUndo);
-		menuEditPost->addAction(actionRedo);
-		menuEditPost->addSeparator();
-		menuEditPost->addAction(actionInvertSelection);
-		menuEditPost->addAction(actionClearSelection);
-		menuEditPost->addAction(actionNameSelection);
-		menuEditPost->addSeparator();
-		menuEditPost->addAction(actionHideSelection);
-		menuEditPost->addAction(actionHideUnselected);
-		menuEditPost->addAction(actionUnhideAll);
-		menuEditPost->addAction(actionToggleVisible);
-		menuEditPost->addAction(moreSelection->menuAction());
-		menuEditPost->addSeparator();
-		menuEditPost->addAction(actionFind);
-		menuEditPost->addAction(actionSelectRange);
-
-		// Edit (txt) menu
-		menuBar->addAction(menuEditTxt->menuAction());
-		menuEditTxt->addAction(actionFindTxt);
-		menuEditTxt->addAction(actionFindAgain);
-		menuEditTxt->addAction(actionToggleComment);
-		menuEditTxt->addAction(actionDuplicateLine);
-		menuEditTxt->addAction(actionDeleteLine);
-
-        // Edit (xml) menu
-        menuBar->addAction(menuEditXml->menuAction());
-        menuEditXml->addAction(actionUndo);
-		menuEditXml->addAction(actionRedo);
-		menuEditXml->addSeparator();
-        menuEditXml->addAction(actionAddAttribute);
-        menuEditXml->addAction(actionAddElement);
-        menuEditXml->addAction(actionRemoveRow);
-
-		// Physics menu
-		menuBar->addAction(menuPhysics->menuAction());
-		menuPhysics->addAction(actionAddNodalBC);
-		menuPhysics->addAction(actionAddSurfaceBC);
-		menuPhysics->addAction(actionAddGeneralBC);
-		menuPhysics->addAction(actionAddNodalLoad);
-		menuPhysics->addAction(actionAddSurfLoad);
-		menuPhysics->addAction(actionAddBodyLoad);
-		menuPhysics->addAction(actionAddIC);
-		menuPhysics->addAction(actionAddContact);
-		menuPhysics->addAction(actionAddSurfaceNLC);
-		menuPhysics->addAction(actionAddBodyNLC);
-		menuPhysics->addAction(actionAddGenericNLC);
-		menuPhysics->addAction(actionAddRigidBC);
-		menuPhysics->addAction(actionAddRigidIC);
-		menuPhysics->addAction(actionAddRigidLoad);
-		menuPhysics->addAction(actionAddRigidConnector);
-		menuPhysics->addAction(actionAddMaterial);
-		menuPhysics->addAction(actionAddStep);
-		menuPhysics->addSeparator();
-		menuPhysics->addAction(actionSoluteTable);
-		menuPhysics->addAction(actionSBMTable);
-		menuPhysics->addAction(actionAddReaction);
-        menuPhysics->addAction(actionAddMembraneReaction);
-		menuPhysics->addSeparator();
-		menuPhysics->addAction(actionEditProject);
-
-		// FEBio menu
-		menuBar->addAction(menuFEBio->menuAction());
-		menuFEBio->addAction(actionFEBioRun);
-		menuFEBio->addAction(actionFEBioStop);
-		menuFEBio->addAction(actionFEBioOptimize);
-		menuFEBio->addAction(actionFEBioTangent);
-		menuFEBio->addAction(actionFEBioInfo);
-		menuFEBio->addAction(actionFEBioPlugins);
-		menuFEBio->addAction(actionCreatePlugin);
-
-		// Post menu
-		menuBar->addAction(menuPost->menuAction());
-		menuPost->addAction(actionPlaneCut);
-		menuPost->addAction(actionMirrorPlane);
-		menuPost->addAction(actionVectorPlot);
-		menuPost->addAction(actionTensorPlot);
-		menuPost->addAction(actionIsosurfacePlot);
-		menuPost->addAction(actionSlicePlot);
-		menuPost->addAction(actionDisplacementMap);
-		menuPost->addAction(actionStreamLinePlot);
-		menuPost->addAction(actionParticleFlowPlot);
-		menuPost->addAction(actionVolumeFlowPlot);
-		menuPost->addAction(actionAddProbe);
-		menuPost->addAction(actionAddCurveProbe);
-		menuPost->addAction(actionAddRuler);
-		menuPost->addAction(actionMusclePath);
-		menuPost->addAction(actionPlotGroup);
-		menuPost->addSeparator();
-		menuPost->addAction(actionImageSlicer);
-		menuPost->addAction(actionVolumeRender);
-		menuPost->addAction(actionMarchingCubes);
-		menuPost->addAction(actionImageWarp);
-		menuPost->addSeparator();
-		menuPost->addAction(actionGraph);
-		menuPost->addSeparator();
-		menuPost->addAction(actionSummary);
-		menuPost->addAction(actionStats);
-		menuPost->addAction(actionIntegrate);
-		menuPost->addAction(actionIntegrateSurface);
-		menuPost->addSeparator();
-		menuPost->addAction(actionImportPoints);
-		menuPost->addAction(actionImportLines);
-
-		// Record menu
-		menuBar->addAction(menuRecord->menuAction());
-		menuRecord->addAction(actionRecordNew);
-		menuRecord->addSeparator();
-		menuRecord->addAction(actionRecordStart);
-		menuRecord->addAction(actionRecordPause);
-		menuRecord->addAction(actionRecordStop);
-
-		// Tools menu
-		menuBar->addAction(menuTools->menuAction());
-		menuTools->addAction(actionCurveEditor);
-		menuTools->addAction(actionMeshInspector);
-		menuTools->addAction(actionMeshDiagnostic);
-		menuTools->addAction(actionUnitConverter);
-		menuTools->addAction(actionElasticityConvertor);
-		menuTools->addAction(actionMaterialTest);
-		menuTools->addAction(actionKinemat);
-		menuTools->addAction(actionPlotMix);
-		menuTools->addAction(actionOptions);
-#ifdef _DEBUG
-		menuTools->addAction(actionLayerInfo);
-#endif
-		// View menu
-		menuBar->addAction(menuView->menuAction());
-		menuView->addAction(actionUndoViewChange);
-		menuView->addAction(actionRedoViewChange);
-		menuView->addSeparator();
-		menuView->addAction(actionZoomSelect);
-		menuView->addAction(actionOrtho);
-		menuView->addAction(actionShowNormals);
-		menuView->addAction(actionViewCapture);
-		menuView->addSeparator();
-		menuView->addAction(actionShowGrid);
-		menuView->addAction(actionShowMeshLines);
-		menuView->addAction(actionShowEdgeLines);
-		menuView->addAction(actionBackfaceCulling);
-		menuView->addAction(actionViewSmooth);
-		menuView->addAction(actionRenderMode);
-		menuView->addAction(actionShowFibers);
-		menuView->addAction(actionShowMatAxes);
-		menuView->addAction(actionShowDiscrete);
-		menuView->addAction(actionSnap3D);
-		menuView->addAction(actionTrack);
-		menuView->addAction(actionToggleLight);
-		menuView->addAction(actionToggleConnected);
-		menuView->addAction(actionToggleFPS);
-		menuView->addSeparator();
-
-		menuViews = menuView->addMenu("Standard views");
-		menuViews->addAction(actionFront);
-		menuViews->addAction(actionBack);
-		menuViews->addAction(actionRight);
-		menuViews->addAction(actionLeft);
-		menuViews->addAction(actionTop);
-		menuViews->addAction(actionBottom);
-        menuViews->addAction(actionIsometric);
-
-		menuViews->addSeparator();
-		menuView->addAction(actionViewVPSave);
-		menuView->addAction(actionViewVPPrev);
-		menuView->addAction(actionViewVPNext);
-		menuView->addAction(actionSyncViews);
-		menuView->addSeparator();
-
-		menuWindows = menuView->addMenu("Windows");
-
-		// Help menu
-		menuBar->addAction(menuHelp->menuAction());
-		if(m_updaterPresent)
-		{
-			menuHelp->addAction(actionUpdate);
-			menuHelp->addSeparator();
-		}
-		menuHelp->addAction(actionWelcome);
-		menuHelp->addSeparator();
-		menuHelp->addAction(actionFEBioURL);
-		menuHelp->addAction(actionFEBioResources);
-		menuHelp->addAction(actionFEBioUM);
-		menuHelp->addAction(actionFEBioTM);
-		menuHelp->addAction(actionFBSManual);
-		menuHelp->addAction(actionFEBioForum);
-		menuHelp->addAction(actionFEBioPubs);
-        menuHelp->addSeparator();
-        menuHelp->addAction(actionBugReport);
-		menuHelp->addSeparator();
-		menuHelp->addAction(actionAbout);
-
-		// Create the toolbar
-		QToolBar* mainToolBar = m_wnd->addToolBar("Main toolbar");
-		mainToolBar->setObjectName(QStringLiteral("mainToolBar"));
-
-		mainToolBar->addAction(actionNewModel);
-		mainToolBar->addAction(actionOpen);
-		mainToolBar->addAction(actionSave);
-		mainToolBar->addAction(actionSnapShot);
-
-		// Build tool bar
-		coord = new QComboBox;
-		coord->setObjectName("selectCoord");
-		coord->addItem("Global");
-		coord->addItem("Local");
-
-		buildToolBar = new QToolBar(mainWindow);
-		buildToolBar->setObjectName(QStringLiteral("buildToolBar"));
-		buildToolBar->setWindowTitle("Build Toolbar");
-
-		buildToolBar->addAction(actionUndo);
-		buildToolBar->addAction(actionRedo);
-		buildToolBar->addSeparator();
-		buildToolBar->addAction(selectRect);
-		buildToolBar->addAction(selectCircle);
-		buildToolBar->addAction(selectFree);
-		buildToolBar->addSeparator();
-		buildToolBar->addAction(actionMeasureTool);
-		buildToolBar->addAction(actionPlaneCutTool);
-		buildToolBar->addSeparator();
-		buildToolBar->addAction(actionSelect);
-		buildToolBar->addAction(actionTranslate);
-		buildToolBar->addAction(actionRotate);
-		buildToolBar->addAction(actionScale);
-		buildToolBar->addWidget(coord);
-		buildToolBar->addSeparator();
-		buildToolBar->addAction(actionSelectObjects);
-		buildToolBar->addAction(actionSelectParts);
-		buildToolBar->addAction(actionSelectSurfaces);
-		buildToolBar->addAction(actionSelectCurves);
-		buildToolBar->addAction(actionSelectNodes);
-		buildToolBar->addAction(actionSelectDiscrete);
-		buildToolBar->addSeparator();
-		buildToolBar->addAction(actionCurveEditor);
-		buildToolBar->addAction(actionMeshInspector);
-		buildToolBar->addAction(actionFEBioRun);
-		buildToolBar->addSeparator();
-		buildToolBar->addAction(actionMerge);
-		buildToolBar->addAction(actionDetach);
-		buildToolBar->addAction(actionExtract);
-		buildToolBar->addAction(actionClone);
-		buildToolBar->addAction(actionCloneGrid);
-		buildToolBar->addAction(actionCloneRevolve);
-
-		mainWindow->addToolBar(Qt::TopToolBarArea, buildToolBar);
-
-		// Post tool bar
-		postToolBar = new CPostToolBar(mainWindow);
-		postToolBar->setObjectName(QStringLiteral("postToolBar"));
-		postToolBar->setWindowTitle("Post Toolbar");
-		mainWindow->addToolBar(Qt::TopToolBarArea, postToolBar);
-		postToolBar->addAction(actionGraph);
-		postToolBar->addAction(actionPlaneCut);
-		postToolBar->addAction(actionMirrorPlane);
-		postToolBar->addAction(actionVectorPlot);
-		postToolBar->addAction(actionTensorPlot);
-		postToolBar->addAction(actionIsosurfacePlot);
-		postToolBar->addAction(actionSlicePlot);
-		postToolBar->addAction(actionStreamLinePlot);
-		postToolBar->addAction(actionParticleFlowPlot);
-		postToolBar->addAction(actionVolumeFlowPlot);
-
-		postToolBar->setDisabled(true);
-		postToolBar->hide();
-
-        // Image tool bar
-        imageToolBar = new CImageToolBar(mainWindow);
-        imageToolBar->setObjectName("imageToolBar");
-		imageToolBar->setWindowTitle("Image Toolbar");
-        mainWindow->addToolBar(Qt::TopToolBarArea, imageToolBar);
-		imageToolBar->hide();
-
-		// Font tool bar
-		pFontToolBar = new QToolBar(mainWindow);
-		pFontToolBar->setObjectName("FontToolBar");
-		pFontToolBar->setWindowTitle("Font Toolbar");
-		mainWindow->addToolBarBreak();
-		mainWindow->addToolBar(Qt::TopToolBarArea, pFontToolBar);
-
-		QAction* actionProperties = addAction("Properties ...", "actionProperties", "properties");
-
-		pFontToolBar->addWidget(pFontStyle = new QFontComboBox); pFontStyle->setObjectName("fontStyle");
-		pFontToolBar->addWidget(pFontSize = new QSpinBox); pFontSize->setObjectName("fontSize");
-		pFontToolBar->addAction(actionFontBold = addAction("Bold", "fontBold", "font_bold")); actionFontBold->setCheckable(true);
-		pFontToolBar->addAction(actionFontItalic = addAction("Italic", "fontItalic", "font_italic")); actionFontItalic->setCheckable(true);
-		pFontToolBar->addAction(actionProperties);
-		pFontToolBar->setEnabled(false);
-
-        // XML toolbar
-        xmlToolbar = new QToolBar(mainWindow);
-        xmlToolbar->setObjectName("xmlToolbar");
-        xmlToolbar->setWindowTitle("XML Toolbar");
-		mainWindow->addToolBar(Qt::TopToolBarArea, xmlToolbar);
-
-        actionEditXmlAsText = addAction("Edit as Text", "actionEditXmlAsText", "txt", true);
-        
-        xmlToolbar->addAction(actionEditXmlAsText);
-        xmlToolbar->addSeparator();
-        xmlToolbar->addAction(actionAddAttribute);
-        xmlToolbar->addAction(actionAddElement);
-        xmlToolbar->addAction(actionRemoveRow);
-        xmlToolbar->addSeparator();
-        xmlToolbar->addAction(actionUndo);
-        xmlToolbar->addAction(actionRedo);
-	}
-
-	void SetSelectionMode(int nselect)
-	{
-		switch (nselect)
-		{
-		case SELECT_OBJECT  : actionSelectObjects->trigger(); break;
-		case SELECT_PART    : actionSelectParts->trigger(); break;
-		case SELECT_FACE    : actionSelectSurfaces->trigger(); break;
-		case SELECT_EDGE    : actionSelectCurves->trigger(); break;
-		case SELECT_NODE    : actionSelectNodes->trigger(); break;
-		case SELECT_DISCRETE: actionSelectDiscrete->trigger(); break;
-		default:
-			assert(false);
-		}
-	}
-=======
 	void buildMenu(::CMainWindow* mainWindow);
->>>>>>> 77247f9f
 
 	// build the dockable windows
 	// Note that this must be called after the menu is created.
