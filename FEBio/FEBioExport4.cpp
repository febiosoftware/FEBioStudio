/*This file is part of the FEBio Studio source code and is licensed under the MIT license
listed below.

See Copyright-FEBio-Studio.txt for details.

Copyright (c) 2020 University of Utah, The Trustees of Columbia University in
the City of New York, and others.

Permission is hereby granted, free of charge, to any person obtaining a copy
of this software and associated documentation files (the "Software"), to deal
in the Software without restriction, including without limitation the rights
to use, copy, modify, merge, publish, distribute, sublicense, and/or sell
copies of the Software, and to permit persons to whom the Software is
furnished to do so, subject to the following conditions:

The above copyright notice and this permission notice shall be included in all
copies or substantial portions of the Software.

THE SOFTWARE IS PROVIDED "AS IS", WITHOUT WARRANTY OF ANY KIND, EXPRESS OR
IMPLIED, INCLUDING BUT NOT LIMITED TO THE WARRANTIES OF MERCHANTABILITY,
FITNESS FOR A PARTICULAR PURPOSE AND NONINFRINGEMENT. IN NO EVENT SHALL THE
AUTHORS OR COPYRIGHT HOLDERS BE LIABLE FOR ANY CLAIM, DAMAGES OR OTHER
LIABILITY, WHETHER IN AN ACTION OF CONTRACT, TORT OR OTHERWISE, ARISING FROM,
OUT OF OR IN CONNECTION WITH THE SOFTWARE OR THE USE OR OTHER DEALINGS IN THE
SOFTWARE.*/
#include "FEBioExport4.h"
#include <FEMLib/FEInitialCondition.h>
#include <FEMLib/FESurfaceLoad.h>
#include <FEMLib/FEBodyLoad.h>
#include <FEMLib/FEModelConstraint.h>
#include <FEMLib/FERigidLoad.h>
#include <GeomLib/GObject.h>
#include <GeomLib/GGroup.h>
#include <MeshLib/FENodeData.h>
#include <MeshLib/FESurfaceData.h>
#include <MeshLib/FEElementData.h>
#include <GeomLib/GModel.h>
#include <FEMLib/FSProject.h>
#include <FEBioLink/FEBioModule.h>
#include <memory>
#include <sstream>
#include <FECore/FETransform.h>
#include <GeomLib/GPartSection.h>
#include <FEMLib/FEElementFormulation.h>

using std::stringstream;
using std::unique_ptr;

//-----------------------------------------------------------------------------
// defined in FEFEBioExport25.cpp
FSNodeList* BuildNodeList(GFace* pf);
FSNodeList* BuildNodeList(GPart* pg);
FSNodeList* BuildNodeList(GNode* pn);
FSNodeList* BuildNodeList(GEdge* pe);
FEFaceList* BuildFaceList(GFace* face);
const char* ElementTypeString(int ntype);

std::vector<FEBioExport4::Domain*> FEBioExport4::Part::GetDomainsFromGPart(GPart* pg)
{
	std::vector<FEBioExport4::Domain*> domainList;
	for (Domain* dom : m_Dom)
	{
		if (dom->m_pg == pg) domainList.push_back(dom);
	}
	return domainList;
}

//////////////////////////////////////////////////////////////////////
// Construction/Destruction
//////////////////////////////////////////////////////////////////////

FEBioExport4::FEBioExport4(FSProject& prj) : FEBioExport(prj)
{
	m_writeNotes = true;
	m_exportEnumStrings = true;
	m_writeControlSection = true;
	m_allowMixedParts = false;
	m_prg = nullptr;
}

FEBioExport4::~FEBioExport4()
{
	Clear();
}

void FEBioExport4::SetProgressTracker(ProgressTracker* prg)
{
	m_prg = prg;
}

void FEBioExport4::setProgress(double v)
{
	if (m_prg)
	{
		m_prg->pct = v;
		if (m_prg->cancel) throw CancelExport();
	}
}

void FEBioExport4::setProgress(double v, const char* sztask)
{
	if (m_prg)
	{
		m_prg->pct = v;
		m_prg->sztask = sztask;

		if (m_prg->cancel) throw CancelExport();
	}
}

void FEBioExport4::setProgressTask(const char* sztask)
{
	if (m_prg)
	{
		m_prg->sztask = sztask;
		if (m_prg->cancel) throw CancelExport();
	}
}

void FEBioExport4::Clear()
{
	FEBioExport::Clear();
	m_pSurf.clear();
	m_pNSet.clear();
	m_pESet.clear();
	m_ElSet.clear();
}

//----------------------------------------------------------------------------
FEBioExport4::Part* FEBioExport4::FindPart(GObject* po)
{
	for (size_t i = 0; i < m_Part.size(); ++i)
	{
		Part* pi = m_Part[i];
		if (po == pi->m_obj) return pi;
	}
	return 0;
}

//----------------------------------------------------------------------------
const char* FEBioExport4::GetSurfaceName(FEItemListBuilder* pl, bool allowPartLists)
{
	// find the surface
	int N = (int)m_pSurf.size();
	for (int i = 0; i < N; ++i)
		if (m_pSurf[i].m_list == pl) return m_pSurf[i].m_name.c_str();

	// see if it's a part list
	if (allowPartLists)
	{
		N = (int)m_pPSet.size();
		for (int i = 0; i < N; ++i)
		{
			NamedItemList& it = m_pPSet[i];
			if (it.m_list == pl)
			{
				it.m_extName = "@part_list:" + it.m_name;
				return it.m_extName.c_str();
			}
		}
	}

	assert(false);
	return 0;
}

//----------------------------------------------------------------------------
string FEBioExport4::GetElementSetName(FEItemListBuilder* pl)
{
	int N = (int)m_pESet.size();
	for (int i = 0; i < N; ++i)
		if (m_pESet[i].m_list == pl) return m_pESet[i].m_name.c_str();

	if (dynamic_cast<GPartList*>(pl))
	{
		if (pl->size() == 1)
		{
			std::vector<int> items = pl->CopyItems();
			int partId = *(items.begin());
			GPart* pg = m_pfem->GetModel().FindPart(partId); assert(pg);
			if (pg) return pg->GetName();
		}
		else
		{
			string name = "@part_list:" + pl->GetName();
			return name;
		}
	}
	else if (dynamic_cast<FSPartSet*>(pl))
	{
		FSPartSet* ps = dynamic_cast<FSPartSet*>(pl);
		if (pl->size() == 1)
		{
			std::vector<int> items = pl->CopyItems();
			GPart* pg = ps->GetPart(0); assert(pg);
			if (pg) return pg->GetName();
		}
		else
		{
			string name = "@part_list:" + pl->GetName();
			return name;
		}
	}

	assert(false);
	return "";
}

//----------------------------------------------------------------------------
string FEBioExport4::GetNodeSetName(FEItemListBuilder* pl)
{
	// search the nodesets first
	int N = (int)m_pNSet.size();
	for (int i = 0; i < N; ++i)
		if (m_pNSet[i].m_list == pl) return m_pNSet[i].m_name.c_str();

	// search the edgesets
	N = (int)m_pEdge.size();
	for (int i = 0; i < N; ++i)
		if (m_pEdge[i].m_list == pl)
		{
			string edgeName = m_pEdge[i].m_name;
			return string("@edge:") + edgeName;
		}

	// search the surfaces
	N = (int)m_pSurf.size();
	for (int i = 0; i < N; ++i)
		if (m_pSurf[i].m_list == pl)
		{
			string surfName = m_pSurf[i].m_name;
			return string("@surface:") + surfName;
		}

	// search the element sets
	N = (int)m_pESet.size();
	for (int i = 0; i < N; ++i)
		if (m_pESet[i].m_list == pl)
		{
			string setName = m_pESet[i].m_name;
			return string("@elem_set:") + setName;
		}

	// search the part lists
	N = (int)m_pPSet.size();
	for (int i = 0; i < N; ++i)
	{
		FEItemListBuilder* pli = m_pPSet[i].m_list;
		if (pli == pl)
		{
			string setName = m_pPSet[i].m_name;
			return string("@part_list:") + setName;
		}
	}

	assert(false);
	return "";
}

//-----------------------------------------------------------------------------
void FEBioExport4::AddNodeSet(const std::string& name, FEItemListBuilder* pl)
{
	// see if the node set is already defined
	for (int i = 0; i < m_pNSet.size(); ++i)
	{
		if (m_pNSet[i].m_name == name)
		{
			// add it, but mark it as duplicate
//			assert(false);
			m_pNSet.push_back(NamedItemList(name, pl, true));
			return;
		}
	}

	m_pNSet.push_back(NamedItemList(name, pl));
}

//-----------------------------------------------------------------------------
void FEBioExport4::AddEdgeSet(const std::string& name, FEItemListBuilder* pl)
{
	// see if the node set is already defined
	for (int i = 0; i < m_pEdge.size(); ++i)
	{
		if (m_pEdge[i].m_name == name)
		{
			// add it, but mark it as duplicate
//			assert(false);
			m_pEdge.push_back(NamedItemList(name, pl, true));
			return;
		}
	}

	m_pEdge.push_back(NamedItemList(name, pl));
}

const char* FEBioExport4::GetEdgeSetName(FEItemListBuilder* pl)
{
	// search the nodesets first
	int N = (int)m_pEdge.size();
	for (int i = 0; i < N; ++i)
		if (m_pEdge[i].m_list == pl) return m_pEdge[i].m_name.c_str();

	assert(false);
	return "";
}

//-----------------------------------------------------------------------------
void FEBioExport4::AddSurface(const std::string& name, FEItemListBuilder* pl)
{
	// make sure this has not been added 
	for (int i = 0; i < m_pSurf.size(); ++i)
	{
		NamedItemList& surf = m_pSurf[i];
		if ((surf.m_list == pl) && (surf.m_name == name)) return;
	}
	m_pSurf.push_back(NamedItemList(string(name), pl));
}

//-----------------------------------------------------------------------------
void FEBioExport4::AddElemSet(const std::string& name, FEItemListBuilder* pl)
{
	assert(pl);
	if (pl == nullptr) return;

	// make sure we don't have it yet.
	for (int i = 0; i < m_pESet.size(); ++i)
	{
		NamedItemList& l = m_pESet[i];
		if ((l.m_list == pl) && (name == l.m_name)) return;
	}
	
	m_pESet.push_back(NamedItemList(string(name), pl));
}

//-----------------------------------------------------------------------------
void FEBioExport4::AddPartList(const std::string& name, FEItemListBuilder* pl)
{
	// make sure this has not been added 
	for (int i = 0; i < m_pPSet.size(); ++i)
	{
		NamedItemList& partList = m_pPSet[i];
		if ((partList.m_list == pl) && (partList.m_name == name)) return;
	}
	m_pPSet.push_back(NamedItemList(string(name), pl));
}

//-----------------------------------------------------------------------------
bool FEBioExport4::PrepareExport(FSProject& prj)
{
	if (FEBioExport::PrepareExport(prj) == false) return false;

	FSModel& fem = prj.GetFSModel();
	GModel& model = fem.GetModel();

	// make sure all steps (except the initial one)
	// are of the same type
	m_nsteps = fem.Steps();
	if (m_nsteps > 1)
	{
		FSStep* pstep = fem.GetStep(1);
		int ntype = pstep->GetType();
		for (int i = 2; i < m_nsteps; ++i)
		{
			if (fem.GetStep(i)->GetType() != ntype) return errf("All analysis steps must be of same type for this file format.");
		}
	}

	m_Part.push_back(new Part(nullptr));

	// Build the named lists
	BuildItemLists(prj);

	// see if we need to add a MeshData section
	m_bdata = false;

	// see if we have any shells with non-zero thickness
	if (model.ShellElements() > 0)
	{
		for (int i = 0; i < model.Objects(); ++i)
		{
			GObject* po = model.Object(i);
			if (po && po->GetFEMesh())
			{
				FSMesh* pm = po->GetFEMesh();
				for (int j = 0; j < pm->Elements(); ++j)
				{
					FSElement& el = pm->Element(j);
					if (el.IsShell())
					{
						int n = el.Nodes();
						for (int k = 0; k < n; ++k)
						{
							if (el.m_h[k] != 0.0)
							{
								m_bdata = true;
								break;
							}
						}
						if (m_bdata) break;
					}
				}
				if (m_bdata) break;
			}
		}
	}
	for (int i = 0; i < fem.Materials(); ++i)
	{
		// get the material properties
		GMaterial* gmat = fem.GetMaterial(i);
		FSMaterial* pmat = gmat->GetMaterialProperties();

		// see if we should write fibers
		// This is only done if the material specifies the "user" fiber property
		bool writeFibers = false;

		FSProperty* fiberProp = (pmat ? pmat->FindProperty("fiber") : nullptr);
		if (fiberProp && fiberProp->Size() == 1)
		{
			FSCoreBase* fib = fiberProp->GetComponent(0);
			if (fib && (strcmp(fib->GetTypeString(), "user") == 0))
			{
				m_bdata = true;
			}
		}
	}
	for (int i = 0; i < model.Objects(); ++i)
	{
		FSMesh* pm = model.Object(i)->GetFEMesh();
		for (int j = 0; j < pm->Elements(); ++j)
		{
			FEElement_& e = pm->ElementRef(j);
			if (e.m_Qactive) {
				m_bdata = true;
				break;
			}
		}
		if (pm->MeshDataFields() > 0) m_bdata = true;
	}

	// See if we have data maps
	if (fem.MeshDataGenerators() > 0) m_bdata = true;

	return true;
}

//-----------------------------------------------------------------------------
void FEBioExport4::BuildItemLists(FSProject& prj)
{
	FSModel& fem = prj.GetFSModel();
	GModel& model = fem.GetModel();

	// add the user-defined nodesets
	int nsets = model.NodeLists();
	for (int i = 0; i < nsets; ++i)
	{
		GNodeList* pnl = model.NodeList(i);
		AddNodeSet(pnl->GetName(), pnl);
	}

	// add the user-defined edges
	int esets = model.EdgeLists();
	for (int i = 0; i < esets; ++i)
	{
		GEdgeList* pel = model.EdgeList(i);
		AddEdgeSet(pel->GetName(), pel);
	}

	// add the user-defined surfaces
	int faces = model.FaceLists();
	for (int i = 0; i < faces; ++i)
	{
		GFaceList* pfl = model.FaceList(i);
		AddSurface(pfl->GetName(), pfl);
	}

	// add the user-defined part lists
	int parts = model.PartLists();
	for (int i = 0; i < parts; ++i)
	{
		GPartList* pl = model.PartList(i);
		AddPartList(pl->GetName(), pl);
	}

	// add the user-defined mesh selections
	int nobj = model.Objects();
	for (int i = 0; i < nobj; ++i)
	{
		GObject* po = model.Object(i);
		FSMesh* pm = po->GetFEMesh();
		if (pm)
		{
			int nsets = po->FENodeSets();
			for (int j = 0; j < nsets; ++j)
			{
				FSNodeSet* ps = po->GetFENodeSet(j);
				AddNodeSet(ps->GetName(), ps);
			}

			int esets = po->FEEdgeSets();
			for (int j = 0; j < esets; ++j)
			{
				FSEdgeSet* ps = po->GetFEEdgeSet(j);
				AddEdgeSet(ps->GetName(), ps);
			}

			int nsurf = po->FESurfaces();
			for (int j = 0; j < nsurf; ++j)
			{
				FSSurface* ps = po->GetFESurface(j);
				AddSurface(ps->GetName(), ps);
			}

			int neset = po->FEElemSets();
			for (int j = 0; j < neset; ++j)
			{
				FSElemSet* pg = po->GetFEElemSet(j);
				AddElemSet(pg->GetName(), pg);
			}

			int npset = po->FEPartSets();
			for (int j = 0; j < npset; ++j)
			{
				FSPartSet* pg = po->GetFEPartSet(j);
				AddPartList(pg->GetName(), pg);
			}
		}
	}

	// export item lists for mesh data
	for (int i = 0; i < model.Objects(); ++i)
	{
		GObject* po = model.Object(i);
		FSMesh* mesh = po->GetFEMesh();
		if (mesh)
		{
			int ND = mesh->MeshDataFields();
			for (int j = 0; j < ND; ++j)
			{
				FEMeshData* data = mesh->GetMeshDataField(j);

				switch (data->GetDataClass())
				{
				case NODE_DATA:
				{
					FENodeData* map = dynamic_cast<FENodeData*>(data); assert(map);
					FEItemListBuilder* pg = map->GetItemList();
					if (pg)
					{
						string name = pg->GetName();
						if (name.empty()) name = data->GetName();
						AddNodeSet(name, pg);
					}
				}
				break;
				case ELEM_DATA:
				{
					FEElementData* map = dynamic_cast<FEElementData*>(data); assert(map);
					FSElemSet* pg = map->GetElementSet();

					if (pg)
					{
						string name = pg->GetName();
						if (name.empty()) name = data->GetName();

						// It is possible that a FSElemSet has the same name as the domain
						// from which it was created. In that case we don't want to 
						// write this element set.
						for (int j = 0; j < po->Parts(); ++j)
						{
							GPart* part = po->Part(j);
							if (part->GetName() == name)
							{
								pg = nullptr;
								break;
							}
						}
						if (pg) AddElemSet(name, pg);
					}
				}
				break;
				case PART_DATA:
				{
					// We don't create element sets for part data since we already have the corresponding element sets
					// in the mesh. 
				}
				break;
				}
			}
		}
	}
}

//-----------------------------------------------------------------------------
bool FEBioExport4::Write(const char* szfile)
{
	// get the project and model
	FSModel& fem = m_prj.GetFSModel();
	GModel& mdl = fem.GetModel();
	m_pfem = &fem;

	setProgress(0.0, nullptr);

	// prepare for export
	try
	{
		setProgress(0.0, "Preparing to export");
		if (PrepareExport(m_prj) == false) return false;

		// get the initial step
		FSStep* pstep = fem.GetStep(0);

		// the format for single step versus multi-step
		// is slightly different, so we need to see if the 
		// model is single step or not.
		// The model is single step if it has only one 
		// analysis-step and if that step does not define
		// any BCs, Loads, interfaces or RCs.
		int ntype = -1;
		bool bsingle_step = false;
		if (m_nsteps == 2)
		{
			FSStep* pstep = fem.GetStep(1);
			if (pstep->StepComponents() == 0) bsingle_step = true;
		}

		// open the file
		if (!m_xml.open(szfile)) return errf("Failed opening file %s", szfile);

		if (m_writeNotes)
		{
			WriteNote(&mdl);
			if (bsingle_step)
			{
				FSStep& step = *fem.GetStep(1);
				WriteNote(&step);
			}
		}

		// set modified formats
		XMLElement::intFormat = "%d";

		XMLElement el;

		// output root element
		el.name("febio_spec");
		el.add_attribute("version", "4.0");

		setProgress(0.0, "Writing file ...");

		m_xml.add_branch(el);
		{
			// write the module section
			if (WriteSection(FEBIO_MODULE)) WriteModuleSection(m_prj);

			// write Control section
			if (m_writeControlSection && (m_nsteps == 2) && bsingle_step)
			{
				if (WriteSection(FEBIO_CONTROL))
				{
					m_xml.add_branch("Control");
					{
						FSStep& step = *fem.GetStep(1);
						WriteControlSection(step);
					}
					m_xml.close_branch();
				}
			}

			// global variables
			int nvar = fem.Parameters();
			if ((nvar > 0) && WriteSection(FEBIO_GLOBAL))
			{
				m_xml.add_branch("Globals");
				{
					WriteGlobalsSection();
				}
				m_xml.close_branch();
			}

			// output material section
			if ((fem.Materials() > 0) && (WriteSection(FEBIO_MATERIAL)))
			{
				m_xml.add_branch("Material");
				{
					WriteMaterialSection();
				}
				m_xml.close_branch(); // Material
			}

			// output Mesh section
			if ((fem.GetModel().Objects() > 0) && (WriteSection(FEBIO_GEOMETRY)))
			{
				m_xml.add_branch("Mesh");
				{
					WriteMeshSection();
				}
				m_xml.close_branch(); // Mesh

				m_xml.add_branch("MeshDomains");
				{
					WriteMeshDomainsSection();
				}
				m_xml.close_branch(); // MeshDomains
			}

			// output mesh data section
			if (m_bdata && WriteSection(FEBIO_MESHDATA))
			{
				m_xml.add_branch("MeshData");
				{
					WriteMeshDataSection();
				}
				m_xml.close_branch(); // MeshData
			}

			// output mesh adaptor section
			int nma = pstep->MeshAdaptors();
			if ((nma > 0) && WriteSection(FEBIO_MESHADAPTOR))
			{
				m_xml.add_branch("MeshAdaptor");
				{
					WriteMeshAdaptorSection(*pstep);
				}
				m_xml.close_branch(); // MeshData
			}

			// output initial section
			int nic = pstep->ICs();
			if ((nic > 0) && (WriteSection(FEBIO_INITIAL)))
			{
				m_xml.add_branch("Initial");
				{
					WriteInitialSection(*pstep);
				}
				m_xml.close_branch(); // Initial
			}

			// output boundary section
			int nbc = pstep->BCs();
			if ((nbc > 0) && (WriteSection(FEBIO_BOUNDARY)))
			{
				m_xml.add_branch("Boundary");
				{
					WriteBoundarySection(*pstep);
				}
				m_xml.close_branch(); // Boundary
			}

			int nrc = pstep->RigidBCs() + pstep->RigidICs() + pstep->RigidConnectors() + pstep->RigidLoads();
			if ((nrc > 0) && (WriteSection(FEBIO_BOUNDARY)))
			{
				m_xml.add_branch("Rigid");
				{
					WriteRigidSection(*pstep);
				}
				m_xml.close_branch(); // Rigid
			}

			// output loads section
			int nlc = pstep->Loads();
			if ((nlc > 0) && (WriteSection(FEBIO_LOADS)))
			{
				m_xml.add_branch("Loads");
				{
					WriteLoadsSection(*pstep);
				}
				m_xml.close_branch(); // Boundary
			}

			// output constraints section
			int nnlc = CountConstraints<FSModelConstraint>(fem);
			if ((nnlc > 0) && (WriteSection(FEBIO_CONSTRAINTS)))
			{
				m_xml.add_branch("Constraints");
				{
					WriteConstraintSection(*pstep);
				}
				m_xml.close_branch();
			}

			// output contact
			int nci = pstep->Interfaces();
			if ((nci > 0) && (WriteSection(FEBIO_CONTACT)))
			{
				m_xml.add_branch("Contact");
				{
					WriteContactSection(*pstep);
				}
				m_xml.close_branch(); // Contact
			}

			// output discrete elements (the obsolete spring-tied interface generates springs as well)
			int nrb = fem.GetModel().DiscreteObjects();
			if ((nrb > 0) && (WriteSection(FEBIO_DISCRETE)))
			{
				m_xml.add_branch("Discrete");
				{
					WriteDiscreteSection(*pstep);
				}
				m_xml.close_branch(); // Discrete
			}

			// step data
			if (WriteSection(FEBIO_STEPS))
			{
				if ((m_writeControlSection == false) || (m_nsteps > 2) || (bsingle_step == false))
				{
					m_xml.add_branch("Step");
					{
						WriteStepSection();
					}
					m_xml.close_branch();
				}
			}

			// loadcurve data
			if ((fem.LoadControllers() > 0) && (WriteSection(FEBIO_LOADDATA)))
			{
				m_xml.add_branch("LoadData");
				{
					WriteLoadDataSection();
				}
				m_xml.close_branch(); // LoadData
			}

			// Output data
			if (WriteSection(FEBIO_OUTPUT))
			{
				m_xml.add_branch("Output");
				{
					WriteOutputSection();
				}
				m_xml.close_branch(); // Output
			}
		}
		m_xml.close_branch(); // febio_spec
	}
	catch (InvalidMaterialReference)
	{
		return errf("Invalid material reference.");
	}
	catch (InvalidItemListBuilder e)
	{
		const char* sz = "(unknown)";
		if (e.m_name.empty() == false) sz = e.m_name.c_str();
		return errf("Invalid reference to mesh item list when exporting:\n%s", sz);
	}
	catch (MissingRigidBody e)
	{
		return errf("No rigid body defined for rigid constraint %s", e.m_rbName.c_str());
	}
	catch (RigidContactException)
	{
		return errf("Missing rigid body in rigid contact definition.");
	}
	catch (CancelExport)
	{
		return errf("Export was cancelled.");
	}
	catch (std::runtime_error e)
	{
		return errf(e.what());
	}
	catch (...)
	{
		return errf("An unknown exception has occurred.");
	}

	// close the file
	m_xml.close();

	return true;
}

//-----------------------------------------------------------------------------
// Write the MODULE section
void FEBioExport4::WriteModuleSection(FSProject& prj)
{
	int moduleId = prj.GetModule();
	const char* szmodName = FEBio::GetModuleName(moduleId);
	XMLElement t;
	t.name("Module");
	t.add_attribute("type", szmodName);

	if (prj.GetUnits() == 0)
		m_xml.add_empty(t);
	else
	{
		m_xml.add_branch(t);
		switch (prj.GetUnits())
		{
		case 2: m_xml.add_leaf("units", "SI"     ); break;
		case 3: m_xml.add_leaf("units", "mm-N-s" ); break;
		case 4: m_xml.add_leaf("units", "mm-kg-s"); break;
		case 5: m_xml.add_leaf("units", "um-nN-s"); break;
		case 6: m_xml.add_leaf("units", "CGS"    ); break;
        case 7: m_xml.add_leaf("units", "mm-g-s" ); break;
        case 8: m_xml.add_leaf("units", "mm-mg-s"); break;
		}
		m_xml.close_branch();
	}
}

//-----------------------------------------------------------------------------
void FEBioExport4::WriteControlSection(FSStep& step)
{
	WriteParamList(step);
	for (int i = 0; i < step.Properties(); ++i)
	{
		FSProperty& prop = step.GetProperty(i);
		FSModelComponent* pc = dynamic_cast<FSModelComponent*>(prop.GetComponent());
		if (pc)
		{
			XMLElement el(prop.GetName().c_str());
			WriteModelComponent(pc, el);
		}
	}
}

//-----------------------------------------------------------------------------
void FEBioExport4::WriteMaterialSection()
{
	FSModel& fem = *m_pfem;
	for (int i = 0; i < fem.Materials(); ++i)
	{
		GMaterial* pgm = fem.GetMaterial(i);
		FSMaterial* pmat = pgm->GetMaterialProperties();

		if (m_writeNotes) WriteNote(pgm);

		const string& name = pgm->GetName();

		XMLElement el;
		el.name("material");
		el.add_attribute("id", pgm->m_ntag);
		el.add_attribute("name", name.c_str());

		if (pmat)
		{
			WriteModelComponent(pmat, el);
		}
		else
		{
			errf("ERROR: Material %s does not have any properties.", name.c_str());
			m_xml.add_leaf(el);
		}
	}
}

//-----------------------------------------------------------------------------
void FEBioExport4::WriteModelComponent(FSModelComponent* pm, XMLElement& el)
{
	// handle mesh selections differently
	if (dynamic_cast<FSMeshSelection*>(pm))
	{
		FSMeshSelection* sel = dynamic_cast<FSMeshSelection*>(pm);
		const char* szname = nullptr;
		switch (sel->GetSuperClassID())
		{
		case FEEDGE_ID   : szname = GetEdgeSetName(sel->GetItemList()); break;
		case FESURFACE_ID: szname = GetSurfaceName(sel->GetItemList()); break;
		default:
			assert(false);
		}
		if (szname == nullptr) throw FEBioExportError();
		el.value(szname);
		m_xml.add_leaf(el);
		return;
	}

	// get the type string    
	const char* sztype = pm->GetTypeString(); assert(sztype);
	if (sztype && sztype[0])
	{
		// only add the type attribute if the tag name is different from the type string
		// there is an unfortunate coincidence that the nodal_load has the same type string
		// as tag name. We need to make an exception for this. 
		if ((strcmp(sztype, el.name()) != 0) || (strcmp(sztype, "nodal_load") == 0))
			el.add_attribute("type", sztype);
	}

	// see if there are any attribute parameters
	FSModel& fem = m_prj.GetFSModel();
	for (int i = 0; i < pm->Parameters(); ++i)
	{
		Param& p = pm->GetParam(i);
		if (p.GetFlags() & FS_PARAM_ATTRIBUTE)
		{
			switch (p.GetParamType())
			{
			case Param_CHOICE:
			case Param_INT:
			{
				if (p.GetEnumNames())
				{
//					int v = fem.GetEnumValue(p);
					const char* v = fem.GetEnumKey(p, false);
					if (v == nullptr) {
						errf("Invalid key for parameter %s", p.GetShortName());
						v = "(invalid)";
					}
					el.add_attribute(p.GetShortName(), v);
				}
				else el.add_attribute(p.GetShortName(), p.GetIntValue());
			}
			break;
			case Param_STRING:
			{
				std::string s = p.GetStringValue();
				el.add_attribute(p.GetShortName(), s);
			}
			break;
			default:
				assert(false);
			}
		}
	}

	if ((pm->Parameters() == 0) && (pm->Properties() == 0))
	{
		m_xml.add_empty(el);
		return;
	}

	if (pm->Properties() == 0)
	{
		// see if we can use the shorthand notation
		// In order to use this, there can only be one non-attribute parameter with
		// the same name as the type string. 
		Param* pp = nullptr;
		int nonattparam = 0;
		for (int i = 0; i < pm->Parameters(); ++i)
		{
			Param& p = pm->GetParam(i);
			if ((p.GetFlags() & FS_PARAM_ATTRIBUTE) == 0)
			{
				if (strcmp(p.GetShortName(), sztype) == 0)
				{
					assert(pp == nullptr);
					pp = &p;
				}
				nonattparam++;
			}
		}
		if (nonattparam != 1) pp = nullptr;

		// If there is only one parameter, and it has the same name
		// as the type, then write it all on a single line.
		if (pp)
		{
			bool useShortNotation = true;
			switch (pp->GetParamType())
			{
//			case Param_INT              : el.value(pp->GetIntValue   ()); break;
			case Param_FLOAT            : el.value(pp->GetFloatValue ()); break;
//			case Param_BOOL             : el.value(pp->GetBoolValue  ()); break;
//			case Param_VEC3D            : el.value(pp->GetVec3dValue ()); break;
//			case Param_VEC2I            : el.value(pp->GetVec2iValue ()); break;
//			case Param_MAT3D            : el.value(pp->GetMat3dValue ()); break;
//			case Param_MAT3DS           : el.value(pp->GetMat3dsValue()); break;
//			case Param_STD_VECTOR_INT   : el.value(pp->GetVectorIntValue()); break;
//			case Param_STD_VECTOR_DOUBLE: el.value(pp->GetVectorDoubleValue()); break;
//			case Param_ARRAY_INT        : el.value(pp->GetArrayIntValue()); break;
//			case Param_ARRAY_DOUBLE     : el.value(pp->GetArrayDoubleValue()); break;
//			case Param_MATH             : el.value(pp->GetMathString()); break;
//			case Param_STRING           : el.value(pp->GetStringValue()); break;
			default:
				useShortNotation = false;
			}

			if (useShortNotation)
			{
				m_xml.add_leaf(el);
				return;
			}
		}
	}

	m_xml.add_branch(el);
	{
		// write the parameters (if any)
		if (pm->Parameters())
		{
			WriteParamList(*pm);
		}

		// write the properties
		int NC = (int)pm->Properties();
		for (int i = 0; i < NC; ++i)
		{
			FSProperty& mc = pm->GetProperty(i);
			for (int j = 0; j < mc.Size(); ++j)
			{
				FSModelComponent* pc = dynamic_cast<FSModelComponent*>(pm->GetProperty(i, j));
				if (pc)
				{
					XMLElement eli(mc.GetName().c_str());

					// write the name (this is only used by a few features, such as specifies in the reaction-diffusion module)
					std::string name = pc->GetName();
					if (!name.empty())
					{
						eli.add_attribute("name", name.c_str());
					}

					WriteModelComponent(pc, eli);
				}
			}
		}
	}
	m_xml.close_branch();
}

// As of FBS 2.8, parts can deactivated. For these inactive parts, we don't write the nodes, elements, 
// or any geometry that references the inactive parts.
void FEBioExport4::ProcessParts()
{
	FSModel& s = *m_pfem;
	GModel& model = s.GetModel();

	for (int i = 0; i < model.Objects(); ++i)
	{
		GObject* po = model.Object(i);
		FSCoreMesh* pm = po->GetFEMesh();

		// tag all nodes which will be exported. (Nodes of inactive parts are not exported)
		// first we tag all elements
		for (int j = 0; j < pm->Elements(); ++j)
		{
			FEElement_& el = pm->ElementRef(j);
			el.SetExport(true);
			if (el.m_gid >= 0)
			{
				GPart* pg = po->Part(el.m_gid);
				if (!pg->IsActive()) el.SetExport(false);
			}
		}

		// assume all nodes will be exported
		for (int j = 0; j < pm->Nodes(); ++j)
		{
			pm->Node(j).SetExport(true);
		}

		// tag all nodes of inactive parts
		for (int j = 0; j < pm->Elements(); ++j)
		{
			FEElement_& el = pm->ElementRef(j);
			if (!el.CanExport())
			{
				int ne = el.Nodes();
				for (int k = 0; k < ne; ++k) pm->Node(el.m_node[k]).SetExport(false);
			}
		}

		// tag all nodes of active parts
		// The reason why we first tag inactive nodes and then active nodes is so that nodes 
		// that are not connected to any parts (e.g. free node attached with discrete element) will still be exported.
		for (int j = 0; j < pm->Elements(); ++j)
		{
			FEElement_& el = pm->ElementRef(j);
			if (el.CanExport())
			{
				int ne = el.Nodes();
				for (int k = 0; k < ne; ++k) pm->Node(el.m_node[k]).SetExport(true);
			}
		}

		// process surface facets
		// facets are only exported if all its nodes are exported
		for (int j = 0; j < pm->Faces(); ++j)
		{
			FSFace& face = pm->Face(j);
			int nf = face.Nodes();
			face.SetExport(true);
			for (int k=0; k<nf; ++k)
			{
				if (!pm->Node(face.n[k]).CanExport()) face.SetExport(false);
			}
		}

		// process edges
		// edges are only exported if all its nodes are exported
		for (int j = 0; j < pm->Edges(); ++j)
		{
			FSEdge& edge = pm->Edge(j);
			int ne = edge.Nodes();
			edge.SetExport(true);
			for (int k = 0; k < ne; ++k)
			{
				if (!pm->Node(edge.n[k]).CanExport()) edge.SetExport(false);
			}
		}
	}
}

void FEBioExport4::WriteMeshSection() 
{
	// process active parts
	ProcessParts();
	
	// export the nodes
	WriteGeometryNodes();

	// Write the elements
	WriteMeshElements();

	// write the node sets
	WriteGeometryNodeSets();

	// write the edges
	WriteGeometryEdges();

	// write named surfaces
	WriteGeometrySurfaces();

	// write named element sets
	WriteGeometryElementSets();

	// write named part lists
	WriteGeometryPartLists();

	// write named surfaces pairs
	WriteGeometrySurfacePairs();

	// write discrete element sets
	WriteGeometryDiscreteSets();
}

//-----------------------------------------------------------------------------
void FEBioExport4::WriteMeshDomainsSection()
{
	Part* part = m_Part[0];
	for (int i = 0; i < part->m_Dom.size(); ++i)
	{
		Domain* dom = part->m_Dom[i];

		XMLElement el;
		if (dom->m_elemClass == ELEM_SOLID)
		{
			el.name("SolidDomain");
			el.add_attribute("name", dom->m_name);
			el.add_attribute("mat", dom->m_matName);

			GSolidSection* section = dynamic_cast<GSolidSection*>(dom->m_pg->GetSection());
			if (section && section->GetElementFormulation())
			{
				FESolidFormulation* solid = section->GetElementFormulation();
				WriteModelComponent(solid, el);
			}
			else m_xml.add_empty(el);
		}
		else if (dom->m_elemClass == ELEM_SHELL)
		{
			GPart* pg = dom->m_pg;
			el.name("ShellDomain");
			el.add_attribute("name", dom->m_name);
			el.add_attribute("mat", dom->m_matName);

			GShellSection* section = dynamic_cast<GShellSection*>(pg->GetSection());
			if (section)
			{
				FEShellFormulation* shell = section->GetElementFormulation();
				if (shell) WriteModelComponent(shell, el);
				else
				{
					m_xml.add_branch(el);
					double h = section->shellThickness();
					m_xml.add_leaf("shell_thickness", h);
					m_xml.close_branch();
				}
			}
			else m_xml.add_empty(el);
		}
		else if (dom->m_elemClass == ELEM_BEAM)
		{
			GPart* pg = dom->m_pg;
			el.name("BeamDomain");
			el.add_attribute("name", dom->m_name);
			el.add_attribute("mat", dom->m_matName);

			GBeamSection* section = dynamic_cast<GBeamSection*>(pg->GetSection());
			if (section && section->GetElementFormulation())
			{
				FEBeamFormulation* beam = section->GetElementFormulation();
				WriteModelComponent(beam, el);
			}
			else m_xml.add_empty(el);
		}
		else
		{
			assert(false);
		}
	}
}

bool FEBioExport4::WriteNodeSet(const string& name, FSNodeList* pl)
{
	if (pl == 0)
	{
		// TODO: We can get here if the item list builder that generates this points to a non-existing list.
		// This can happen, for instance, if the user deleted the corresponding part or surface. These invalid
		// lists currently remain part of the model but would create null pointers here. 
		// For now, I'm returning true as if nothing is wrong, but obviously I need a better solution.
		return true;
	}

	int nn = pl->Size();
	if (nn == 0) return false;

	FSNodeList::Iterator pn = pl->First();
	vector<int> m;
	m.reserve(pl->Size());
	for (int n = 0; n < nn; ++n, pn++)
	{
		FSNode* pnode = pn->m_pi;
		if (pnode == nullptr) return false;
		if (pnode->CanExport()) m.push_back(pnode->m_nid);
	}

	XMLElement el("NodeSet");
	el.add_attribute("name", name.c_str());
	m_xml.add_leaf(el, m);
	return true;
}

//-----------------------------------------------------------------------------
void FEBioExport4::WriteGeometryNodeSetsNew()
{
	// Write the BC node sets
	int NS = (int)m_pNSet.size();
	for (int i = 0; i < NS; ++i)
	{
		FEItemListBuilder* pil = m_pNSet[i].m_list;
		const string& listName = m_pNSet[i].m_name;
		XMLElement tag("NodeSet");
		tag.add_attribute("name", m_pNSet[i].m_name.c_str());
		m_xml.add_branch(tag);
		switch (pil->Type())
		{
		case GO_NODE:
		{
			GNodeList* itemList = dynamic_cast<GNodeList*>(pil); assert(itemList);
			vector<GNode*> nodeList = itemList->GetNodeList();
			for (size_t i = 0; i < nodeList.size(); ++i)
			{
				GNode* node = nodeList[i];
				GObject* po = dynamic_cast<GObject*>(node->Object());
				string name = string(po->GetName()) + "." + string(node->GetName());
				m_xml.add_leaf("node_set", name);
			}
		}
		break;
		case GO_EDGE:
		{
			GEdgeList* itemList = dynamic_cast<GEdgeList*>(pil); assert(itemList);
			vector<GEdge*> edgeList = itemList->GetEdgeList();
			for (size_t i = 0; i < edgeList.size(); ++i)
			{
				GEdge* edge = edgeList[i];
				GObject* po = dynamic_cast<GObject*>(edge->Object());
				string name = string(po->GetName()) + "." + string(edge->GetName());
				m_xml.add_leaf("node_set", name);
			}
		}
		break;
		case GO_FACE:
		{
			GFaceList* itemList = dynamic_cast<GFaceList*>(pil); assert(itemList);
			vector<GFace*> faceList = itemList->GetFaceList();
			for (size_t i = 0; i < faceList.size(); ++i)
			{
				GFace* face = faceList[i];
				GObject* po = dynamic_cast<GObject*>(face->Object());
				string name = string(po->GetName()) + "." + string(face->GetName());
				m_xml.add_leaf("node_set", name);
			}
		}
		break;
		case GO_PART:
		{
			GPartList* itemList = dynamic_cast<GPartList*>(pil); assert(itemList);
			vector<GPart*> partList = itemList->GetPartList();
			for (size_t i = 0; i < partList.size(); ++i)
			{
				GPart* part = partList[i];
				GObject* po = dynamic_cast<GObject*>(part->Object());
				string name = string(po->GetName()) + "." + string(part->GetName());
				m_xml.add_leaf("node_set", name);
			}
		}
		break;
		case FE_NODESET:
		{
			FSNodeSet* nodeSet = dynamic_cast<FSNodeSet*>(pil); assert(nodeSet);
			for (int i = 0; i < m_Part.size(); ++i)
			{
				Part* part = m_Part[i];
				NodeSet* ns = part->FindNodeSet(m_pNSet[i].m_name.c_str());
				if (ns)
				{
					GObject* po = part->m_obj;
					string name = string(po->GetName()) + "." + listName;
					m_xml.add_leaf("node_set", name);
					break;
				}
			}
		}
		break;
		case FE_SURFACE:
		{
			FSSurface* face = dynamic_cast<FSSurface*>(pil); assert(face);
			for (int i = 0; i < m_Part.size(); ++i)
			{
				Part* part = m_Part[i];
				NodeSet* ns = part->FindNodeSet(m_pNSet[i].m_name.c_str());
				if (ns)
				{
					GObject* po = part->m_obj;
					string name = string(po->GetName()) + "." + listName;
					m_xml.add_leaf("node_set", name);
					break;
				}
			}
		}
		break;
		default:
			assert(false);
		}
		m_xml.close_branch();
	}
}

//-----------------------------------------------------------------------------
void FEBioExport4::WriteGeometryNodeSets()
{
	// Write the BC node sets
	int NS = (int)m_pNSet.size();
	for (int i = 0; i < NS; ++i)
	{
		if (m_pNSet[i].m_duplicate == false)
		{
			FEItemListBuilder* pil = m_pNSet[i].m_list;
			unique_ptr<FSNodeList> pl(pil->BuildNodeList());
			if (WriteNodeSet(m_pNSet[i].m_name.c_str(), pl.get()) == false)
			{
				throw InvalidItemListBuilder(pil);
			}
		}
	}
}

//-----------------------------------------------------------------------------
void FEBioExport4::WriteGeometrySurfaces()
{
	int NS = (int)m_pSurf.size();
	for (int i = 0; i < NS; ++i)
	{
		XMLElement el("Surface");
		el.add_attribute("name", m_pSurf[i].m_name.c_str());
		m_xml.add_branch(el);
		{
			WriteSurfaceSection(m_pSurf[i]);
		}
		m_xml.close_branch();
	}
}

//-----------------------------------------------------------------------------
void FEBioExport4::WriteGeometryEdges()
{
	int NC = (int)m_pEdge.size();
	for (int i = 0; i < NC; ++i)
	{
		XMLElement el("Edge");
		el.add_attribute("name", m_pEdge[i].m_name.c_str());
		m_xml.add_branch(el);
		{
			WriteEdgeSection(m_pEdge[i]);
		}
		m_xml.close_branch();
	}
}


//-----------------------------------------------------------------------------
void FEBioExport4::WriteGeometryElementSets()
{
	int NS = (int)m_pESet.size();
	for (int i = 0; i < NS; ++i)
	{
		FEItemListBuilder* pl = m_pESet[i].m_list;
		unique_ptr<FEElemList> ps(pl->BuildElemList());
		XMLElement el("ElementSet");
		el.add_attribute("name", m_pESet[i].m_name.c_str());

		int NE = ps->Size();
		vector<int> elemIds;
		FEElemList::Iterator pe = ps->First();
		for (int i = 0; i < NE; ++i, ++pe)
		{
			if (pe->m_pi)
			{
				FEElement_& el = *(pe->m_pi);
				if (el.CanExport())
					elemIds.push_back(el.m_nid);
			}
		}

		m_xml.add_leaf(el, elemIds);
	}
}

//-----------------------------------------------------------------------------
void FEBioExport4::WriteGeometryPartLists()
{
	FEBioExport4::Part& part = *m_Part[0];

	GModel& mdl = m_pfem->GetModel();
	int NP = (int)m_pPSet.size();
	for (int i = 0; i < NP; ++i)
	{
		NamedItemList& it = m_pPSet[i];
		XMLElement el("PartList");
		el.add_attribute("name", it.m_name.c_str());
		std::stringstream ss;
		FEItemListBuilder* pl = it.m_list;

		// we don't write part lists that have only one part
		if (dynamic_cast<GPartList*>(pl))
		{
			std::vector<int> partIDs = pl->CopyItems();
			bool bfirst = true;
			for (int id : partIDs)
			{
				GPart* pg = mdl.FindPart(id); assert(pg);
				if (pg && pg->IsActive())
				{
					// since the domain can be split on export, we need to find all part with pg 
					// as its parent GPart
					std::vector<FEBioExport4::Domain*> domainList = part.GetDomainsFromGPart(pg);

					for (auto domain : domainList)
					{
						if (bfirst == false) ss << ","; else bfirst = false;
						ss << domain->m_name;
					}
				}
			}
		}
		else if (dynamic_cast<FSPartSet*>(pl))
		{
			FSPartSet* ps = dynamic_cast<FSPartSet*>(pl);
			bool bfirst = true;
			for (int n = 0; n<ps->size(); ++n)
			{
				if (bfirst == false) ss << ","; else bfirst = false;
				GPart* pg = ps->GetPart(n); assert(pg);
				if (pg && pg->IsActive()) ss << pg->GetName();
			}
		}
		else { assert(false); }
		string s = ss.str();
		el.value(s);
		m_xml.add_leaf(el);
	}
}

//-----------------------------------------------------------------------------
void FEBioExport4::WriteGeometrySurfacesNew()
{
	int NS = (int)m_pSurf.size();
	for (int i = 0; i < NS; ++i)
	{
		FEItemListBuilder* pl = m_pSurf[i].m_list;
		XMLElement el("Surface");
		string sname = m_pSurf[i].m_name;
		el.add_attribute("name", m_pSurf[i].m_name.c_str());
		m_xml.add_branch(el);
		{
			switch (pl->Type())
			{
			case GO_FACE:
			{
				GFaceList* itemList = dynamic_cast<GFaceList*>(pl); assert(itemList);
				vector<GFace*> faceList = itemList->GetFaceList();
				for (size_t i = 0; i < faceList.size(); ++i)
				{
					GFace* face = faceList[i];
					GObject* po = dynamic_cast<GObject*>(face->Object());
					string name = string(po->GetName()) + "." + string(face->GetName());
					m_xml.add_leaf("surface", name);
				}
			}
			break;
			case FE_SURFACE:
			{
				FSSurface* surf = dynamic_cast<FSSurface*>(pl); assert(surf);
				GObject* po = surf->GetGObject();
				string name = string(po->GetName()) + "." + sname;
				m_xml.add_leaf("surface", name);
			}
			break;
			default:
				break;
			}
		}
		m_xml.close_branch();
	}
}

//-----------------------------------------------------------------------------
void FEBioExport4::WriteGeometryElementSetsNew()
{
	int NS = (int)m_pESet.size();
	for (int i = 0; i < NS; ++i)
	{
		FEItemListBuilder* pl = m_pESet[i].m_list;
		XMLElement el("ElementSet");
		string sname = m_pESet[i].m_name;
		el.add_attribute("name", m_pESet[i].m_name.c_str());
		m_xml.add_branch(el);
		{
			switch (pl->Type())
			{
			case GO_PART:
			{
				GPartList* itemList = dynamic_cast<GPartList*>(pl); assert(itemList);
				vector<GPart*> partList = itemList->GetPartList();
				for (size_t i = 0; i < partList.size(); ++i)
				{
					GPart* pg = partList[i];
					GObject* po = dynamic_cast<GObject*>(pg->Object());
					string name = string(po->GetName()) + "." + string(pg->GetName());
					m_xml.add_leaf("elem_set", name);
				}
			}
			break;
			case FE_ELEMSET:
			{
				FSElemSet* part = dynamic_cast<FSElemSet*>(pl); assert(part);
				GObject* po = part->GetGObject();
				string name = string(po->GetName()) + "." + sname;
				m_xml.add_leaf("elem_set", name);
			}
			break;
			default:
				break;
			}
		}
		m_xml.close_branch();
	}
}

//-----------------------------------------------------------------------------
void FEBioExport4::WriteGeometrySurfacePairs()
{
	// get the named surfaces (paired interfaces)
	FSModel& fem = *m_pfem;
	for (int i = 0; i < fem.Steps(); ++i)
	{
		FSStep* pstep = fem.GetStep(i);
		for (int j = 0; j < pstep->Interfaces(); ++j)
		{
			FSInterface* pj = pstep->Interface(j);
			FSPairedInterface* pi = dynamic_cast<FSPairedInterface*>(pj);

			// NOTE: don't export spring-tied interfaces!
			if (dynamic_cast<FSSpringTiedInterface*>(pi)) pi = 0;

			if (pi && pi->IsActive())
			{
				FEItemListBuilder* pms = pi->GetSecondarySurface();
				if (pms == 0) throw InvalidItemListBuilder(pi);

				FEItemListBuilder* pss = pi->GetPrimarySurface();
				if (pss == 0) throw InvalidItemListBuilder(pi);

				XMLElement el("SurfacePair");
				el.add_attribute("name", pi->GetName().c_str());
				m_xml.add_branch(el);
				{
					const char* szprimary   = GetSurfaceName(pss, true);
					const char* szsecondary = GetSurfaceName(pms, true);
					if ((szprimary == nullptr) || (szsecondary == nullptr))
						throw InvalidItemListBuilder(pi);

					m_xml.add_leaf("primary", szprimary);
					m_xml.add_leaf("secondary", szsecondary);
				}
				m_xml.close_branch();
			}
		}
	}
}

//-----------------------------------------------------------------------------
// Write the Nodes sections.
// One Nodes section is written for each object.
void FEBioExport4::WriteGeometryNodes()
{
	FSModel& s = *m_pfem;
	GModel& model = s.GetModel();

	int n = 1;
	for (int i = 0; i < model.Objects(); ++i)
	{
		GObject* po = model.Object(i);
		FSCoreMesh* pm = po->GetFEMesh();

		// we only export this object if it has any nodes that need to be exported
		bool exportNodes = false;
		for (int j = 0; j < pm->Nodes(); ++j)
		{
			if (pm->Node(j).CanExport())
			{
				exportNodes = true;
				break;
			}
		}

		if (exportNodes)
		{
			XMLElement tagNodes("Nodes");
			const string& name = po->GetName();
			if (name.empty() == false) tagNodes.add_attribute("name", name.c_str());

			m_xml.add_branch(tagNodes);
			{
				XMLElement el("node");
				int nid = el.add_attribute("id", 0);
				for (int j = 0; j < pm->Nodes(); ++j)
				{
					FSNode& node = pm->Node(j);
					if (node.CanExport())
					{
						el.set_attribute(nid, node.m_nid);
						if (node.m_nid > n) n = node.m_nid + 1;
						vec3d r = po->GetTransform().LocalToGlobal(node.r);
						el.value(r);
						m_xml.add_leaf(el, false);
					}
				}
			}
			m_xml.close_branch();
		}
	}

	// add the deformable springs
	for (int i = 0; i < model.DiscreteObjects(); ++i)
	{
		GDiscreteObject* po = model.DiscreteObject(i);
		if (po->GetType() == FE_DEFORMABLE_SPRING)
		{
			GDeformableSpring& spring = dynamic_cast<GDeformableSpring&>(*po);
			spring.m_ntag = -1;

			GNode& nodeA = *model.FindNode(spring.NodeID(0));
			GNode& nodeB = *model.FindNode(spring.NodeID(1));

			GObject& objA = dynamic_cast<GObject&>(*nodeA.Object());
			GObject& objB = dynamic_cast<GObject&>(*nodeB.Object());

			vec3d ra = objA.GetTransform().LocalToGlobal(nodeA.LocalPosition());
			vec3d rb = objB.GetTransform().LocalToGlobal(nodeB.LocalPosition());

			int ndivs = spring.Divisions();
			if (ndivs > 1)
			{
				spring.m_ntag = n;

				XMLElement tagNodes("Nodes");
				const string& name = po->GetName();
				if (name.empty() == false) tagNodes.add_attribute("name", name.c_str());
				m_xml.add_branch(tagNodes);
				{
					for (int j = 0; j < ndivs - 1; ++j)
					{
						double w = (double)(j + 1.0) / (double)ndivs;
						vec3d r = ra + (rb - ra) * w;

						XMLElement el("n");
						el.add_attribute("id", n++);
						el.value(r);
						m_xml.add_leaf(el);
					}
				}
				m_xml.close_branch();
			}
		}
	}
}

//-----------------------------------------------------------------------------
void FEBioExport4::WriteMeshElements()
{
	FSModel& s = *m_pfem;
	GModel& model = s.GetModel();

	// reset element counter
	m_ntotelem = 0;

	Part* part = m_Part[0];

	int parts = model.Parts();
	if (parts == 0) parts = 1;
	int count = 0;

	// loop over all objects
	for (int i = 0; i < model.Objects(); ++i)
	{
		GObject* po = model.Object(i);
		FSMesh* pm = po->GetFEMesh();

		// loop over all parts
		int NP = po->Parts();
		std::vector<int> elemCount(NP, 0);
		for (int i=0; i<pm->Elements(); ++i)
		{
			FSElement& el = pm->Element(i);
			elemCount[el.m_gid]++;
		}
		std::vector< std::vector<int> > partElements(NP);
		for (int p = 0; p < NP; ++p)
		{
			partElements[p].reserve(elemCount[p]);
		}
		for (int i = 0; i < pm->Elements(); ++i)
		{
			FSElement& el = pm->Element(i);
			partElements[el.m_gid].push_back(i);
		}

		for (int p = 0; p < NP; ++p, count++)
		{
			setProgress((double)count / (double) parts);

			// get the part
			GPart* pg = po->Part(p);

			// see if it's active
			bool exportPart = pg->IsActive();

			// write this part if it's active
			if (exportPart)
			{
				if (m_allowMixedParts)
					WriteMixedElementsPart(part, pg, partElements[p], false, false);
				else
					WriteGeometryPart(part, pg, partElements[p], false, false);
			}
		}
	}
}

int degenerate_element_type(int type1, int type2)
{
	if (type1 == type2) return type1;
	if ((type1 == FE_TRI3  ) && (type2 == FE_QUAD4 )) return FE_QUAD4;
	if ((type1 == FE_QUAD4 ) && (type2 == FE_TRI3  )) return FE_QUAD4;
	if ((type1 == FE_TET4  ) && (type2 == FE_PENTA6)) return FE_PENTA6;
	if ((type1 == FE_PENTA6) && (type2 == FE_TET4  )) return FE_PENTA6;
	if ((type1 == FE_HEX8  ) && (type2 == FE_TET4  )) return FE_HEX8;
	if ((type1 == FE_TET4  ) && (type2 == FE_HEX8  )) return FE_HEX8;
	if ((type1 == FE_PENTA6) && (type2 == FE_HEX8  )) return FE_HEX8;
	if ((type1 == FE_HEX8  ) && (type2 == FE_PENTA6)) return FE_HEX8;
	return -1;
}

int get_degenerate_nodes(int dstType, int srcType, int* n)
{
	if (dstType == FE_QUAD4)
	{
		if (srcType == FE_QUAD4) return 4;
		if (srcType == FE_TRI3)
		{
			n[3] = n[2];
			return 4;
		}
	}
	if (dstType == FE_PENTA6)
	{
		if (srcType == FE_PENTA6) return 6;
		if (srcType == FE_TET4)
		{
			n[5] = n[4] = n[3];
			return 6;
		}
	}
	if (dstType == FE_HEX8)
	{
		if (srcType == FE_HEX8) return 8;
		if (srcType == FE_PENTA6)
		{
			n[7] = n[6] = n[5];
			n[5] = n[4];
			n[4] = n[3];
			n[3] = n[2];
			return 8;
		}
		if (srcType == FE_TET4)
		{
			n[7] = n[6] = n[5] = n[4] = n[3];
			n[3] = n[2];
			return 8;
		}
	}
	assert(false);
	return -1;
}

void FEBioExport4::WriteMixedElementsPart(Part* part, GPart* pg, std::vector<int>& elemList, bool writeMats, bool useMatNames)
{
	FSModel& s = *m_pfem;
	GModel& model = s.GetModel();
	GObject* po = dynamic_cast<GObject*>(pg->Object());
	FSCoreMesh* pm = po->GetFEMesh();
	int pid = pg->GetLocalID();

	// get the material
	int nmat = 0;
	GMaterial* pmat = s.GetMaterialFromID(pg->GetMaterialID());
	if (pmat) nmat = pmat->m_ntag;

	// figure out which type this part is
	int elemType = -1;
	int elemClass = -1;
	int NE = (int)elemList.size();
	for (int i = 0; i < NE; ++i)
	{
		FEElement_& el = pm->ElementRef(elemList[i]); assert(el.m_gid == pid);

		if (elemType == -1) elemType = el.Type();
		else if (el.Type() != elemType)
		{
			elemType = degenerate_element_type(elemType, el.Type());
			if (elemType == -1)
			{
				string err = "Part \"" + pg->GetName() + "\" has invalid degenerate elements.";
				throw std::runtime_error(err);
			}
		}

		if (elemClass == -1) elemClass = el.Class();
		else if (elemClass != el.Class()) throw FEBioExportError();
	}

	const char* sztype = ElementTypeString(elemType);
	if (sztype == nullptr) throw FEBioExportError();
	XMLElement xe("Elements");
	xe.add_attribute("type", sztype);
	if ((nmat > 0) && writeMats)
	{
		if (useMatNames) xe.add_attribute("mat", pmat->GetName().c_str());
		else xe.add_attribute("mat", nmat);
	}
	string name = pg->GetName();
	xe.add_attribute("name", name);

	ElementSet es;
	es.m_mesh = pm;
	es.m_name = name;
	es.m_matID = pg->GetMaterialID();

	// add a domain
	if (part)
	{
		FEBioExport4::Domain* dom = new FEBioExport4::Domain;
		dom->m_name = name;
		dom->m_pg = pg;
		if (pmat) dom->m_matName = pmat->GetName().c_str();
		part->m_Dom.push_back(dom);

		dom->m_elemClass = elemClass;
		dom->m_elemType = elemType;
	}

	int lastElemID = 0;
	int ncount = 0;
	m_xml.add_branch(xe);
	{
		// loop over unprocessed elements
		int nn[FSElement::MAX_NODES];
		for (int i = 0; i < NE; ++i)
		{
			FEElement_& el = pm->ElementRef(elemList[i]);
			if (el.m_nid <= lastElemID) throw FEBioExportError();
			lastElemID = el.m_nid;

			int ntype = el.Type();

			XMLElement xel("elem");
			xel.add_attribute("id", el.m_nid);

			int ne = el.Nodes();
			for (int k = 0; k < ne; ++k) nn[k] = pm->Node(el.m_node[k]).m_nid;

<<<<<<< HEAD
			if (el.Type() != elemType)
			{
				ne = get_degenerate_nodes(elemType, el.Type(), nn);
				if (ne == -1) throw FEBioExportError();
=======
				if (el.Type() != elemType)
				{
					ne = get_degenerate_nodes(elemType, el.Type(), nn);
					if (ne == -1) throw FEBioExportError();
				}
					
				xel.value(nn, ne);
				m_xml.add_leaf(xel, false);
				ncount++;
				es.m_elem.push_back(i);
>>>>>>> 870626e4
			}
					
			xel.value(nn, ne);
			m_xml.add_leaf(xel, false);
			ncount++;
			es.m_elem.push_back(elemList[i]);
			m_ElSet.push_back(es);
		}
	}
	m_xml.close_branch();

	m_ElSet.push_back(es);

	// make sure this part has elements
	if (ncount == 0)
	{
		string err = "Part \"" + pg->GetName() + "\" has no elements.";
		throw std::runtime_error(err);
	}

	// update total element counter
	m_ntotelem += ncount;
}

//-----------------------------------------------------------------------------
void FEBioExport4::WriteGeometryPart(Part* part, GPart* pg, std::vector<int>& elemList, bool writeMats, bool useMatNames)
{
	FSModel& s = *m_pfem;
	GModel& model = s.GetModel();
	GObject* po = dynamic_cast<GObject*>(pg->Object());
	FSCoreMesh* pm = po->GetFEMesh();
	int pid = pg->GetLocalID();

	// Parts must be split up by element type
	int NEP = (int)elemList.size(); // number of elements in part
	for (int i = 0; i < NEP; ++i)
	{
		FEElement_& el = pm->ElementRef(elemList[i]); assert(el.m_gid == pid);
		el.m_ntag = 1;
	}

	// make sure this part has elements
	if (NEP == 0)
	{
		string err = "Part \"" + pg->GetName() + "\" has no elements.";
		throw std::runtime_error(err);
	}

	// get the material
	int nmat = 0;
	GMaterial* pmat = s.GetMaterialFromID(pg->GetMaterialID());
	if (pmat) nmat = pmat->m_ntag;

	// loop over unprocessed elements
	int nset = 0;
	int ncount = 0;
	int nn[FSElement::MAX_NODES];
	char szname[128] = { 0 };
	for (int i = 0; ncount < NEP; ++i)
	{
		FEElement_& el = pm->ElementRef(elemList[i]);
		if (el.m_ntag == 1)
		{
			assert(el.m_gid == pid);
			int ntype = el.Type();
			const char* sztype = ElementTypeString(ntype);
			if (sztype == 0) throw FEBioExportError();
			XMLElement xe("Elements");
			if (sztype) xe.add_attribute("type", sztype);
			if ((nmat > 0) && writeMats)
			{
				if (useMatNames) xe.add_attribute("mat", pmat->GetName().c_str());
				else xe.add_attribute("mat", nmat);
			}

			if (nset == 0)
				sprintf(szname, "%s", pg->GetName().c_str());
			else
				sprintf(szname, "%s__%d", pg->GetName().c_str(), nset + 1);

			ElementSet es;
			es.m_mesh = pm;
			es.m_name = szname;
			es.m_matID = pg->GetMaterialID();

			// add a domain
			if (part)
			{
				FEBioExport4::Domain* dom = new FEBioExport4::Domain;
				dom->m_name = szname;
				dom->m_pg = pg;
				if (pmat) dom->m_matName = pmat->GetName().c_str();
				part->m_Dom.push_back(dom);

				dom->m_elemClass = el.Class();
				dom->m_elemType = ntype;
			}

			xe.add_attribute("name", szname);
			m_xml.add_branch(xe);
			{
				XMLElement xej("elem");
				int n1 = xej.add_attribute("id", (int)0);
				int lastElemID = 0;

				for (int j = i; j < NEP; ++j)
				{
					FEElement_& ej = pm->ElementRef(elemList[j]);
					if ((ej.m_ntag == 1) && (ej.Type() == ntype))
					{
						if (ej.m_nid <= lastElemID) throw FEBioExportError();
						lastElemID = ej.m_nid;

						xej.set_attribute(n1, ej.m_nid);
						int ne = ej.Nodes();
						assert(ne == el.Nodes());
						for (int k = 0; k < ne; ++k) nn[k] = pm->Node(ej.m_node[k]).m_nid;
						xej.value(nn, ne);
						m_xml.add_leaf(xej, false);
						ej.m_ntag = -1;	// mark as processed
						ncount++;

						es.m_elem.push_back(elemList[j]);
					}
				}
			}
			m_xml.close_branch();

			nset++;
			m_ElSet.push_back(es);
		}
	}

	// update total element counter
	m_ntotelem += ncount;
}

//-----------------------------------------------------------------------------
void FEBioExport4::WriteGeometryDiscreteSets()
{
	FSModel& fem = *m_pfem;
	GModel& model = fem.GetModel();

	// write the discrete element sets
	for (int i = 0; i < model.DiscreteObjects(); ++i)
	{
		GDiscreteObject* pdo = model.DiscreteObject(i);
		if (pdo->IsActive())
		{
			GLinearSpring* ps = dynamic_cast<GLinearSpring*>(pdo);
			if (ps)
			{
				GNode* pn0 = model.FindNode(ps->m_node[0]);
				GNode* pn1 = model.FindNode(ps->m_node[1]);
				if (pn0 && pn1)
				{
					GObject* po0 = dynamic_cast<GObject*>(pn0->Object()); assert(po0);
					GObject* po1 = dynamic_cast<GObject*>(pn1->Object()); assert(po1);

					int n[2];
					n[0] = po0->GetFENode(pn0->GetLocalID())->m_nid;
					n[1] = po1->GetFENode(pn1->GetLocalID())->m_nid;

					XMLElement el("DiscreteSet");
					el.add_attribute("name", ps->GetName().c_str());
					m_xml.add_branch(el);
					{
						m_xml.add_leaf("delem", n, 2);
					}
					m_xml.close_branch();
				}
			}
			GGeneralSpring* pg = dynamic_cast<GGeneralSpring*>(pdo);
			if (pg)
			{
				GNode* pn0 = model.FindNode(pg->m_node[0]);
				GNode* pn1 = model.FindNode(pg->m_node[1]);
				if (pn0 && pn1)
				{
					GObject* po0 = dynamic_cast<GObject*>(pn0->Object());
					GObject* po1 = dynamic_cast<GObject*>(pn1->Object());

					int n[2];
					n[0] = po0->GetFENode(pn0->GetLocalID())->m_nid;
					n[1] = po1->GetFENode(pn1->GetLocalID())->m_nid;

					XMLElement el("DiscreteSet");
					el.add_attribute("name", pg->GetName().c_str());
					m_xml.add_branch(el);
					{
						m_xml.add_leaf("delem", n, 2);
					}
					m_xml.close_branch();
				}
			}
			GDiscreteSpringSet* pds = dynamic_cast<GDiscreteSpringSet*>(pdo);
			if (pds && (pds->size()))
			{
				XMLElement el("DiscreteSet");
				el.add_attribute("name", pds->GetName().c_str());
				m_xml.add_branch(el);
				{
					int N = pds->size();
					for (int n = 0; n < N; ++n)
					{
						GDiscreteElement& el = pds->element(n);
						GNode* pn0 = model.FindNode(el.Node(0));
						GNode* pn1 = model.FindNode(el.Node(1));
						if (pn0 && pn1)
						{
							GObject* po0 = dynamic_cast<GObject*>(pn0->Object());
							GObject* po1 = dynamic_cast<GObject*>(pn1->Object());

							int n[2];
							n[0] = po0->GetFENode(pn0->GetLocalID())->m_nid;
							n[1] = po1->GetFENode(pn1->GetLocalID())->m_nid;

							m_xml.add_leaf("delem", n, 2);
						}
					}
				}
				m_xml.close_branch();
			}
			GDeformableSpring* ds = dynamic_cast<GDeformableSpring*>(pdo);
			if (ds)
			{
				GNode* pn0 = model.FindNode(ds->NodeID(0));
				GNode* pn1 = model.FindNode(ds->NodeID(1));
				if (pn0 && pn1)
				{
					GObject* po0 = dynamic_cast<GObject*>(pn0->Object());
					GObject* po1 = dynamic_cast<GObject*>(pn1->Object());

					int n[2], m[2] = { 0 };
					n[0] = po0->GetFENode(pn0->GetLocalID())->m_nid;
					n[1] = po1->GetFENode(pn1->GetLocalID())->m_nid;

					XMLElement el("DiscreteSet");
					el.add_attribute("name", ds->GetName().c_str());
					m_xml.add_branch(el);
					{
						int N = ds->Divisions();
						if (N == 1) m_xml.add_leaf("delem", n, 2);
						else
						{
							int nid = ds->m_ntag; assert(nid != -1);
							m[0] = n[0]; m[1] = nid;
							m_xml.add_leaf("delem", m, 2);
							for (int j = 0; j < N - 2; ++j)
							{
								m[0] = nid++;
								m[1] = nid;
								m_xml.add_leaf("delem", m, 2);
							}
							m[0] = nid; m[1] = n[1];
							m_xml.add_leaf("delem", m, 2);
						}
					}
					m_xml.close_branch();
				}
			}
		}
	}

	// write the spring-tied interfaces
	for (int i = 0; i < fem.Steps(); ++i)
	{
		FSStep* step = fem.GetStep(i);
		for (int j = 0; j < step->Interfaces(); ++j)
		{
			FSSpringTiedInterface* pst = dynamic_cast<FSSpringTiedInterface*>(step->Interface(j));
			if (pst && pst->IsActive())
			{
				vector<pair<int, int> > L;
				pst->BuildSpringList(L);

				XMLElement el("DiscreteSet");
				el.add_attribute("name", pst->GetName().c_str());
				m_xml.add_branch(el);
				{
					auto N = L.size();
					for (int n = 0; n < N; ++n)
					{
						pair<int, int>& de = L[n];
						int m[2] = { de.first, de.second };
						m_xml.add_leaf("delem", m, 2);
					}
				}
				m_xml.close_branch();
			}
		}
	}
}

//-----------------------------------------------------------------------------
void FEBioExport4::WriteMeshDataSection()
{
	WriteElementDataSection();
	WriteSurfaceDataSection();
	WriteEdgeDataSection();
	WriteNodeDataSection();

	FSModel& fem = *m_pfem;
	int N = fem.MeshDataGenerators();
	for (int i = 0; i < N; ++i)
	{
		FSMeshDataGenerator* pdm = fem.GetMeshDataGenerator(i);

		switch (pdm->Type())
		{
		case FE_FEBIO_NODEDATA_GENERATOR: WriteNodeDataGenerator(dynamic_cast<FSNodeDataGenerator*>(pdm)); break;
		case FE_FEBIO_EDGEDATA_GENERATOR: WriteEdgeDataGenerator(dynamic_cast<FSEdgeDataGenerator*>(pdm)); break;
		case FE_FEBIO_FACEDATA_GENERATOR: WriteFaceDataGenerator(dynamic_cast<FSFaceDataGenerator*>(pdm)); break;
		case FE_FEBIO_ELEMDATA_GENERATOR: WriteElemDataGenerator(dynamic_cast<FSElemDataGenerator*>(pdm)); break;
		case FE_CONST_FACEDATA_GENERATOR: WriteFaceDataGenerator(dynamic_cast<FSFaceDataGenerator*>(pdm)); break;
		default:
			assert(false);
		}
	}
}

//-----------------------------------------------------------------------------
void FEBioExport4::WriteElementDataSection()
{
	WriteMeshDataShellThickness();

	WriteMeshDataMaterialFibers();

	WriteMeshDataMaterialAxes();

	WriteElementDataFields();
}


//-----------------------------------------------------------------------------
void FEBioExport4::WriteNodeDataGenerator(FSNodeDataGenerator* map)
{
	XMLElement meshData("NodeData");
	meshData.add_attribute("name", map->GetName());
	meshData.add_attribute("node_set", GetNodeSetName(map->GetItemList()));
	WriteModelComponent(map, meshData);
}

//-----------------------------------------------------------------------------
void FEBioExport4::WriteEdgeDataGenerator(FSEdgeDataGenerator* map)
{
	XMLElement meshData("EdgeData");
	meshData.add_attribute("name", map->GetName());
	//	meshData.add_attribute("edge_set", GetEdgeSetName(map->GetItemList()));
	WriteModelComponent(map, meshData);
}

//-----------------------------------------------------------------------------
void FEBioExport4::WriteFaceDataGenerator(FSFaceDataGenerator* map)
{
	const char* szsurf = GetSurfaceName(map->GetItemList());
	if (szsurf == nullptr) throw InvalidItemListBuilder(map);
	XMLElement meshData("SurfaceData");
	meshData.add_attribute("name", map->GetName());
	meshData.add_attribute("surface", GetSurfaceName(map->GetItemList()));
	WriteModelComponent(map, meshData);
}

//-----------------------------------------------------------------------------
void FEBioExport4::WriteElemDataGenerator(FSElemDataGenerator* map)
{
	XMLElement meshData("ElementData");
	meshData.add_attribute("name", map->GetName());
	meshData.add_attribute("elem_set", GetElementSetName(map->GetItemList()));
	WriteModelComponent(map, meshData);
}
//-----------------------------------------------------------------------------
void FEBioExport4::WriteMeshDataShellThickness()
{
	FSModel& fem = *m_pfem;
	GModel& model = fem.GetModel();
	for (int i = 0; i < (int)m_ElSet.size(); ++i)
	{
		ElementSet& elset = m_ElSet[i];
		FSCoreMesh* pm = elset.m_mesh;

		// see if this mesh has shells with nonzero thickness
		bool bshell = false;
		double hConst = 0.0;
		bool constShellThickness = true;
		for (int k = 0; k < (int)elset.m_elem.size(); ++k)
		{
			FEElement_& el = pm->ElementRef(elset.m_elem[k]);
			if (el.IsShell() && el.CanExport()) 
			{ 
				int n = el.Nodes();
				for (int l = 0; l < n; ++l)
				{
					if (el.m_h[l] != 0.0)
					{
						if (bshell == false)
						{
							bshell = true;
							hConst = el.m_h[l];
						}
						else if (hConst != el.m_h[l])
						{
							constShellThickness = false;
						}
					}
				}
			}
		}

		// write shell thickness data
		if (bshell)
		{
			XMLElement tag("ElementData");
			tag.add_attribute("type", "shell thickness");
			tag.add_attribute("elem_set", elset.m_name.c_str());
			m_xml.add_branch(tag);
			{
				XMLElement el("e");
				int n1 = el.add_attribute("lid", 0);

				int nid = 1;
				for (int k = 0; k < (int)elset.m_elem.size(); ++k)
				{
					FEElement_& e = pm->ElementRef(elset.m_elem[k]);
					if (e.IsShell())
					{
						el.set_attribute(n1, nid++);
						el.value(e.m_h, e.Nodes());
						m_xml.add_leaf(el, false);
					}
				}
			}
			m_xml.close_branch();
		}
	}
}

//-----------------------------------------------------------------------------
void FEBioExport4::WriteMeshDataMaterialFibers()
{
	FSModel& fem = *m_pfem;

	// loop over all element sets
	auto NSET = m_ElSet.size();
	for (int i = 0; i < NSET; ++i)
	{
		ElementSet& elSet = m_ElSet[i];
		FSCoreMesh* pm = elSet.m_mesh;
		GObject* po = pm->GetGObject();
		const Transform& T = po->GetTransform();

		// see if we should write fibers
		// This is only done if the material specifies the "user" fiber property
		bool writeFibers = false;

		// get the material properties
		GMaterial* gmat = fem.GetMaterialFromID(elSet.m_matID);
		if (gmat)
		{
			FSMaterial* pmat = gmat->GetMaterialProperties();

			FSProperty* fiberProp = pmat->FindProperty("fiber");
			if (fiberProp && fiberProp->Size() == 1)
			{
				FSCoreBase* fib = fiberProp->GetComponent(0);
				if (fib && (strcmp(fib->GetTypeString(), "user") == 0))
				{
					writeFibers = true;
				}
			}
		}

		if (writeFibers)
		{
			int NE = (int)elSet.m_elem.size();
			XMLElement tag("ElementData");
			tag.add_attribute("type", "fiber");
			tag.add_attribute("elem_set", elSet.m_name.c_str());
			m_xml.add_branch(tag);
			{
				XMLElement el("e");
				int nid = el.add_attribute("lid", 0);
				for (int j = 0; j < NE; ++j)
				{
					FEElement_& e = pm->ElementRef(elSet.m_elem[j]);
					if (e.CanExport())
					{
						vec3d a = T.LocalToGlobalNormal(e.m_fiber);
						el.set_attribute(nid, j + 1);
						el.value(a);
						m_xml.add_leaf(el, false);
					}
				}
			}
			m_xml.close_branch(); // elem_data
		}
	}
}

//-----------------------------------------------------------------------------
void FEBioExport4::WriteMeshDataMaterialAxes()
{
	// loop over all element sets
	auto NSET = m_ElSet.size();
	for (int i = 0; i < NSET; ++i)
	{
		ElementSet& elSet = m_ElSet[i];
		FSCoreMesh* pm = elSet.m_mesh;
		GObject* po = pm->GetGObject();
		const Transform& T = po->GetTransform();

		// make sure there is something to do
		bool bwrite = false;
		int NE = (int)elSet.m_elem.size();
		for (int j = 0; j < NE; ++j)
		{
			FEElement_& el = pm->ElementRef(elSet.m_elem[j]);
			if (el.m_Qactive && el.CanExport()) { bwrite = true; break; }
		}

		// okay, let's get to work
		if (bwrite)
		{
			int n = 0;
			XMLElement tag("ElementData");
			tag.add_attribute("type", "mat_axis");
			tag.add_attribute("elem_set", elSet.m_name.c_str());
			m_xml.add_branch(tag);
			{
				XMLElement el("e");
				int nid = el.add_attribute("lid", 0);

				for (int j = 0; j < NE; ++j)
				{
					FEElement_& e = pm->ElementRef(elSet.m_elem[j]);
					if (e.m_Qactive && e.CanExport())
					{
						// e.m_Q is in local coordinates, so transform it to global coordinates
						mat3d& Q = e.m_Q;
						vec3d a(Q[0][0], Q[1][0], Q[2][0]);
						vec3d d(Q[0][1], Q[1][1], Q[2][1]);
						a = T.LocalToGlobalNormal(a);
						d = T.LocalToGlobalNormal(d);

						el.set_attribute(nid, ++n);
						m_xml.add_branch(el, false);
						{
							m_xml.add_leaf("a", a);
							m_xml.add_leaf("d", d);
						}
						m_xml.close_branch();
					}
				}
				m_xml.close_branch(); // elem_data
			}
		}
	}
}

//-----------------------------------------------------------------------------
void FEBioExport4::WriteElementDataFields()
{
	FSModel& fem = *m_pfem;
	GModel& model = fem.GetModel();
	for (int i = 0; i < model.Objects(); ++i)
	{
		GObject* po = model.Object(i);
		FSMesh* pm = po->GetFEMesh();
		int NE = pm->Elements();

		int ND = pm->MeshDataFields();
		for (int n = 0; n < ND; ++n)
		{
			FEElementData* meshData = dynamic_cast<FEElementData*>(pm->GetMeshDataField(n));
			if (meshData)
			{
				FEElementData& data = *meshData;
				const FSElemSet* pg = data.GetElementSet();
				if (pg == nullptr) throw InvalidItemListBuilder(meshData);

				string name = pg->GetName();
				if (name.empty()) name = data.GetName();

				XMLElement tag("ElementData");
				tag.add_attribute("name", data.GetName().c_str());
				tag.add_attribute("elem_set", name);

				switch (meshData->GetDataType())
				{
				case DATA_SCALAR: break;
				case DATA_VEC3 : tag.add_attribute("data_type", "vec3"); break;
				case DATA_MAT3 : tag.add_attribute("data_type", "mat3"); break;
				default:
					assert(false);
				}

				m_xml.add_branch(tag);
				{
					double d[FEElementData::MAX_ITEM_SIZE];
					XMLElement el("e");
					int nid = el.add_attribute("lid", 0);
					FEItemListBuilder::ConstIterator it = pg->begin();
					int M = data.ItemSize();
					for (int j = 0; j < pg->size(); ++j, ++it)
					{
						int eid = *it;
						FEElement_& e = pm->ElementRef(eid);
						if (e.CanExport())
						{
							el.set_attribute(nid, j + 1);
							data.get(j, d);
							el.value(d, M);
							m_xml.add_leaf(el, false);
						}
					}
				}
				m_xml.close_branch();
			}
			FEPartData* partData = dynamic_cast<FEPartData*>(pm->GetMeshDataField(n));
			if (partData)
			{
				double v[FSElement::MAX_NODES] = { 0 };
				FEPartData& data = *partData;
				FSPartSet* partList = data.GetPartSet();
				FEElemList* elemList = data.BuildElemList();
				if (elemList == nullptr) throw InvalidItemListBuilder(partData);
				for (int np = 0; np < partList->size(); ++np)
				{
					int pid = (*partList)[np];
					GPart* pg = po->Part(pid);

					// It is possible that the part was split on export (if it had a mixed mesh)
					// If that is the case, we'll need to split the mesh data accordingly. 
					// we check for this by looping over all the exported domains that map to pg
					vector<FEBioExport4::Domain*>& domList = m_Part[0]->m_Dom;
					for (int l=0; l<domList.size(); ++l)
					{
						// see if the domain is a slice of pg
						FEBioExport4::Domain* dom = domList[l];
						if (dom->m_pg == pg)
						{
							XMLElement tag("ElementData");
							tag.add_attribute("name", data.GetName().c_str());
							tag.add_attribute("elem_set", dom->m_name);

							switch (partData->GetDataType())
							{
							case DATA_SCALAR: break;
							case DATA_VEC3 : tag.add_attribute("data_type", "vec3"); break;
							case DATA_MAT3 : tag.add_attribute("data_type", "mat3"); break;
							default:
								assert(false);
							}

							m_xml.add_branch(tag);
							{
								XMLElement el("e");
								int nid = el.add_attribute("lid", 0);
								int N = elemList->Size();
								FEElemList::Iterator it = elemList->First();
								int lid = 1;
								for (int j = 0; j < N; ++j, ++it)
								{
									FEElement_* pe = it->m_pi;
									if ((pe->m_gid == pid) && (pe->Type() == dom->m_elemType))
									{
										el.set_attribute(nid, lid++);

										if (partData->GetDataType() == DATA_SCALAR)
										{
											if (data.GetDataFormat() == DATA_ITEM)
											{
												el.value(data[j]);
											}
											else if (data.GetDataFormat() == DATA_MULT)
											{
												int nn = pe->Nodes();
												for (int k = 0; k < nn; ++k) v[k] = data.GetValue(j, k);
												el.value(v, nn);
											}
										}
										else if (partData->GetDataType() == DATA_VEC3)
										{
											// we only support DATA_ITEM format
											assert(data.GetDataFormat() == DATA_ITEM);
											vec3d v = data.getVec3d(j);
											el.value(v);
										}
										else if (partData->GetDataType() == DATA_MAT3)
										{
											// we only support DATA_ITEM format
											assert(data.GetDataFormat() == DATA_ITEM);
											mat3d v = data.getMat3d(j);
											el.value(v);
										}
										else assert(false);

										m_xml.add_leaf(el, false);
									}
								}
							}
							m_xml.close_branch();
						}
					}
				}
			}
		}
	}
}

//-----------------------------------------------------------------------------
void FEBioExport4::WriteSurfaceDataSection()
{
	FSModel& fem = *m_pfem;
	GModel& model = fem.GetModel();

	for (int i = 0; i < model.Objects(); i++)
	{
		FSMesh* mesh = model.Object(i)->GetFEMesh();

		for (int j = 0; j < mesh->MeshDataFields(); j++)
		{
			FESurfaceData* surfData = dynamic_cast<FESurfaceData*>(mesh->GetMeshDataField(j));
			if (surfData)
			{
				FESurfaceData& sd = *surfData;

				XMLElement tag("SurfaceData");
				tag.add_attribute("name", sd.GetName().c_str());

				if      (sd.GetDataType() == DATA_SCALAR) tag.add_attribute("data_type", "scalar");
				else if (sd.GetDataType() == DATA_VEC3 ) tag.add_attribute("data_type", "vec3");

				tag.add_attribute("surface", sd.GetSurface()->GetName().c_str());

				m_xml.add_branch(tag);
				{
					XMLElement el("face");
					int n1 = el.add_attribute("lid", 0);

					int nid = 1;
					std::vector<double> data = sd.GetData();
					for (double d : data)
					{
						el.set_attribute(n1, nid++);
						el.value(d);

						m_xml.add_leaf(el, false);
					}
				}
				m_xml.close_branch();
			}
		}
	}
}

//-----------------------------------------------------------------------------
void FEBioExport4::WriteEdgeDataSection()
{
}

//-----------------------------------------------------------------------------
void FEBioExport4::WriteNodeDataSection()
{
	FSModel& fem = *m_pfem;
	GModel& model = fem.GetModel();

	for (int i = 0; i < model.Objects(); i++)
	{
		FSMesh* mesh = model.Object(i)->GetFEMesh();

		for (int j = 0; j < mesh->MeshDataFields(); j++)
		{
			FENodeData* nodeData = dynamic_cast<FENodeData*>(mesh->GetMeshDataField(j));
			if (nodeData)
			{
				FENodeData& nd = *nodeData;

				XMLElement tag("NodeData");
				tag.add_attribute("name", nd.GetName().c_str());

				if      (nd.GetDataType() == DATA_SCALAR) tag.add_attribute("data_type", "scalar");
				else if (nd.GetDataType() == DATA_VEC3 ) tag.add_attribute("data_type", "vec3"  );

				FEItemListBuilder* pitem = nd.GetItemList();
				tag.add_attribute("node_set", GetNodeSetName(pitem));

				m_xml.add_branch(tag);
				{
					XMLElement el("node");
					int n1 = el.add_attribute("lid", 0);

					int nid = 1;
					for (int i = 0; i < nd.Size(); ++i)
					{
						el.set_attribute(n1, nid++);

						if      (nd.GetDataType() == DATA_SCALAR) el.value(nd.getScalar(i));
						else if (nd.GetDataType() == DATA_VEC3 ) el.value(nd.getVec3d (i));

						m_xml.add_leaf(el, false);
					}
				}
				m_xml.close_branch();
			}
		}
	}
}

//-----------------------------------------------------------------------------
void FEBioExport4::WriteMeshAdaptorSection(FSStep& s)
{
	FSModel& fem = *m_pfem;
	for (int i = 0; i < s.MeshAdaptors(); ++i)
	{
		FSMeshAdaptor* mda = s.MeshAdaptor(i);
		if (mda && mda->IsActive())
		{
			XMLElement el("mesh_adaptor");
			string name = mda->GetName();
			if (name.empty() == false) el.add_attribute("name", name);

			FEItemListBuilder* pi = mda->GetItemList();
			if (pi)
			{
				string elSet = GetElementSetName(pi);
				el.add_attribute("elem_set", elSet);
			}

			WriteModelComponent(mda, el);
		}
	}
}

//-----------------------------------------------------------------------------
void FEBioExport4::WriteBoundarySection(FSStep& s)
{
	FSModel& fem = m_prj.GetFSModel();
	for (int i = 0; i < s.BCs(); ++i)
	{
		FSBoundaryCondition* pbc = s.BC(i);
		if (pbc && pbc->IsActive())
		{
			WriteBC(s, pbc);
		}
	}
}

//-----------------------------------------------------------------------------
void FEBioExport4::WriteRigidSection(FSStep& s)
{
	// rigid body bcs
	WriteRigidBCs(s);

	// rigid body ics
	WriteRigidICs(s);

	// rigid loads
	WriteRigidLoads(s);

	// rigid connectors
	WriteRigidConnectors(s);
}

//-----------------------------------------------------------------------------
void FEBioExport4::WriteContactSection(FSStep& s)
{
	// --- C O N T A C T ---
	for (int i = 0; i < s.Interfaces(); ++i)
	{
		FSPairedInterface* pi = dynamic_cast<FSPairedInterface*> (s.Interface(i));
		if (pi && pi->IsActive())
		{
			if (m_writeNotes) WriteNote(pi);
			const char* sz = pi->GetName().c_str();

			XMLElement ec("contact");
			ec.add_attribute("name", sz);
			ec.add_attribute("surface_pair", sz);
			WriteModelComponent(pi, ec);
		}
	}
}

//-----------------------------------------------------------------------------
// Write the loads section
void FEBioExport4::WriteLoadsSection(FSStep& s)
{
	// nodal loads
	WriteNodalLoads(s);

	// surface loads
	WriteSurfaceLoads(s);

	// body loads
	WriteBodyLoads(s);
}

void FEBioExport4::WriteDiscreteSection(FSStep& s)
{
	FSModel& fem = *m_pfem;
	GModel& model = fem.GetModel();

	// Write the discrete materials
	XMLElement dmat("discrete_material");
	int n1 = dmat.add_attribute("id", 0);
	int n2 = dmat.add_attribute("name", "");
	int n3 = dmat.add_attribute("type", "");

	int n = 1;
	for (int i = 0; i < model.DiscreteObjects(); ++i)
	{
		GDiscreteObject* pdo = model.DiscreteObject(i);
		if (pdo->IsActive())
		{
			GLinearSpring* ps = dynamic_cast<GLinearSpring*>(pdo);
			if (ps)
			{
				dmat.set_attribute(n1, n++);
				dmat.set_attribute(n2, ps->GetName().c_str());
				dmat.set_attribute(n3, "linear spring");
				m_xml.add_branch(dmat, false);
				{
					WriteParamList(*ps);
				}
				m_xml.close_branch();
			}
			GGeneralSpring* pg = dynamic_cast<GGeneralSpring*>(pdo);
			if (pg)
			{
				dmat.set_attribute(n1, n++);
				dmat.set_attribute(n2, pg->GetName().c_str());
				dmat.set_attribute(n3, "nonlinear spring");
				m_xml.add_branch(dmat, false);
				{
					Param& p = pg->GetParam(GGeneralSpring::MP_F);
					double F = p.GetFloatValue();
					int lc = -1;// (p.GetLoadCurve() ? p.GetLoadCurve()->GetID() : -1);

					XMLElement f;
					f.name("force");
					f.value(F);
					if (lc > 0) f.add_attribute("lc", lc);
					m_xml.add_leaf(f);
				}
				m_xml.close_branch();
			}
			GDiscreteSpringSet* pds = dynamic_cast<GDiscreteSpringSet*>(pdo);
			if (pds && (pds->size()))
			{
				XMLElement dmat("discrete_material");
				dmat.add_attribute("id", n++);
				dmat.add_attribute("name", pds->GetName().c_str());
				FSDiscreteMaterial* dm = pds->GetMaterial();
				WriteModelComponent(dm, dmat);
			}
			GDeformableSpring* ds = dynamic_cast<GDeformableSpring*>(pdo);
			if (ds)
			{
				GDeformableSpring& spring = dynamic_cast<GDeformableSpring&>(*ds);
				dmat.set_attribute(n1, n++);
				dmat.set_attribute(n2, spring.GetName().c_str());
				dmat.set_attribute(n3, "linear spring");
				m_xml.add_branch(dmat, false);
				{
					WriteParamList(spring);
				}
				m_xml.close_branch();
			}
		}
	}

	// Write the spring-tied interfaces
	for (int i = 0; i < s.Interfaces(); ++i)
	{
		FSSpringTiedInterface* pst = dynamic_cast<FSSpringTiedInterface*>(s.Interface(i));
		if (pst)
		{
			dmat.set_attribute(n1, n++);
			dmat.set_attribute(n2, pst->GetName().c_str());
			dmat.set_attribute(n3, "linear spring");
			m_xml.add_branch(dmat, false);
			{
				m_xml.add_leaf("E", pst->SpringConstant());
			}
			m_xml.close_branch();
		}
	}

	// write the discrete element sets
	XMLElement disc("discrete");
	n1 = disc.add_attribute("dmat", 0);
	n2 = disc.add_attribute("discrete_set", "");
	n = 1;
	for (int i = 0; i < model.DiscreteObjects(); ++i)
	{
		GDiscreteObject* pdo = model.DiscreteObject(i);
		if (pdo->IsActive())
		{
			GLinearSpring* ps = dynamic_cast<GLinearSpring*>(pdo);
			if (ps)
			{
				disc.set_attribute(n1, n++);
				disc.set_attribute(n2, ps->GetName().c_str());
				m_xml.add_empty(disc, false);
			}
			GGeneralSpring* pg = dynamic_cast<GGeneralSpring*>(pdo);
			if (pg)
			{
				disc.set_attribute(n1, n++);
				disc.set_attribute(n2, pg->GetName().c_str());
				m_xml.add_empty(disc, false);
			}
			GDiscreteSpringSet* pds = dynamic_cast<GDiscreteSpringSet*>(pdo);
			if (pds && (pds->size()))
			{
				disc.set_attribute(n1, n++);
				disc.set_attribute(n2, pds->GetName().c_str());
				m_xml.add_empty(disc, false);
			}
			GDeformableSpring* ds = dynamic_cast<GDeformableSpring*>(pdo);
			if (ds)
			{
				disc.set_attribute(n1, n++);
				disc.set_attribute(n2, ds->GetName().c_str());
				m_xml.add_empty(disc, false);
			}
		}
	}

	// write the spring-tied interfaces
	for (int i = 0; i < s.Interfaces(); ++i)
	{
		FSSpringTiedInterface* pst = dynamic_cast<FSSpringTiedInterface*>(s.Interface(i));
		if (pst)
		{
			disc.set_attribute(n1, n++);
			disc.set_attribute(n2, pst->GetName().c_str());
			m_xml.add_empty(disc, false);
		}
	}
}

//-----------------------------------------------------------------------------
void FEBioExport4::WriteConstraints(FSStep& s)
{
	for (int i = 0; i < s.Constraints(); ++i)
	{
		FSModelConstraint* pw = s.Constraint(i);
		if (pw && pw->IsActive())
		{
			if (m_writeNotes) WriteNote(pw);

			XMLElement ec("constraint");
			const char* sz = pw->GetName().c_str();
			ec.add_attribute("name", sz);

			FSSurfaceConstraint* psf = dynamic_cast<FSSurfaceConstraint*>(pw);
			if (psf)
			{
				ec.add_attribute("surface", GetSurfaceName(pw->GetItemList()));
			}

			// write the constraint
			WriteModelComponent(pw, ec);
		}
	}
}


//-----------------------------------------------------------------------------
// Write the boundary conditions
void FEBioExport4::WriteBC(FSStep& s, FSBoundaryCondition* pbc)
{
	FSModel& fem = m_prj.GetFSModel();

	if (m_writeNotes) WriteNote(pbc);


	XMLElement tag("bc");
	tag.add_attribute("name", pbc->GetName());

	if (pbc->GetMeshItemType() != 0)
	{
		// get the item list
		FEItemListBuilder* pitem = pbc->GetItemList();
		if (pitem == 0) throw InvalidItemListBuilder(pbc);

		if (pbc->GetMeshItemType() == FE_FACE_FLAG)
		{
			// get surface name
			string surfName = GetSurfaceName(pitem);
			tag.add_attribute("surface", surfName);
		}
		else
		{
			// get node set name
			string nodeSetName = GetNodeSetName(pitem);
			tag.add_attribute("node_set", nodeSetName);
		}
	}

	// write the tag
	WriteModelComponent(pbc, tag);
}

//-----------------------------------------------------------------------------
// export nodal loads
//
void FEBioExport4::WriteNodalLoads(FSStep& s)
{
	for (int j = 0; j < s.Loads(); ++j)
	{
		FSNodalLoad* pbc = dynamic_cast<FSNodalLoad*>(s.Load(j));
		if (pbc && pbc->IsActive())
		{
			if (m_writeNotes) WriteNote(pbc);

			FEItemListBuilder* pitem = pbc->GetItemList();
			if (pitem == 0) throw InvalidItemListBuilder(pbc);

			XMLElement load("nodal_load");
			load.add_attribute("name", pbc->GetName());
			load.add_attribute("node_set", GetNodeSetName(pitem));
			WriteModelComponent(pbc, load);
		}
	}
}

//----------------------------------------------------------------------------
// Export pressure loads
//
void FEBioExport4::WriteSurfaceLoads(FSStep& s)
{
	for (int j = 0; j < s.Loads(); ++j)
	{
		FSSurfaceLoad* psl = dynamic_cast<FSSurfaceLoad*>(s.Load(j));
		if (psl && psl->IsActive())
		{
			if (m_writeNotes) WriteNote(psl);

			// create the surface list
			FEItemListBuilder* pitem = psl->GetItemList();
			if (pitem == 0) throw InvalidItemListBuilder(psl);

			XMLElement load;
			load.name("surface_load");
			load.add_attribute("name", psl->GetName());
			load.add_attribute("surface", GetSurfaceName(pitem));
			WriteModelComponent(psl, load);
		}
	}
}

//-----------------------------------------------------------------------------
// Export initial conditions
//
void FEBioExport4::WriteInitialSection(FSStep& s)
{
	// initial velocities
	for (int j = 0; j < s.ICs(); ++j)
	{
		FSInitialCondition* pic = s.IC(j);
		if (pic && pic->IsActive())
		{
			if (m_writeNotes) WriteNote(pic);

			XMLElement el("ic");
			el.add_attribute("name", pic->GetName().c_str());

			FEItemListBuilder* pitem = pic->GetItemList();
			if (pitem) el.add_attribute("node_set", GetNodeSetName(pitem));

			WriteModelComponent(pic, el);
		}
	}
}

//-----------------------------------------------------------------------------
void FEBioExport4::WriteBodyLoads(FSStep& s)
{
	for (int i = 0; i < s.Loads(); ++i)
	{
		FSBodyLoad* pbl = dynamic_cast<FSBodyLoad*>(s.Load(i));
		if (pbl && pbl->IsActive())
		{
			if (m_writeNotes) WriteNote(pbl);

			FEItemListBuilder* pitem = pbl->GetItemList();

			XMLElement el("body_load");

			if (pitem) el.add_attribute("elem_set", GetElementSetName(pitem));
			WriteModelComponent(pbl, el);
		}
	}
}

//-----------------------------------------------------------------------------

void FEBioExport4::WriteGlobalsSection()
{
	XMLElement el;
	FSModel& fem = *m_pfem;

	if (fem.Parameters())
	{
		int userParams = 0;
		m_xml.add_branch("Constants");
		{
			int N = fem.Parameters();
			for (int i = 0; i < N; ++i)
			{
				Param& p = fem.GetParam(i);
				if ((p.GetFlags() & FS_PARAM_USER) == 0)
					m_xml.add_leaf(p.GetShortName(), p.GetFloatValue());
				else
					userParams++;
			}
		}
		m_xml.close_branch();

		if (userParams > 0)
		{
			m_xml.add_branch("Variables");
			{
				int N = fem.Parameters();
				for (int i = 0; i < N; ++i)
				{
					Param& p = fem.GetParam(i);
					if ((p.GetFlags() & FS_PARAM_USER) != 0)
					{
						XMLElement el("var");
						el.add_attribute("name", p.GetShortName());
						el.value(p.GetFloatValue());
						m_xml.add_leaf(el);
					}
				}
			}
			m_xml.close_branch();
		}

		if (fem.Solutes() > 0)
		{
			m_xml.add_branch("Solutes");
			{
				int NS = fem.Solutes();
				for (int i = 0; i < NS; ++i)
				{
					SoluteData& s = fem.GetSoluteData(i);
					XMLElement el;
					el.name("solute");
					el.add_attribute("id", i + 1);
					el.add_attribute("name", s.GetName().c_str());
					m_xml.add_branch(el);
					{
						m_xml.add_leaf("charge_number", s.GetChargeNumber());
						m_xml.add_leaf("molar_mass", s.GetMolarMass());
						m_xml.add_leaf("density", s.GetDensity());
					}
					m_xml.close_branch();
				}
			}
			m_xml.close_branch();
		}

		if (fem.SBMs() > 0)
		{
			m_xml.add_branch("SolidBoundMolecules");
			{
				int NS = fem.SBMs();
				for (int i = 0; i < NS; ++i)
				{
					SoluteData& s = fem.GetSBMData(i);
					XMLElement el;
					el.name("solid_bound");
					el.add_attribute("id", i + 1);
					el.add_attribute("name", s.GetName().c_str());
					m_xml.add_branch(el);
					{
						m_xml.add_leaf("charge_number", s.GetChargeNumber());
						m_xml.add_leaf("molar_mass", s.GetMolarMass());
						m_xml.add_leaf("density", s.GetDensity());
					}
					m_xml.close_branch();
				}
			}
			m_xml.close_branch();
		}
	}
}

//-----------------------------------------------------------------------------

void FEBioExport4::WriteLoadDataSection()
{
	FSModel& fem = m_prj.GetFSModel();

	for (int i = 0; i < fem.LoadControllers(); ++i)
	{
		FSLoadController* plc = fem.GetLoadController(i);

		XMLElement el;
		el.name("load_controller");
		el.add_attribute("id", i + 1);
		if (plc->GetName().empty() == false) el.add_attribute("name", plc->GetName());
		WriteModelComponent(plc, el);
	}
}

//-----------------------------------------------------------------------------

void FEBioExport4::WriteSurfaceSection(FEFaceList& s)
{
	XMLElement ef;
	int n = 1, nn[9];

	int NF = s.Size();
	FEFaceList::Iterator pf = s.First();

	int nfn;
	for (int j = 0; j < NF; ++j, ++n, ++pf)
	{
		if (pf->m_pi == 0) throw InvalidItemListBuilder(0);
		FSFace& face = *(pf->m_pi);
		FSCoreMesh* pm = pf->m_pm;
		nfn = face.Nodes();
		for (int k = 0; k < nfn; ++k) nn[k] = pm->Node(face.n[k]).m_nid;
		switch (nfn)
		{
		case 3: ef.name("tri3"); break;
		case 4: ef.name("quad4"); break;
		case 6: ef.name("tri6"); break;
		case 7: ef.name("tri7"); break;
		case 8: ef.name("quad8"); break;
		case 9: ef.name("quad9"); break;
		case 10: ef.name("tri10"); break;
		default:
			assert(false);
		}
		ef.add_attribute("id", n);
		ef.value(nn, nfn);
		m_xml.add_leaf(ef);
	}
}

void FEBioExport4::WriteSurfaceSection(NamedItemList& l)
{
	FEItemListBuilder* pl = l.m_list;
	FEFaceList* pfl = pl->BuildFaceList();
	if (pfl == nullptr) throw InvalidItemListBuilder(l.m_name);
	std::unique_ptr<FEFaceList> ps(pfl);

	XMLElement ef;
	int n = 1, nn[9];

	FEFaceList& s = *pfl;
	int NF = s.Size();
	FEFaceList::Iterator pf = s.First();

	for (int j = 0; j < NF; ++j, ++n, ++pf)
	{
		if (pf->m_pi == 0) throw InvalidItemListBuilder(l.m_name);
		FSFace& face = *(pf->m_pi);
		if (face.CanExport())
		{
			int nfn = face.Nodes();
			FSCoreMesh* pm = pf->m_pm;
			for (int k = 0; k < nfn; ++k) nn[k] = pm->Node(face.n[k]).m_nid;
			switch (nfn)
			{
			case  3: ef.name("tri3" ); break;
			case  4: ef.name("quad4"); break;
			case  6: ef.name("tri6" ); break;
			case  7: ef.name("tri7" ); break;
			case  8: ef.name("quad8"); break;
			case  9: ef.name("quad9"); break;
			case 10: ef.name("tri10"); break;
			default:
				assert(false);
			}
			ef.add_attribute("id", n);
			ef.value(nn, nfn);
			m_xml.add_leaf(ef);
		}
	}
}

void FEBioExport4::WriteEdgeSection(NamedItemList& l)
{
	FEItemListBuilder* pl = l.m_list;
	FEEdgeList* pel = pl->BuildEdgeList();
	if (pel == nullptr) throw InvalidItemListBuilder(l.m_name);
	std::unique_ptr<FEEdgeList> ps(pel);

	XMLElement ef;
	int n = 1, nn[3];

	FEEdgeList& e = *pel;
	int NE = e.Size();
	FEEdgeList::Iterator pe = e.First();

	for (int j = 0; j < NE; ++j, ++n, ++pe)
	{
		if (pe->m_pi == 0) throw InvalidItemListBuilder(l.m_name);
		FSEdge& edge = *(pe->m_pi);
		if (edge.CanExport())
		{
			FSCoreMesh* pm = pe->m_pm;
			int nen = edge.Nodes();
			for (int k = 0; k < nen; ++k) nn[k] = pm->Node(edge.n[k]).m_nid;
			switch (nen)
			{
			case 2: ef.name("line2"); break;
			case 3: ef.name("line3"); break;
			default:
				assert(false);
			}
			ef.add_attribute("id", n);
			ef.value(nn, nen);
			m_xml.add_leaf(ef);
		}
	}
}

//-----------------------------------------------------------------------------
void FEBioExport4::WriteElementList(FEElemList& el)
{
	int NE = el.Size();
	FEElemList::Iterator pe = el.First();
	for (int i = 0; i < NE; ++i, ++pe)
	{
		FEElement_& el = *(pe->m_pi);
		if (el.CanExport())
		{
			XMLElement e("e");
			e.add_attribute("id", el.m_nid);
			m_xml.add_empty(e);
		}
	}
}

//-----------------------------------------------------------------------------
void FEBioExport4::WriteOutputSection()
{
	CPlotDataSettings& plt = m_prj.GetPlotDataSettings();
	int N = plt.PlotVariables();
	if (N > 0)
	{
		XMLElement p;
		p.name("plotfile");
		p.add_attribute("type", "febio");

		// count the nr of active plot variables
		int na = 0;
		for (int i = 0; i < N; ++i) if (plt.PlotVariable(i).isActive()) na++;

		if (na > 0)
		{
			m_xml.add_branch(p);
			{
				for (int i = 0; i < N; ++i)
				{
					CPlotVariable& v = plt.PlotVariable(i);
					if (v.isShown() && v.isActive())
					{
						if (v.Domains() == 0)
						{
							XMLElement e;
							e.name("var");
							e.add_attribute("type", v.name());
							m_xml.add_empty(e);
						}
						else
						{
							if (v.domainType() == DOMAIN_SURFACE)
							{
								for (int n = 0; n < v.Domains(); ++n)
								{
									FEItemListBuilder* pl = v.GetDomain(n);
									if (pl)
									{
										XMLElement e;
										e.name("var");
										e.add_attribute("type", v.name());
										e.add_attribute("surface", pl->GetName());
										m_xml.add_empty(e);
									}
								}
							}
							else
							{
								assert(false);
							}
						}
					}
				}

				if (m_compress) m_xml.add_leaf("compression", 1);
			}
			m_xml.close_branch();
		}
		else m_xml.add_empty(p);
	}

	FSModel& fem = m_prj.GetFSModel();
	GModel& mdl = fem.GetModel();
	CLogDataSettings& log = m_prj.GetLogDataSettings();
	N = log.LogDataSize();
	if (N > 0)
	{
		m_xml.add_branch("logfile");
		{
			for (int i = 0; i < N; ++i)
			{
				FSLogData& d = log.LogData(i);
				switch (d.Type())
				{
				case FSLogData::LD_NODE:
				{
					XMLElement e;
					e.name("node_data");
					e.add_attribute("data", d.GetDataString());

					if (d.GetFileName().empty() == false)
					{
						e.add_attribute("file", d.GetFileName());
					}

					FSLogNodeData& nd = dynamic_cast<FSLogNodeData&>(d);
					FEItemListBuilder* pg = nd.GetItemList();
					if (pg)
					{
						e.add_attribute("node_set", pg->GetName());
					}
					m_xml.add_empty(e);
				}
				break;
				case FSLogData::LD_FACE:
				{
					XMLElement e;
					e.name("face_data");
					e.add_attribute("data", d.GetDataString());

					if (d.GetFileName().empty() == false) e.add_attribute("file", d.GetFileName());

					FSLogFaceData& fd = dynamic_cast<FSLogFaceData&>(d);
					FEItemListBuilder* pg = fd.GetItemList();
					if (pg) e.add_attribute("surface", pg->GetName());

					m_xml.add_empty(e);
				}
				break;
				case FSLogData::LD_SURFACE:
				{
					XMLElement e;
					e.name("surface_data");
					e.add_attribute("data", d.GetDataString());

					if (d.GetFileName().empty() == false) e.add_attribute("file", d.GetFileName());

					FSLogSurfaceData& fd = dynamic_cast<FSLogSurfaceData&>(d);
					FEItemListBuilder* pg = fd.GetItemList();
					if (pg) e.add_attribute("surface", pg->GetName());

					m_xml.add_empty(e);
				}
				break;
				case FSLogData::LD_DOMAIN:
				{
					XMLElement e;
					e.name("domain_data");
					e.add_attribute("data", d.GetDataString());

					if (d.GetFileName().empty() == false) e.add_attribute("file", d.GetFileName());

					FSLogDomainData& fd = dynamic_cast<FSLogDomainData&>(d);
					FEItemListBuilder* pg = fd.GetItemList();
					if (pg) e.add_attribute("domain", pg->GetName());

					m_xml.add_empty(e);
				}
				break;
				case FSLogData::LD_ELEM:
				{
					XMLElement e;
					e.name("element_data");
					e.add_attribute("data", d.GetDataString());

					if (d.GetFileName().empty() == false)
					{
						e.add_attribute("file", d.GetFileName());
					}

					FSLogElemData& ed = dynamic_cast<FSLogElemData&>(d);
					FEItemListBuilder* pg = ed.GetItemList();
					if (pg)
					{
						e.add_attribute("elem_set", pg->GetName());
					}
					m_xml.add_empty(e);
				}
				break;
				case FSLogData::LD_RIGID:
				{
					XMLElement e;
					e.name("rigid_body_data");
					e.add_attribute("data", d.GetDataString());

					if (d.GetFileName().empty() == false)
					{
						e.add_attribute("file", d.GetFileName());
					}

					FSLogRigidData& rd = dynamic_cast<FSLogRigidData&>(d);
					GMaterial* pm = fem.GetMaterialFromID(rd.GetMatID());
					if (pm)
					{
						e.value(pm->m_ntag);
						m_xml.add_leaf(e);
					}
					else m_xml.add_empty(e);
				}
				break;
				case FSLogData::LD_CNCTR:
				{
					XMLElement e;
					e.name("rigid_connector_data");
					e.add_attribute("data", d.GetDataString());

					if (d.GetFileName().empty() == false)
					{
						e.add_attribute("file", d.GetFileName());
					}

					FSLogConnectorData& rd = dynamic_cast<FSLogConnectorData&>(d);
					FSRigidConnector* rc = fem.GetRigidConnectorFromID(rd.GetConnectorID());
					if (rc)
					{
						e.value(rd.GetConnectorID());
						m_xml.add_leaf(e);
					}
					else m_xml.add_empty(e);
				}
				break;
				}
			}
		}
		m_xml.close_branch();
	}
}

//-----------------------------------------------------------------------------

void FEBioExport4::WriteStepSection()
{
	// we've already written the initial step
	// so now we simply output all the analysis steps
	for (int i = 1; i < m_pfem->Steps(); ++i)
	{
		FSStep& step = *m_pfem->GetStep(i);

		if (m_writeNotes) WriteNote(&step);

		XMLElement e;
		e.name("step");
		e.add_attribute("id", i);
		if (step.GetName().empty() == false) e.add_attribute("name", step.GetName().c_str());

		m_xml.add_branch(e);
		{
			// output control section
			m_xml.add_branch("Control");
			{
				WriteControlSection(step);
			}
			m_xml.close_branch();

			// output initial section
			int nic = step.ICs();
			if (nic > 0)
			{
				m_xml.add_branch("Initial");
				{
					WriteInitialSection(step);
				}
				m_xml.close_branch();
			}

			// output boundary section
			int nbc = step.BCs();
			if (nbc > 0)
			{
				m_xml.add_branch("Boundary");
				{
					WriteBoundarySection(step);
				}
				m_xml.close_branch(); // Boundary
			}

			int nrc = step.RigidBCs() + step.RigidLoads() + step.RigidICs() + step.RigidConnectors();
			if (nrc > 0)
			{
				m_xml.add_branch("Rigid");
				{
					WriteRigidSection(step);
				}
				m_xml.close_branch();

			}

			// output loads section
			int nlc = step.Loads();
			if (nlc > 0)
			{
				m_xml.add_branch("Loads");
				{
					WriteLoadsSection(step);
				}
				m_xml.close_branch(); // Loads
			}

			// output contact section
			int nci = step.Interfaces();
			if (nci)
			{
				m_xml.add_branch("Contact");
				{
					WriteContactSection(step);
				}
				m_xml.close_branch();
			}

			// output constraint section
			int nnlc = step.Constraints();
			if (nnlc > 0)
			{
				m_xml.add_branch("Constraints");
				{
					WriteConstraintSection(step);
				}
				m_xml.close_branch(); // Constraints
			}

			int nma = step.MeshAdaptors();
			if (nma > 0)
			{
				m_xml.add_branch("MeshAdaptor");
				{
					WriteMeshAdaptorSection(step);
				}
				m_xml.close_branch();
			}
		}
		m_xml.close_branch(); // step
	}
}

//-----------------------------------------------------------------------------
void FEBioExport4::WriteRigidBCs(FSStep& s)
{
	for (int i = 0; i < s.RigidBCs(); ++i)
	{
		FSRigidBC* prc = s.RigidBC(i);
		if (prc && prc->IsActive())
		{
			if (m_writeNotes) WriteNote(prc);
			XMLElement el;
			el.name("rigid_bc");
			el.add_attribute("name", prc->GetName());
			WriteModelComponent(prc, el);
		}
	}
}

//-----------------------------------------------------------------------------
void FEBioExport4::WriteRigidICs(FSStep& s)
{
	for (int i = 0; i < s.RigidICs(); ++i)
	{
		FSRigidIC* prc = s.RigidIC(i);
		if (prc && prc->IsActive())
		{
			if (m_writeNotes) WriteNote(prc);
			XMLElement el;
			el.name("rigid_ic");
			el.add_attribute("name", prc->GetName());
			WriteModelComponent(prc, el);
		}
	}
}

//-----------------------------------------------------------------------------
void FEBioExport4::WriteRigidLoads(FSStep& s)
{
	for (int i = 0; i < s.RigidLoads(); ++i)
	{
		FSRigidLoad* prl = s.RigidLoad(i);
		if (prl && prl->IsActive())
		{
			if (m_writeNotes) WriteNote(prl);
			XMLElement el;
			el.name("rigid_load");
			el.add_attribute("name", prl->GetName());
			WriteModelComponent(prl, el);
		}
	}
}

//-----------------------------------------------------------------------------
// write rigid connectors
//
void FEBioExport4::WriteRigidConnectors(FSStep& s)
{
	for (int i = 0; i < s.RigidConnectors(); ++i)
	{
		// rigid connectors
		FSRigidConnector* prc = s.RigidConnector(i);
		if (prc && prc->IsActive())
		{
			if (m_writeNotes) WriteNote(prc);
			XMLElement el("rigid_connector");
			el.add_attribute("name", prc->GetName());
			WriteModelComponent(prc, el);
		}
	}
}

//-----------------------------------------------------------------------------
void FEBioExport4::WriteConstraintSection(FSStep& s)
{
	// some contact definitions are actually stored in the constraint section
	WriteConstraints(s);
}<|MERGE_RESOLUTION|>--- conflicted
+++ resolved
@@ -1995,30 +1995,16 @@
 			int ne = el.Nodes();
 			for (int k = 0; k < ne; ++k) nn[k] = pm->Node(el.m_node[k]).m_nid;
 
-<<<<<<< HEAD
 			if (el.Type() != elemType)
 			{
 				ne = get_degenerate_nodes(elemType, el.Type(), nn);
 				if (ne == -1) throw FEBioExportError();
-=======
-				if (el.Type() != elemType)
-				{
-					ne = get_degenerate_nodes(elemType, el.Type(), nn);
-					if (ne == -1) throw FEBioExportError();
-				}
-					
-				xel.value(nn, ne);
-				m_xml.add_leaf(xel, false);
-				ncount++;
-				es.m_elem.push_back(i);
->>>>>>> 870626e4
 			}
 					
 			xel.value(nn, ne);
 			m_xml.add_leaf(xel, false);
 			ncount++;
 			es.m_elem.push_back(elemList[i]);
-			m_ElSet.push_back(es);
 		}
 	}
 	m_xml.close_branch();
