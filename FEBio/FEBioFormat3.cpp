--- conflicted
+++ resolved
@@ -1733,7 +1733,6 @@
 	while (!tag.isend());
 
 	// make a new boundary condition
-<<<<<<< HEAD
 	FSBoundaryCondition* pbc = 0;
 	if (bc == "x")
 	{
@@ -1875,28 +1874,6 @@
 		pbc = FEBio::CreateBoundaryCondition("prescribed concentration", &fem);
 		pbc->SetItemList(pg);
 		pbc->SetParamInt("dof", isol - 1);
-=======
-	FEPrescribedDOF* pbc = 0;
-    if (bc=="x") pbc = new FEPrescribedDisplacement (&fem, pg, 0, 1, pstep->GetID());
-    else if (bc=="y") pbc = new FEPrescribedDisplacement (&fem, pg, 1, 1, pstep->GetID());
-    else if (bc=="z") pbc = new FEPrescribedDisplacement (&fem, pg, 2, 1, pstep->GetID());
-    else if (bc=="T") pbc = new FEPrescribedTemperature  (&fem, pg, 1, pstep->GetID());
-    else if (bc=="p") pbc = new FEPrescribedFluidPressure(&fem, pg, 1, pstep->GetID());
-    else if (bc=="wx") pbc = new FEPrescribedFluidVelocity(&fem, pg, 0, 1, pstep->GetID());
-    else if (bc=="wy") pbc = new FEPrescribedFluidVelocity(&fem, pg, 1, 1, pstep->GetID());
-    else if (bc=="wz") pbc = new FEPrescribedFluidVelocity(&fem, pg, 2, 1, pstep->GetID());
-    else if (bc=="ef") pbc = new FEPrescribedFluidDilatation(&fem, pg, 1, pstep->GetID());
-    else if (bc=="sx") pbc = new FEPrescribedShellDisplacement(&fem, pg, 0, 1, pstep->GetID());
-    else if (bc=="sy") pbc = new FEPrescribedShellDisplacement(&fem, pg, 1, 1, pstep->GetID());
-    else if (bc=="sz") pbc = new FEPrescribedShellDisplacement(&fem, pg, 2, 1, pstep->GetID());
-    else if (bc=="u") pbc = new FEPrescribedRotation(&fem, pg, 0, 1, pstep->GetID());
-    else if (bc=="v") pbc = new FEPrescribedRotation(&fem, pg, 1, 1, pstep->GetID());
-    else if (bc=="w") pbc = new FEPrescribedRotation(&fem, pg, 2, 1, pstep->GetID());
-    else if (bc.compare(0,1,"c") == 0) {
-        int isol;
-        sscanf(bc.substr(1).c_str(),"%d",&isol);
-        pbc = new FEPrescribedConcentration(&fem, pg, isol-1, 1.0, pstep->GetID());
->>>>>>> e0ee8916
     }
 
 	// get the optional name
@@ -1905,11 +1882,7 @@
 	pstep->AddComponent(pbc);
 
 	// process scale value
-<<<<<<< HEAD
 	Param* pp = pbc->GetParam("value"); assert(pp);
-=======
-	Param* pp = pbc->GetParam("scale"); assert(pp);
->>>>>>> e0ee8916
 	if (scaleType == "math")
 	{
 		pp->SetParamType(Param_MATH);
