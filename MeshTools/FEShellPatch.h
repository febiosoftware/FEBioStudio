--- conflicted
+++ resolved
@@ -59,12 +59,7 @@
 	FECylndricalPatch(GCylindricalPatch* po);
 	FSMesh* BuildMesh();
 
-<<<<<<< HEAD
-protected:
-	FSMesh* BuildMultiQuadMesh();
-=======
 	bool BuildMultiQuad() override;
->>>>>>> 4ebcc257
 
 protected:
 	GCylindricalPatch* m_pobj;
