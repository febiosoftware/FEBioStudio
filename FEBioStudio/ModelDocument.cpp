/*This file is part of the FEBio Studio source code and is licensed under the MIT license
listed below.

See Copyright-FEBio-Studio.txt for details.

Copyright (c) 2021 University of Utah, The Trustees of Columbia University in
the City of New York, and others.

Permission is hereby granted, free of charge, to any person obtaining a copy
of this software and associated documentation files (the "Software"), to deal
in the Software without restriction, including without limitation the rights
to use, copy, modify, merge, publish, distribute, sublicense, and/or sell
copies of the Software, and to permit persons to whom the Software is
furnished to do so, subject to the following conditions:

The above copyright notice and this permission notice shall be included in all
copies or substantial portions of the Software.

THE SOFTWARE IS PROVIDED "AS IS", WITHOUT WARRANTY OF ANY KIND, EXPRESS OR
IMPLIED, INCLUDING BUT NOT LIMITED TO THE WARRANTIES OF MERCHANTABILITY,
FITNESS FOR A PARTICULAR PURPOSE AND NONINFRINGEMENT. IN NO EVENT SHALL THE
AUTHORS OR COPYRIGHT HOLDERS BE LIABLE FOR ANY CLAIM, DAMAGES OR OTHER
LIABILITY, WHETHER IN AN ACTION OF CONTRACT, TORT OR OTHERWISE, ARISING FROM,
OUT OF OR IN CONNECTION WITH THE SOFTWARE OR THE USE OR OTHER DEALINGS IN THE
SOFTWARE.*/

#include "stdafx.h"
#include "ModelDocument.h"
#include "DocTemplate.h"
#include "version.h"
#include <MeshIO/PRVObjectFormat.h>
#include <FEMLib/FEUserMaterial.h>
#include <PostLib/VolumeRenderer.h>
#include "Commands.h"
#include "MainWindow.h"
#include "ImageSliceView.h"
#include "ModelFileWriter.h"
#include <QMessageBox>
#include <GeomLib/GModel.h>
#include <PostGL/GLPlot.h>
#include <FEBio/FEBioImport.h>
#include <FEBioLink/FEBioInit.h>
#include "GLModelScene.h"
#include "units.h"
<<<<<<< HEAD
#include <QJsonDocument>
=======
#include "GLHighlighter.h"
>>>>>>> fb9a6cd9

class CModelContext
{
public:
	CModelContext(CModelDocument* doc) : m_doc(doc) 
	{
		m_objs = 0;
		m_parts = 0;
		m_faces = 0;
		m_edges = 0;
		m_nodes = 0;
		m_steps = 0;
		m_mats = 1;	// needs to be initialized to 1

		m_activeItem = nullptr;
	}

	void Push()
	{
		assert(m_doc == CDocument::GetActiveDocument());
		m_objs = GObject::GetCounter();
		m_parts = GPart::GetCounter();
		m_faces = GFace::GetCounter();
		m_edges = GEdge::GetCounter();
		m_nodes = GNode::GetCounter();
		m_steps = FSStep::GetCounter();
		m_mats = GMaterial::GetCounter();
	}

	void Pull()
	{
		GObject::SetCounter(m_objs);
		GPart::SetCounter(m_parts);
		GFace::SetCounter(m_faces);
		GEdge::SetCounter(m_edges);
		GNode::SetCounter(m_nodes);
		FSStep::SetCounter(m_steps);
		GMaterial::SetCounter(m_mats);
	}

	void SetActiveItem(FSObject* po) { m_activeItem = po; }
	FSObject* GetActiveItem() { return m_activeItem; }

private:
	CModelDocument*	m_doc;

	// counters
	int	m_objs;
	int	m_parts;
	int	m_faces;
	int m_edges;
	int m_nodes;
	int m_steps;
	int m_mats;

	// active item in model tree
	FSObject* m_activeItem;
};

CModelDocument::~CModelDocument()
{
	delete m_context;
	m_context = nullptr;

	delete m_scene;
	m_scene = nullptr;
}

CModelDocument::CModelDocument(CMainWindow* wnd) : CGLDocument(wnd)
{
	SetIcon(":/icons/FEBioStudio.png");

	m_context = new CModelContext(this);

	m_scene = new CGLModelScene(this);
	m_scene->SetEnvironmentMap(wnd->GetEnvironmentMap());

	SetFileWriter(new CModelFileWriter(this));

	QObject::connect(this, SIGNAL(selectionChanged()), wnd, SLOT(on_selectionChanged()));
}

void CModelDocument::Clear()
{
	CGLDocument::Clear();

	// reset the project
	m_Project.Reset();

	// clear all the jobs
	m_JobList.Clear();

	// reset selection
	if (m_psel) delete m_psel;
	m_psel = 0;
}

//-----------------------------------------------------------------------------
void CModelDocument::Activate()
{
	CGLDocument::Activate();

	m_context->Pull();

	// reset active module
	FEBio::SetActiveProject(&m_Project);
}

void CModelDocument::Deactivate()
{
	m_context->Push();
	FEBio::SetActiveProject(nullptr);
}

//-----------------------------------------------------------------------------
void CModelDocument::SetActiveItem(FSObject* po)
{
	m_context->SetActiveItem(po);
}

//-----------------------------------------------------------------------------
FSObject* CModelDocument::GetActiveItem()
{
	return m_context->GetActiveItem();
}

//-----------------------------------------------------------------------------
//! Get the project
FSProject& CModelDocument::GetProject()
{ 
	return m_Project; 
}

//-----------------------------------------------------------------------------
FSModel* CModelDocument::GetFSModel()
{ 
	return &m_Project.GetFSModel(); 
}

//-----------------------------------------------------------------------------
GModel* CModelDocument::GetGModel()
{
	return &m_Project.GetFSModel().GetModel();
}

//-----------------------------------------------------------------------------
// return the active object
GObject* CModelDocument::GetActiveObject()
{
	GObject* po = nullptr;
	GObjectSelection sel(GetGModel());
	if (sel.Count() == 1) po = sel.Object(0);
	return po;
}

//-----------------------------------------------------------------------------
BOX CModelDocument::GetModelBox() 
{ 
	BOX box = m_Project.GetFSModel().GetModel().GetBoundingBox(); 

	// add any image models
	for (int i = 0; i < ImageModels(); ++i)
	{
		box += GetImageModel(i)->GetBoundingBox();
	}

	return box;
}

int CModelDocument::GetMeshMode()
{
	return (m_wnd ? m_wnd->GetMeshMode() : MESH_MODE_VOLUME);
}

void CModelDocument::Update()
{
	GetGModel()->UpdateBoundingBox();
}

std::string CModelDocument::GetRenderString()
{
	FSModel* ps = GetFSModel();
	GModel& model = ps->GetModel();
	int activeLayer = model.GetActiveMeshLayer();
	string s = string("  Mesh Layer > ") + model.GetMeshLayerName(activeLayer);
	return s;
}

void CModelDocument::AddObject(GObject* po)
{
	DoCommand(new CCmdAddAndSelectObject(GetGModel(), po));
	GetMainWindow()->Update(0, true);
}

void CModelDocument::DeleteObjects(std::vector<FSObject*> objList)
{
	// get all the parts out since we don't want to process those one by one
	std::vector<GPart*> partList;
	for (int i = 0; i < objList.size(); ++i)
	{
		GPart* pg = dynamic_cast<GPart*>(objList[i]);
		if (pg)
		{
			partList.push_back(pg);
			objList[i] = nullptr;
		}
	}

	if (!partList.empty())
	{
		GetGModel()->DeleteParts(partList);
	}

	for (int i = 0; i < (int)objList.size(); ++i)
	{
		if (objList[i]) DeleteObject(objList[i]);
	}
}

void CModelDocument::DeleteObject(FSObject* po)
{
	FSModel& fem = *GetFSModel();

	if (po == GetActiveItem()) SetActiveItem(nullptr);

	if (dynamic_cast<FSStep*>(po))
	{
		if (dynamic_cast<FSInitialStep*>(po))
		{
			QMessageBox::warning(m_wnd, "Delete step", "Cannot delete the initial step.");
			return;
		}
		else
		{
			DoCommand(new CCmdDeleteFSObject(po));
		}
	}
	else if (dynamic_cast<FSMaterial*>(po))
	{
		FSMaterial* pm = dynamic_cast<FSMaterial*>(po);
		FSMaterial* parent = const_cast<FSMaterial*>(pm->GetParentMaterial());
		FSProperty* pp = parent->FindProperty(pm);
		if (pp)// && (pp->maxSize() == 0))
		{
			pp->RemoveComponent(pm);
		}
		else
		{
			QMessageBox::warning(m_wnd, "FEBio Studio", "Cannot delete this material property.");
			return;
		}
	}
	else if (dynamic_cast<GPart*>(po))
	{
		GPart* pg = dynamic_cast<GPart*>(po);
		GetGModel()->DeletePart(pg);

		// This cannot be undone (yet) so clear the undo stack
		ClearCommandStack();
	}
	else if (dynamic_cast<Post::CGLPlot*>(po))
	{
		// We don't push plane cut plots on the undo stack because
		// the plane cuts will remain active until the object is actually deleted. 
		assert(po->GetParent());
		delete po;
	}
	else if (dynamic_cast<GObject*>(po))
	{
		GObject* obj = dynamic_cast<GObject*>(po);

		// check to see if there are any required nodes
		if (obj->CanDelete() == false)
		{
			QMessageBox::warning(m_wnd, "FEBio Studio", "This object cannot be deleted since other model components depend on it.");
			return;
		}

		DoCommand(new CCmdDeleteGObject(GetGModel(), obj), obj->GetName());
	}
	else if (po->GetParent())
	{
		if (dynamic_cast<CFEBioJob*>(po))
		{
			CFEBioJob* job = dynamic_cast<CFEBioJob*>(po);
/*			if (job->GetPostDoc())
			{
				m_wnd->CloseView(job->GetPostDoc());
			}
*/
		}

		if (dynamic_cast<FSLoadController*>(po))
		{
			FSLoadController* plc = dynamic_cast<FSLoadController*>(po);
			if (plc->GetReferenceCount() > 0)
				QMessageBox::warning(m_wnd, "FEBio Studio", "This load controller cannot be deleted since other model components are using it.");
			else
				DoCommand(new CCmdDeleteFSModelComponent(dynamic_cast<FSModelComponent*>(po)), po->GetName());
		}
		else if (dynamic_cast<FSModelComponent*>(po))
			DoCommand(new CCmdDeleteFSModelComponent(dynamic_cast<FSModelComponent*>(po)), po->GetName());
		else
			DoCommand(new CCmdDeleteFSObject(po));
	}
	else if (dynamic_cast<FEMeshData*>(po))
	{
		FEMeshData* pd = dynamic_cast<FEMeshData*>(po);
		DoCommand(new CCmdRemoveMeshData(pd));
	}
	else
	{
		assert(false);
	}

	SetModifiedFlag(true);
}

//-----------------------------------------------------------------------------
int CModelDocument::FEBioJobs() const
{
	return (int)m_JobList.Size();
}

//-----------------------------------------------------------------------------
void CModelDocument::AddFEbioJob(CFEBioJob* job)
{
	m_JobList.Add(job);
	SetModifiedFlag();
}

CFEBioJob* CModelDocument::GetFEBioJob(int i)
{
	return m_JobList[i];
}

CFEBioJob* CModelDocument::FindFEBioJob(const std::string& s)
{
	for (int i = 0; i < FEBioJobs(); ++i)
	{
		CFEBioJob* job = m_JobList[i];
		if (job->GetName() == s) return job;
	}

	return nullptr;
}

void CModelDocument::DeleteAllJobs()
{
	m_JobList.Clear();
}

//-----------------------------------------------------------------------------
void CModelDocument::Save(OArchive& ar)
{
	std::string sfile = GetDocFileName();
	AppendChangeLog(QString("saved model to %1").arg(QString::fromStdString(sfile)));

	// save version info
	unsigned int version = SAVE_VERSION;
	ar.WriteChunk(CID_VERSION, version);

	// save model info
	ar.BeginChunk(CID_MODELINFO);
	{
		ar.WriteChunk(CID_MODELINFO_COMMENT, m_info);
		ar.WriteChunk(CID_MODELINFO_UNITS  , m_units);

		const ChangeLog& log = GetChangeLog();
		QString txt = log.toJson();
		string s = txt.toStdString();
		if (s.empty() == false) ar.WriteChunk(CID_MODELINFO_CHANGELOG, s);
	}
	ar.EndChunk();

	// save resources
	if (ImageModels() > 0)
	{
		ar.BeginChunk(CID_RESOURCE_SECTION);
		{
			SaveResources(ar);
		}
		ar.EndChunk();
	}

	// save the project
	ar.BeginChunk(CID_PROJECT);
	{
		m_Project.Save(ar);
	}
	ar.EndChunk();

	// save the job lists
	for (int i = 0; i < FEBioJobs(); ++i)
	{
		CFEBioJob* job = GetFEBioJob(i);
		ar.BeginChunk(CID_FEBIOJOB);
		{
			job->Save(ar);
		}
		ar.EndChunk();
	}	
}

//-----------------------------------------------------------------------------
void CModelDocument::Load(IArchive& ar)
{
	CCallStack::ClearStack();
	TRACE("CDocument::Load");
	unsigned int version;

	m_bValid = false;

	IArchive::IOResult nret = IArchive::IO_OK;
	while (ar.OpenChunk() == IArchive::IO_OK)
	{
		int nid = ar.GetChunkID();

		if (nid == CID_VERSION)
		{
			nret = ar.read(version);
			if (nret != IArchive::IO_OK) throw ReadError("Error occurred when parsing CID_VERSION (CDocument::Load)");
			if (version < MIN_FSM_VERSION)
			{
				throw InvalidVersion();
			}
			else if (version < SAVE_VERSION)
			{
//				int nret = flx_choice("This file was created with an older version of PreView.\nThe file data may not be read in correctly.\n\nWould you like to continue?", "Yes", "No", 0);
//				if (nret != 0) throw InvalidVersion();
			}
			else if (version > SAVE_VERSION)
			{
				throw InvalidVersion();
			}

			// set the version number of the file
			ar.SetVersion(version);
		}
		else if (nid == CID_MODELINFO)
		{
			while (ar.OpenChunk() == IArchive::IO_OK)
			{
				int nid = ar.GetChunkID();
				if (nid == CID_MODELINFO_COMMENT)
				{
					nret = ar.read(m_info);
				}
				else if (nid == CID_MODELINFO_UNITS)
				{
					nret = ar.read(m_units);
				}
				else if (nid == CID_MODELINFO_CHANGELOG)
				{
					string s;
					ar.read(s);
					ChangeLog newLog;
					newLog.fromJson(QString::fromStdString(s));
					SetChangeLog(newLog);
				}

				ar.CloseChunk();
			}
		}
		else if (nid == CID_RESOURCE_SECTION)
		{
			LoadResources(ar);
		}
		else if (nid == CID_PROJECT)
		{
			m_Project.Load(ar);
		}
		else if (nid == CID_FEBIOJOB)
		{
			CFEBioJob* job = new CFEBioJob(this);
			m_JobList.Add(job);
			job->Load(ar);
		}
		ar.CloseChunk();
	}

	m_bValid = true;
}

bool CModelDocument::Initialize()
{
	// When called after reading an FEBio, the project's units may be different
	// than the model's (which is initialized to the default units). 
	if (m_Project.GetUnits() != 0)
	{
		SetUnitSystem(m_Project.GetUnits());
	}
	return CGLDocument::Initialize();
}

//-----------------------------------------------------------------------------
bool CModelDocument::LoadTemplate(int n)
{
	int N = TemplateManager::Templates();
	if ((n<0) || (n >= N)) return false;
	DocTemplate& doc = TemplateManager::GetTemplate(n);
	return doc.Load(this);
}

std::vector<MODEL_ERROR> CModelDocument::CheckModel()
{
	vector<MODEL_ERROR> errorList;
	checkModel(GetProject(), errorList);
	return errorList;
}

bool CModelDocument::ExportMaterials(const std::string& fileName, const vector<GMaterial*>& matList)
{
	if (matList.size() == 0) return false;

	OArchive ar;
	//									P V M 
	if (ar.Create(fileName.c_str(), 0x0050564D) == false) return false;

	// save version info
	unsigned int version = PVM_VERSION_NUMBER;
	ar.WriteChunk(PVM_VERSION, version);

	// write materials
	int mats = (int)matList.size();
	for (int i = 0; i<mats; ++i)
	{
		GMaterial* pmat = matList[i];
		int ntype = pmat->GetMaterialProperties()->Type();

		ar.BeginChunk(PVM_MATERIAL);
		{
			ar.WriteChunk(PVM_MATERIAL_TYPE, ntype);
			ar.BeginChunk(PVM_MATERIAL_DATA);
			{
				pmat->Save(ar);
			}
			ar.EndChunk();
		}
		ar.EndChunk();
	}
	ar.Close();

	return true;
}

bool CModelDocument::ImportMaterials(const std::string& fileName)
{
	IArchive ar;
	if (ar.Open(fileName.c_str(), 0x0050564D) == false) return false;

	FSModel& fem = *GetFSModel();
	IArchive::IOResult nret = IArchive::IO_OK;
	while (ar.OpenChunk() == IArchive::IO_OK)
	{
		int nid = ar.GetChunkID();

		if (nid == PVM_VERSION)
		{
			unsigned int version = 0;
			nret = ar.read(version);
			if (nret != IArchive::IO_OK) return false;

			if (version != PVM_VERSION_NUMBER) return false;

			ar.SetVersion(version);
		}
		else if (nid == PVM_MATERIAL)
		{
			GMaterial* gmat = 0;
			while (ar.OpenChunk() == IArchive::IO_OK)
			{
				int nid = ar.GetChunkID();

				if (nid == PVM_MATERIAL_TYPE)
				{
					int ntype = -1;
					ar.read(ntype);
					// allocate the material
					FSMaterial* pm = 0;
					if (ntype == FE_USER_MATERIAL) pm = new FSUserMaterial(FE_USER_MATERIAL, &fem);
					else pm = FEMaterialFactory::Create(&fem, ntype);

					if (pm == 0) return false;
					gmat = new GMaterial(pm);
				}
				else if (nid == PVM_MATERIAL_DATA)
				{
					if (gmat == 0) return false;
					gmat->Load(ar);
				}

				ar.CloseChunk();
			}

			if (gmat) fem.AddMaterial(gmat);
		}
		ar.CloseChunk();
	}

	return true;
}

bool CModelDocument::ImportFEBioMaterials(const std::string& fileName)
{
	if (fileName.empty()) return false;
	FEBioFileImport feb(GetProject());
	return feb.ImportMaterials(fileName.c_str());
}

//-----------------------------------------------------------------------------
void CModelDocument::SetUnitSystem(int unitSystem)
{
	CGLDocument::SetUnitSystem(unitSystem);

	FSModel* fem = GetFSModel();
	if (fem)
	{
		// -- update global constants
		// universal gas constant
		const double R = 8.314462618153; // value in SI units
		Param* pR = fem->GetParam("R");
		if (pR) pR->SetFloatValue(Units::Convert(R, UNIT_GAS_CONSTANT, Units::SI, unitSystem));

		// faraday's constant
		const double Fc = 9.648533212331e4;  // value in SI units
		Param* pFc = fem->GetParam("Fc");
		if (pFc) pFc->SetFloatValue(Units::Convert(Fc, UNIT_FARADAY_CONSTANT, Units::SI, unitSystem));

        // reference temperature
        Param* pT = fem->GetParam("T");
        if (pT) pT->SetFloatValue(Units::Convert(pT->GetFloatValue(), UNIT_TEMPERATURE, Units::SI, unitSystem));

        // reference pressure
        Param* pP = fem->GetParam("P");
        if (pP) pP->SetFloatValue(Units::Convert(pP->GetFloatValue(), UNIT_PRESSURE, Units::SI, unitSystem));

	}
}

void CModelDocument::AddImageModel(CImageModel* imgModel)
{
	CGLDocument::AddImageModel(imgModel);

	// Add default image renderers
	CMainWindow* wnd = GetMainWindow();
	if (wnd)
	{
		CImageSliceView* sliceView = wnd->GetImageSliceView();
		CImageSliceViewRender* sr = new CImageSliceViewRender(sliceView);
		sr->SetImageModel(imgModel);
		imgModel->AddImageRenderer(sr);
	}

	Post::CVolumeRenderer* vr = new Post::CVolumeRenderer(imgModel);
	vr->Create();
	imgModel->AddImageRenderer(vr);
}

//-----------------------------------------------------------------------------
// SELECTION
//-----------------------------------------------------------------------------
void CModelDocument::UpdateSelection(bool report)
{
	// delete old selection
	if (m_psel) delete m_psel;
	m_psel = 0;

	FSModel* ps = GetFSModel();

	// figure out if there is a mesh selected
	GObject* po = GetActiveObject();
	FSMesh* pm = (po ? po->GetFEMesh() : 0);
	FSMeshBase* pmb = (po ? po->GetEditableMesh() : 0);
	FSLineMesh* plm = (po ? po->GetEditableLineMesh() : 0);

	// get the mesh mode
	int meshMode = m_wnd->GetMeshMode();
	GModel* gm = &ps->GetModel();

	if (m_vs.nitem == ITEM_MESH)
	{
		switch (m_vs.nselect)
		{
		case SELECT_OBJECT: m_psel = new GObjectSelection(gm); break;
		case SELECT_PART: m_psel = new GPartSelection(gm); break;
		case SELECT_FACE: m_psel = new GFaceSelection(gm); break;
		case SELECT_EDGE: m_psel = new GEdgeSelection(gm); break;
		case SELECT_NODE: m_psel = new GNodeSelection(gm); break;
		case SELECT_DISCRETE: m_psel = new GDiscreteSelection(gm); break;
		}
	}
	else
	{
		if (meshMode == MESH_MODE_VOLUME)
		{
			switch (m_vs.nitem)
			{
			case ITEM_ELEM: if (pm) m_psel = new FEElementSelection(pm); break;
			case ITEM_FACE: if (pm) m_psel = new FEFaceSelection(pm); break;
			case ITEM_EDGE: if (pm) m_psel = new FEEdgeSelection(pm); break;
			case ITEM_NODE: if (pm) m_psel = new FENodeSelection(pm); break;
			}
		}
		else
		{
			switch (m_vs.nitem)
			{
			case ITEM_ELEM: if (pm) m_psel = new FEElementSelection(pm); break;
			case ITEM_FACE: if (pmb) m_psel = new FEFaceSelection(pmb); break;
			case ITEM_EDGE: if (plm) m_psel = new FEEdgeSelection(plm); break;
			case ITEM_NODE: if (plm) m_psel = new FENodeSelection(plm); break;
			}
		}
	}

	// update the window's toolbar to make sure it reflects the correct
	// selection tool
	if (report)
	{
		emit selectionChanged();
	}
}

//-----------------------------------------------------------------------------
void CModelDocument::HideCurrentSelection()
{
	if (GetItemMode() == ITEM_MESH)
	{
		// Hide object level items
		int nmode = GetSelectionMode();
		if ((nmode == SELECT_OBJECT) || (nmode == SELECT_PART))
		{
			FESelection* ps = GetCurrentSelection();
			if (ps && ps->Size())
			{
				DoCommand(new CCmdHideSelection(this));
			}
		}
	}
	else
	{
		// Hide sub-object (i.e. mesh) level items
		FESelection* ps = GetCurrentSelection();
		if (ps && ps->Size())
		{
			DoCommand(new CCmdHideSelection(this));
		}
	}
}

void CModelDocument::HideUnselected()
{
	int itemMode = GetItemMode();
	if (itemMode == ITEM_MESH)
	{
		int selMode = GetSelectionMode();
		if (selMode == SELECT_OBJECT)
		{
			GModel* mdl = GetGModel();
			vector<GObject*> po;
			for (int i = 0; i<mdl->Objects(); ++i)
				if (mdl->Object(i)->IsSelected() == false) po.push_back(mdl->Object(i));

			DoCommand(new CCmdHideObject(po, true));
		}
		else if (selMode == SELECT_PART)
		{
			GModel* mdl = GetGModel();
			list<GPart*> partList;
			for (int i = 0; i<mdl->Objects(); ++i)
			{
				GObject* po = mdl->Object(i);
				for (int j = 0; j<po->Parts(); ++j)
				{
					GPart* part = po->Part(j);
					if (part->IsSelected() == false) partList.push_back(part);
				}
			}

			DoCommand(new CCmdHideParts(mdl, partList));
		}
	}
	else
	{
		GObject* po = GetActiveObject();
		if (po == 0) return;

		if (itemMode == ITEM_ELEM)
		{
			FSMesh* pm = po->GetFEMesh();
			if (pm == 0) return;

			vector<int> elemList;
			for (int i = 0; i<pm->Elements(); ++i)
			{
				FSElement& el = pm->Element(i);
				if (el.IsSelected() == false) elemList.push_back(i);
			}
			DoCommand(new CCmdHideElements(po, elemList));
		}
		else if (itemMode == ITEM_FACE)
		{
			FSSurfaceMesh* pm = dynamic_cast<FSSurfaceMesh*>(po->GetEditableMesh());
			if (pm == 0) return;

			vector<int> faceList;
			for (int i = 0; i<pm->Faces(); ++i)
			{
				FSFace& face = pm->Face(i);
				if (face.IsSelected() == false) faceList.push_back(i);
			}
			DoCommand(new CCmdHideFaces(pm, faceList));
		}
	}
}

void CModelDocument::SelectItems(FSObject* po, const std::vector<int>& l, int n)
{
	GModel* mdl = GetGModel();
	FSModel* ps = GetFSModel();

	// create the selection command
	FEItemListBuilder* pl = 0;

	IHasItemLists* phs = dynamic_cast<IHasItemLists*>(po);
	if (phs) pl = phs->GetItemList(n);

	GGroup* pg = dynamic_cast<GGroup*>(po);
	if (pg) pl = pg;

	FSGroup* pf = dynamic_cast<FSGroup*>(po);
	if (pf) pl = pf;

	CCommand* pcmd = 0;
	if (pl)
	{
		switch (pl->Type())
		{
		case GO_NODE: SetSelectionMode(SELECT_NODE); pcmd = new CCmdSelectNode(mdl, l, false); break;
		case GO_EDGE: SetSelectionMode(SELECT_EDGE); pcmd = new CCmdSelectEdge(mdl, l, false); break;
		case GO_FACE: SetSelectionMode(SELECT_FACE); pcmd = new CCmdSelectSurface(mdl, l, false); break;
		case GO_PART: SetSelectionMode(SELECT_PART); pcmd = new CCmdSelectPart(mdl, l, false); break;
		default:
			if (dynamic_cast<FSGroup*>(pl))
			{
				SetSelectionMode(SELECT_OBJECT);
				FSGroup* pg = dynamic_cast<FSGroup*>(pl);
				FSMesh* pm = dynamic_cast<FSMesh*>(pg->GetMesh());
				assert(pm);
				switch (pg->Type())
				{
				case FE_NODESET: SetItemMode(ITEM_NODE); pcmd = new CCmdSelectFENodes(pm, l, false); break;
				case FE_EDGESET: SetItemMode(ITEM_EDGE); pcmd = new CCmdSelectFEEdges(pm, l, false); break;
				case FE_SURFACE: SetItemMode(ITEM_FACE); pcmd = new CCmdSelectFaces(pm, l, false); break;
				case FE_ELEMSET: SetItemMode(ITEM_ELEM); pcmd = new CCmdSelectElements(pm, l, false); break;
				case FE_PARTSET: 
				{
					FSPartSet* pg = dynamic_cast<FSPartSet*>(pl);
					if (pg)
					{
						vector<int> elemList = pg->BuildElementIndexList(l);
						SetItemMode(ITEM_ELEM); pcmd = new CCmdSelectElements(pm, elemList, false);
					}
				}
				break;
				default:
					assert(false);
				}

				// make sure the parent object is selected
				GObject* po = pm->GetGObject();
				assert(po);
				if (po && !po->IsSelected())
				{
					CCmdGroup* pgc = new CCmdGroup("Select");
					pgc->AddCommand(new CCmdSelectObject(mdl, po, false));
					pgc->AddCommand(pcmd);
					pcmd = pgc;
				}
			}
		}
	}
	else if (dynamic_cast<GMaterial*>(po))
	{
		SetSelectionMode(SELECT_PART);
		pcmd = new CCmdSelectPart(mdl, l, false);
	}
	else if (dynamic_cast<GDiscreteElementSet*>(po))
	{
		SetSelectionMode(SELECT_DISCRETE);
		GDiscreteElementSet* ds = dynamic_cast<GDiscreteElementSet*>(po);
		pcmd = new CCmdSelectDiscreteElements(ds, l, false);
	}

	// execute command
	if (pcmd)
	{
		DoCommand(pcmd);
		m_wnd->UpdateToolbar();
		m_wnd->Update();
	}
}

//-----------------------------------------------------------------------------
bool CModelDocument::ImportGeometry(FSFileImport* preader, const char *szfile)
{
	ClearCommandStack();

	// try to load the file
	if (preader->Load(szfile) == false) return false;

	// set the modified flag
	m_bModified = true;

	return true;
}

// helper function for applying a modifier
bool CModelDocument::ApplyFEModifier(FEModifier& modifier, GObject* po, FESelection* sel, bool clearSel)
{
	// get the mesh
	FSMesh* pm = po->GetFEMesh();
	if (pm == 0) return false;

	// apply modifier and create new mesh
	FSMesh* newMesh = 0;
	try {
		if (sel && (sel->Type() != SELECT_OBJECTS))
			newMesh = modifier.Apply(po, sel);
		else
			newMesh = modifier.Apply(pm);
	}
	catch (...)
	{
		modifier.SetError("Exception detected.");
		return false;
	}

	// make sure the modifier succeeded
	if ((newMesh == nullptr) && !modifier.AllowNullMesh()) return false;

	// clear the selection
	if (clearSel && newMesh) newMesh->ClearFaceSelection();

	// swap the meshes
	string ss = modifier.GetName();
	return DoCommand(new CCmdChangeFEMesh(po, newMesh), ss.c_str(), false);
}

bool CModelDocument::ApplyFESurfaceModifier(FESurfaceModifier& modifier, GSurfaceMeshObject* po, FSGroup* sel)
{
	// get the surface mesh
	FSSurfaceMesh* mesh = po->GetSurfaceMesh();
	if (mesh == 0) return false;

	// create a new mesh
	FSSurfaceMesh* newMesh = 0;
	try {
		newMesh = modifier.Apply(mesh, sel);
	}
	catch (...)
	{
		modifier.SetError("Exception detected.");
		return false;
	}

	if (newMesh == 0) return false;

	// if the object has an FE mesh, we need to delete it
	CCommand* cmd = nullptr;
	if (po->GetFEMesh())
	{
		CCmdGroup* cmdg = new CCmdGroup("Apply surface modifier");
		cmdg->AddCommand(new CCmdChangeFEMesh(po, nullptr));
		cmdg->AddCommand(new CCmdChangeFESurfaceMesh(po, newMesh));
		cmd = cmdg;
	}
	else cmd = new CCmdChangeFESurfaceMesh(po, newMesh);

	// swap the meshes
<<<<<<< HEAD
	return DoCommand(cmd, po->GetName(), false);
=======
	return DoCommand(cmd, false);
}

template <class T> std::vector<T*> itemlist_cast(std::vector<GLHighlighter::Item>& items)
{
	std::vector<T*> castedItems;
	for (GLHighlighter::Item& it : items)
	{
		T* tp = dynamic_cast<T*>(it.item);
		if (tp) castedItems.push_back(tp);
	}
	return castedItems;
}

bool CModelDocument::SelectHighlightedItems()
{
	int selectMode = GetSelectionMode();

	std::vector<GLHighlighter::Item> items = GLHighlighter::GetItems();
	if (items.empty()) return false;

	if (selectMode == SelectionMode::SELECT_PART)
	{
		std::vector<GPart*> partList = itemlist_cast<GPart>(items);
		if (!partList.empty())
		{
			vector<int> partIDs;
			for (GPart* p : partList) partIDs.push_back(p->GetID());
			DoCommand(new CCmdSelectPart(GetGModel(), partIDs, false));
		}
		else return false;
	}
	else if (selectMode == SelectionMode::SELECT_FACE)
	{
		std::vector<GFace*> faceList = itemlist_cast<GFace>(items);
		if (!faceList.empty())
		{
			vector<int> faceIDs;
			for (GFace* f : faceList) faceIDs.push_back(f->GetID());
			DoCommand(new CCmdSelectSurface(GetGModel(), faceIDs, false));
		}
		else return false;
	}
	else if (selectMode == SelectionMode::SELECT_EDGE)
	{
		std::vector<GEdge*> edgeList = itemlist_cast<GEdge>(items);
		if (!edgeList.empty())
		{
			vector<int> edgeIDs;
			for (GEdge* e : edgeList) edgeIDs.push_back(e->GetID());
			DoCommand(new CCmdSelectEdge(GetGModel(), edgeIDs, false));
		}
		else return false;
	}
	else if (selectMode == SelectionMode::SELECT_NODE)
	{
		std::vector<GNode*> nodeList = itemlist_cast<GNode>(items);
		if (!nodeList.empty())
		{
			vector<int> nodeIDs;
			for (GNode* n : nodeList) nodeIDs.push_back(n->GetID());
			DoCommand(new CCmdSelectNode(GetGModel(), nodeIDs, false));
		}
		else return false;
	}
	else return false;

	return true;
>>>>>>> fb9a6cd9
}<|MERGE_RESOLUTION|>--- conflicted
+++ resolved
@@ -42,11 +42,8 @@
 #include <FEBioLink/FEBioInit.h>
 #include "GLModelScene.h"
 #include "units.h"
-<<<<<<< HEAD
+#include "GLHighlighter.h"
 #include <QJsonDocument>
-=======
-#include "GLHighlighter.h"
->>>>>>> fb9a6cd9
 
 class CModelContext
 {
@@ -1028,10 +1025,7 @@
 	else cmd = new CCmdChangeFESurfaceMesh(po, newMesh);
 
 	// swap the meshes
-<<<<<<< HEAD
 	return DoCommand(cmd, po->GetName(), false);
-=======
-	return DoCommand(cmd, false);
 }
 
 template <class T> std::vector<T*> itemlist_cast(std::vector<GLHighlighter::Item>& items)
@@ -1099,5 +1093,4 @@
 	else return false;
 
 	return true;
->>>>>>> fb9a6cd9
 }