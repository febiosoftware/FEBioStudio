/*This file is part of the FEBio Studio source code and is licensed under the MIT license
listed below.

See Copyright-FEBio-Studio.txt for details.

Copyright (c) 2021 University of Utah, The Trustees of Columbia University in
the City of New York, and others.

Permission is hereby granted, free of charge, to any person obtaining a copy
of this software and associated documentation files (the "Software"), to deal
in the Software without restriction, including without limitation the rights
to use, copy, modify, merge, publish, distribute, sublicense, and/or sell
copies of the Software, and to permit persons to whom the Software is
furnished to do so, subject to the following conditions:

The above copyright notice and this permission notice shall be included in all
copies or substantial portions of the Software.

THE SOFTWARE IS PROVIDED "AS IS", WITHOUT WARRANTY OF ANY KIND, EXPRESS OR
IMPLIED, INCLUDING BUT NOT LIMITED TO THE WARRANTIES OF MERCHANTABILITY,
FITNESS FOR A PARTICULAR PURPOSE AND NONINFRINGEMENT. IN NO EVENT SHALL THE
AUTHORS OR COPYRIGHT HOLDERS BE LIABLE FOR ANY CLAIM, DAMAGES OR OTHER
LIABILITY, WHETHER IN AN ACTION OF CONTRACT, TORT OR OTHERWISE, ARISING FROM,
OUT OF OR IN CONNECTION WITH THE SOFTWARE OR THE USE OR OTHER DEALINGS IN THE
SOFTWARE.*/

#include "stdafx.h"
#include "FEMultiBlockMesh.h"
#include <MeshLib/FEMesh.h>
#include <MeshLib/FENodeNodeList.h>
#include <GeomLib/geom.h>
<<<<<<< HEAD
using namespace std;
=======
#include <GeomLib/GMultiBox.h>
#include <GeomLib/GMultiPatch.h>
#include <algorithm>
#include "FESelection.h"
#include "GGroup.h"
>>>>>>> 4ebcc257

void MBBlock::SetNodes(int n1,int n2,int n3,int n4,int n5,int n6,int n7,int n8)
{
	m_node[0] = n1;
	m_node[1] = n2;
	m_node[2] = n3;
	m_node[3] = n4;
	m_node[4] = n5;
	m_node[5] = n6;
	m_node[6] = n7;
	m_node[7] = n8;
}

MBBlock& MBBlock::SetZoning(double gx, double gy, double gz, bool bx, bool by, bool bz)
{
	m_gx = gx;
	m_gy = gy;
	m_gz = gz;
	m_bx = bx;
	m_by = by;
	m_bz = bz;
	return *this;
}

//-----------------------------------------------------------------------------
//-----------------------------------------------------------------------------

FEMultiBlockMesh::FEMultiBlockMesh()
{
	m_pm = nullptr;
	m_elemType = FE_HEX8;
}

//-----------------------------------------------------------------------------
FEMultiBlockMesh::FEMultiBlockMesh(const FEMultiBlockMesh& mb)
{
	CopyFrom(mb);
}

//-----------------------------------------------------------------------------
void FEMultiBlockMesh::operator = (const FEMultiBlockMesh& mb)
{
	CopyFrom(mb);
}

//-----------------------------------------------------------------------------
void FEMultiBlockMesh::CopyFrom(const FEMultiBlockMesh& mb)
{
	ClearMB();
	m_MBNode = mb.m_MBNode;
	m_MBEdge = mb.m_MBEdge;
	m_MBFace = mb.m_MBFace;
	m_MBlock = mb.m_MBlock;

	m_elemType = mb.m_elemType;
	m_quadMesh = mb.m_quadMesh;
}

//-----------------------------------------------------------------------------

FEMultiBlockMesh::~FEMultiBlockMesh(void)
{
}

//-----------------------------------------------------------------------------
void FEMultiBlockMesh::SetElementType(int elemType)
{
	assert((m_elemType == FE_HEX8) || (m_elemType == FE_HEX20) || (m_elemType == FE_HEX27));
	m_elemType = elemType;
	m_quadMesh = (elemType != FE_HEX8);
}

void FEMultiBlockMesh::ClearMB()
{
	m_MBlock.clear();
	m_MBFace.clear();
	m_MBEdge.clear();
	m_MBNode.clear();
	m_pm = nullptr;
	m_currentNode = nullptr;
}

bool FEMultiBlockMesh::BuildMultiBlock()
{
	return false;
}

//-----------------------------------------------------------------------------
// build the FE mesh
//
FSMesh* FEMultiBlockMesh::BuildMesh()
{
	if ((m_elemType != FE_HEX8) && (m_elemType != FE_HEX20) && (m_elemType != FE_HEX27))
	{
		assert(false);
		return nullptr;
	}
	m_quadMesh = (m_elemType != FE_HEX8);

	// update MB data structures
	UpdateMB();

	// create a new mesh
	FSMesh* pm = new FSMesh();
	m_pm = pm;

	// clear the node lists
	for (int i = 0; i < m_MBNode.size(); ++i) m_MBNode[i].m_fenodes.clear();
	for (int i = 0; i < m_MBEdge.size(); ++i) m_MBEdge[i].m_fenodes.clear();
	for (int i = 0; i < m_MBFace.size(); ++i) m_MBFace[i].m_fenodes.clear();
	for (int i = 0; i < m_MBlock.size(); ++i) m_MBlock[i].m_fenodes.clear();

	// build the mesh
	BuildFENodes(pm);
	BuildFEEdges(pm);
	BuildFEFaces(pm);
	BuildFEElements(pm);

	assert(pm->Nodes() == m_nodes);

	// update the mesh
	pm->BuildMesh();

	return pm;
}

//-----------------------------------------------------------------------------
vec3d FEMultiBlockMesh::EdgePosition(MBEdge& e, const MQPoint& q)
{
	double r = q.m_r;

	vec3d r1 = m_MBNode[e.Node(0)].m_r;
	vec3d r2 = m_MBNode[e.Node(1)].m_r;

	vec3d p;
	switch (e.m_ntype)
	{
	case EDGE_LINE:
		p = r1 * (1 - r) + r2 * r;
		break;
	case EDGE_ZARC:
	{
		vec2d c(0, 0);
		vec2d a(r1.x, r1.y);
		vec2d b(r2.x, r2.y);

		// create an arc object
		GM_CIRCLE_ARC ca(c, a, b, e.m_orient);
		vec2d q = ca.Point(r);
		p = vec3d(q.x(), q.y(), r1.z);
	}
	break;
	case EDGE_3P_CIRC_ARC:
	{
		vec3d r0 = m_MBNode[e.m_cnode].m_r;
		vec3d r1 = m_MBNode[e.m_node[0]].m_r;
		vec3d r2 = m_MBNode[e.m_node[1]].m_r;
		GM_CIRCLE_3P_ARC c(r0, r1, r2, e.m_orient);
		p = c.Point(r);
	}
	break;
	default:
		assert(false);
	}

	return p;
}

//-----------------------------------------------------------------------------
vec3d FEMultiBlockMesh::FacePosition(MBFace& F, const MQPoint& q)
{
	vec3d r1 = m_MBNode[F.m_node[0]].m_r;
	vec3d r2 = m_MBNode[F.m_node[1]].m_r;
	vec3d r3 = m_MBNode[F.m_node[2]].m_r;
	vec3d r4 = m_MBNode[F.m_node[3]].m_r;

/*
	// linear interpolation
	N1 = (1-r)*(1-s);
	N2 = r*(1-s);
	N3 = r*s;
	N4 = (1-r)*s;
	pn->r = r1*N1 + r2*N2 + r3*N3 + r4*N4;
*/

	// transfinite interpolation
	double r = q.m_r;
	double s = q.m_s;

	double N1 = (1 - r) * (1 - s);
	double N2 = r * (1 - s);
	double N3 = r * s;
	double N4 = (1 - r) * s;

	int mx = F.m_mx;
	int my = F.m_my;

	int i = q.m_i;
	int j = q.m_j;

	// get edge points
	vec3d e[4];
	e[0] = m_pm->Node(GetFaceEdgeNodeIndex(F, 0, i)).r;
	e[1] = m_pm->Node(GetFaceEdgeNodeIndex(F, 1, j)).r;
	e[2] = m_pm->Node(GetFaceEdgeNodeIndex(F, 2, mx - i - 1)).r;
	e[3] = m_pm->Node(GetFaceEdgeNodeIndex(F, 3, my - j - 1)).r;

	vec3d p = e[0] * (1 - s) + e[1] * r + e[2] * s + e[3] * (1 - r) \
		- (r1 * N1 + r2 * N2 + r3 * N3 + r4 * N4);

	// if this point should be on a sphere, project it to the sphere
	if (F.m_isSphere)
	{
		vec3d t = p - F.m_sphereCenter; t.Normalize();
		p = F.m_sphereCenter + t * F.m_sphereRadius;
	}

	if (F.m_isRevolve)
	{
		vec2d c(e[F.m_nrevolveEdge].x, e[F.m_nrevolveEdge].y);
		double R = c.norm();

		double z = p.z;
		p.z = 0;
		p.Normalize();
		p.x *= R;
		p.y *= R;
		p.z = z;
	}

	return p;
}

//-----------------------------------------------------------------------------
vec3d FEMultiBlockMesh::BlockPosition(MBBlock& B, const MQPoint& q)
{
	double r = q.m_r;
	double s = q.m_s;
	double t = q.m_t;

	double N1 = (1 - r) * (1 - s) * (1 - t);
	double N2 = r * (1 - s) * (1 - t);
	double N3 = r * s * (1 - t);
	double N4 = (1 - r) * s * (1 - t);
	double N5 = (1 - r) * (1 - s) * t;
	double N6 = r * (1 - s) * t;
	double N7 = r * s * t;
	double N8 = (1 - r) * s * t;

	vec3d r1 = m_MBNode[B.m_node[0]].m_r;
	vec3d r2 = m_MBNode[B.m_node[1]].m_r;
	vec3d r3 = m_MBNode[B.m_node[2]].m_r;
	vec3d r4 = m_MBNode[B.m_node[3]].m_r;
	vec3d r5 = m_MBNode[B.m_node[4]].m_r;
	vec3d r6 = m_MBNode[B.m_node[5]].m_r;
	vec3d r7 = m_MBNode[B.m_node[6]].m_r;
	vec3d r8 = m_MBNode[B.m_node[7]].m_r;

	// tri-linear interpolation
//	pn->r = r1*N1 + r2*N2 + r3*N3 + r4*N4 + r5*N5 + r6*N6 + r7*N7 + r8*N8;

	int mx = B.m_mx;
	int my = B.m_my;
	int mz = B.m_mz;

	int i = q.m_i;
	int j = q.m_j;
	int k = q.m_k;

	// transfinite interpolation
	vec3d f1 = m_pm->Node(GetBlockFaceNodeIndex(B, 4, i, my - j - 1)).r;
	vec3d f2 = m_pm->Node(GetBlockFaceNodeIndex(B, 0, i, k)).r;
	vec3d f3 = m_pm->Node(GetBlockFaceNodeIndex(B, 3, my - j - 1, k)).r;
	vec3d f4 = m_pm->Node(GetBlockFaceNodeIndex(B, 5, i, j)).r;
	vec3d f5 = m_pm->Node(GetBlockFaceNodeIndex(B, 2, mx - i - 1, k)).r;
	vec3d f6 = m_pm->Node(GetBlockFaceNodeIndex(B, 1, j, k)).r;

	vec3d p = (f1 * (1 - t) + f2 * (1 - s) + f3 * (1 - r) + f4 * t + f5 * s + f6 * r \
		- (r1 * N1 + r2 * N2 + r3 * N3 + r4 * N4 + r5 * N5 + r6 * N6 + r7 * N7 + r8 * N8)) * 0.5;

	return p;
}

//-----------------------------------------------------------------------------
int FEMultiBlockMesh::AddFENode(const vec3d& r, int gid)
{
	m_currentNode->r = r;
	m_currentNode->m_gid = gid;
	m_currentNode++;
	m_nodes++;
	return m_nodes - 1;
}

//-----------------------------------------------------------------------------
// build the FE nodes
//
void FEMultiBlockMesh::BuildFENodes(FSMesh *pm)
{
	int NB = m_MBlock.size();
	int NF = m_MBFace.size();
	int NE = m_MBEdge.size();
	int NN = m_MBNode.size();

	// now, let's count the nodes
	int nodes = 0;
	for (int i = 0; i < NN; ++i)
	{
		MBNode& N = m_MBNode[i];
		if (N.m_type != NODE_SHAPE)
			nodes += 1;
	}
	for (int i = 0; i < NE; ++i)
	{
		MBEdge& E = m_MBEdge[i];
		nodes += (m_quadMesh ? 2*E.m_nx - 1 : E.m_nx -1 );
	}
	for (int i = 0; i < NF; ++i)
	{
		MBFace& F = m_MBFace[i];
		switch (m_elemType)
		{
		case FE_HEX8 : nodes += (F.m_nx - 1) * (F.m_ny - 1); break;
		case FE_HEX20: nodes += (F.m_nx - 1) * (F.m_ny - 1) + (F.m_nx - 1)*F.m_ny + (F.m_ny - 1)*F.m_nx; break;
		case FE_HEX27: nodes += (2*F.m_nx - 1) * (2*F.m_ny - 1); break;
		}
	}
	for (int i=0; i<NB; ++i)
	{
		MBBlock& B = m_MBlock[i];
		switch (m_elemType)
		{
		case FE_HEX8 : nodes += (B.m_nx - 1) * (B.m_ny - 1) * (B.m_nz - 1); break;
		case FE_HEX20:
			nodes += (B.m_nx - 1) * (B.m_ny - 1) * (B.m_nz - 1);
			nodes += (B.m_nz - 1) * (B.m_nx - 1) * B.m_ny;
			nodes += (B.m_nz - 1) * (B.m_ny - 1) * B.m_nx;
			nodes += B.m_nz * (B.m_nx - 1) * (B.m_ny - 1);
			break;
		case FE_HEX27: nodes += (2*B.m_nx - 1) * (2*B.m_ny - 1) * (2*B.m_nz - 1); break;
		}
	}

	// create storage
	pm->Create(nodes, 0);
	m_currentNode = pm->NodePtr();
	m_nodes = 0;

	// A. create the nodes
	// A.1. add all MB nodes
	for (int i=0; i<NN; ++i)
	{
		MBNode& node = m_MBNode[i];
		if (node.m_type != NODE_SHAPE)
		{
			node.m_ntag = AddFENode(node.m_r, node.m_gid);
			node.m_fenodes.push_back(node.m_ntag);
		}
		else node.m_ntag = -1;
	}
}

//-----------------------------------------------------------------------------
int FEMultiBlockMesh::AddFEEdgeNode(MBEdge& E, const MQPoint& q)
{
	int i = q.m_i;
	int n = E.m_fenodes[i];
	if (i == 0) n = m_MBNode[E.Node(0)].m_ntag;
	else if (i == E.m_fenodes.size() - 1) n = m_MBNode[E.Node(1)].m_ntag;
	else if (E.m_fenodes[i] == -1)
	{
		vec3d p = EdgePosition(E, q);
		n = AddFENode(p);
	}
	if (E.m_fenodes[i] == -1) E.m_fenodes[i] = n;
	assert(E.m_fenodes[i] == n);
	return n;
}

//-----------------------------------------------------------------------------
// Build the FE edges
//
void FEMultiBlockMesh::BuildFEEdges(FSMesh* pm)
{
	// count edges
	int edges = 0;
	for (int i = 0; i < (int)m_MBEdge.size(); ++i)
	{
		MBEdge& e = m_MBEdge[i];
		if (e.m_gid >= 0)
			edges += e.m_nx;
	}

	// allocate faces
	pm->Create(0, 0, 0, edges);

	// build the edges
	FSEdge* pe = pm->EdgePtr();
	for (int k = 0; k < (int)m_MBEdge.size(); ++k)
	{
		MBEdge& e = m_MBEdge[k];
		e.m_ntag = edges;

		// allocate fenodes array
		e.m_mx = (m_quadMesh ? 2 * e.m_nx + 1 : e.m_nx + 1);
		e.m_fenodes.assign(e.m_mx, -1);

		// discretize edge
		Sampler1D dx(e.m_nx, e.m_gx, e.m_bx);
		int n = 0;
		int nn = (m_quadMesh ? 2 : 1);
		int en[3];
		for (int i = 0; i < e.m_nx; ++i)
		{
			double r = dx.value();
			double dr = dx.increment();

			en[0] = AddFEEdgeNode(e, MQPoint(n, r));
			if (m_quadMesh)
			{
				// Note that we insert the middle node before the right edge node!
				en[2] = AddFEEdgeNode(e, MQPoint(n + 1, r + 0.5 * dr));
			}
			else en[2] = -1;
			en[1] = AddFEEdgeNode(e, MQPoint(n + nn, r + dr));

			if (e.m_gid >= 0)
			{
				pe->m_gid = e.m_gid;
				pe->SetType(m_quadMesh ? FE_EDGE3 : FE_EDGE2);
				pe->n[0] = en[0];
				pe->n[1] = en[1];
				pe->n[2] = en[2];
				pe++;
				edges++;
			}


			dx.advance();
			n += nn;
		}
	}
}


//-----------------------------------------------------------------------------
int FEMultiBlockMesh::AddFEFaceNode(MBFace& F, const MQPoint& q)
{
	int i = q.m_i;
	int j = q.m_j;

	int mx = F.m_mx;
	int my = F.m_my;

	if      (j == 0     ) return GetFaceEdgeNodeIndex(F, 0, i);
	else if (i == mx - 1) return GetFaceEdgeNodeIndex(F, 1, j);
	else if (j == my - 1) return GetFaceEdgeNodeIndex(F, 2, mx - i - 1);
	else if (i == 0     ) return GetFaceEdgeNodeIndex(F, 3, my - j - 1);
	else
	{
		int n = j * mx + i;
		if (F.m_fenodes[n] == -1)
		{
			vec3d p = FacePosition(F, q);
			F.m_fenodes[n] = AddFENode(p);
		}
		return F.m_fenodes[n];
	}

	assert(false);
	return -1;
}

//-----------------------------------------------------------------------------
// Build the FE faces
//
void FEMultiBlockMesh::BuildFEFaces(FSMesh* pm)
{
	// count faces
	int faces = 0;
	int n1, n2;
	for (int i = 0; i < (int)m_MBFace.size(); ++i)
	{
		MBFace& f = m_MBFace[i];
		if (f.m_gid >= 0)
		{
			faces += f.m_nx * f.m_ny;
		}
	}

	// allocate faces
	pm->Create(0, 0, faces);

	// A.3. add all face nodes
	int fn[9] = { -1, -1, -1, -1, -1, -1, -1, -1, -1 };
	faces = 0;
	for (int n = 0; n < (int)m_MBFace.size(); ++n)
	{
		MBFace& F = m_MBFace[n];
		F.m_ntag = (F.m_gid >= 0 ? faces : -1);

		F.m_mx = (m_quadMesh ? (2 * F.m_nx + 1) : F.m_nx + 1);
		F.m_my = (m_quadMesh ? (2 * F.m_ny + 1) : F.m_ny + 1);

		int nf = F.m_mx*F.m_my;
		F.m_fenodes.assign(nf, -1);

		int nx = F.m_nx;
		int ny = F.m_ny;

		Sampler1D dx(nx, F.m_gx, F.m_bx);
		Sampler1D dy(ny, F.m_gy, F.m_by);

		int nn = (m_quadMesh ? 2 : 1);
		int nj = 0;
		for (int j = 0; j < ny; ++j)
		{
			dx.reset();
			double r = dx.value();
			double dr = dx.increment();
			double s = dy.value();
			double ds = dy.increment();

			int ni = 0;
			for (int i = 0; i < nx; ++i)
			{
				r = dx.value();
				dr = dx.increment();

				fn[0] = AddFEFaceNode(F, MQPoint(ni, nj, r, s));
				fn[1] = AddFEFaceNode(F, MQPoint(ni + nn, nj, r + dr, s));
				fn[2] = AddFEFaceNode(F, MQPoint(ni + nn, nj + nn, r + dr, s + ds));
				fn[3] = AddFEFaceNode(F, MQPoint(ni, nj + nn, r, s + ds));

				if (m_quadMesh)
				{
					fn[4] = AddFEFaceNode(F, MQPoint(ni + 1, nj, r + 0.5 * dr, s));
					fn[5] = AddFEFaceNode(F, MQPoint(ni + 2, nj + 1, r + dr, s + 0.5 * ds));
					fn[6] = AddFEFaceNode(F, MQPoint(ni + 1, nj + 2, r + 0.5 * dr, s + ds));
					fn[7] = AddFEFaceNode(F, MQPoint(ni, nj + 1, r, s + 0.5 * ds));

					if (m_elemType == FE_HEX27)
						fn[8] = AddFEFaceNode(F, MQPoint(ni + 1, nj + 1, r + 0.5 * dr, s + 0.5 * ds));
				}

				if (F.m_gid >= 0)
				{
					FSFace* pf = pm->FacePtr(faces++);
					pf->m_gid = F.m_gid;
					pf->m_sid = (F.m_sid < 0 ? F.m_gid : F.m_sid);
					switch (m_elemType)
					{
					case FE_HEX8 : pf->SetType(FE_FACE_QUAD4); break;
					case FE_HEX20: pf->SetType(FE_FACE_QUAD8); break;
					case FE_HEX27: pf->SetType(FE_FACE_QUAD9); break;
					};
					for (int k = 0; k < 9; k++) pf->n[k] = fn[k];
				}

				dx.advance();
				ni += nn;
			}

			dy.advance();
			nj += nn;
		}
	}
}

//-----------------------------------------------------------------------------
int FEMultiBlockMesh::AddFEElemNode(MBBlock& B, const MQPoint& q)
{
	int mx = B.m_mx, my = B.m_my, mz = B.m_mz;
	int i = q.m_i, j = q.m_j, k = q.m_k;
	if (i == 0)
	{
		return GetBlockFaceNodeIndex(B, 3, my - j - 1, k);
	}
	else if (i == mx-1)
	{
		return GetBlockFaceNodeIndex(B, 1, j, k);
	}
	else if (j == 0)
	{
		return GetBlockFaceNodeIndex(B, 0, i, k);
	}
	else if (j == my-1)
	{
		return GetBlockFaceNodeIndex(B, 2, mx - i - 1, k);
	}
	else if (k == 0)
	{
		return GetBlockFaceNodeIndex(B, 4, i, my - j - 1);
	}
	else if (k == mz-1)
	{
		return GetBlockFaceNodeIndex(B, 5, i, j);
	}
	else
	{
		int n = k*mx*my + j * mx + i;
		if (B.m_fenodes[n] == -1)
		{
			vec3d p = BlockPosition(B, q);
			B.m_fenodes[n] = AddFENode(p);
		}
		return B.m_fenodes[n];
	}
}

//-----------------------------------------------------------------------------
// build the FE elements
//
void FEMultiBlockMesh::BuildFEElements(FSMesh* pm)
{
	int NB = m_MBlock.size();

	// figure out how many elements we have
	int elems = 0;
	for (int i=0; i<NB; ++i)
	{
		MBBlock& B = m_MBlock[i];
		elems += B.m_nx*B.m_ny*B.m_nz;
	}

	// allocate elements
	pm->Create(0, elems);

	// create the elements
	int eid = 0;
	for (int l=0; l<NB; ++l)
	{
		MBBlock& b = m_MBlock[l];
		b.m_ntag = m_nodes;

		int nx = b.m_nx;
		int ny = b.m_ny;
		int nz = b.m_nz;

		b.m_mx = (m_quadMesh ? (2 * b.m_nx + 1) : b.m_nx + 1);
		b.m_my = (m_quadMesh ? (2 * b.m_ny + 1) : b.m_ny + 1);
		b.m_mz = (m_quadMesh ? (2 * b.m_nz + 1) : b.m_nz + 1);
		int nb = b.m_mx * b.m_my * b.m_mz;
		b.m_fenodes.assign(nb, -1);

		Sampler1D dx(nx, b.m_gx, b.m_bx);
		Sampler1D dy(ny, b.m_gy, b.m_by);
		Sampler1D dz(ny, b.m_gz, b.m_bz);

		int nn = (m_quadMesh ? 2 : 1);
		int nk = 0;

		for (int k=0; k<nz; ++k)
		{
			dx.reset();
			dy.reset();
			double r = dx.value(); double dr = dx.increment();
			double s = dy.value(); double ds = dy.increment();
			double t = dz.value(); double dt = dz.increment();

			int nj = 0;
			for (int j=0; j<ny; ++j)
			{
				dx.reset();
				double r = dx.value(); double dr = dx.increment();
				double s = dy.value(); double ds = dy.increment();

				int ni = 0;
				for (int i=0; i<nx; ++i)
				{
					FEElement_* pe = pm->ElementPtr(eid++);
					pe->m_gid = b.m_gid;
					pe->SetType(m_elemType);

					double r = dx.value();
					double dr = dx.increment();

					pe->m_node[0] = AddFEElemNode(b, MQPoint(ni     , nj     , nk     , r     , s     , t     ));
					pe->m_node[1] = AddFEElemNode(b, MQPoint(ni + nn, nj     , nk     , r + dr, s     , t     ));
					pe->m_node[2] = AddFEElemNode(b, MQPoint(ni + nn, nj + nn, nk     , r + dr, s + ds, t     ));
					pe->m_node[3] = AddFEElemNode(b, MQPoint(ni     , nj + nn, nk     , r     , s + ds, t    ));
					pe->m_node[4] = AddFEElemNode(b, MQPoint(ni     , nj     , nk + nn, r     , s     , t + dt));
					pe->m_node[5] = AddFEElemNode(b, MQPoint(ni + nn, nj     , nk + nn, r + dr, s     , t + dt));
					pe->m_node[6] = AddFEElemNode(b, MQPoint(ni + nn, nj + nn, nk + nn, r + dr, s + ds, t + dt));
					pe->m_node[7] = AddFEElemNode(b, MQPoint(ni     , nj + nn, nk + nn, r     , s + ds, t + dt));

					if (m_elemType != FE_HEX8)
					{
						pe->m_node[ 8] = AddFEElemNode(b, MQPoint(ni + 1, nj    , nk    , r + 0.5*dr, s         , t         ));
						pe->m_node[ 9] = AddFEElemNode(b, MQPoint(ni + 2, nj + 1, nk    , r +     dr, s + 0.5*ds, t         ));
						pe->m_node[10] = AddFEElemNode(b, MQPoint(ni + 1, nj + 2, nk    , r + 0.5*dr, s +     ds, t         ));
						pe->m_node[11] = AddFEElemNode(b, MQPoint(ni    , nj + 1, nk    , r         , s + 0.5*ds, t         ));
						pe->m_node[12] = AddFEElemNode(b, MQPoint(ni + 1, nj    , nk + 2, r + 0.5*dr, s         , t + dt    ));
						pe->m_node[13] = AddFEElemNode(b, MQPoint(ni + 2, nj + 1, nk + 2, r +     dr, s + 0.5*ds, t + dt    ));
						pe->m_node[14] = AddFEElemNode(b, MQPoint(ni + 1, nj + 2, nk + 2, r + 0.5*dr, s +     ds, t + dt    ));
						pe->m_node[15] = AddFEElemNode(b, MQPoint(ni    , nj + 1, nk + 2, r         , s + 0.5*ds, t + dt    ));
						pe->m_node[16] = AddFEElemNode(b, MQPoint(ni    , nj    , nk + 1, r         , s         , t + 0.5*dt));
						pe->m_node[17] = AddFEElemNode(b, MQPoint(ni + 2, nj    , nk + 1, r  +    dr, s         , t + 0.5*dt));
						pe->m_node[18] = AddFEElemNode(b, MQPoint(ni + 2, nj + 2, nk + 1, r  +    dr, s  +    ds, t + 0.5*dt));
						pe->m_node[19] = AddFEElemNode(b, MQPoint(ni    , nj + 2, nk + 1, r         , s  +    ds, t + 0.5*dt));

						if (m_elemType == FE_HEX27)
						{
							pe->m_node[20] = AddFEElemNode(b, MQPoint(ni + 1, nj    , nk + 1, r + 0.5*dr, s         , t + 0.5*dt));
							pe->m_node[21] = AddFEElemNode(b, MQPoint(ni + 2, nj + 1, nk + 1, r +     dr, s + 0.5*ds, t + 0.5*dt));
							pe->m_node[22] = AddFEElemNode(b, MQPoint(ni + 1, nj + 2, nk + 1, r + 0.5*dr, s +     ds, t + 0.5*dt));
							pe->m_node[23] = AddFEElemNode(b, MQPoint(ni    , nj + 1, nk + 1, r         , s + 0.5*ds, t + 0.5*dt));
							pe->m_node[24] = AddFEElemNode(b, MQPoint(ni + 1, nj + 1, nk    , r + 0.5*dr, s + 0.5*ds, t         ));
							pe->m_node[25] = AddFEElemNode(b, MQPoint(ni + 1, nj + 1, nk + 2, r + 0.5*dr, s + 0.5*ds, t +     dt));
							pe->m_node[26] = AddFEElemNode(b, MQPoint(ni + 1, nj + 1, nk + 1, r + 0.5*dr, s + 0.5*ds, t + 0.5*dt));
						}
					}

					dx.advance();
					ni += nn;
				}
				dy.advance();
				nj += nn;
			}
			dz.advance();
			nk += nn;
		}
	}
}

//-----------------------------------------------------------------------------
void FEMultiBlockMesh::BuildMBEdges()
{
	int i, j, n, n1, n2;
	int NF = m_MBFace.size();
	m_MBEdge.clear();
	m_MBEdge.reserve(4*NF);
	int NE = 0;
	for (i=0; i<NF; ++i)
	{
		MBFace& f = m_MBFace[i];
		for (j=0; j<4; ++j)
		{
			n1 = f.m_node[j];
			n2 = f.m_node[(j+1)%4];
			n = FindEdge(n1, n2);

			if (n >= 0)
			{
				MBEdge& e = m_MBEdge[n];
				f.m_edge[j] = n;
			}
			else
			{
				MBEdge e(n1, n2);
				switch (j)
				{
				case 0:
					e.m_nx = f.m_nx;
					e.m_gx = f.m_gx;
					e.m_bx = f.m_bx;
					break;
				case 1:
					e.m_nx = f.m_ny;
					e.m_gx = f.m_gy;
					e.m_bx = f.m_by;
					break;
				case 2:
					e.m_nx = f.m_nx;
					e.m_gx = (f.m_bx?f.m_gx:1/f.m_gx);
					e.m_bx = f.m_bx;
					break;
				case 3:
					e.m_nx = f.m_ny;
					e.m_gx = (f.m_by?f.m_gy:1/f.m_gy);
					e.m_bx = f.m_by;
					break;
				}
				m_MBEdge.push_back(e);
				f.m_edge[j] = NE++;
			}
		}
	}

	NE = m_MBEdge.size();

	// find the block edges
	int NN = m_MBNode.size();
	vector< vector<int> > ET(NN);
	for (int i = 0; i < NE; ++i)
	{
		MBEdge& ei = m_MBEdge[i];
		ET[ei.m_node[0]].push_back(i);
		ET[ei.m_node[1]].push_back(i);
	}

	const int EL[12][2] = { {0,1},{1,2},{2,3},{3,0},{4,5},{5,6},{6,7},{7,4},{0,4},{1,5},{2,6},{3,7} };
	int NB = m_MBlock.size();
	for (int i = 0; i < NB; ++i)
	{
		MBBlock& b = m_MBlock[i];
		for (int j = 0; j < 12; ++j)
		{
			b.m_edge[j] = -1;

			int n0 = b.m_node[EL[j][0]];
			int n1 = b.m_node[EL[j][1]];

			int ne = ET[n0].size();
			for (int k = 0; k < ne; ++k)
			{
				MBEdge& ek = m_MBEdge[ET[n0][k]];
				if (((ek.Node(0) == n0) && (ek.Node(1) == n1))||
					((ek.Node(0) == n1) && (ek.Node(1) == n0)))
				{
					b.m_edge[j] = ET[n0][k];
					break;
				}
			}
		}
	}
}

//-----------------------------------------------------------------------------
// This function builds all the faces of the multi-block
void FEMultiBlockMesh::BuildMBFaces()
{
	// clear all faces
	m_MBFace.clear();

	// get the number of blocks
	int NB = m_MBlock.size();

	// reset all block tags
	for (int i=0; i<NB; ++i) m_MBlock[i].m_ntag = 0;

	// count faces
	int faces = 0;
	for (int i=0; i<NB; ++i)
	{
		MBBlock& B = m_MBlock[i];
		for (int j=0; j<6; ++j)
		{
			if (B.m_Nbr[j] == -1) ++faces;
			else 
			{
				MBBlock& B2 = m_MBlock[ B.m_Nbr[j] ];
				if (B2.m_ntag == 0) ++faces;
			}
		}
		B.m_ntag = 1;
	}

	// create face array
	m_MBFace.resize(faces);

	// reset all block tags
	for (int i=0; i<NB; ++i) m_MBlock[i].m_ntag = 0;

	// fill face array
	faces = 0;
	MBFace f;
	int n1, n2;
	for (int i=0; i<NB; ++i)
	{
		MBBlock& B = m_MBlock[i];
		n1 = i;
		for (int j=0; j<6; ++j)
		{
			bool badd = false;
			n2 = -1;
			if (B.m_Nbr[j] == -1) badd = true;
			else 
			{
				MBBlock& B2 = m_MBlock[ B.m_Nbr[j] ];
				if (B2.m_ntag == 0) { badd = true; n2 = B.m_Nbr[j]; }
				else
				{
					for (int k=0; k<6; ++k) 
					{
						if (B2.m_Nbr[k] == i)
						{
							B.m_face[j] = B2.m_face[k];
							break;
						}
					}
				}
			}

			if (badd)
			{
				f = BuildBlockFace(B, j);
				B.m_face[j] = faces;
				f.m_block[0] = n1;
				f.m_block[1] = n2;
				m_MBFace[faces++] = f;
			}
		}
		B.m_ntag = 1;
	}
}

//-----------------------------------------------------------------------------
// This function finds the neighbors for all blocks.
// It is called from BuildMB().
// At this point it is assumed that the nodes and the blocks are defined.
void FEMultiBlockMesh::FindBlockNeighbours()
{
	// build the node-block table
	// This table stores for each ndoe the list of blocks that the node connects to
	vector< vector<int> > NBT;
	BuildNodeBlockTable(NBT);

	// reset all block's neighbours
	int NB = m_MBlock.size();
	for (int i=0; i<NB; ++i)
	{
		MBBlock& B = m_MBlock[i];
		for (int j=0; j<6; ++j) B.m_Nbr[j] = -1;
	}

	// Now we have to find all the block's neighbours.
	// We do this by looping over all the faces for each block
	// and finding the block that has the same face.
	for (int i=0; i<NB; ++i)
	{
		MBBlock& B = m_MBlock[i];
		for (int j=0; j<6; ++j)
		{
			if (B.m_Nbr[j] == -1)
			{
				// get the block's face
				MBFace face = BuildBlockFace(B, j);

				// pick a node on this face
				int inode = face.m_node[0];

				// loop over all the blocks that connect to this node
				for (int k=0; k<(int) NBT[inode].size(); ++k)
				{
					// get the next block index
					int nb = NBT[inode][k];

					// make sure it is not this block
					if (nb != i)
					{
						// get the other block
						MBBlock& B2 = m_MBlock[nb];

						// find the face index of the matching face
						int l = FindFaceIndex(m_MBlock[nb], face);

						// if we find it, assign the neighbors
						if (l != -1)
						{
							B.m_Nbr[j] = nb;
							B2.m_Nbr[l] = i;
							break;
						}
					}
				}
			}
		}
	}
}

//-----------------------------------------------------------------------------

MBFace FEMultiBlockMesh::BuildBlockFace(MBBlock& B, int j)
{
	MBFace f;
	int* n = f.m_node;
	int* bn = B.m_node;
	switch (j)
	{
	case 0: 
		n[0] = bn[0]; n[1] = bn[1]; n[2] = bn[5]; n[3] = bn[4]; 
		f.m_nx = B.m_nx; f.m_ny = B.m_nz;
		f.m_mx = B.m_mx; f.m_my = B.m_mz;
		f.m_gx = B.m_gx; f.m_gy = B.m_gz;
		f.m_bx = B.m_bx; f.m_by = B.m_bz;
		break;
	case 1: 
		n[0] = bn[1]; n[1] = bn[2]; n[2] = bn[6]; n[3] = bn[5]; 
		f.m_nx = B.m_ny; f.m_ny = B.m_nz;
		f.m_mx = B.m_my; f.m_my = B.m_mz;
		f.m_gx = B.m_gy; f.m_gy = B.m_gz;
		f.m_bx = B.m_by; f.m_by = B.m_bz;
		break;
	case 2: 
		n[0] = bn[2]; n[1] = bn[3]; n[2] = bn[7]; n[3] = bn[6]; 
		f.m_nx = B.m_nx; f.m_ny = B.m_nz;
		f.m_mx = B.m_mx; f.m_my = B.m_mz;
		f.m_gx = (B.m_bx?B.m_gx:1/B.m_gx); f.m_gy = B.m_gz;
		f.m_bx = B.m_bx; f.m_by = B.m_bz;
		break;
	case 3: 
		n[0] = bn[3]; n[1] = bn[0]; n[2] = bn[4]; n[3] = bn[7]; 
		f.m_nx = B.m_ny; f.m_ny = B.m_nz;
		f.m_mx = B.m_my; f.m_my = B.m_mz;
		f.m_gx = (B.m_by?B.m_gy:1/B.m_gy); f.m_gy = B.m_gz;
		f.m_bx = B.m_by; f.m_by = B.m_bz;
		break;
	case 4: 
		n[0] = bn[3]; n[1] = bn[2]; n[2] = bn[1]; n[3] = bn[0]; 
		f.m_nx = B.m_nx; f.m_ny = B.m_ny;
		f.m_mx = B.m_mx; f.m_my = B.m_my;
		f.m_gx = B.m_gx; f.m_gy = (B.m_by?B.m_gy:1/B.m_gy);
		f.m_bx = B.m_bx; f.m_by = B.m_by;
		break;
	case 5: 
		n[0] = bn[4]; n[1] = bn[5]; n[2] = bn[6]; n[3] = bn[7]; 
		f.m_nx = B.m_nx; f.m_ny = B.m_ny;
		f.m_mx = B.m_mx; f.m_my = B.m_my;
		f.m_gx = B.m_gx; f.m_gy = B.m_gy;
		f.m_bx = B.m_bx; f.m_by = B.m_by;
		break;
	default:
		assert(false);
	}
	return f;
}

//-----------------------------------------------------------------------------

int FEMultiBlockMesh::FindEdgeIndex(MBFace& F, int n1, int n2)
{
	int m1, m2;
	for (int j=0; j<4; ++j)
	{
		m1 = F.m_node[j];
		m2 = F.m_node[(j+1)%4];
		if (((n1==m1) && (n2==m2))||((n1==m2)&& (n2==m1))) return j;
	}
	return -1;
}

//-----------------------------------------------------------------------------

int FEMultiBlockMesh::FindFaceIndex(MBBlock &B, MBFace &face)
{
	int i;
	MBFace f2;
	for (i=0; i<6; ++i)
	{
		f2 = BuildBlockFace(B, i);
		if (f2 == face) return i;
	}
	return -1;
}

//-----------------------------------------------------------------------------

void FEMultiBlockMesh::BuildNodeFaceTable(vector< vector<int> >& NFT)
{
	int i, j, n;

	int NN = m_MBNode.size();
	int NF = m_MBFace.size();

	// calculate node valences
	for (i=0; i<NN; ++i) m_MBNode[i].m_ntag = 0;

	for (i=0; i<NF; ++i)
	{
		MBFace& F = m_MBFace[i];
		for (j=0; j<4; ++j) m_MBNode[ F.m_node[j] ].m_ntag++;
	}

	// create the node-block array
	NFT.resize(NN);
	for (i=0; i<NN; ++i) 
	{
		if (m_MBNode[i].m_ntag > 0)
		{
			NFT[i].resize(m_MBNode[i].m_ntag);
			m_MBNode[i].m_ntag = 0;
		}
	}

	// fill the node-block array
	for (i=0; i<NF; ++i)
	{
		MBFace& F = m_MBFace[i];
		for (j=0; j<4; ++j)
		{
			n = F.m_node[j];
			MBNode& node = m_MBNode[n];
			NFT[n][node.m_ntag++] = i;
		}
	}
}

//-----------------------------------------------------------------------------

void FEMultiBlockMesh::BuildNodeBlockTable(vector<vector<int> > &NBT)
{
	int i, j, n;

	int NN = m_MBNode.size();
	int NB = m_MBlock.size();

	// calculate node valences
	for (i=0; i<NN; ++i) m_MBNode[i].m_ntag = 0;

	for (i=0; i<NB; ++i)
	{
		MBBlock& B = m_MBlock[i];
		for (j=0; j<8; ++j) m_MBNode[ B.m_node[j] ].m_ntag++;
	}

	// create the node-block array
	NBT.resize(NN);
	for (i=0; i<NN; ++i) 
	{
		if (m_MBNode[i].m_ntag > 0)
		{
			NBT[i].resize(m_MBNode[i].m_ntag);
			m_MBNode[i].m_ntag = 0;
		}
	}

	// fill the node-block array
	for (i=0; i<NB; ++i)
	{
		MBBlock& B = m_MBlock[i];
		for (j=0; j<8; ++j)
		{
			n = B.m_node[j];
			MBNode& node = m_MBNode[n];
			NBT[n][node.m_ntag++] = i;
		}
	}
}

//-----------------------------------------------------------------------------

int FEMultiBlockMesh::FindEdge(int n1, int n2)
{
	MBEdge e(n1, n2);

	int NE = m_MBEdge.size();

	for (int i=0; i<NE; ++i)
	{
		MBEdge& e2 = m_MBEdge[i];
		if (e2 == e) return i;
	}

	return -1;
}

//-----------------------------------------------------------------------------

int FEMultiBlockMesh::GetBlockNodeIndex(MBBlock &b, int i, int j, int k)
{
	if (i==0) 
	{
		return GetBlockFaceNodeIndex(b, 3, b.m_ny-j, k);
	}
	else if (i==b.m_nx)
	{
		return GetBlockFaceNodeIndex(b, 1, j, k);
	}
	else if (j==0)
	{
		return GetBlockFaceNodeIndex(b, 0, i, k);
	}
	else if (j==b.m_ny)
	{
		return GetBlockFaceNodeIndex(b, 2, b.m_nx-i, k);
	}
	else if (k==0)
	{
		return GetBlockFaceNodeIndex(b, 4, i, b.m_ny-j);
	}
	else if (k==b.m_nz)
	{
		return GetBlockFaceNodeIndex(b, 5, i, j);
	}
	else
	{
		return b.m_ntag + (i-1) + (j-1)*(b.m_nx-1) + (k-1)*(b.m_nx-1)*(b.m_ny-1);
	}
}

//-----------------------------------------------------------------------------

int FEMultiBlockMesh::GetBlockFaceNodeIndex(MBBlock &b, int nf, int i, int j)
{
	// get the face
	MBFace& f = m_MBFace[b.m_face[nf]];

	// find the transformation
	MBFace bf = BuildBlockFace(b, nf);

	int l = -1;
	if      (f.m_node[0] == bf.m_node[0]) l = 0;
	else if (f.m_node[0] == bf.m_node[1]) l = 1;
	else if (f.m_node[0] == bf.m_node[2]) l = 2;
	else if (f.m_node[0] == bf.m_node[3]) l = 3;

	int m = 0;
	if (f.m_node[1] == bf.m_node[(l+1)%4]) m = 1;
	else if (f.m_node[1] == bf.m_node[(l+3)%4]) m = -1;

	assert((l!=-1) && (m!=0));

	// get the face node index
	switch (l)
	{
	case 0:
		if (m==1) return GetFaceNodeIndex(f, i, j);
		else return GetFaceNodeIndex(f, j, i);
		break;
	case 1:
		if (m==1) return GetFaceNodeIndex(f, j, bf.m_mx-i-1);
		else return GetFaceNodeIndex(f, bf.m_mx-i-1, j);
		break;
	case 2:
		if (m==1) return GetFaceNodeIndex(f, bf.m_mx-i-1, bf.m_my-j-1);
		else return GetFaceNodeIndex(f, bf.m_my-j-1, bf.m_mx-i-1);
		break;
	case 3:
		if (m==1) return GetFaceNodeIndex(f, bf.m_my-j-1, i);
		else return GetFaceNodeIndex(f, i, bf.m_my-j-1);
		break;
	}

	return 0;
}

//-----------------------------------------------------------------------------

int FEMultiBlockMesh::GetFaceNodeIndex(MBFace& f, int i, int j)
{
	if (i==0) 
	{
		return GetFaceEdgeNodeIndex(f, 3, f.m_my-j-1);
	}
	else if (i==f.m_mx-1)
	{
		return GetFaceEdgeNodeIndex(f, 1, j);
	}
	else if (j==0)
	{
		return GetFaceEdgeNodeIndex(f, 0, i);
	}
	else if (j==f.m_my-1)
	{
		return GetFaceEdgeNodeIndex(f, 2, f.m_mx-i-1);
	}
	else
	{
		int n = j * f.m_mx + i;
		return f.m_fenodes[n];
	}
}

//-----------------------------------------------------------------------------
int FEMultiBlockMesh::GetFaceEdgeNodeIndex(MBFace& f, int ne, int i)
{
	// get the edge
	MBEdge& e = m_MBEdge[ f.m_edge[ne] ];

	// next, we need to see if we need to flip the edge or not
	if (e.Node(0) == f.m_node[ne])
	{
		// don't flip the edge
		return GetEdgeNodeIndex(e, i);
	}
	else if (e.Node(1) == f.m_node[ne])
	{
		// do flip the edge
		return GetEdgeNodeIndex(e, e.m_mx-i-1);
	}
	assert(false);
	return -1;
}

//-----------------------------------------------------------------------------

void FEMultiBlockMesh::SetBlockFaceID(MBBlock& b, int n0, int n1, int n2, int n3, int n4, int n5)
{
	m_MBFace[b.m_face[0]].m_gid = n0;
	m_MBFace[b.m_face[1]].m_gid = n1;
	m_MBFace[b.m_face[2]].m_gid = n2;
	m_MBFace[b.m_face[3]].m_gid = n3;
	m_MBFace[b.m_face[4]].m_gid = n4;
	m_MBFace[b.m_face[5]].m_gid = n5;
}

//-----------------------------------------------------------------------------

void FEMultiBlockMesh::SetFaceEdgeID(MBFace& f, int n0, int n1, int n2, int n3)
{
	m_MBEdge[f.m_edge[0]].m_gid = n0;
	m_MBEdge[f.m_edge[1]].m_gid = n1;
	m_MBEdge[f.m_edge[2]].m_gid = n2;
	m_MBEdge[f.m_edge[3]].m_gid = n3;
}

//-----------------------------------------------------------------------------

int FEMultiBlockMesh::GetEdgeNodeIndex(MBEdge& e, int i)
{
	if (i==0) 
	{
		return m_MBNode[e.Node(0)].m_ntag;
	}
	else if (i==e.m_mx-1)
	{
		return m_MBNode[e.Node(1)].m_ntag;
	}
	else
	{
		return e.m_fenodes[i];
	}
}

//-----------------------------------------------------------------------------

MBFace& FEMultiBlockMesh::GetBlockFace(int nb, int nf)
{
	return m_MBFace[ m_MBlock[nb].m_face[nf] ];
}

//-----------------------------------------------------------------------------
MBEdge& FEMultiBlockMesh::GetBlockEdge(int nblock, int nedge)
{
	MBBlock& b = m_MBlock[nblock];
	int eid = b.m_edge[nedge];
	assert(eid >= 0);
	return m_MBEdge[eid];
}

//-----------------------------------------------------------------------------
MBNode& FEMultiBlockMesh::AddNode(const vec3d& r, int nodeType)
{
	MBNode node;
	node.m_r = r;
	node.m_type = nodeType;
	m_MBNode.push_back(node);
	return m_MBNode[m_MBNode.size() - 1];
}

//-----------------------------------------------------------------------------
MBBlock& FEMultiBlockMesh::AddBlock(int n0, int n1, int n2, int n3, int n4, int n5, int n6, int n7)
{
	MBBlock b;
	b.SetNodes(n0, n1, n2, n3, n4, n5, n6, n7);
	m_MBlock.push_back(b);
	return m_MBlock[m_MBlock.size() - 1];
}

//-----------------------------------------------------------------------------
MBBlock& FEMultiBlockMesh::AddBlock()
{
	MBBlock b;
	m_MBlock.push_back(b);
	return m_MBlock[m_MBlock.size() - 1];
}

//-----------------------------------------------------------------------------
MBEdge& FEMultiBlockMesh::GetEdge(int nedge)
{
	return m_MBEdge[nedge];
}

//-----------------------------------------------------------------------------

MBEdge& FEMultiBlockMesh::GetFaceEdge(MBFace& f, int n)
{
	return m_MBEdge[ f.m_edge[n] ];
}

//-----------------------------------------------------------------------------
MBFace& FEMultiBlockMesh::AddFace()
{
	m_MBFace.push_back(MBFace());
	return m_MBFace.back();
}

//-----------------------------------------------------------------------------
MBEdge& FEMultiBlockMesh::AddEdge()
{
	m_MBEdge.push_back(MBEdge());
	return m_MBEdge.back();
}

//-----------------------------------------------------------------------------
void FEMultiBlockMesh::BuildMB()
{
	FindBlockNeighbours();
	BuildMBFaces();
	BuildMBEdges();
}

//-----------------------------------------------------------------------------
void FEMultiBlockMesh::UpdateMB()
{
	// update face geometry data
	for (int i = 0; i < m_MBFace.size(); ++i)
	{
		MBFace& f = m_MBFace[i];

		// figure out edge winding
		for (int j = 0; j < 4; ++j)
		{
			int n0 = f.m_node[j];
			int n1 = f.m_node[(j+1)%4];
			MBEdge& ej = m_MBEdge[f.m_edge[j]];
			if      ((n0 == ej.Node(0)) && (n1 == ej.Node(1))) f.m_edgeWinding[j] =  1;
			else if ((n0 == ej.Node(1)) && (n1 == ej.Node(0))) f.m_edgeWinding[j] = -1;
			else { assert(false); }
		}

		// see if this face is a sphere
		// it is assumed a sphere if all edges are 3P arcs with the same center node
		f.m_isSphere = true;
		f.m_sphereRadius = 0;
		f.m_sphereCenter = vec3d(0, 0, 0);
		int c0 = m_MBEdge[f.m_edge[0]].m_cnode;
		for (int j = 0; j < 4; ++j)
		{
			MBEdge& edgej = m_MBEdge[f.m_edge[j]];
			if ((edgej.m_ntype != EDGE_3P_CIRC_ARC) || (edgej.m_cnode != c0))
			{
				f.m_isSphere = false;
				break;
			}
		}
		if (f.m_isSphere)
		{
			// we assume that the corner nodes are already on the sphere
			vec3d r0 = m_MBNode[f.m_node[0]].m_r;
			f.m_sphereCenter = m_MBNode[c0].m_r;
			f.m_sphereRadius = (r0 - f.m_sphereCenter).Length();
		}

		// see if it is a revolved surface
		f.m_isRevolve = false;
		f.m_nrevolveEdge = -1;
		if ((m_MBEdge[f.m_edge[0]].m_ntype == EDGE_ZARC) &&
			(m_MBEdge[f.m_edge[2]].m_ntype == EDGE_ZARC))
		{
			f.m_isRevolve = true;
			f.m_nrevolveEdge = 1;
		}
		if ((m_MBEdge[f.m_edge[1]].m_ntype == EDGE_ZARC) &&
			(m_MBEdge[f.m_edge[3]].m_ntype == EDGE_ZARC))
		{
			f.m_isRevolve = true;
			f.m_nrevolveEdge = 0;
		}
	}
}

//-----------------------------------------------------------------------------
int FEMultiBlockMesh::GetFENode(MBNode& node)
{
	return node.m_ntag;
}

vector<int> FEMultiBlockMesh::GetFENodeList(MBEdge& edge)
{
	vector<int> nodeList;
	nodeList.push_back(m_MBNode[edge.Node(0)].m_fenodes[0]);
	nodeList.insert(nodeList.end(), edge.m_fenodes.begin(), edge.m_fenodes.end());
	nodeList.push_back(m_MBNode[edge.Node(1)].m_fenodes[0]);
	return nodeList;
}

vector<int> FEMultiBlockMesh::GetFENodeList(MBFace& face)
{
	vector<int> e1 = GetFENodeList(m_MBEdge[face.m_edge[0]]);
	vector<int> e2 = GetFENodeList(m_MBEdge[face.m_edge[1]]);
	vector<int> e3 = GetFENodeList(m_MBEdge[face.m_edge[2]]);
	vector<int> e4 = GetFENodeList(m_MBEdge[face.m_edge[3]]);

	vector<int> nodeList = face.m_fenodes;
	nodeList.insert(nodeList.end(), e1.begin(), e1.end());
	nodeList.insert(nodeList.end(), e2.begin(), e2.end());
	nodeList.insert(nodeList.end(), e3.begin(), e3.end());
	nodeList.insert(nodeList.end(), e4.begin(), e4.end());

	return nodeList;
}

vector<int> FEMultiBlockMesh::GetFENodeList(MBBlock& block)
{
	vector<int> f1 = GetFENodeList(m_MBFace[block.m_face[0]]);
	vector<int> f2 = GetFENodeList(m_MBFace[block.m_face[1]]);
	vector<int> f3 = GetFENodeList(m_MBFace[block.m_face[2]]);
	vector<int> f4 = GetFENodeList(m_MBFace[block.m_face[3]]);
	vector<int> f5 = GetFENodeList(m_MBFace[block.m_face[4]]);
	vector<int> f6 = GetFENodeList(m_MBFace[block.m_face[5]]);

	vector<int> nodeList = block.m_fenodes;
	nodeList.insert(nodeList.end(), f1.begin(), f1.end());
	nodeList.insert(nodeList.end(), f2.begin(), f2.end());
	nodeList.insert(nodeList.end(), f3.begin(), f3.end());
	nodeList.insert(nodeList.end(), f4.begin(), f4.end());
	nodeList.insert(nodeList.end(), f5.begin(), f5.end());
	nodeList.insert(nodeList.end(), f6.begin(), f6.end());

	return nodeList;
}

void FEMultiBlockMesh::ClearMeshSettings()
{
	for (MBEdge& e : m_MBEdge)
	{
		e.m_nx = 0;
		e.m_gx = 1.0;
		e.m_bx = false;
	}
	for (MBFace& f : m_MBFace)
	{
		f.m_nx = f.m_ny = 0;
		f.m_gx = f.m_gy = 1.0;
		f.m_bx = f.m_by = false;
	}
	for (MBBlock& b : m_MBlock)
	{
		b.m_nx = b.m_ny = b.m_nz = 0;
		b.m_gx = b.m_gy = b.m_gz = 1.0;
		b.m_bx = b.m_by = b.m_bz = false;
	}
}

bool FEMultiBlockMesh::SetEdgeDivisions(int iedge, int nd)
{
	MBEdge& edge = m_MBEdge[iedge];
	if (edge.m_nx == nd) return true;	// edge divisions unchanged
//	if (edge.m_nx != 0) return false; // edge divisions already set. Cannot override.

	for (MBEdge& e : m_MBEdge) e.m_ntag = 0;
	edge.m_ntag = nd;

	// propagate new edge size
	const int ET[3][4] = {
		{ 0, 2,  4,  6 },
		{ 1, 3,  5,  7 },
		{ 8, 9, 10, 11 }
	};

	const int EC[12] = {0, 1, 0, 1, 0, 1, 0, 1, 2, 2, 2, 2};

	bool done = false;
	while (!done)
	{
		done = true;
		for (MBBlock& b : m_MBlock)
		{
			for (int i = 0; i < 12; ++i)
			{
				MBEdge& ei = m_MBEdge[b.m_edge[i]];
				if (ei.m_ntag == nd)
				{
					int ec = EC[i];
					const int* et = ET[ec];
					for (int j = 0; j < 4; ++j)
					{
						MBEdge& ej = m_MBEdge[b.m_edge[et[j]]];
						if (ej.m_ntag == 0) {
							ej.m_ntag = nd; 
							done = false;
						}
					}
				}
			}
		}
	}

	// okay, everything looks good, so let's keep the new edge divisions
	for (MBEdge& e : m_MBEdge) {
		if (e.m_ntag == nd) e.m_nx = nd;
	}

	return true;
}

bool FEMultiBlockMesh::SetDefaultDivisions(int nd)
{
	for (MBEdge& e : m_MBEdge)
	{
		if (e.m_nx == 0) e.m_nx = nd;
	}

	// set face meshing stats
	for (MBFace& f : m_MBFace)
	{
		MBEdge& e0 = m_MBEdge[f.m_edge[0]];
		MBEdge& e1 = m_MBEdge[f.m_edge[1]];

		f.m_nx = e0.m_nx; assert(f.m_nx > 0);
		f.m_ny = e1.m_nx; assert(f.m_ny > 0);

		if (f.m_edgeWinding[0] == 1) f.m_gx = e0.m_gx; else f.m_gx = 1.0 / e0.m_gx;
		if (f.m_edgeWinding[1] == 1) f.m_gy = e1.m_gx; else f.m_gy = 1.0 / e1.m_gx;

		if (m_MBEdge[f.m_edge[2]].m_nx != f.m_nx) return false;
		if (m_MBEdge[f.m_edge[3]].m_nx != f.m_ny) return false;
	}

	// set block meshing stats
//	const int EL[12][2] = { {0,1},{1,2},{2,3},{3,0},{4,5},{5,6},{6,7},{7,4},{0,4},{1,5},{2,6},{3,7} };
	for (MBBlock& b : m_MBlock)
	{
		MBEdge& e0 = m_MBEdge[b.m_edge[0]];
		MBEdge& e1 = m_MBEdge[b.m_edge[1]];
		MBEdge& e2 = m_MBEdge[b.m_edge[8]];

		b.m_nx = e0.m_nx; assert(b.m_nx > 0);
		b.m_ny = e1.m_nx; assert(b.m_ny > 0);
		b.m_nz = e2.m_nx; assert(b.m_nz > 0);

		if      ((e0.m_node[0] == b.m_node[0]) && (e0.m_node[1] == b.m_node[1])) b.m_gx = e0.m_gx;
		else if ((e0.m_node[0] == b.m_node[1]) && (e0.m_node[1] == b.m_node[0])) b.m_gx = 1.0 / e0.m_gx;
		else assert(false);

		if      ((e1.m_node[0] == b.m_node[1]) && (e1.m_node[1] == b.m_node[2])) b.m_gy = e1.m_gx;
		else if ((e1.m_node[0] == b.m_node[2]) && (e1.m_node[1] == b.m_node[1])) b.m_gy = 1.0 / e1.m_gx;
		else assert(false);

		if      ((e2.m_node[0] == b.m_node[0]) && (e2.m_node[1] == b.m_node[4])) b.m_gz = e2.m_gx;
		else if ((e2.m_node[0] == b.m_node[4]) && (e2.m_node[1] == b.m_node[0])) b.m_gz = 1.0 / e2.m_gx;
		else assert(false);

		if (m_MBEdge[b.m_edge[2]].m_nx != b.m_nx) return false;
		if (m_MBEdge[b.m_edge[4]].m_nx != b.m_nx) return false;
		if (m_MBEdge[b.m_edge[6]].m_nx != b.m_nx) return false;

		if (m_MBEdge[b.m_edge[3]].m_nx != b.m_ny) return false;
		if (m_MBEdge[b.m_edge[5]].m_nx != b.m_ny) return false;
		if (m_MBEdge[b.m_edge[7]].m_nx != b.m_ny) return false;

		if (m_MBEdge[b.m_edge[ 9]].m_nx != b.m_nz) return false;
		if (m_MBEdge[b.m_edge[10]].m_nx != b.m_nz) return false;
		if (m_MBEdge[b.m_edge[11]].m_nx != b.m_nz) return false;
	}

	return true;
}

bool FEMultiBlockMesh::SetNodeWeights(std::vector<double>& w)
{
	if (w.size() != m_MBNode.size()) return false;

	for (MBEdge& e : m_MBEdge)
	{
		int n0 = e.m_node[0];
		int n1 = e.m_node[1];
		double w0 = w[n0]; if (w0 == 0.0) w0 = 1.0;
		double w1 = w[n1]; if (w1 == 0.0) w1 = 1.0;

		if ((w0 != 1.0) && (w1 == 1.0))
		{
			e.m_gx = w0;
		}
		else if ((w1 != 1.0) && (w0 == 1.0))
		{
			e.m_gx = 1.0 / w1;
		}
		else if ((e.m_nx != 0) && (w0 == w1) && (w0 != 1.0))
		{
			e.m_gx = w0;
			e.m_bx = true;
		}
		else if (w0 != w1) { assert(false); }
	}
}

//==============================================================
FEMultiBlockMesher::FEMultiBlockMesher(GMultiBox* po) : m_po(po)
{
	AddIntParam(10, "divs", "divisions");
	AddIntParam(0, "elem", "Element Type")->SetEnumNames("Hex8\0Hex20\0Hex27\0");
}

bool FEMultiBlockMesher::BuildMultiBlock()
{
	if (m_po == nullptr) return false;

	ClearMB();

	GMultiBox& o = *m_po;
	for (int i=0; i<o.Nodes(); ++i)
	{
		GNode* n = o.Node(i);
		MBNode& mbNode = AddNode(n->LocalPosition(), n->Type());
		mbNode.SetID(n->GetLocalID());
	}

	for (int i=0; i<o.Edges(); ++i)
	{
		GEdge* e = o.Edge(i);
		MBEdge& mbEdge = AddEdge();
		mbEdge.m_ntype = e->m_ntype;
		mbEdge.m_node[0] = e->m_node[0];
		mbEdge.m_node[1] = e->m_node[1];
		mbEdge.m_cnode = e->m_cnode;
		mbEdge.m_orient = e->m_orient;
		mbEdge.SetID(e->GetLocalID());
	}

	for (int i=0; i<o.Faces(); ++i)
	{
		GFace* f = o.Face(i);
		if (f->Nodes() != 4) return false;
		MBFace& mbFace = AddFace();
		mbFace.m_gid = f->GetLocalID();
		mbFace.m_block[0] = f->m_nPID[0];
		mbFace.m_block[1] = f->m_nPID[1];
		for (int j = 0; j < 4; ++j) mbFace.m_node[j] = f->m_node[j];
		for (int j = 0; j < 4; ++j) {
			mbFace.m_edge[j] = f->m_edge[j].nid;
			mbFace.m_edgeWinding[j] = f->m_edge[j].nwn;
		}
	}

	for (int i=0; i<o.Parts(); ++i)
	{
		GPart* p = o.Part(i);
		if (p->Nodes() != 8) return false;
		if (p->Edges() != 12) return false;
		if (p->Faces() != 6) return false;
		MBBlock& mbBlock = AddBlock();
		mbBlock.m_gid = p->GetLocalID();
		for (int j = 0; j <  8; ++j) mbBlock.m_node[j] = p->m_node[j];
		for (int j = 0; j < 12; ++j) mbBlock.m_edge[j] = p->m_edge[j];
		for (int j = 0; j <  6; ++j) mbBlock.m_face[j] = p->m_face[j];
	}

	// update block neighbors
	FindBlockNeighbours();

	return true;
}

FEMesh* FEMultiBlockMesher::BuildMesh()
{
	if (m_po == nullptr) return nullptr;
	GMultiBox& o = *m_po;

	// rebuild the multiblock data
	BuildMultiBlock();

	FEMultiBlockMesh& mb = *this;

	// clear all mesh settings
	mb.ClearMeshSettings();

	// assign meshing parameters
	int nd = GetIntValue(DIVS);

	// first see the edge divisions
	for (int i = 0; i < o.Edges(); ++i)
	{
		GEdge* edge = o.Edge(i);
		double w = edge->GetMeshWeight();
		if (w > 0)
		{
			int nx = (int)(nd * w);
			if (nx < 1) nx = 1;
			mb.SetEdgeDivisions(i, nx);
		}
	}

	// set the node weights (which also adjusts the edge zoning)
	vector<double> w(o.Nodes(), 0.0);
	for (int i = 0; i < o.Nodes(); ++i)
	{
		GNode* node = o.Node(i);
		w[i] = node->GetMeshWeight();
	}
	mb.SetNodeWeights(w);

	// set the divisions of the remaining items
	mb.SetDefaultDivisions(nd);

	int elemType = GetIntValue(ELEM_TYPE);
	switch (elemType)
	{
	case 0: mb.SetElementType(FE_HEX8 ); break;
	case 1: mb.SetElementType(FE_HEX20); break;
	case 2: mb.SetElementType(FE_HEX27); break;
	default:
		assert(false);
	}

	return FEMultiBlockMesh::BuildMesh();
}

void FEMultiBlockMesher::RebuildMB()
{
	// Update edge list of faces
	for (MBFace& f : m_MBFace)
	{
		for (int i = 0; i < 4; ++i)
		{
			int n0 = f.m_node[i];
			int n1 = f.m_node[(i + 1) % 4];
			int ne = FindEdge(n0, n1); assert(ne >= 0);

			f.m_edge[i] = ne;

			MBEdge& ei = m_MBEdge[ne];
			if      ((ei.Node(0) == n0) && (ei.Node(1) == n1)) f.m_edgeWinding[i] =  1;
			else if ((ei.Node(0) == n1) && (ei.Node(1) == n0)) f.m_edgeWinding[i] = -1;
			else assert(false);
		}
	}

	// update block data
	for (MBBlock& b : m_MBlock)
	{
		// update face data
		for (int i = 0; i < 6; ++i)
		{
			b.m_face[i] = -1;
			MBFace fi = BuildBlockFace(b, i);
			
			// TODO: Find a better way
			for (int j = 0; j < m_MBFace.size(); ++j)
			{
				MBFace& fj = m_MBFace[j];
				if (IsSameFace(fi.m_node, fj.m_node))
				{
					b.m_face[i] = j;
					break;
				}
			}
			assert(b.m_face[i] != -1);
		}

		// update edge data
		const int EL[12][2] = { {0,1},{1,2},{2,3},{3,0},{4,5},{5,6},{6,7},{7,4},{0,4},{1,5},{2,6},{3,7} };
		for (int i = 0; i < 12; ++i)
		{
			int n0 = b.m_node[EL[i][0]];
			int n1 = b.m_node[EL[i][1]];

			int ne = FindEdge(n0, n1); assert(ne >= 0);
			b.m_edge[i] = ne;
		}

		// update block neighbors
		FindBlockNeighbours();
	}
}

//===============================================================================
FESetMBWeight::FESetMBWeight() : FEModifier("Set MB Weight")
{
	AddDoubleParam(0.0, "weight");
}

FEMesh* FESetMBWeight::Apply(GObject* po, FESelection* sel)
{
	if (sel == nullptr) return nullptr;

	GMultiBox* mb = dynamic_cast<GMultiBox*>(po);
	if (mb)
	{
		FEItemListBuilder* list = sel->CreateItemList();

		double w = GetFloatValue(0);

		GEdgeList* edgeList = dynamic_cast<GEdgeList*>(list);
		if (edgeList)
		{
			vector<GEdge*> edges = edgeList->GetEdgeList();
			for (GEdge* edge : edges)
			{
				edge->SetMeshWeight(w);
			}
		}

		GFaceList* faceList = dynamic_cast<GFaceList*>(list);
		if (faceList)
		{
			vector<GFace*> faces = faceList->GetFaceList();
			for (GFace* face : faces)
			{
				for (int j = 0; j < face->Nodes(); ++j)
				{
					GNode* n = mb->Node(face->m_node[j]);
					n->SetMeshWeight(w);
				}
			}
		}

		// don't call po->BuildMesh() since that deletes the current mesh
		return po->GetFEMesher()->BuildMesh();
	}
	else if (dynamic_cast<GMultiPatch*>(po))
	{
		GMultiPatch* mp = dynamic_cast<GMultiPatch*>(po);

		FEItemListBuilder* list = sel->CreateItemList();

		double w = GetFloatValue(0);

		GEdgeList* edgeList = dynamic_cast<GEdgeList*>(list);
		if (edgeList)
		{
			vector<GEdge*> edges = edgeList->GetEdgeList();
			for (GEdge* edge : edges)
			{
				edge->SetMeshWeight(w);
			}
		}

		GNodeList* nodeList = dynamic_cast<GNodeList*>(list);
		if (nodeList)
		{
			vector<GNode*> nodes = nodeList->GetNodeList();
			for (GNode* node : nodes)
			{
				node->SetMeshWeight(w);
			}
		}

		// don't call po->BuildMesh() since that deletes the current mesh
		return po->GetFEMesher()->BuildMesh();
	}

	return nullptr;
}<|MERGE_RESOLUTION|>--- conflicted
+++ resolved
@@ -29,15 +29,11 @@
 #include <MeshLib/FEMesh.h>
 #include <MeshLib/FENodeNodeList.h>
 #include <GeomLib/geom.h>
-<<<<<<< HEAD
-using namespace std;
-=======
 #include <GeomLib/GMultiBox.h>
 #include <GeomLib/GMultiPatch.h>
 #include <algorithm>
 #include "FESelection.h"
 #include "GGroup.h"
->>>>>>> 4ebcc257
 
 void MBBlock::SetNodes(int n1,int n2,int n3,int n4,int n5,int n6,int n7,int n8)
 {
@@ -1773,7 +1769,7 @@
 	return true;
 }
 
-FEMesh* FEMultiBlockMesher::BuildMesh()
+FSMesh* FEMultiBlockMesher::BuildMesh()
 {
 	if (m_po == nullptr) return nullptr;
 	GMultiBox& o = *m_po;
@@ -1891,7 +1887,7 @@
 	AddDoubleParam(0.0, "weight");
 }
 
-FEMesh* FESetMBWeight::Apply(GObject* po, FESelection* sel)
+FSMesh* FESetMBWeight::Apply(GObject* po, FESelection* sel)
 {
 	if (sel == nullptr) return nullptr;
 
