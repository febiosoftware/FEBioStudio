--- conflicted
+++ resolved
@@ -441,101 +441,6 @@
 	return val;
 }
 
-<<<<<<< HEAD
-vec3d GLMusclePath::UpdateOrigin(int ntime)
-{
-	CGLModel* glm = GetModel();
-	Post::FEPostModel& fem = *glm->GetFSModel();
-	FEPostMesh& mesh = *glm->GetActiveMesh();
-
-	if (m_closestFace == -1)
-	{
-		vec3d r0 = GetVecValue(ROTATION_CENTER);
-		mesh.TagAllFaces(0);
-		int nmin = -1;
-		vec3d rmin;
-		double L2min;
-		// find the closest node on the surface
-		for (int i = 0; i < mesh.Faces(); ++i)
-		{
-			FSFace& f = mesh.Face(i);
-			vec3d ri(0,0,0);
-			for (int j = 0; j < f.Nodes(); ++j)
-			{
-				FSNode& nj = mesh.Node(f.n[j]);
-				vec3d rj = to_vec3d(fem.NodePosition(f.n[j], 0));
-				ri += rj;
-			}
-			ri /= f.Nodes();
-
-			// get the distance
-			double L2 = (ri - r0).SqrLength();
-
-			if ((nmin == -1) || (L2 < L2min))
-			{
-				nmin = i;
-				L2min = L2;
-				rmin = ri;
-			}
-		}
-		if (nmin == -1) return r0;
-
-		m_closestFace = nmin;
-
-		vec3d dr = r0 - rmin;
-
-		FSFace& f = mesh.Face(nmin);
-		vec3d a0 = to_vec3d(fem.NodePosition(f.n[0], 0));
-		vec3d a1 = to_vec3d(fem.NodePosition(f.n[1], 0));
-		vec3d a2 = to_vec3d(fem.NodePosition(f.n[2], 0));
-
-		vec3d e1 = a1 - a0; e1.Normalize();
-		vec3d e2 = a2 - a0; e2.Normalize();
-		vec3d e3 = e1 ^ e2; e3.Normalize();
-		e2 = e3 ^ e1; e2.Normalize();
-
-		mat3d QT(				\
-			e1.x, e1.y, e1.z,	\
-			e2.x, e2.y, e2.z,	\
-			e3.x, e3.y, e3.z	\
-		);
-
-		m_qr = QT * dr;
-	}
-
-	// calculate current position of origin
-	FSFace& f = mesh.Face(m_closestFace);
-	vec3d ri(0, 0, 0);
-	for (int j = 0; j < f.Nodes(); ++j)
-	{
-		FSNode& nj = mesh.Node(f.n[j]);
-		vec3d rj = to_vec3d(fem.NodePosition(f.n[j], ntime));
-		ri += rj;
-	}
-	ri /= f.Nodes();
-
-	vec3d a0 = to_vec3d(fem.NodePosition(f.n[0], ntime));
-	vec3d a1 = to_vec3d(fem.NodePosition(f.n[1], ntime));
-	vec3d a2 = to_vec3d(fem.NodePosition(f.n[2], ntime));
-
-	vec3d e1 = a1 - a0; e1.Normalize();
-	vec3d e2 = a2 - a0; e2.Normalize();
-	vec3d e3 = e1 ^ e2; e3.Normalize();
-	e2 = e3 ^ e1; e2.Normalize();
-
-	mat3d Q(\
-		e1.x, e2.x, e3.x, \
-		e1.y, e2.y, e3.y, \
-		e1.z, e2.z, e3.z	\
-	);
-
-	vec3d dr = Q * m_qr;
-
-	return ri + dr;
-}
-
-=======
->>>>>>> b96760a1
 class RINGPOINT
 {
 public:
