--- conflicted
+++ resolved
@@ -1,269 +1,133 @@
-<<<<<<< HEAD
-/****************************************************************************
-** Meta object code from reading C++ file 'DlgRun.h'
-**
-** Created by: The Qt Meta Object Compiler version 67 (Qt 5.14.1)
-**
-** WARNING! All changes made in this file will be lost!
-*****************************************************************************/
-
-#include <memory>
-#include "DlgRun.h"
-#include <QtCore/qbytearray.h>
-#include <QtCore/qmetatype.h>
-#if !defined(Q_MOC_OUTPUT_REVISION)
-#error "The header file 'DlgRun.h' doesn't include <QObject>."
-#elif Q_MOC_OUTPUT_REVISION != 67
-#error "This file was generated using the moc from 5.14.1. It"
-#error "cannot be used with the include files from this version of Qt."
-#error "(The moc has changed too much.)"
-#endif
-
-QT_BEGIN_MOC_NAMESPACE
-QT_WARNING_PUSH
-QT_WARNING_DISABLE_DEPRECATED
-struct qt_meta_stringdata_CDlgRun_t {
-    QByteArrayData data[6];
-    char stringdata0[92];
-};
-#define QT_MOC_LITERAL(idx, ofs, len) \
-    Q_STATIC_BYTE_ARRAY_DATA_HEADER_INITIALIZER_WITH_OFFSET(len, \
-    qptrdiff(offsetof(qt_meta_stringdata_CDlgRun_t, stringdata0) + ofs \
-        - idx * sizeof(QByteArrayData)) \
-    )
-static const qt_meta_stringdata_CDlgRun_t qt_meta_stringdata_CDlgRun = {
-    {
-QT_MOC_LITERAL(0, 0, 7), // "CDlgRun"
-QT_MOC_LITERAL(1, 8, 20), // "updateDefaultCommand"
-QT_MOC_LITERAL(2, 29, 0), // ""
-QT_MOC_LITERAL(3, 30, 20), // "on_setCWDBtn_Clicked"
-QT_MOC_LITERAL(4, 51, 20), // "on_editLCBtn_Clicked"
-QT_MOC_LITERAL(5, 72, 19) // "on_selectConfigFile"
-
-    },
-    "CDlgRun\0updateDefaultCommand\0\0"
-    "on_setCWDBtn_Clicked\0on_editLCBtn_Clicked\0"
-    "on_selectConfigFile"
-};
-#undef QT_MOC_LITERAL
-
-static const uint qt_meta_data_CDlgRun[] = {
-
- // content:
-       8,       // revision
-       0,       // classname
-       0,    0, // classinfo
-       4,   14, // methods
-       0,    0, // properties
-       0,    0, // enums/sets
-       0,    0, // constructors
-       0,       // flags
-       0,       // signalCount
-
- // slots: name, argc, parameters, tag, flags
-       1,    0,   34,    2, 0x09 /* Protected */,
-       3,    0,   35,    2, 0x09 /* Protected */,
-       4,    0,   36,    2, 0x09 /* Protected */,
-       5,    0,   37,    2, 0x09 /* Protected */,
-
- // slots: parameters
-    QMetaType::Void,
-    QMetaType::Void,
-    QMetaType::Void,
-    QMetaType::Void,
-
-       0        // eod
-};
-
-void CDlgRun::qt_static_metacall(QObject *_o, QMetaObject::Call _c, int _id, void **_a)
-{
-    if (_c == QMetaObject::InvokeMetaMethod) {
-        auto *_t = static_cast<CDlgRun *>(_o);
-        Q_UNUSED(_t)
-        switch (_id) {
-        case 0: _t->updateDefaultCommand(); break;
-        case 1: _t->on_setCWDBtn_Clicked(); break;
-        case 2: _t->on_editLCBtn_Clicked(); break;
-        case 3: _t->on_selectConfigFile(); break;
-        default: ;
-        }
-    }
-    Q_UNUSED(_a);
-}
-
-QT_INIT_METAOBJECT const QMetaObject CDlgRun::staticMetaObject = { {
-    QMetaObject::SuperData::link<QDialog::staticMetaObject>(),
-    qt_meta_stringdata_CDlgRun.data,
-    qt_meta_data_CDlgRun,
-    qt_static_metacall,
-    nullptr,
-    nullptr
-} };
-
-
-const QMetaObject *CDlgRun::metaObject() const
-{
-    return QObject::d_ptr->metaObject ? QObject::d_ptr->dynamicMetaObject() : &staticMetaObject;
-}
-
-void *CDlgRun::qt_metacast(const char *_clname)
-{
-    if (!_clname) return nullptr;
-    if (!strcmp(_clname, qt_meta_stringdata_CDlgRun.stringdata0))
-        return static_cast<void*>(this);
-    return QDialog::qt_metacast(_clname);
-}
-
-int CDlgRun::qt_metacall(QMetaObject::Call _c, int _id, void **_a)
-{
-    _id = QDialog::qt_metacall(_c, _id, _a);
-    if (_id < 0)
-        return _id;
-    if (_c == QMetaObject::InvokeMetaMethod) {
-        if (_id < 4)
-            qt_static_metacall(this, _c, _id, _a);
-        _id -= 4;
-    } else if (_c == QMetaObject::RegisterMethodArgumentMetaType) {
-        if (_id < 4)
-            *reinterpret_cast<int*>(_a[0]) = -1;
-        _id -= 4;
-    }
-    return _id;
-}
-QT_WARNING_POP
-QT_END_MOC_NAMESPACE
-=======
-/****************************************************************************
-** Meta object code from reading C++ file 'DlgRun.h'
-**
-** Created by: The Qt Meta Object Compiler version 67 (Qt 5.14.2)
-**
-** WARNING! All changes made in this file will be lost!
-*****************************************************************************/
-
-#include <memory>
-#include "DlgRun.h"
-#include <QtCore/qbytearray.h>
-#include <QtCore/qmetatype.h>
-#if !defined(Q_MOC_OUTPUT_REVISION)
-#error "The header file 'DlgRun.h' doesn't include <QObject>."
-#elif Q_MOC_OUTPUT_REVISION != 67
-#error "This file was generated using the moc from 5.14.2. It"
-#error "cannot be used with the include files from this version of Qt."
-#error "(The moc has changed too much.)"
-#endif
-
-QT_BEGIN_MOC_NAMESPACE
-QT_WARNING_PUSH
-QT_WARNING_DISABLE_DEPRECATED
-struct qt_meta_stringdata_CDlgRun_t {
-    QByteArrayData data[6];
-    char stringdata0[92];
-};
-#define QT_MOC_LITERAL(idx, ofs, len) \
-    Q_STATIC_BYTE_ARRAY_DATA_HEADER_INITIALIZER_WITH_OFFSET(len, \
-    qptrdiff(offsetof(qt_meta_stringdata_CDlgRun_t, stringdata0) + ofs \
-        - idx * sizeof(QByteArrayData)) \
-    )
-static const qt_meta_stringdata_CDlgRun_t qt_meta_stringdata_CDlgRun = {
-    {
-QT_MOC_LITERAL(0, 0, 7), // "CDlgRun"
-QT_MOC_LITERAL(1, 8, 20), // "updateDefaultCommand"
-QT_MOC_LITERAL(2, 29, 0), // ""
-QT_MOC_LITERAL(3, 30, 20), // "on_setCWDBtn_Clicked"
-QT_MOC_LITERAL(4, 51, 20), // "on_editLCBtn_Clicked"
-QT_MOC_LITERAL(5, 72, 19) // "on_selectConfigFile"
-
-    },
-    "CDlgRun\0updateDefaultCommand\0\0"
-    "on_setCWDBtn_Clicked\0on_editLCBtn_Clicked\0"
-    "on_selectConfigFile"
-};
-#undef QT_MOC_LITERAL
-
-static const uint qt_meta_data_CDlgRun[] = {
-
- // content:
-       8,       // revision
-       0,       // classname
-       0,    0, // classinfo
-       4,   14, // methods
-       0,    0, // properties
-       0,    0, // enums/sets
-       0,    0, // constructors
-       0,       // flags
-       0,       // signalCount
-
- // slots: name, argc, parameters, tag, flags
-       1,    0,   34,    2, 0x09 /* Protected */,
-       3,    0,   35,    2, 0x09 /* Protected */,
-       4,    0,   36,    2, 0x09 /* Protected */,
-       5,    0,   37,    2, 0x09 /* Protected */,
-
- // slots: parameters
-    QMetaType::Void,
-    QMetaType::Void,
-    QMetaType::Void,
-    QMetaType::Void,
-
-       0        // eod
-};
-
-void CDlgRun::qt_static_metacall(QObject *_o, QMetaObject::Call _c, int _id, void **_a)
-{
-    if (_c == QMetaObject::InvokeMetaMethod) {
-        auto *_t = static_cast<CDlgRun *>(_o);
-        Q_UNUSED(_t)
-        switch (_id) {
-        case 0: _t->updateDefaultCommand(); break;
-        case 1: _t->on_setCWDBtn_Clicked(); break;
-        case 2: _t->on_editLCBtn_Clicked(); break;
-        case 3: _t->on_selectConfigFile(); break;
-        default: ;
-        }
-    }
-    Q_UNUSED(_a);
-}
-
-QT_INIT_METAOBJECT const QMetaObject CDlgRun::staticMetaObject = { {
-    QMetaObject::SuperData::link<QDialog::staticMetaObject>(),
-    qt_meta_stringdata_CDlgRun.data,
-    qt_meta_data_CDlgRun,
-    qt_static_metacall,
-    nullptr,
-    nullptr
-} };
-
-
-const QMetaObject *CDlgRun::metaObject() const
-{
-    return QObject::d_ptr->metaObject ? QObject::d_ptr->dynamicMetaObject() : &staticMetaObject;
-}
-
-void *CDlgRun::qt_metacast(const char *_clname)
-{
-    if (!_clname) return nullptr;
-    if (!strcmp(_clname, qt_meta_stringdata_CDlgRun.stringdata0))
-        return static_cast<void*>(this);
-    return QDialog::qt_metacast(_clname);
-}
-
-int CDlgRun::qt_metacall(QMetaObject::Call _c, int _id, void **_a)
-{
-    _id = QDialog::qt_metacall(_c, _id, _a);
-    if (_id < 0)
-        return _id;
-    if (_c == QMetaObject::InvokeMetaMethod) {
-        if (_id < 4)
-            qt_static_metacall(this, _c, _id, _a);
-        _id -= 4;
-    } else if (_c == QMetaObject::RegisterMethodArgumentMetaType) {
-        if (_id < 4)
-            *reinterpret_cast<int*>(_a[0]) = -1;
-        _id -= 4;
-    }
-    return _id;
-}
-QT_WARNING_POP
-QT_END_MOC_NAMESPACE
->>>>>>> 13b041e9
+/****************************************************************************
+** Meta object code from reading C++ file 'DlgRun.h'
+**
+** Created by: The Qt Meta Object Compiler version 67 (Qt 5.14.2)
+**
+** WARNING! All changes made in this file will be lost!
+*****************************************************************************/
+
+#include <memory>
+#include "DlgRun.h"
+#include <QtCore/qbytearray.h>
+#include <QtCore/qmetatype.h>
+#if !defined(Q_MOC_OUTPUT_REVISION)
+#error "The header file 'DlgRun.h' doesn't include <QObject>."
+#elif Q_MOC_OUTPUT_REVISION != 67
+#error "This file was generated using the moc from 5.14.2. It"
+#error "cannot be used with the include files from this version of Qt."
+#error "(The moc has changed too much.)"
+#endif
+
+QT_BEGIN_MOC_NAMESPACE
+QT_WARNING_PUSH
+QT_WARNING_DISABLE_DEPRECATED
+struct qt_meta_stringdata_CDlgRun_t {
+    QByteArrayData data[6];
+    char stringdata0[92];
+};
+#define QT_MOC_LITERAL(idx, ofs, len) \
+    Q_STATIC_BYTE_ARRAY_DATA_HEADER_INITIALIZER_WITH_OFFSET(len, \
+    qptrdiff(offsetof(qt_meta_stringdata_CDlgRun_t, stringdata0) + ofs \
+        - idx * sizeof(QByteArrayData)) \
+    )
+static const qt_meta_stringdata_CDlgRun_t qt_meta_stringdata_CDlgRun = {
+    {
+QT_MOC_LITERAL(0, 0, 7), // "CDlgRun"
+QT_MOC_LITERAL(1, 8, 20), // "updateDefaultCommand"
+QT_MOC_LITERAL(2, 29, 0), // ""
+QT_MOC_LITERAL(3, 30, 20), // "on_setCWDBtn_Clicked"
+QT_MOC_LITERAL(4, 51, 20), // "on_editLCBtn_Clicked"
+QT_MOC_LITERAL(5, 72, 19) // "on_selectConfigFile"
+
+    },
+    "CDlgRun\0updateDefaultCommand\0\0"
+    "on_setCWDBtn_Clicked\0on_editLCBtn_Clicked\0"
+    "on_selectConfigFile"
+};
+#undef QT_MOC_LITERAL
+
+static const uint qt_meta_data_CDlgRun[] = {
+
+ // content:
+       8,       // revision
+       0,       // classname
+       0,    0, // classinfo
+       4,   14, // methods
+       0,    0, // properties
+       0,    0, // enums/sets
+       0,    0, // constructors
+       0,       // flags
+       0,       // signalCount
+
+ // slots: name, argc, parameters, tag, flags
+       1,    0,   34,    2, 0x09 /* Protected */,
+       3,    0,   35,    2, 0x09 /* Protected */,
+       4,    0,   36,    2, 0x09 /* Protected */,
+       5,    0,   37,    2, 0x09 /* Protected */,
+
+ // slots: parameters
+    QMetaType::Void,
+    QMetaType::Void,
+    QMetaType::Void,
+    QMetaType::Void,
+
+       0        // eod
+};
+
+void CDlgRun::qt_static_metacall(QObject *_o, QMetaObject::Call _c, int _id, void **_a)
+{
+    if (_c == QMetaObject::InvokeMetaMethod) {
+        auto *_t = static_cast<CDlgRun *>(_o);
+        Q_UNUSED(_t)
+        switch (_id) {
+        case 0: _t->updateDefaultCommand(); break;
+        case 1: _t->on_setCWDBtn_Clicked(); break;
+        case 2: _t->on_editLCBtn_Clicked(); break;
+        case 3: _t->on_selectConfigFile(); break;
+        default: ;
+        }
+    }
+    Q_UNUSED(_a);
+}
+
+QT_INIT_METAOBJECT const QMetaObject CDlgRun::staticMetaObject = { {
+    QMetaObject::SuperData::link<QDialog::staticMetaObject>(),
+    qt_meta_stringdata_CDlgRun.data,
+    qt_meta_data_CDlgRun,
+    qt_static_metacall,
+    nullptr,
+    nullptr
+} };
+
+
+const QMetaObject *CDlgRun::metaObject() const
+{
+    return QObject::d_ptr->metaObject ? QObject::d_ptr->dynamicMetaObject() : &staticMetaObject;
+}
+
+void *CDlgRun::qt_metacast(const char *_clname)
+{
+    if (!_clname) return nullptr;
+    if (!strcmp(_clname, qt_meta_stringdata_CDlgRun.stringdata0))
+        return static_cast<void*>(this);
+    return QDialog::qt_metacast(_clname);
+}
+
+int CDlgRun::qt_metacall(QMetaObject::Call _c, int _id, void **_a)
+{
+    _id = QDialog::qt_metacall(_c, _id, _a);
+    if (_id < 0)
+        return _id;
+    if (_c == QMetaObject::InvokeMetaMethod) {
+        if (_id < 4)
+            qt_static_metacall(this, _c, _id, _a);
+        _id -= 4;
+    } else if (_c == QMetaObject::RegisterMethodArgumentMetaType) {
+        if (_id < 4)
+            *reinterpret_cast<int*>(_a[0]) = -1;
+        _id -= 4;
+    }
+    return _id;
+}
+QT_WARNING_POP
+QT_END_MOC_NAMESPACE