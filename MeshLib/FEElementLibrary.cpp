--- conflicted
+++ resolved
@@ -29,18 +29,6 @@
 
 vector<FSElemTraits> FSElementLibrary::m_lib;
 
-<<<<<<< HEAD
-vector<FEElemTraits> FEElementLibrary::m_lib = InitLibrary();
-
-
-void FEElementLibrary::addElement(vector<FEElemTraits>& lib, int ntype, int nshape, int nclass, int nodes, int faces, int edges)
-{
-	FEElemTraits t = {ntype, nshape, nclass, nodes, faces, edges};
-	lib.push_back(t);
-}
-
-vector<FEElemTraits> FEElementLibrary::InitLibrary()
-=======
 void FSElementLibrary::addElement(int ntype, int nshape, int nclass, int nodes, int faces, int edges)
 {
 	FSElemTraits t = {ntype, nshape, nclass, nodes, faces, edges};
@@ -48,35 +36,32 @@
 }
 
 void FSElementLibrary::InitLibrary()
->>>>>>> 0552647e
 {
-	vector<FEElemTraits> lib;
+	m_lib.clear();
 
 	// NOTE: When adding new elements make sure to set the faces to zero for shells, and the edges to zero for solids.
-	addElement(lib, FE_INVALID_ELEMENT_TYPE, 0, 0, 0, 0, 0);
-	addElement(lib, FE_HEX8   , ELEM_HEX  , ELEM_SOLID,  8, 6, 0);
-	addElement(lib, FE_TET4   , ELEM_TET  , ELEM_SOLID,  4, 4, 0);
-	addElement(lib, FE_PENTA6 , ELEM_PENTA, ELEM_SOLID,  6, 5, 0);
-	addElement(lib, FE_QUAD4  , ELEM_QUAD , ELEM_SHELL,  4, 0, 4);
-	addElement(lib, FE_TRI3   , ELEM_TRI  , ELEM_SHELL,  3, 0, 3);
-	addElement(lib, FE_BEAM2  , ELEM_LINE , ELEM_BEAM ,  2, 0, 0);
-	addElement(lib, FE_HEX20  , ELEM_HEX  , ELEM_SOLID, 20, 6, 0);
-	addElement(lib, FE_QUAD8  , ELEM_QUAD , ELEM_SHELL,  8, 0, 4);
-	addElement(lib, FE_BEAM3  , ELEM_LINE , ELEM_BEAM ,  3, 0, 0);
-	addElement(lib, FE_TET10  , ELEM_TET  , ELEM_SOLID, 10, 4, 0);
-	addElement(lib, FE_TRI6   , ELEM_TRI  , ELEM_SHELL,  6, 0, 3);
-	addElement(lib, FE_TET15  , ELEM_TET  , ELEM_SOLID, 15, 4, 0);
-	addElement(lib, FE_HEX27  , ELEM_HEX  , ELEM_SOLID, 27, 6, 0);
-	addElement(lib, FE_TRI7   , ELEM_TRI  , ELEM_SHELL,  7, 0, 3);
-	addElement(lib, FE_QUAD9  , ELEM_QUAD , ELEM_SHELL,  9, 0, 4);
-	addElement(lib, FE_PENTA15, ELEM_PENTA, ELEM_SOLID, 15, 5, 0);
-	addElement(lib, FE_PYRA5  , ELEM_PYRA , ELEM_SOLID,  5, 5, 0);
-	addElement(lib, FE_TET20  , ELEM_TET  , ELEM_SOLID, 20, 4, 0);
-	addElement(lib, FE_TRI10  , ELEM_TRI  , ELEM_SHELL, 10, 0, 3);
-	addElement(lib, FE_TET5   , ELEM_TET  , ELEM_SOLID,  5, 4, 0);
- 	addElement(lib, FE_PYRA13 , ELEM_PYRA , ELEM_SOLID, 13, 5, 0);
-
-	return lib;
+	addElement(FE_INVALID_ELEMENT_TYPE, 0, 0, 0, 0, 0);
+	addElement(FE_HEX8   , ELEM_HEX  , ELEM_SOLID,  8, 6, 0);
+	addElement(FE_TET4   , ELEM_TET  , ELEM_SOLID,  4, 4, 0);
+	addElement(FE_PENTA6 , ELEM_PENTA, ELEM_SOLID,  6, 5, 0);
+	addElement(FE_QUAD4  , ELEM_QUAD , ELEM_SHELL,  4, 0, 4);
+	addElement(FE_TRI3   , ELEM_TRI  , ELEM_SHELL,  3, 0, 3);
+	addElement(FE_BEAM2  , ELEM_LINE , ELEM_BEAM ,  2, 0, 0);
+	addElement(FE_HEX20  , ELEM_HEX  , ELEM_SOLID, 20, 6, 0);
+	addElement(FE_QUAD8  , ELEM_QUAD , ELEM_SHELL,  8, 0, 4);
+	addElement(FE_BEAM3  , ELEM_LINE , ELEM_BEAM ,  3, 0, 0);
+	addElement(FE_TET10  , ELEM_TET  , ELEM_SOLID, 10, 4, 0);
+	addElement(FE_TRI6   , ELEM_TRI  , ELEM_SHELL,  6, 0, 3);
+	addElement(FE_TET15  , ELEM_TET  , ELEM_SOLID, 15, 4, 0);
+	addElement(FE_HEX27  , ELEM_HEX  , ELEM_SOLID, 27, 6, 0);
+	addElement(FE_TRI7   , ELEM_TRI  , ELEM_SHELL,  7, 0, 3);
+	addElement(FE_QUAD9  , ELEM_QUAD , ELEM_SHELL,  9, 0, 4);
+	addElement(FE_PENTA15, ELEM_PENTA, ELEM_SOLID, 15, 5, 0);
+	addElement(FE_PYRA5  , ELEM_PYRA , ELEM_SOLID,  5, 5, 0);
+	addElement(FE_TET20  , ELEM_TET  , ELEM_SOLID, 20, 4, 0);
+	addElement(FE_TRI10  , ELEM_TRI  , ELEM_SHELL, 10, 0, 3);
+	addElement(FE_TET5   , ELEM_TET  , ELEM_SOLID,  5, 4, 0);
+	addElement(FE_PYRA13 , ELEM_PYRA , ELEM_SOLID, 13, 5, 0);
 }
 
 const FSElemTraits* FSElementLibrary::GetTraits(int type)
