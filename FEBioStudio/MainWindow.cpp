--- conflicted
+++ resolved
@@ -76,12 +76,9 @@
 #include "PostDocument.h"
 #include "ModelDocument.h"
 #include "TextDocument.h"
-<<<<<<< HEAD
 #include "ImageDocument.h"
-=======
 #include "XMLDocument.h"
 #include "PostSessionFile.h"
->>>>>>> 9a3ce5eb
 #include "units.h"
 #include "version.h"
 #include "LocalJobProcess.h"
@@ -2032,12 +2029,6 @@
 					ui->setUIConfig(CMainWindow::TEXT_CONFIG);
 				}
 			}
-<<<<<<< HEAD
-            else
-            {
-                ui->setUIConfig(HTML_CONFIG);
-            }
-=======
 			else
 			{
                 CXMLDocument* xmlDoc = dynamic_cast<CXMLDocument*>(GetDocument());
@@ -2048,10 +2039,9 @@
                 }
                 else
                 {
-                    ui->setUIConfig(0);
+                    ui->setUIConfig(HTML_CONFIG);
                 }
 			}
->>>>>>> 9a3ce5eb
 			ui->fileViewer->parentWidget()->raise();
 		}
 		return;
@@ -3209,7 +3199,6 @@
 	}
 }
 
-<<<<<<< HEAD
 #ifdef HAS_ITK
 	void CMainWindow::ProcessITKImage(const QString& fileName, ImageFileType type)
 	{
@@ -3249,9 +3238,9 @@
 
 	}
 #else
-	void CMainWindow::ProcessITKImage(const QString& fileName, ImageType type) {}
+	void CMainWindow::ProcessITKImage(const QString& fileName, ImageFileType type) {}
 #endif
-=======
+
 void CMainWindow::OnDeleteAllLoadControllers()
 {
 	CModelDocument* doc = dynamic_cast<CModelDocument*>(GetDocument());
@@ -3291,5 +3280,4 @@
 QSize CMainWindow::GetEditorSize()
 {
     return ui->stack->size();
-}
->>>>>>> 9a3ce5eb
+}