--- conflicted
+++ resolved
@@ -820,9 +820,9 @@
 			xml.close_branch();
 		}
 
-		for (int i = 0; i < po->FEParts(); ++i)
-		{
-			FSPart* pg = po->GetFEPart(i);
+			for (int i = 0; i < po->FEElemSets(); ++i)
+			{
+				FSElemSet* pg = po->GetFEElemSet(i);
 
 			XMLElement el("mesh:elementset");
 			el.add_attribute("name", pg->GetName());
@@ -863,15 +863,9 @@
 		{
 			fsps_write_parameters(plot, xml);
 
-<<<<<<< HEAD
-			for (int i = 0; i < po->FEElemSets(); ++i)
-			{
-				FSElemSet* pg = po->GetFEElemSet(i);
-=======
 			if (dynamic_cast<Post::CGLLinePlot*>(plot))
 			{
 				Post::CGLLinePlot* linePlot = dynamic_cast<Post::CGLLinePlot*>(plot);
->>>>>>> af1f832f
 
 				Post::LineDataModel* lineData = linePlot->GetLineDataModel();
 				if (lineData)
