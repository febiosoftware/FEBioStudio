/*This file is part of the FEBio Studio source code and is licensed under the MIT license
listed below.

See Copyright-FEBio-Studio.txt for details.

Copyright (c) 2021 University of Utah, The Trustees of Columbia University in
the City of New York, and others.

Permission is hereby granted, free of charge, to any person obtaining a copy
of this software and associated documentation files (the "Software"), to deal
in the Software without restriction, including without limitation the rights
to use, copy, modify, merge, publish, distribute, sublicense, and/or sell
copies of the Software, and to permit persons to whom the Software is
furnished to do so, subject to the following conditions:

The above copyright notice and this permission notice shall be included in all
copies or substantial portions of the Software.

THE SOFTWARE IS PROVIDED "AS IS", WITHOUT WARRANTY OF ANY KIND, EXPRESS OR
IMPLIED, INCLUDING BUT NOT LIMITED TO THE WARRANTIES OF MERCHANTABILITY,
FITNESS FOR A PARTICULAR PURPOSE AND NONINFRINGEMENT. IN NO EVENT SHALL THE
AUTHORS OR COPYRIGHT HOLDERS BE LIABLE FOR ANY CLAIM, DAMAGES OR OTHER
LIABILITY, WHETHER IN AN ACTION OF CONTRACT, TORT OR OTHERWISE, ARISING FROM,
OUT OF OR IN CONNECTION WITH THE SOFTWARE OR THE USE OR OTHER DEALINGS IN THE
SOFTWARE.*/
#include "GGroup.h"
#include <GeomLib/GModel.h>
#include <GeomLib/GObject.h>
<<<<<<< HEAD
#include <MeshLib/FSMesh.h>
using namespace std;
=======
#include <MeshLib/FEMesh.h>
#include <map>
>>>>>>> 05227392

GGroup::GGroup(GModel* ps, int ntype, unsigned int flags) : FSItemListBuilder(ntype, flags)
{
	m_ps = ps;
}

GGroup::~GGroup(void)
{
}

//-----------------------------------------------------------------------------
// GNodeList
//-----------------------------------------------------------------------------

FSNodeList* GNodeList::BuildNodeList()
{
	GModel& m = *m_ps;
	int N = m_Item.size();
	FSItemListBuilder::Iterator it = m_Item.begin();
	FSNodeList* ps = new FSNodeList();
	for (int i=0; i<N; ++i, ++it)
	{
		GNode* pn = m.FindNode(*it);
		if (pn)
		{
			GObject* po = dynamic_cast<GObject*>(pn->Object());
			FSMesh* pm = po->GetFEMesh();
			for (int j=0; j<pm->Nodes(); ++j)
			{
				FSNode& node = pm->Node(j);
				if (node.m_gid == pn->GetLocalID())
				{
					ps->Add(pm, &node);
					break;
				}
			}
		}
	}
	return ps;
}

//-----------------------------------------------------------------------------
GNodeList::GNodeList(GModel* ps, GNodeSelection* pg) : GGroup(ps, GO_NODE, FE_NODE_FLAG)
{
	int N = pg->Count();
	assert(N);
	GNodeSelection::Iterator it(pg);
	for (int i=0; i<N; ++i, ++it) add(it->GetID());
}

//-----------------------------------------------------------------------------
FSItemListBuilder* GNodeList::Copy()
{
	GNodeList* pg = new GNodeList(m_ps);
	pg->m_Item = m_Item;
	return pg;
}

//-----------------------------------------------------------------------------
vector<GNode*> GNodeList::GetNodeList()
{
	vector<GNode*> nodeList;
	GModel& model = *m_ps;
	int N = m_Item.size();
	FSItemListBuilder::Iterator it = m_Item.begin();
	for (int n = 0; n<N; ++n, ++it)
	{
		GNode* pg = model.FindNode(*it);
		nodeList.push_back(pg);
	}

	return nodeList;
}

//-----------------------------------------------------------------------------
bool GNodeList::IsValid() const
{
	if (GGroup::IsValid() == false) return false;

	GModel& model = *m_ps;
	int N = m_Item.size();
	FSItemListBuilder::ConstIterator it = m_Item.begin();
	for (int n = 0; n<N; ++n, ++it)
	{
		GNode* pg = model.FindNode(*it);
		if (pg == 0) return false;
	}

	return true;
}

//-----------------------------------------------------------------------------
// GEdgeList
//-----------------------------------------------------------------------------

GEdgeList::GEdgeList(GModel* ps, GEdgeSelection* pg) : GGroup(ps, GO_EDGE, FE_NODE_FLAG)
{
	int N = pg->Count();
	if (N > 0)
	{
		GEdgeSelection::Iterator it(pg);
		for (int i=0; i<N; ++i, ++it) add(it->GetID());
	}
}

//-----------------------------------------------------------------------------
FSNodeList* GEdgeList::BuildNodeList()
{
	GModel& model = *m_ps;
	FSNodeList* ps = new FSNodeList();
	int N = m_Item.size(), i, n;
	FSItemListBuilder::Iterator it = m_Item.begin();

	for (n=0; n<N; ++n, ++it)
	{
		GEdge *pe = model.FindEdge(*it);
		GObject* po = dynamic_cast<GObject*>(pe->Object());
		FSMesh& m = *po->GetFEMesh();
		for (i=0; i<m.Nodes(); ++i) m.Node(i).m_ntag = 0;
	}

	it = m_Item.begin();
	for (n=0; n<N; ++n, ++it)
	{
		GEdge *pe = model.FindEdge(*it);
		int gid = pe->GetLocalID();
		GObject* po = dynamic_cast<GObject*>(pe->Object());
		FSMesh& m = *po->GetFEMesh();
		for (i=0; i<m.Edges(); ++i)
		{
			FSEdge& e = m.Edge(i);
			if (e.m_gid == gid)
			{
				m.Node(e.n[0]).m_ntag = 1;
				m.Node(e.n[1]).m_ntag = 1;
				if (e.n[2] != -1) m.Node(e.n[2]).m_ntag = 1;
			}
		}
	}
	
	// fill the list
	it = m_Item.begin();
	for (n=0; n<N; ++n, ++it)
	{
		GEdge *pe = model.FindEdge(*it);
		GObject* po = dynamic_cast<GObject*>(pe->Object());
		FSMesh& m = *po->GetFEMesh();
		for (i = 0; i < m.Nodes(); ++i)
		{
			FSNode& node = m.Node(i);
			if (node.m_ntag == 1)
			{
				ps->Add(&m, m.NodePtr(i));

				// reset tag in case another edge references the same node
				node.m_ntag = 0;
			}
		}
	}
	
	return ps;
}

//-----------------------------------------------------------------------------
FSEdgeList* GEdgeList::BuildEdgeList()
{
	GModel& model = *m_ps;
	FSEdgeList* ps = new FSEdgeList();
	int N = m_Item.size();
	FSItemListBuilder::Iterator it = m_Item.begin();

	for (int n = 0; n < N; ++n, ++it)
	{
		GEdge* pe = model.FindEdge(*it);
		int gid = pe->GetLocalID();
		GObject* po = dynamic_cast<GObject*>(pe->Object());
		FSMesh& m = *po->GetFEMesh();
		for (int i = 0; i < m.Edges(); ++i)
		{
			FSEdge& e = m.Edge(i);
			if (e.m_gid == gid)
			{
				ps->Add(&m, &e);
			}
		}
	}

	return ps;
}

//-----------------------------------------------------------------------------
vector<GEdge*> GEdgeList::GetEdgeList()
{
	vector<GEdge*> edgeList;
	GModel& model = *m_ps;
	int N = m_Item.size();
	FSItemListBuilder::Iterator it = m_Item.begin();
	for (int n = 0; n<N; ++n, ++it)
	{
		GEdge* pg = model.FindEdge(*it);
		edgeList.push_back(pg);
	}

	return edgeList;
}

//-----------------------------------------------------------------------------
GEdge* GEdgeList::GetEdge(int n)
{
	GModel& model = *m_ps;
	int N = m_Item.size();
	if ((n < 0) || (n >= N)) return nullptr;

	FSItemListBuilder::Iterator it = m_Item.begin();
	for (int i = 0; i < n; ++i) ++it;
	GEdge* pg = model.FindEdge(*it);
	return pg;
}

//-----------------------------------------------------------------------------
FSItemListBuilder* GEdgeList::Copy()
{
	GEdgeList* pg = new GEdgeList(m_ps);
	pg->m_Item = m_Item;
	return pg;
}

//-----------------------------------------------------------------------------
bool GEdgeList::IsValid() const
{
	if (GGroup::IsValid() == false) return false;

	GModel& model = *m_ps;
	int N = m_Item.size();
	FSItemListBuilder::ConstIterator it = m_Item.begin();
	for (int n = 0; n<N; ++n, ++it)
	{
		GEdge* pg = model.FindEdge(*it);
		if (pg == 0) return false;
	}

	return true;
}

//-----------------------------------------------------------------------------
// GFaceList
//-----------------------------------------------------------------------------

GFaceList::GFaceList(GModel* ps, GFaceSelection* pg) : GGroup(ps, GO_FACE, FE_NODE_FLAG | FE_FACE_FLAG)
{
	int N = pg->Count();
	if (N > 0)
	{
		GFaceSelection::Iterator it(pg);
		for (int i=0; i<N; ++i, ++it) add(it->GetID());
	}
}

//-----------------------------------------------------------------------------
GFaceList::GFaceList(GModel* ps, GFace* pf) : GGroup(ps, GO_FACE, FE_NODE_FLAG | FE_FACE_FLAG)
{
	if (pf) add(pf->GetID());
}

//-----------------------------------------------------------------------------
FSNodeList* GFaceList::BuildNodeList()
{
	GModel& model = *m_ps;
	int N = m_Item.size(), n, i;
	FSItemListBuilder::Iterator it = m_Item.begin();

	// first we need to clear all tags
	for (n=0; n<N; ++n, ++it)
	{
		GFace *pf = model.FindSurface(*it);
		if (pf == 0) return 0;
		GObject* po = dynamic_cast<GObject*>(pf->Object());
		FSMesh& m = *po->GetFEMesh();

		// clear the tags
		for (i=0; i<m.Nodes(); ++i) m.Node(i).m_ntag = 0;
	}

	// then we need to identify which nodes are part of the nodelist
	it = m_Item.begin();
	for (n=0; n<N; ++n, ++it)
	{
		GFace *pf = model.FindSurface(*it);
		GObject* po = dynamic_cast<GObject*>(pf->Object());
		FSMesh& m = *po->GetFEMesh();
		int gid = pf->GetLocalID();

		// tag the nodes to be added to the list
		for (i=0; i<m.Faces(); ++i)
		{
			FSFace& f = m.Face(i);
			if (f.m_gid == gid)
			{
				int l = f.Nodes();
				for (int j=0; j<l; ++j) m.Node(f.n[j]).m_ntag = 1;
			}
		}
	}

	// create a new node list
	FSNodeList* ps = new FSNodeList();

	// next we add all the nodes
	it = m_Item.begin();
	for (n=0; n<N; ++n, ++it)
	{
		GFace *pf = model.FindSurface(*it);
		GObject* po = dynamic_cast<GObject*>(pf->Object());
		FSMesh& m = *po->GetFEMesh();
		for (i = 0; i < m.Nodes(); ++i)
		{
			FSNode& node = m.Node(i);
			if (node.m_ntag == 1)
			{
				ps->Add(&m, m.NodePtr(i));

				// reset tag in case another surface in this list references
				// the same node
				node.m_ntag = 0;
			}
		}
	}

	return ps;
}

//-----------------------------------------------------------------------------
FSFaceList* GFaceList::BuildFaceList()
{
	GModel& m = *m_ps;
	FSFaceList* ps = new FSFaceList();
	int N = m_Item.size();
	FSItemListBuilder::Iterator it = m_Item.begin();
	for (int n=0; n<N; ++n, ++it)
	{
		GFace* pf = m.FindSurface(*it);
//		assert(pf);
		if (pf)
		{
			GObject* po = dynamic_cast<GObject*>(pf->Object());
			FSMesh& m = *po->GetFEMesh();
			int gid = pf->GetLocalID();

			for (int i=0; i<m.Faces(); ++i) if (m.Face(i).m_gid == gid) ps->Add(&m, m.FacePtr(i));
		}
	}

	return ps;	
}

//-----------------------------------------------------------------------------
FSItemListBuilder* GFaceList::Copy()
{
	GFaceList* pg = new GFaceList(m_ps);
	pg->m_Item = m_Item;
	return pg;
}

//-----------------------------------------------------------------------------
vector<GFace*> GFaceList::GetFaceList()
{
	vector<GFace*> surfList;
	GModel& model = *m_ps;
	int N = m_Item.size();
	FSItemListBuilder::Iterator it = m_Item.begin();
	for (int n = 0; n<N; ++n, ++it)
	{
		GFace *pg = model.FindSurface(*it);
		surfList.push_back(pg);
	}

	return surfList;
}

//-----------------------------------------------------------------------------
bool GFaceList::IsValid() const
{
	if (GGroup::IsValid() == false) return false;

	GModel& model = *m_ps;
	int N = m_Item.size();
	FSItemListBuilder::ConstIterator it = m_Item.begin();
	for (int n = 0; n<N; ++n, ++it)
	{
		GFace *pg = model.FindSurface(*it);
		if (pg == 0) return false;
	}

	return true;
}

//-----------------------------------------------------------------------------
// GPartList
//-----------------------------------------------------------------------------

// TODO: Temporarily removing face flag, since generating surfaces from parts is causing
//       some issues on export. 
//GPartList::GPartList(GModel* ps) : GGroup(ps, GO_PART, FE_NODE_FLAG | FE_FACE_FLAG | FE_ELEM_FLAG | FE_PART_FLAG) {}
GPartList::GPartList(GModel* ps) : GGroup(ps, GO_PART, FE_NODE_FLAG | FE_ELEM_FLAG | FE_PART_FLAG) {}

GPartList::GPartList(GModel* ps, GPartSelection* pg) : GGroup(ps, GO_PART, FE_NODE_FLAG | FE_ELEM_FLAG | FE_PART_FLAG)
//GPartList::GPartList(GModel* ps, GPartSelection* pg) : GGroup(ps, GO_PART, FE_NODE_FLAG | FE_FACE_FLAG | FE_ELEM_FLAG | FE_PART_FLAG)
{
	int N = pg->Count();
	GPartSelection::Iterator it(pg);
	for (int i=0; i<N; ++i, ++it) add(it->GetID());
}

//-----------------------------------------------------------------------------
void GPartList::Create(GObject* po)
{
	if (po == nullptr) return;
	int N = po->Parts();
	for (int i = 0; i < N; ++i) add(po->Part(i)->GetID());
}

//-----------------------------------------------------------------------------
FSElemList* GPartList::BuildElemList()
{
	GModel& model = *m_ps;
	FSElemList* ps = new FSElemList();
	int N = m_Item.size();
	FSItemListBuilder::Iterator it = m_Item.begin();
	for (int n=0; n<N; ++n, ++it)
	{
		GPart *pg = model.FindPart(*it);
		GObject* po = dynamic_cast<GObject*>(pg->Object());
		FSMesh& m = *po->GetFEMesh();
		int gid = pg->GetLocalID();
		for (int i=0; i<m.Elements(); ++i)
		{
			FSElement& e = m.Element(i);
			if (e.m_gid == gid) ps->Add(&m, &e, i);
		}
	}
	return ps;
}

//-----------------------------------------------------------------------------
FSNodeList* GPartList::BuildNodeList()
{
	GModel& model = *m_ps;
	int N = m_Item.size(), n, i, j;
	FSItemListBuilder::Iterator it = m_Item.begin();

	// first we need to clear all tags
	for (n=0; n<N; ++n, ++it)
	{
        GPart *pg = model.FindPart(*it);
        if (pg) {
            GObject* po = dynamic_cast<GObject*>(pg->Object());
            FSMesh& m = *po->GetFEMesh();
            
            // clear the tags
            for (i=0; i<m.Nodes(); ++i) m.Node(i).m_ntag = 0;
        }
	}

	// then we need to identify which nodes are part of the nodelist
	it = m_Item.begin();
	for (n=0; n<N; ++n, ++it)
	{
		GPart *pg = model.FindPart(*it);
        if (pg) {
            GObject* po = dynamic_cast<GObject*>(pg->Object());
            FSMesh& m = *po->GetFEMesh();
            int gid = pg->GetLocalID();
            
            // tag the nodes to be added to the list
            for (i=0; i<m.Elements(); ++i)
            {
                FSElement& e = m.Element(i);
                if (e.m_gid == gid)
                {
                    for (j=0; j<e.Nodes(); ++j) m.Node(e.m_node[j]).m_ntag = 1;
                }
            }
        }
	}

	// next we add all the nodes
	FSNodeList* ps = new FSNodeList();
	it = m_Item.begin();
	for (n=0; n<N; ++n, ++it)
	{
		GPart *pg = model.FindPart(*it);
        if (pg) {
            GObject* po = dynamic_cast<GObject*>(pg->Object());
            FSMesh& m = *po->GetFEMesh();
			for (i = 0; i < m.Nodes(); ++i)
			{
				FSNode& node = m.Node(i);
				if (node.m_ntag == 1)
				{
					ps->Add(&m, m.NodePtr(i));

					// reset tag in case another part references this same node
					node.m_ntag = 0;
				}
			}
        }
	}

	return ps;
}

//-----------------------------------------------------------------------------
FSFaceList*	GPartList::BuildFaceList()
{
	GModel& m = *m_ps;
	FSFaceList* ps = new FSFaceList();
	int N = m_Item.size();
	FSItemListBuilder::Iterator it = m_Item.begin();
	for (int n = 0; n < N; ++n, ++it)
	{
		GPart* pg = m.FindPart(*it);
		if (pg)
		{
			int partId = pg->GetLocalID();

			GObject* po = dynamic_cast<GObject*>(pg->Object());
			FSMesh& m = *po->GetFEMesh();
			for (int i = 0; i < m.Faces(); ++i)
			{
				FSFace& f = m.Face(i);
				if (f.IsExterior())
				{
					int faceId = f.m_gid;
					GFace* surface = po->Face(faceId);
					if (surface && (surface->m_nPID[0] == partId))
					{
						ps->Add(&m, m.FacePtr(i));
					}
				}
			}
		}
	}

	return ps;
}

//-----------------------------------------------------------------------------
FSPartSet* GPartList::BuildPartSet()
{
	GModel& model = *m_ps;

	// first, make sure all parts belong to the same object
	GObject* po = nullptr;
	int N = m_Item.size();
	FSItemListBuilder::Iterator it = m_Item.begin();
	for (int n = 0; n < N; ++n, ++it)
	{
		GPart* pg = model.FindPart(*it);
		GObject* pon = dynamic_cast<GObject*>(pg->Object());
		if (po == nullptr) po = pon;
		else if (po != pon) return nullptr;
	}
	if (po == nullptr) return nullptr;

	// build the part set
	FSMesh* pm = po->GetFEMesh();
	if (pm == nullptr) return nullptr;

	FSPartSet* partSet = new FSPartSet(pm);
	it = m_Item.begin();
	for (int n = 0; n < N; ++n, ++it)
	{
		GPart* pg = model.FindPart(*it);
		partSet->add(pg->GetLocalID());
	}

	return partSet;
}

//-----------------------------------------------------------------------------
FSItemListBuilder* GPartList::Copy()
{
	GPartList* pg = new GPartList(m_ps);
	pg->m_Item = m_Item;
	return pg;
}

//-----------------------------------------------------------------------------
vector<GPart*> GPartList::GetPartList()
{
	GModel& model = *m_ps;
	std::map<int, GPart*> allParts;
	for (int i = 0; i < model.Objects(); ++i)
	{
		GObject* po = model.Object(i);
		for (int j = 0; j < po->Parts(); ++j)
		{
			GPart* pg = po->Part(j);
			allParts[pg->GetID()] = pg;
		}
	}

	vector<GPart*> partList;
	int N = m_Item.size();
	FSItemListBuilder::Iterator it = m_Item.begin();
	for (int n = 0; n<N; ++n, ++it)
	{
		GPart *pg = allParts[*it];
		partList.push_back(pg);
	}

	return partList;
}

//-----------------------------------------------------------------------------
bool GPartList::IsValid() const
{
	if (GGroup::IsValid() == false) return false;

	GModel& model = *m_ps;
	int N = m_Item.size();
	FSItemListBuilder::ConstIterator it = m_Item.begin();
	for (int n = 0; n<N; ++n, ++it)
	{
		GPart* pg = model.FindPart(*it);
		if (pg == 0) return false;
	}

	return true;
}<|MERGE_RESOLUTION|>--- conflicted
+++ resolved
@@ -26,13 +26,9 @@
 #include "GGroup.h"
 #include <GeomLib/GModel.h>
 #include <GeomLib/GObject.h>
-<<<<<<< HEAD
 #include <MeshLib/FSMesh.h>
+#include <map>
 using namespace std;
-=======
-#include <MeshLib/FEMesh.h>
-#include <map>
->>>>>>> 05227392
 
 GGroup::GGroup(GModel* ps, int ntype, unsigned int flags) : FSItemListBuilder(ntype, flags)
 {
