/*This file is part of the FEBio Studio source code and is licensed under the MIT license
listed below.

See Copyright-FEBio-Studio.txt for details.

Copyright (c) 2021 University of Utah, The Trustees of Columbia University in
the City of New York, and others.

Permission is hereby granted, free of charge, to any person obtaining a copy
of this software and associated documentation files (the "Software"), to deal
in the Software without restriction, including without limitation the rights
to use, copy, modify, merge, publish, distribute, sublicense, and/or sell
copies of the Software, and to permit persons to whom the Software is
furnished to do so, subject to the following conditions:

The above copyright notice and this permission notice shall be included in all
copies or substantial portions of the Software.

THE SOFTWARE IS PROVIDED "AS IS", WITHOUT WARRANTY OF ANY KIND, EXPRESS OR
IMPLIED, INCLUDING BUT NOT LIMITED TO THE WARRANTIES OF MERCHANTABILITY,
FITNESS FOR A PARTICULAR PURPOSE AND NONINFRINGEMENT. IN NO EVENT SHALL THE
AUTHORS OR COPYRIGHT HOLDERS BE LIABLE FOR ANY CLAIM, DAMAGES OR OTHER
LIABILITY, WHETHER IN AN ACTION OF CONTRACT, TORT OR OTHERWISE, ARISING FROM,
OUT OF OR IN CONNECTION WITH THE SOFTWARE OR THE USE OR OTHER DEALINGS IN THE
SOFTWARE.*/

#include "stdafx.h"
#include "MainWindow.h"
#include "ui_mainwindow.h"
#include "ModelDocument.h"
#include "DlgRun.h"
#include "DlgFEBioOptimize.h"
#include <FSCore/FSDir.h>
#include <QMessageBox>
#include <QFileDialog>
#include "DlgFEBioInfo.h"

void CMainWindow::on_actionFEBioRun_triggered()
{
	// First, check that a job is not running yet
	if (ui->m_jobManager->IsJobRunning())
	{
		QMessageBox::information(this, "FEBio Studio", "An FEBio job is already running.\nYou must wait till the job is finished or stop it.");
		return;
	}

	// name of last job that was run
	static QString lastJobName;

	// these will store defaults for job name, job path, and previous job list
	QString jobName;
	QString jobPath;
	QStringList jobList;

	// get the document
	CDocument* doc = GetDocument();
	CModelDocument* modelDoc = dynamic_cast<CModelDocument*>(doc);

	// get default name and path
	if (doc)
	{
		// make sure that docFolder is valid
		QString docFolder = QString::fromStdString(doc->GetDocFolder());
		if (docFolder.isEmpty())
		{
			QMessageBox::warning(this, "Run FEBio", "You have to save the model before you can run it in FEBio.");
			return;
		}

		jobName = QString::fromStdString(doc->GetDocFileName());
		jobPath = docFolder;
	}

	// fill in job list
	if (modelDoc)
	{
		QString docName = QString::fromStdString(modelDoc->GetDocFileBase());
		QString docFolder = QString::fromStdString(modelDoc->GetDocFolder());

		// make sure that docFolder is valid
		if (docFolder.isEmpty())
		{
			QMessageBox::warning(this, "Run FEBio", "You have to save the model before you can run it in FEBio.");
			return;
		}

		// By default, the job path will be the project folder
		// unless the project folder is not defined, in which case we'll reuse the last path
		jobPath = docFolder + "/jobs";

		// get the list of all the job names so far
		jobName.clear();
		for (int i = 0; i < modelDoc->FEBioJobs(); ++i)
		{
			CFEBioJob* job = modelDoc->GetFEBioJob(i);
			QString jobNamei = QString::fromStdString(job->GetName());
			if (jobNamei == lastJobName) jobName = lastJobName;
			jobList.append(jobNamei);
		}

		// we'll take the last job's name or create a new one if the job list is empty
		if (jobList.empty())
		{
			// create a name for this job
			jobName = docName;
		}
		else if (jobName.isEmpty())
		{
			jobName = jobList.last();
		}
	}

	// this keeps track of the FEBio selection that was used last
	static int lastLaunchConfigIndex = 0;
	static int lastFEBioFileVersion = 1;	// default to 3.0

	// setup the run dialog
	CDlgRun dlg(this);
	dlg.SetWorkingDirectory(jobPath);
	if (jobList.isEmpty() == false) dlg.SetJobNames(jobList);
	if (jobName.isEmpty() == false) dlg.SetJobName(jobName);
	dlg.SetLaunchConfig(ui->m_launch_configs, lastLaunchConfigIndex);
	dlg.SetFEBioFileVersion(lastFEBioFileVersion);

	static bool showAdvancedSettings = false;
	static bool debugFlag = false;
	dlg.ShowAdvancedSettings(showAdvancedSettings);
	dlg.SetDebugFlag(debugFlag);

	if (modelDoc && modelDoc->FEBioJobs() > 0)
	{
		CFEBioJob* job = modelDoc->GetFEBioJob(0);
		std::string s = job->GetConfigFileName();
		if (s.empty() == false)
		{
			dlg.SetConfigFileName(QString::fromStdString(s));
		}
	}

	if (modelDoc == nullptr)
	{
		dlg.ShowFEBioSaveOptions(false);
		dlg.EnableJobSettings(false);
	}

	if (dlg.exec())
	{
		showAdvancedSettings = dlg.AdvancedSettingsShown();
		debugFlag = dlg.HasDebugFlag();

		// get the working directory and job name
		jobPath = dlg.GetWorkingDirectory();
		jobName = dlg.GetJobName();

		// do string replacement
		QString absDir = QString::fromStdString(FSDir::expandMacros(jobPath.toStdString()));

		// create job directory if it doesn't exist.
		if (!QFile(absDir).exists())
		{
			bool b = QDir(absDir).mkpath(absDir);
			if (b == false)
			{
				QMessageBox::critical(this, "FEBioStudio", "Failed creating working directory.\nCannot run job.");
				return;
			}
		}

		CFEBioJob* job = nullptr;

		QDir modelDir(QString::fromStdString(doc->GetDocFolder()));
		string relPath = modelDir.relativeFilePath(jobPath).toStdString();

		// find the relative path with respect to the model's folder
		if (modelDoc)
		{
			// see if a job with this name already exists
			job = modelDoc->FindFEBioJob(jobName.toStdString());
		}

		// update with the selected launch configuration index
		lastLaunchConfigIndex = dlg.GetLaunchConfig();

		// if not, create a new job
		if (job == nullptr)
		{
			// create a new new job
			job = new CFEBioJob(doc, jobName.toStdString(), relPath, ui->m_launch_configs.at(lastLaunchConfigIndex));

			if (modelDoc)
			{
				modelDoc->AddFEbioJob(job);
				// show it in the model viewer
				UpdateModel(job);
			}
		}
		else
		{
			job->UpdateWorkingDirectory(relPath);
			job->UpdateLaunchConfig(ui->m_launch_configs.at(lastLaunchConfigIndex));

			// show it in the model viewer
			UpdateModel(job);
		}

		QString configFile = dlg.GetConfigFileName();
		if (configFile.isEmpty() == false) job->SetConfigFileName(configFile.toStdString());

		// get the selected FEBio file version
		lastFEBioFileVersion = dlg.GetFEBioFileVersion();

		job->m_febVersion = lastFEBioFileVersion;
		job->m_writeNotes = dlg.WriteNotes();
		job->m_cmd = dlg.CommandLine().toStdString();

		// do a model check
		if (modelDoc && (DoModelCheck(modelDoc) == false)) return;

		if (doc)
		{
			// auto-save the document
			if (dlg.DoAutoSave() && doc->IsModified())
			{
				AddLogEntry(QString("saving %1 ...").arg(QString::fromStdString(doc->GetDocFilePath())));
				bool b = doc->SaveDocument();
				UpdateTab(doc);
				AddLogEntry(b ? "success\n" : "FAILED\n");
			}
		}

		// store the name of the job
		lastJobName = jobName;

		// export to FEBio
		if (modelDoc)
		{
			// save the FEBio file
			string febFile = job->GetFEBFileName(false);
			if (ExportFEBioFile(modelDoc, febFile, lastFEBioFileVersion) == false)
			{
				return;
			}
		}

		// run the job
		RunFEBioJob(job);
	}
}

void CMainWindow::on_actionFEBioStop_triggered()
{
	if (ui->m_jobManager->IsJobRunning())
	{
		ui->m_jobManager->KillJob();
	}
	else QMessageBox::information(this, "FEBio Studio", "No FEBio job is running.");
}

void CMainWindow::on_actionFEBioOptimize_triggered()
{
	CModelDocument* doc = dynamic_cast<CModelDocument*>(GetDocument());
	if (doc == nullptr) return;

	CDlgFEBioOptimize dlg(this);
	if (dlg.exec() == QDialog::Accepted)
	{
		QString fileName = QFileDialog::getSaveFileName(this, "Save", "", "*.feb");
		if (fileName.isEmpty() == false)
		{
			try {
				FEBioOpt opt = dlg.GetFEBioOpt();

				if (doc->GenerateFEBioOptimizationFile(fileName.toStdString(), opt) == false)
				{
					QMessageBox::critical(this, "Generate FEBio Optimization file", "Something went terribly wrong!");
				}
				else
				{
					QMessageBox::information(this, "Generate FEBio Optimization file", "Success writing FEBio optimization file!");
				}
			}
			catch (...)
			{
				QMessageBox::critical(this, "Generate FEBio Optimization file", "Exception detection. Optimization file might be incorrect.");
			}
		}
	}
}

<<<<<<< HEAD
void CMainWindow::on_actionFEBioInfo_triggered()
{
	CDlgFEBioInfo dlg(this);
	dlg.exec();
=======
void CMainWindow::on_actionFEBioTangent_triggered()
{
	CModelDocument* doc = dynamic_cast<CModelDocument*>(GetDocument());
	if (doc == nullptr) return;

	CDlgFEBioTangent dlg(this);
	if (dlg.exec() == QDialog::Accepted)
	{
		QString fileName = QFileDialog::getSaveFileName(this, "Save", "", "*.feb");
		if (fileName.isEmpty() == false)
		{
			try {
				FEBioTangentDiagnostic data = dlg.GetData();

				if (data.WriteDiagnosticFile(doc, fileName.toStdString()) == false)
				{
					QMessageBox::critical(this, "Generate FEBio Diagnostic file", "Something went terribly wrong!");
				}
				else
				{
					QMessageBox::information(this, "Generate FEBio Diagnostic file", "Success writing FEBio Tangent Diagnostic file!");
				}
			}
			catch (...)
			{
				QMessageBox::critical(this, "Generate FEBio Tangent Diagnostic", "Exception detection. Diagnostic file might be incorrect.");
			}
		}
	}
>>>>>>> 037232b3
}<|MERGE_RESOLUTION|>--- conflicted
+++ resolved
@@ -287,12 +287,12 @@
 	}
 }
 
-<<<<<<< HEAD
 void CMainWindow::on_actionFEBioInfo_triggered()
 {
 	CDlgFEBioInfo dlg(this);
 	dlg.exec();
-=======
+}
+
 void CMainWindow::on_actionFEBioTangent_triggered()
 {
 	CModelDocument* doc = dynamic_cast<CModelDocument*>(GetDocument());
@@ -322,5 +322,4 @@
 			}
 		}
 	}
->>>>>>> 037232b3
 }