/*This file is part of the FEBio Studio source code and is licensed under the MIT license
listed below.

See Copyright-FEBio-Studio.txt for details.

Copyright (c) 2021 University of Utah, The Trustees of Columbia University in
the City of New York, and others.

Permission is hereby granted, free of charge, to any person obtaining a copy
of this software and associated documentation files (the "Software"), to deal
in the Software without restriction, including without limitation the rights
to use, copy, modify, merge, publish, distribute, sublicense, and/or sell
copies of the Software, and to permit persons to whom the Software is
furnished to do so, subject to the following conditions:

The above copyright notice and this permission notice shall be included in all
copies or substantial portions of the Software.

THE SOFTWARE IS PROVIDED "AS IS", WITHOUT WARRANTY OF ANY KIND, EXPRESS OR
IMPLIED, INCLUDING BUT NOT LIMITED TO THE WARRANTIES OF MERCHANTABILITY,
FITNESS FOR A PARTICULAR PURPOSE AND NONINFRINGEMENT. IN NO EVENT SHALL THE
AUTHORS OR COPYRIGHT HOLDERS BE LIABLE FOR ANY CLAIM, DAMAGES OR OTHER
LIABILITY, WHETHER IN AN ACTION OF CONTRACT, TORT OR OTHERWISE, ARISING FROM,
OUT OF OR IN CONNECTION WITH THE SOFTWARE OR THE USE OR OTHER DEALINGS IN THE
SOFTWARE.*/

#include "RepositoryPanel.h"
#include "GLView.h"
#include "ImageSliceView.h"
#include <QApplication>
#include <QAction>
#include <QActionGroup>
#include <QMenuBar>
#include <QMenu>
#include <QFile>
#include <QDockWidget>
#include <QStatusBar>
#include <QToolBar>
#include <QProgressBar>
#include <QComboBox>
#include <QBoxLayout>
#include <QLineEdit>
#include <QSpinBox>
#include <QLabel>
#include <QTextBrowser>
#include <QPlainTextEdit>
#include <QStackedWidget>
#include <QtCore/QDir>
#include <QtCore/QStandardPaths>
#include <QFontComboBox>
#include <QTreeView>
#include <QDragEnterEvent>
#include <QDropEvent>
#include <QMimeData>
#include "XMLTreeView.h"
#include "FileViewer.h"
#include "ModelViewer.h"
#include "ModelTree.h"
#include "CurveEditor.h"
#include "MeshInspector.h"
#include "LogPanel.h"
#include "BuildPanel.h"
#include "ImageSettingsPanel.h"
#include "2DImageTimeView.h"
#include "GLControlBar.h"
#include "Document.h"
#include "DataFieldSelector.h"
#include "PostPanel.h"
#include "InfoPanel.h"
#include "LaunchConfig.h"
#include "MainTabBar.h"
#include "DlgMeasure.h"
#include "DlgPlaneCut.h"
#include "PostToolBar.h"
#include "ImageToolBar.h"
#include "FEBioStudioProject.h"
#include "welcomePage.h"
#include "IconProvider.h"
#include "TimelinePanel.h"
#include "UpdateChecker.h"
#include "XMLEditor.h"
<<<<<<< HEAD
#include <PyLib/PythonToolsPanel.h>

=======
#include "WebDefines.h"
#include "FEBioJobManager.h"
#include "XMLDocument.h"
#include "DlgFiberViz.h"
>>>>>>> 0552647e
#include <vector>

class QProcess;

class CGLViewer : public QWidget
{
public:
	CGLViewer(::CMainWindow* wnd)
	{
		// create the layout for the central widget
		QVBoxLayout* l = new QVBoxLayout;
		l->setContentsMargins(0,0,0,0);

		// create the GL view
		glview = new CGLView(wnd); glview->setObjectName("glview");

		// create the GL control bar
		glc = new CGLControlBar(wnd);
		glc->setObjectName("glbar");
		glc->setSizePolicy(QSizePolicy::Expanding, QSizePolicy::Policy::Fixed);

		// add it all to the layout
		l->addWidget(glview);
		l->addWidget(glc);
		setLayout(l);

		glc->hide();
	}

public:
	CGLView*	glview;
	CGLControlBar* glc;
};

class CentralStackedWidget : public QStackedWidget
{
public:
    CentralStackedWidget(CMainWindow* wnd) : m_wnd(wnd)
    {
        setAcceptDrops(true);
    }

    void dragEnterEvent(QDragEnterEvent *e) override
    {
        if (e->mimeData()->hasUrls()) {
            e->acceptProposedAction();
        }
    }

    void dropEvent(QDropEvent *e) override
    {
        foreach (const QUrl &url, e->mimeData()->urls()) {
            QString fileName = url.toLocalFile();

            FileReader* fileReader = nullptr;

            QFileInfo file(fileName);

            // Create a file reader
            // NOTE: For FEB files I prefer to open the file as a separate model,
            // so I need this hack. 
            if (file.suffix() != "feb") fileReader = m_wnd->CreateFileReader(fileName);

            CDocument* doc = m_wnd->GetDocument();

            // make sure we have one
            if (fileReader && doc)
            {
                m_wnd->ReadFile(doc, fileName, fileReader, 0);
            }
            else {
                m_wnd->OpenFile(fileName, false, false);
            }
        }
    }

private:
    CMainWindow* m_wnd;

};

class Ui::CMainWindow
{
	enum
	{
		MAX_RECENT_FILES = 15		// max number of recent files
	};

public:

	// this is the order in which the view widgets are added to the stack widget
	enum Viewer {
		HTML_VIEWER,
		TEXT_VIEWER,
        XML_VIEWER,
        IMG_SLICE,
		TIME_VIEW_2D,
		GL_VIEWER
	};

public:
	CMainTabBar*	tab;
	::CMainWindow*	m_wnd;

	CentralStackedWidget* stack;
	CGLViewer*		glw;
	QTextBrowser*	htmlViewer;
	XMLEditor*		xmlEdit;
    ::XMLTreeView*  xmlTree;
    CImageSliceView* sliceView;
    ::C2DImageTimeView* timeView2D;

	QMenu* menuFile;
	QMenu* menuEdit;
	QMenu* menuEditTxt;
    QMenu* menuEditXml;
	QMenu* menuPhysics;
	QMenu* menuTools;
	QMenu* menuPost;
	QMenu* menuFEBio;
	QMenu* menuRecord;
	QMenu* menuView;
	QMenu* menuHelp;
	QMenu* menuRecentFiles;
	QMenu* menuRecentProjects;
	QMenu* menuRecentGeomFiles;
	QMenu* menuImportImage;
	QMenu* menuWindows;
	QMenu* menuViews;

	QActionGroup* recentFilesActionGroup;
	QActionGroup* recentProjectsActionGroup;
	QActionGroup* recentFEFilesActionGroup;
	QActionGroup* recentGeomFilesActionGroup;

	::CFileViewer*	fileViewer;
	::CModelViewer* modelViewer;
	::CBuildPanel*  buildPanel;
	::CLogPanel*	logPanel;
	::CCurveEditor*	curveWnd;
	::CMeshInspector* meshWnd;
	::CPostPanel*	postPanel;
	::CInfoPanel*	infoPanel;
	::CRepositoryPanel*	databasePanel;
	::CPythonToolsPanel*	pythonToolsPanel;
	::CDlgMeasure*	measureTool;
	::CDlgPlaneCut*	planeCutTool;
	::CTimelinePanel*	timePanel;
    ::CImagePanel*	imagePanel;
    ::CImageSettingsPanel*	imageSettingsPanel;
	::CDlgFiberViz* fiberViz;

	QToolBar*	mainToolBar;
	QStatusBar*	statusBar;
	QProgressBar*	fileProgress;
	QProgressBar*	indeterminateProgress;

	CPostToolBar*	postToolBar;
	QToolBar*	buildToolBar;
    CImageToolBar* imageToolBar;

	QToolBar* pFontToolBar;
	QFontComboBox*	pFontStyle;
	QSpinBox*		pFontSize;
	QAction*		actionFontBold;
	QAction*		actionFontItalic;

    QToolBar* xmlToolbar;
    QAction* actionEditXmlAsText;

	QAction* actionSelectObjects;
	QAction* actionSelectParts;
	QAction* actionSelectSurfaces;
	QAction* actionSelectCurves;
	QAction* actionSelectNodes;
	QAction* actionSelectDiscrete;
	QAction* actionMeasureTool;
	QAction* actionPlaneCutTool;

	QAction* actionAddNodalBC;
	QAction* actionAddSurfaceBC;
	QAction* actionAddGeneralBC;

	QAction* actionAddNodalLoad;
	QAction* actionAddSurfLoad;
	QAction* actionAddBodyLoad;

	QAction* actionAddIC;

	QAction* actionAddContact;

	QAction* actionAddSurfaceNLC;
	QAction* actionAddBodyNLC;
	QAction* actionAddGenericNLC;

	QAction* actionAddRigidBC;
	QAction* actionAddRigidIC;
	QAction* actionAddRigidLoad;
	QAction* actionAddRigidConnector;
	QAction* actionAddStep;
	QAction* actionAddMaterial;
	QAction* actionSoluteTable;
	QAction* actionSBMTable;
	QAction* actionAddReaction;
    QAction* actionAddMembraneReaction;

	QComboBox* coord;

	QString currentPath;

	QStringList	m_recentFiles;
	QStringList	m_recentGeomFiles;
	QStringList m_recentProjects;
	QStringList m_recentPlugins;

	QAction* actionUndoViewChange;
	QAction* actionRedoViewChange;
	QAction* actionZoomSelect;
	QAction* actionZoomExtents;
	QAction* actionViewCapture;
	QAction* actionShowGrid;
	QAction* actionShowMeshLines;
	QAction* actionShowEdgeLines;
	QAction* actionBackfaceCulling;
	QAction* actionViewSmooth;
	QAction* actionShowNormals;
	QAction* actionOrtho;
	QAction* actionFront;
	QAction* actionBack;
	QAction* actionRight;
	QAction* actionLeft;
	QAction* actionTop;
	QAction* actionBottom;
    QAction* actionIsometric;
	QAction* actionOptions;
	QAction* actionRenderMode;
	QAction* actionShowFibers;
	QAction* actionShowMatAxes;
	QAction* actionShowDiscrete;
	QAction* actionToggleLight;


	QAction* selectRect;
	QAction* selectCircle;
	QAction* selectFree;

public:
	vector<CLaunchConfig>		m_launch_configs;

	QString		m_defaultProjectParent;

	CFEBioJobManager*	m_jobManager;

	int			m_theme;	// 0 = default, 1 = dark
	bool		m_clearUndoOnSave;

	bool	m_isAnimating;

	QList<::CGraphWindow*>	graphList;

	FEBioStudioProject	m_project;

	QTimer* m_autoSaveTimer;
	int m_autoSaveInterval;

	int		m_defaultUnits;

	CUpdateWidget m_updateWidget;
	bool m_updaterPresent;
	bool m_updateAvailable;
	bool m_updateOnClose;
	bool m_updateDevChannel;

	QString m_lastFindText;

public:
	CMainWindow()
	{
		m_theme = 0;
		m_defaultUnits = 0;
		m_clearUndoOnSave = true;

		measureTool = nullptr;
		planeCutTool = nullptr;
		fiberViz = nullptr;
	}

	void setupUi(::CMainWindow* wnd)
	{
		m_wnd = wnd;

#ifdef WIN32
		m_defaultProjectParent = QStandardPaths::writableLocation(QStandardPaths::DocumentsLocation);
#endif
		m_jobManager = new CFEBioJobManager(wnd);

		m_isAnimating = false;

		curveWnd = 0;
		meshWnd = 0;

		// Check if updater is present 
		m_updaterPresent = QFile::exists(QApplication::applicationDirPath() + UPDATER);
		m_updateAvailable = false;
		m_updateOnClose = false;
		m_updateDevChannel = false;

		// initialize current path
		currentPath = QDir::currentPath();

		// set the initial window size
//        QRect screenSize = QDesktopWidget().availableGeometry(wnd);
        //wnd->resize(QSize(screenSize.width() * 1.0f, screenSize.height() * 1.0f));
//		wnd->resize(800, 600);

		QWidget* centralWidget = new QWidget;
		QVBoxLayout* centralLayout = new QVBoxLayout;
		centralLayout->setContentsMargins(0,0,0,0);
		centralLayout->setSpacing(0);

		tab = new CMainTabBar(wnd);
		tab->setObjectName("tab");

		stack = new CentralStackedWidget(wnd);

		htmlViewer = new QTextBrowser;
		htmlViewer->setObjectName("htmlview");
		htmlViewer->setAlignment(Qt::AlignTop | Qt::AlignLeft);

		stack->addWidget(htmlViewer);

		xmlEdit = new XMLEditor(wnd);
		xmlEdit->setObjectName("xmledit");
		stack->addWidget(xmlEdit);

        xmlTree = new ::XMLTreeView(wnd);
        xmlTree->setObjectName("xmlTree");
		stack->addWidget(xmlTree);

        sliceView = new ::CImageSliceView(wnd);
        sliceView->setObjectName("sliceView");
        stack->addWidget(sliceView);

        timeView2D = new ::C2DImageTimeView(wnd);
        timeView2D->setObjectName("timeView2D");
        stack->addWidget(timeView2D);

		// create the GL viewer widget
		glw = new CGLViewer(wnd);

		stack->addWidget(glw);

		centralLayout->addWidget(tab);
		centralLayout->addWidget(stack);
		centralWidget->setLayout(centralLayout);

		// set the central widget
		wnd->setCentralWidget(centralWidget);

		// build the menu
		buildMenu(wnd);

		// build the dockable windows
		// (must be done after menu is created)
		buildDockWidgets(wnd);

		// build status bar
		statusBar = new QStatusBar(m_wnd);
		m_wnd->setStatusBar(statusBar);

		fileProgress = new QProgressBar;
		fileProgress->setRange(0, 100);
		fileProgress->setMaximumWidth(200);
		fileProgress->setMaximumHeight(15);

		indeterminateProgress = new QProgressBar;
		indeterminateProgress->setRange(0, 0);
		indeterminateProgress->setMaximumWidth(200);
		indeterminateProgress->setMaximumHeight(15);

		QMetaObject::connectSlotsByName(wnd);

        QObject::connect(modelViewer, &::CModelViewer::currentObjectChanged, imageSettingsPanel, &::CImageSettingsPanel::ModelTreeSelectionChanged);
        QObject::connect(modelViewer, &::CModelViewer::currentObjectChanged, sliceView, &::CImageSliceView::ModelTreeSelectionChanged);
        QObject::connect(modelViewer, &::CModelViewer::currentObjectChanged, timeView2D, &::C2DImageTimeView::ModelTreeSelectionChanged);
	}

	QAction* addAction(const QString& title, const QString& name, const QString& iconFile = QString(), bool bcheckable = false)
	{
		QAction* pa = new QAction(title, m_wnd);
		pa->setObjectName(name);
		if (iconFile.isEmpty() == false) pa->setIcon(CIconProvider::GetIcon(iconFile));
		if (bcheckable) pa->setCheckable(true);
		return pa;
	}

	// create actions and menu
	void buildMenu(::CMainWindow* mainWindow)
	{
		// --- File menu ---
		QAction* actionNewModel   = addAction("New Model ...", "actionNewModel", "new");
		QAction* actionNewProject = addAction("New Project ...", "actionNewProject");
        QAction* actionNewImageDoc = addAction("New Image Document ...", "actionNewImageDoc");
		QAction* actionOpen       = addAction("Open Model File ..."   , "actionOpen"  , "open"); actionOpen->setShortcuts(QKeySequence::Open);
        // QAction* actionReadInfo       = addAction("Read Model Info ..."   , "actionReadInfo"  , "info");;
		QAction* actionSave       = addAction("Save"       , "actionSave"  , "save"); actionSave->setShortcuts(QKeySequence::Save);
		QAction* actionSaveAs     = addAction("Save As ...", "actionSaveAs"); actionSaveAs->setShortcuts(QKeySequence::SaveAs);
		QAction* actionSaveAll    = addAction("Save All", "actionSaveAll"); actionSaveAll->setShortcut(Qt::CTRL | Qt::SHIFT | Qt::Key_S);
		QAction* actionCloseAll   = addAction("Close All", "actionCloseAll");
		QAction* actionSnapShot   = addAction("Snapshot ...", "actionSnapShot", "snapshot");
		QAction* actionSaveProject = addAction("Save Project As ...", "actionSaveProject");
		QAction* actionExportFE   = addAction("Export FE model ..." , "actionExportFEModel");
		QAction* actionImportGeom = addAction("Import Geometry ...", "actionImportGeometry");
		QAction* actionExportGeom = addAction("Export Geometry ...", "actionExportGeometry");
		QAction* actionOpenProject   = addAction("Open Project ...", "actionOpenProject");
		QAction* actionImportProject = addAction("Import Project Archive ...", "actionImportProject");
		QAction* actionExportProject = addAction("Export Project Archive ...", "actionExportProject");
		QAction* actionImportRawImage  = addAction("Raw ...", "actionImportRawImage");
		QAction* actionImportDICOMImage  = addAction("DICOM/DICOM Sequence ...", "actionImportDICOMImage");
		QAction* actionImportTiffImage  = addAction("Tiff ...", "actionImportTiffImage");
		QAction* actionImportOMETiffImage  = addAction("OME Tiff ...", "actionImportOMETiffImage");
		QAction* actionImportImageSequence  = addAction("Image Sequence ...", "actionImportImageSequence");
		QAction* actionConvertFeb    = addAction("FEBio Files ...", "actionConvertFeb");
        QAction* actionConvertFeb2Fsm    = addAction("FEB to FSM ...", "actionConvertFeb2Fsm");
        QAction* actionConvertFsm2Feb    = addAction("FSM to FEB ...", "actionConvertFsm2Feb");
		QAction* actionConvertGeo = addAction("Geometry Files ...", "actionConvertGeo");
		QAction* actionExit       = addAction("Exit"       , "actionExit"  );

		// --- Edit menu ---
		QAction* actionUndo              = addAction("Undo", "actionUndo", "undo"); actionUndo->setShortcuts(QKeySequence::Undo);
		QAction* actionRedo              = addAction("Redo", "actionRedo", "redo"); actionRedo->setShortcuts(QKeySequence::Redo);
		QAction* actionInvertSelection   = addAction("Invert Selection"  , "actionInvertSelection"  ); actionInvertSelection->setShortcut(Qt::AltModifier | Qt::Key_I);
		QAction* actionClearSelection    = addAction("Clear Selection"   , "actionClearSelection"   );
		QAction* actionDeleteSelection   = addAction("Delete Selection"  , "actionDeleteSelection"  ); actionDeleteSelection->setShortcuts(QKeySequence::Delete);
		QAction* actionNameSelection     = addAction("Name Selection ...", "actionNameSelection"    ); actionNameSelection->setShortcut(Qt::ControlModifier | Qt::Key_G);
		QAction* actionHideSelection     = addAction("Hide Selection"    , "actionHideSelection"    ); actionHideSelection->setShortcut(Qt::Key_H);
		QAction* actionHideUnselected    = addAction("Hide Unselected"   , "actionHideUnselected"   ); actionHideUnselected->setShortcut(Qt::ShiftModifier | Qt::Key_H);
		QAction* actionSyncSelection     = addAction("Sync selection"    , "actionSyncSelection"    ); actionSyncSelection->setShortcut(Qt::AltModifier | Qt::Key_F);
		QAction* actionUnhideAll         = addAction("Unhide All"        , "actionUnhideAll"        );
		QAction* actionFind              = addAction("Find ..."          , "actionFind"             ); //actionFind->setShortcut(Qt::ControlModifier | Qt::Key_F);
		QAction* actionSelectRange       = addAction("Select Range ...", "actionSelectRange"     );
		QAction* actionToggleVisible     = addAction("Toggle Visibility" , "actionToggleVisible"    , "toggle_visible");
		QAction* actionTransform         = addAction("Transform ..."     , "actionTransform"        ); actionTransform->setShortcut(Qt::ControlModifier | Qt::Key_T);
		QAction* actionCollapseTransform = addAction("Collapse Transform", "actionCollapseTransform");
		QAction* actionClone             = addAction("Clone Object ..."  , "actionClone"            , "clone"); // actionClone->setShortcut(Qt::ControlModifier | Qt::Key_D);
		QAction* actionCopyObject        = addAction("Copy Object"       , "actionCopyObject");
		QAction* actionPasteObject       = addAction("Paste Object"      , "actionPasteObject");
		QAction* actionCloneGrid         = addAction("Clone Grid ..."    , "actionCloneGrid"        , "clonegrid");
		QAction* actionCloneRevolve      = addAction("Clone Revolve ..." , "actionCloneRevolve"     , "clonerevolve");
		QAction* actionMerge             = addAction("Merge Objects ..." , "actionMerge"            , "merge");
		QAction* actionDetach            = addAction("Detach Elements"   , "actionDetach"           , "detach");
		QAction* actionExtract           = addAction("Extract Faces"     , "actionExtract"          , "extract");
		QAction* actionPurge             = addAction("Purge ..."         , "actionPurge"            );

		QAction* actionFace2Elems             = addAction("Face to Element Selection", "actionFaceToElem");
		QAction* actionSurfaceToFaces         = addAction("Surface to Face Selection", "actionSurfaceToFaces");
		QAction* actionSelectOverlap          = addAction("Select surface overlap ...", "actionSelectOverlap");
		QAction* actionSelectIsolatedVertices = addAction("Select isolated vertices", "actionSelectIsolatedVertices");
		QAction* actionGrowSelection          = addAction("Grow selection", "actionGrowSelection"); actionGrowSelection->setShortcut(Qt::ControlModifier | Qt::Key_Plus);
		QAction* actionShrinkSelection        = addAction("Shrink selection", "actionShrinkSelection"); actionShrinkSelection->setShortcut(Qt::ControlModifier | Qt::Key_Minus);

		// --- Edit (txt) menu ---
		QAction* actionFindTxt = addAction("Find ...", "actionFindTxt"); actionFindTxt->setShortcut(Qt::Key_F | Qt::ControlModifier);
		QAction* actionFindAgain = addAction("Find Again", "actionFindAgain"); actionFindAgain->setShortcut(Qt::ControlModifier | Qt::ShiftModifier | Qt::Key_F);
		QAction* actionToggleComment = addAction("Toggle Line Comment", "actionToggleComment"); actionToggleComment->setShortcut(Qt::ControlModifier | Qt::Key_Slash);
		QAction* actionDuplicateLine = addAction("Copy Line Down", "actionDuplicateLine"); actionDuplicateLine->setShortcut(Qt::ControlModifier | Qt::Key_D);
		QAction* actionDeleteLine = addAction("Delete Line", "actionDeleteLine"); actionDeleteLine->setShortcut(Qt::ControlModifier | Qt::ShiftModifier | Qt::Key_L);

        // -- Edit (xml) menut ---
        QAction* actionAddAttribute = addAction("Add Attribute", "actionAddAttribute");
        actionAddAttribute->setIcon(CIconProvider::GetIcon("selectAdd", QColor(Qt::red), Shape::Circle));
        
        QAction* actionAddElement = addAction("Add Element", "actionAddElement");
        actionAddElement->setIcon(CIconProvider::GetIcon("selectAdd", QColor(Qt::blue), Shape::Circle));
        
        QAction* actionRemoveRow = addAction("Remove Row", "actionRemoveRow", "selectDel");

		// --- Physics menu ---
		actionAddNodalBC         = addAction("Add Nodal BC..."               , "actionAddNodalBC"  ); actionAddNodalBC->setShortcut(Qt::ControlModifier | Qt::Key_B);
		actionAddSurfaceBC       = addAction("Add Surface BC..."             , "actionAddSurfaceBC");
		actionAddGeneralBC       = addAction("Add Linear Constraint ..."     , "actionAddGeneralBC");
		actionAddNodalLoad       = addAction("Add Nodal Load ..."            , "actionAddNodalLoad"); 
		actionAddSurfLoad        = addAction("Add Surface Load ..."          , "actionAddSurfLoad"); actionAddSurfLoad->setShortcut(Qt::ControlModifier | Qt::Key_L);
		actionAddBodyLoad        = addAction("Add Body Load ..."             , "actionAddBodyLoad");
		actionAddRigidLoad       = addAction("Add Rigid Load ..."            , "actionAddRigidLoad");
		actionAddIC              = addAction("Add Initial Condition ..."     , "actionAddIC"); actionAddIC->setShortcut(Qt::ControlModifier | Qt::Key_I);
		actionAddContact         = addAction("Add Contact ..."               , "actionAddContact");
		actionAddSurfaceNLC      = addAction("Add Surface Constraint..."     , "actionAddSurfaceNLC");
		actionAddBodyNLC         = addAction("Add Body Constraint..."        , "actionAddBodyNLC");
		actionAddGenericNLC      = addAction("Add General Constraint..."     , "actionAddGenericNLC");
		actionAddRigidBC         = addAction("Add Rigid Constraint ..."      , "actionAddRigidBC");
		actionAddRigidIC         = addAction("Add Rigid Initial Condition ...", "actionAddRigidIC");
		actionAddRigidLoad       = addAction("Add Rigid Load ..."            , " actionAddRigidLoad");
		actionAddRigidConnector  = addAction("Add Rigid Connector ..."       , "actionAddRigidConnector");
		actionAddStep            = addAction("Add Analysis Step ..."         , "actionAddStep");
		actionAddMaterial        = addAction("Add Material ..."              , "actionAddMaterial", "material"); actionAddMaterial->setShortcut(Qt::ControlModifier | Qt::Key_M);
		actionSoluteTable        = addAction("Solute Table ..."              , "actionSoluteTable");
		actionSBMTable           = addAction("Solid-bound Molecule Table ...", "actionSBMTable");
		actionAddReaction        = addAction("Chemical Reaction Editor ..."  , "actionAddReaction");
        actionAddMembraneReaction= addAction("Membrane Reaction Editor ..."  , "actionAddMembraneReaction");
		QAction* actionEditProject = addAction("Edit Physics Modules ...", "actionEditProject");

		// --- Tools menu ---
		QAction* actionCurveEditor = addAction("Curve Editor ...", "actionCurveEditor", "curves"); actionCurveEditor->setShortcut(Qt::Key_F9);
		QAction* actionMeshInspector = addAction("Mesh Inspector ...", "actionMeshInspector", "inspect"); actionMeshInspector->setShortcut(Qt::Key_F10);
		QAction* actionMeshDiagnostic = addAction("Mesh Diagnostic ...", "actionMeshDiagnostic"); actionMeshDiagnostic->setShortcut(Qt::Key_F11);
		QAction* actionElasticityConvertor = addAction("Elasticity Converter ...", "actionElasticityConvertor");
		QAction* actionUnitConverter = addAction("Unit Converter ...", "actionUnitConverter");
		QAction* actionMaterialTest  = addAction("Material test ...", "actionMaterialTest");
		QAction* actionKinemat = addAction("Kinemat ...", "actionKinemat");
		QAction* actionPlotMix = addAction("Plotmix ...", "actionPlotMix");
		QAction* actionFEBioRun  = addAction("Run FEBio ...", "actionFEBioRun", "febiorun"); actionFEBioRun->setShortcut(Qt::Key_F5);
		QAction* actionFEBioStop = addAction("Stop FEBio", "actionFEBioStop");
		QAction* actionFEBioOptimize = addAction("Generate optimization file ...", "actionFEBioOptimize");
		QAction* actionFEBioTangent  = addAction("Generate tangent diagnostic ...", "actionFEBioTangent");
		QAction* actionFEBioInfo = addAction("FEBio Info ...", "actionFEBioInfo");
		QAction* actionFEBioPlugins = addAction("Manage FEBio plugins ...", "actionFEBioPlugins");
		actionOptions = addAction("Options ...", "actionOptions"); actionOptions->setShortcut(Qt::Key_F12);

#ifdef _DEBUG
		QAction* actionLayerInfo = addAction("Print Layer Info", "actionLayerInfo"); actionLayerInfo->setShortcut(Qt::Key_F11);
#endif

		// --- Post menu ---
		QAction* actionPlaneCut = addAction("Planecut", "actionPlaneCut", "cut");
		QAction* actionMirrorPlane = addAction("Mirror Plane", "actionMirrorPlane", "mirror");
		QAction* actionVectorPlot = addAction("Vector Plot", "actionVectorPlot", "vectors");
		QAction* actionTensorPlot = addAction("Tensor Plot", "actionTensorPlot", "tensor");
		QAction* actionIsosurfacePlot = addAction("Isosurface Plot", "actionIsosurfacePlot", "isosurface");
		QAction* actionSlicePlot = addAction("Slice Plot", "actionSlicePlot", "sliceplot");
		QAction* actionDisplacementMap = addAction("Displacement Map", "actionDisplacementMap", "distort");
		QAction* actionStreamLinePlot = addAction("Streamlines Plot", "actionStreamLinePlot", "streamlines");
		QAction* actionParticleFlowPlot = addAction("Particleflow Plot", "actionParticleFlowPlot", "particle");
		QAction* actionVolumeFlowPlot = addAction("Volumeflow Plot", "actionVolumeFlowPlot", "flow");

		QAction* actionImageSlicer   = addAction("Image Slicer", "actionImageSlicer", "imageslice");
		QAction* actionVolumeRender  = addAction("Volume Render", "actionVolumeRender", "volrender");
		QAction* actionMarchingCubes = addAction("Image Isosurface", "actionMarchingCubes", "marching_cubes");
		QAction* actionImageWarp     = addAction("Image Warp", "actionImageWarp");

		QAction* actionAddProbe = addAction("Probe", "actionAddProbe", "probe");
		QAction* actionAddRuler = addAction("Ruler", "actionAddRuler", "ruler");
		QAction* actionMusclePath = addAction("Muscle Path ...", "actionMusclePath");
		QAction* actionGraph = addAction("New Graph ...", "actionGraph", "chart"); actionGraph->setShortcut(Qt::Key_F3);
		QAction* actionSummary = addAction("Summary ...", "actionSummary"); actionSummary->setShortcut(Qt::Key_F4);
		QAction* actionStats = addAction("Statistics  ...", "actionStats");
		QAction* actionIntegrate = addAction("Integrate ...", "actionIntegrate", "integrate");
		QAction* actionIntegrateSurface = addAction("Integrate Surface ...", "actionIntegrateSurface");
		QAction* actionImportPoints = addAction("Import Points ...", "actionImportPoints");
		QAction* actionImportLines = addAction("Import Lines ...", "actionImportLines");

		actionPlaneCut->setWhatsThis("<font color=\"black\"><h3>Plane cut</h3>Add a plane cut plot to the model. A plane cut plot allows users to create a cross section of the mesh.</font>");
		actionMirrorPlane->setWhatsThis("<font color=\"black\"><h3>Mirror plane</h3>Renders a mirrorred version of the model.</font>");
		actionVectorPlot->setWhatsThis("<font color=\"black\"><h3>Vector plot</h3>Add a vector plot to the model. Vectors plots can show vector data in the model");
		actionTensorPlot->setWhatsThis("<font color=\"black\"><h3>Tensor plot</h3>Add a tensor plot to the model. Tensor plots can show 2nd order tensor data in the model");
		actionIsosurfacePlot->setWhatsThis("<font color=\"black\"><h3>Iso-surface plot</h3>Add an iso-surface plot to the model. An iso-surface plot shows surfaces that have the same value. You may need to make the model transparent in order to see the iso surfaces.");
		actionSlicePlot->setWhatsThis("<font color=\"black\"><h3>Slice plot</h3>Add a slice plot. This plot adds several cross sections to the model. You may need to make the model transparent to see the slices.");
		actionVolumeFlowPlot->setWhatsThis("<font color=\"black\"><h3>Volume flow plot</h3>Add a volume flow plot.");
		actionDisplacementMap->setWhatsThis("<font color=\"black\"><h3>Displacement map</h3>Adds a displacement map. A displacement map will deform the model as a function of time.");
		actionGraph->setWhatsThis("<font color=\"black\">Create a new Graph window");
		actionSummary->setWhatsThis("<font color=\"black\">Shows the Summary window.The Summary window shows the min, max, and average values of a user-selected data field");
		actionStats->setWhatsThis("<font color=\"black\">Shows the Statistics window. This window shows the distribution of the current nodal values at the current time step");
		actionIntegrate->setWhatsThis("<font color=\"black\">Shows a graph that plots the integral of the values of the current selection as a function of time. Note that for a surface select it calculates a surface integral and for an element section, it shows a volume integral. For a node selection, the nodal values are summed.");
		actionIntegrateSurface->setWhatsThis("<font color=\"black\">Shows a graph of the vector surface integral of the values of the current face selection.");

		// --- Record menu ---
		QAction* actionRecordNew = addAction("New ...", "actionRecordNew");
		QAction* actionRecordStart = addAction("Start", "actionRecordStart"); actionRecordStart->setShortcut(Qt::Key_F6);
		QAction* actionRecordPause = addAction("Pause", "actionRecordPause"); actionRecordPause->setShortcut(Qt::Key_F7);
		QAction* actionRecordStop = addAction("Stop", "actionRecordStop"); actionRecordStop->setShortcut(Qt::Key_F8);

		actionRecordNew->setWhatsThis("<font color=\"black\">Click this to open a file dialog box and create a new animation file.");
		actionRecordStart->setWhatsThis("<font color=\"black\">Click to start recording an animation. You must create an animation file first before you can start recording.");
		actionRecordPause->setWhatsThis("<font color=\"black\">Click this pause the current recording");
		actionRecordStop->setWhatsThis("<font color=\"black\">Click this to stop the recording. This will finalize and close the animation file as well.");


		// --- View menu ---
		actionUndoViewChange  = addAction("Undo View Change", "actionUndoViewChange"); actionUndoViewChange->setShortcut(Qt::ControlModifier | Qt::Key_U);
		actionRedoViewChange  = addAction("Redo View Change", "actionRedoViewChange"); actionRedoViewChange->setShortcut(Qt::ControlModifier | Qt::Key_R);
		actionZoomSelect      = addAction("Zoom to Selection", "actionZoomSelect"); actionZoomSelect->setShortcut(Qt::Key_F);
		actionZoomExtents     = addAction("Zoom to Selection", "actionZoomExtents");
		actionViewCapture     = addAction("Show Capture Frame", "actionViewCapture"); actionViewCapture->setCheckable(true); actionViewCapture->setShortcut(Qt::Key_0);
		actionShowGrid        = addAction("Show Grid", "actionShowGrid"); actionShowGrid->setCheckable(true); actionShowGrid->setChecked(true); actionShowGrid->setShortcut(Qt::Key_G);
		actionShowMeshLines   = addAction("Show Mesh Lines", "actionShowMeshLines", "show_mesh"); actionShowMeshLines->setCheckable(true); actionShowMeshLines->setChecked(true); actionShowMeshLines->setShortcut(Qt::Key_M);
		actionShowEdgeLines   = addAction("Show Edge Lines", "actionShowEdgeLines"); actionShowEdgeLines->setCheckable(true); actionShowEdgeLines->setChecked(true); actionShowEdgeLines->setShortcut(Qt::Key_Z);
		actionBackfaceCulling = addAction("Backface Culling", "actionBackfaceCulling"); actionBackfaceCulling->setCheckable(true);
		actionViewSmooth      = addAction("Color Smoothing", "actionViewSmooth"); actionViewSmooth->setShortcut(Qt::Key_C); actionViewSmooth->setCheckable(true);
		actionOrtho           = addAction("Orthographic Projection", "actionOrtho"); actionOrtho->setCheckable(true); actionOrtho->setShortcut(Qt::Key_P);
		actionShowNormals     = addAction("Show Normals", "actionShowNormals"); actionShowNormals->setCheckable(true); actionShowNormals->setShortcut(Qt::Key_N);
		actionRenderMode      = addAction("Toggle Render Mode", "actionRenderMode"); actionRenderMode->setCheckable(true); actionRenderMode->setShortcut(Qt::Key_W);
		actionShowFibers      = addAction("Show Fibers", "actionShowFibers");
		actionShowMatAxes     = addAction("Toggle Material Axes", "actionShowMatAxes"); actionShowMatAxes->setCheckable(true);
		actionShowDiscrete    = addAction("Show Discrete Sets", "actionShowDiscrete"); actionShowDiscrete->setCheckable(true);  actionShowDiscrete->setChecked(true);
		QAction* actionSnap3D = addAction("3D Cursor to Selection", "actionSnap3D"); actionSnap3D->setShortcut(Qt::Key_X);
		QAction* actionTrack  = addAction("Track Selection", "actionTrack"); actionTrack->setCheckable(true); actionTrack->setShortcut(Qt::Key_Y);
		QAction* actionToggleConnected = addAction("Toggle select connected", "actionToggleConnected"); actionToggleConnected->setShortcut(Qt::Key_E);
		actionToggleLight     = addAction("Toggle Lighting", "actionToggleLight");
		actionFront           = addAction("Front", "actionFront"  ); actionFront ->setShortcut(Qt::Key_8 | Qt::KeypadModifier);
		actionBack            = addAction("Back" , "actionBack"   ); actionBack  ->setShortcut(Qt::Key_2 | Qt::KeypadModifier);
		actionRight           = addAction("Right", "actionRight"  ); actionRight ->setShortcut(Qt::Key_6 | Qt::KeypadModifier);
		actionLeft            = addAction("Left" , "actionLeft"   ); actionLeft  ->setShortcut(Qt::Key_4 | Qt::KeypadModifier);
		actionTop             = addAction("Top"  , "actionTop"    ); actionTop   ->setShortcut(Qt::Key_9 | Qt::KeypadModifier);
		actionBottom          = addAction("Bottom", "actionBottom"); actionBottom->setShortcut(Qt::Key_3 | Qt::KeypadModifier);
        actionIsometric       = addAction("Isometric", "actionIsometric"); actionIsometric->setShortcut(Qt::Key_5 | Qt::KeypadModifier);
		QAction* actionViewVPSave = addAction("Save Viewpoint", "actionViewVPSave"); actionViewVPSave->setShortcut(Qt::CTRL | Qt::Key_K);
		QAction* actionViewVPPrev = addAction("Prev Viewpoint", "actionViewVPPrev"); actionViewVPPrev->setShortcut(Qt::Key_J);
		QAction* actionViewVPNext = addAction("Next Viewpoint", "actionViewVPNext"); actionViewVPNext->setShortcut(Qt::Key_L);
		QAction* actionSyncViews  = addAction("Sync all Views", "actionSyncViews"); actionSyncViews->setShortcut(Qt::Key_S | Qt::AltModifier);

		// --- Help menu ---
		QAction* actionUpdate = addAction("Check for Updates...", "actionUpdate");
		QAction* actionFEBioURL = addAction("FEBio Website", "actionFEBioURL");
		QAction* actionFEBioResources = addAction("FEBio Knowledgebase", "actionFEBioResources");
		QAction* actionFEBioForum = addAction("FEBio Forums", "actionFEBioForum");
		QAction* actionFEBioPubs = addAction("FEBio Publications", "actionFEBioPubs");
		QAction* actionWelcome = addAction("Show Welcome Page", "actionWelcome");
        QAction* actionBugReport = addAction("Submit a Bug Report", "actionBugReport");
		QAction* actionAbout = addAction("About FEBio Studio", "actionAbout");
	
		// other actions
		actionSelectObjects  = addAction("Select Objects" , "actionSelectObjects" , "selectObject" , true);
		actionSelectParts    = addAction("Select Parts"   , "actionSelectParts"   , "selectPart"   , true);
		actionSelectSurfaces = addAction("Select Surfaces", "actionSelectSurfaces", "selectSurface", true);
		actionSelectCurves   = addAction("Select Curves"  , "actionSelectCurves"  , "selectCurves", true );
		actionSelectNodes    = addAction("Select Nodes"   , "actionSelectNodes"   , "selectNodes", true  );
		actionSelectDiscrete = addAction("Select Discrete", "actionSelectDiscrete", "discrete", true);

		QAction* actionSelect    = addAction("Select"   , "actionSelect"   , "select"   , true); actionSelect->setShortcut(Qt::Key_Q);
		QAction* actionTranslate = addAction("Translate", "actionTranslate", "translate", true); actionTranslate->setShortcut(Qt::Key_T);
		QAction* actionRotate    = addAction("Rotate"   , "actionRotate"   , "rotate"   , true); actionRotate->setShortcut(Qt::Key_R);
		QAction* actionScale     = addAction("Scale"    , "actionScale"    , "scale"    , true); actionScale->setShortcut(Qt::Key_S);

		selectRect   = addAction("Rectangle", "selectRect"  , "selectRect"  , true);
		selectCircle = addAction("Circle"   , "selectCircle", "selectCircle", true);
		selectFree   = addAction("Freehand" , "selectFree"  , "selectFree"  , true);

		actionMeasureTool = addAction("Measure Tool", "actionMeasureTool", "measure"); actionMeasureTool->setShortcut(Qt::Key_F2);
		actionPlaneCutTool = addAction("Plane Cut", "actionPlaneCutTool", "cut"); 

		QActionGroup* pag = new QActionGroup(mainWindow);
		pag->addAction(actionSelectObjects);
		pag->addAction(actionSelectParts);
		pag->addAction(actionSelectSurfaces);
		pag->addAction(actionSelectCurves);
		pag->addAction(actionSelectNodes);
		pag->addAction(actionSelectDiscrete);
		actionSelectObjects->setChecked(true);

		pag = new QActionGroup(mainWindow);
		pag->addAction(actionSelect);
		pag->addAction(actionTranslate);
		pag->addAction(actionRotate);
		pag->addAction(actionScale);
		actionSelect->setChecked(true);

		pag = new QActionGroup(mainWindow);
		pag->addAction(selectRect);
		pag->addAction(selectCircle);
		pag->addAction(selectFree);
		selectRect->setChecked(true);

		// Create the menu bar
		QMenuBar* menuBar = m_wnd->menuBar();
		menuFile   = new QMenu("File", menuBar);
		menuEdit   = new QMenu("Edit", menuBar);
		menuEditTxt = new QMenu("Edit", menuBar);
        menuEditXml = new QMenu("Edit", menuBar);
		menuPhysics= new QMenu("Physics", menuBar);
		menuFEBio  = new QMenu("FEBio", menuBar);
		menuPost   = new QMenu("Post", menuBar);
		menuRecord = new QMenu("Record", menuBar);
		menuTools  = new QMenu("Tools", menuBar);
		menuView   = new QMenu("View", menuBar);
		menuHelp   = new QMenu("Help", menuBar);

		menuRecentFiles = new QMenu("Open Recent");
		menuRecentProjects = new QMenu("Open Recent Project");
		menuRecentGeomFiles = new QMenu("Import Recent Geometry");

		recentFilesActionGroup = new QActionGroup(mainWindow);
		recentFilesActionGroup->setObjectName("recentFiles");

		recentProjectsActionGroup = new QActionGroup(mainWindow);
		recentProjectsActionGroup->setObjectName("recentProjects");

		recentFEFilesActionGroup = new QActionGroup(mainWindow);
		recentFEFilesActionGroup->setObjectName("recentFEFiles");

		recentGeomFilesActionGroup = new QActionGroup(mainWindow);
		recentGeomFilesActionGroup->setObjectName("recentGeomFiles");

		menuImportImage = new QMenu("Import Image");

		// File menu
		menuBar->addAction(menuFile->menuAction());

		menuFile->addAction(actionNewModel);
		menuFile->addAction(actionNewProject);
        menuFile->addAction(actionNewImageDoc);
		menuFile->addSeparator();
		menuFile->addAction(actionOpen);
        // menuFile->addAction(actionReadInfo);
		menuFile->addAction(menuRecentFiles->menuAction());
		menuFile->addAction(actionOpenProject);
		menuFile->addAction(menuRecentProjects->menuAction());
		menuFile->addAction(actionImportGeom);
		menuFile->addAction(menuRecentGeomFiles->menuAction());
		menuFile->addAction(actionCloseAll);
		menuFile->addSeparator();
		menuFile->addAction(actionSave);
		menuFile->addAction(actionSaveAs);
		menuFile->addAction(actionSaveAll);
		menuFile->addAction(actionSaveProject);
		menuFile->addAction(actionExportFE);
		menuFile->addAction(actionExportGeom);
#ifdef HAS_QUAZIP
		menuFile->addSeparator();
		menuFile->addAction(actionImportProject);
		menuFile->addAction(actionExportProject);
#endif
		menuFile->addSeparator();
		menuFile->addAction(menuImportImage->menuAction());
		menuImportImage->addAction(actionImportRawImage);
		menuImportImage->addAction(actionImportDICOMImage);
		menuImportImage->addAction(actionImportTiffImage);
		menuImportImage->addAction(actionImportOMETiffImage);
		menuImportImage->addAction(actionImportImageSequence);
		

		QMenu* ConvertMenu = new QMenu("Batch convert");
		ConvertMenu->addAction(actionConvertFeb);
        ConvertMenu->addAction(actionConvertFeb2Fsm);
        ConvertMenu->addAction(actionConvertFsm2Feb);
		ConvertMenu->addAction(actionConvertGeo);

		menuFile->addAction(ConvertMenu->menuAction());
		menuFile->addSeparator();
		menuFile->addAction(actionExit);

		QMenu* moreSelection = new QMenu("More selection options");
		moreSelection->addAction(actionFace2Elems);
		moreSelection->addAction(actionSurfaceToFaces);
		moreSelection->addAction(actionSelectOverlap);
		moreSelection->addAction(actionSelectIsolatedVertices);
		moreSelection->addAction(actionGrowSelection);
		moreSelection->addAction(actionShrinkSelection);
		moreSelection->addAction(actionSyncSelection);

		// Edit menu
		menuBar->addAction(menuEdit->menuAction());
		menuEdit->addAction(actionUndo);
		menuEdit->addAction(actionRedo);
		menuEdit->addSeparator();
		menuEdit->addAction(actionInvertSelection);
		menuEdit->addAction(actionClearSelection);
		menuEdit->addAction(actionDeleteSelection);
		menuEdit->addAction(actionNameSelection);
		menuEdit->addSeparator();
		menuEdit->addAction(actionHideSelection);
		menuEdit->addAction(actionHideUnselected);
		menuEdit->addAction(actionUnhideAll);
		menuEdit->addAction(actionToggleVisible);
		menuEdit->addAction(moreSelection->menuAction());
		menuEdit->addSeparator();
		menuEdit->addAction(actionFind);
		menuEdit->addAction(actionSelectRange);
		menuEdit->addSeparator();
		menuEdit->addAction(actionTransform);
		menuEdit->addAction(actionCollapseTransform);
		menuEdit->addSeparator();
		menuEdit->addAction(actionClone);
		menuEdit->addAction(actionMerge);
		menuEdit->addAction(actionCopyObject);
		menuEdit->addAction(actionPasteObject);
		menuEdit->addSeparator();
		menuEdit->addAction(actionPurge);

		// Edit (txt) menu
		menuBar->addAction(menuEditTxt->menuAction());
		menuEditTxt->addAction(actionFindTxt);
		menuEditTxt->addAction(actionFindAgain);
		menuEditTxt->addAction(actionToggleComment);
		menuEditTxt->addAction(actionDuplicateLine);
		menuEditTxt->addAction(actionDeleteLine);

        // Edit (xml) menu
        menuBar->addAction(menuEditXml->menuAction());
        menuEditXml->addAction(actionUndo);
		menuEditXml->addAction(actionRedo);
		menuEditXml->addSeparator();
        menuEditXml->addAction(actionAddAttribute);
        menuEditXml->addAction(actionAddElement);
        menuEditXml->addAction(actionRemoveRow);

		// Physics menu
		menuBar->addAction(menuPhysics->menuAction());
		menuPhysics->addAction(actionAddNodalBC);
		menuPhysics->addAction(actionAddSurfaceBC);
		menuPhysics->addAction(actionAddGeneralBC);
		menuPhysics->addAction(actionAddNodalLoad);
		menuPhysics->addAction(actionAddSurfLoad);
		menuPhysics->addAction(actionAddBodyLoad);
		menuPhysics->addAction(actionAddIC);
		menuPhysics->addAction(actionAddContact);
		menuPhysics->addAction(actionAddSurfaceNLC);
		menuPhysics->addAction(actionAddBodyNLC);
		menuPhysics->addAction(actionAddGenericNLC);
		menuPhysics->addAction(actionAddRigidBC);
		menuPhysics->addAction(actionAddRigidIC);
		menuPhysics->addAction(actionAddRigidLoad);
		menuPhysics->addAction(actionAddRigidConnector);
		menuPhysics->addAction(actionAddMaterial);
		menuPhysics->addAction(actionAddStep);
		menuPhysics->addSeparator();
		menuPhysics->addAction(actionSoluteTable);
		menuPhysics->addAction(actionSBMTable);
		menuPhysics->addAction(actionAddReaction);
        menuPhysics->addAction(actionAddMembraneReaction);
		menuPhysics->addSeparator();
		menuPhysics->addAction(actionEditProject);

		// FEBio menu
		menuBar->addAction(menuFEBio->menuAction());
		menuFEBio->addAction(actionFEBioRun);
		menuFEBio->addAction(actionFEBioStop);
		menuFEBio->addAction(actionFEBioOptimize);
		menuFEBio->addAction(actionFEBioTangent);
		menuFEBio->addAction(actionFEBioInfo);
		menuFEBio->addAction(actionFEBioPlugins);

		// Post menu
		menuBar->addAction(menuPost->menuAction());
		menuPost->addAction(actionPlaneCut);
		menuPost->addAction(actionMirrorPlane);
		menuPost->addAction(actionVectorPlot);
		menuPost->addAction(actionTensorPlot);
		menuPost->addAction(actionIsosurfacePlot);
		menuPost->addAction(actionSlicePlot);
		menuPost->addAction(actionDisplacementMap);
		menuPost->addAction(actionStreamLinePlot);
		menuPost->addAction(actionParticleFlowPlot);
		menuPost->addAction(actionVolumeFlowPlot);
		menuPost->addAction(actionAddProbe);
		menuPost->addAction(actionAddRuler);
		menuPost->addAction(actionMusclePath);
		menuPost->addSeparator();
		menuPost->addAction(actionImageSlicer);
		menuPost->addAction(actionVolumeRender);
		menuPost->addAction(actionMarchingCubes);
		menuPost->addAction(actionImageWarp);
		menuPost->addSeparator();
		menuPost->addAction(actionGraph);
		menuPost->addSeparator();
		menuPost->addAction(actionSummary);
		menuPost->addAction(actionStats);
		menuPost->addAction(actionIntegrate);
		menuPost->addAction(actionIntegrateSurface);
		menuPost->addSeparator();
		menuPost->addAction(actionImportPoints);
		menuPost->addAction(actionImportLines);

		// Record menu
		menuBar->addAction(menuRecord->menuAction());
		menuRecord->addAction(actionRecordNew);
		menuRecord->addSeparator();
		menuRecord->addAction(actionRecordStart);
		menuRecord->addAction(actionRecordPause);
		menuRecord->addAction(actionRecordStop);

		// Tools menu
		menuBar->addAction(menuTools->menuAction());
		menuTools->addAction(actionCurveEditor);
		menuTools->addAction(actionMeshInspector);
		menuTools->addAction(actionMeshDiagnostic);
		menuTools->addAction(actionUnitConverter);
		menuTools->addAction(actionElasticityConvertor);
		menuTools->addAction(actionMaterialTest);
		menuTools->addAction(actionKinemat);
		menuTools->addAction(actionPlotMix);
		menuTools->addAction(actionOptions);
#ifdef _DEBUG
		menuTools->addAction(actionLayerInfo);
#endif
		// View menu
		menuBar->addAction(menuView->menuAction());
		menuView->addAction(actionUndoViewChange);
		menuView->addAction(actionRedoViewChange);
		menuView->addSeparator();
		menuView->addAction(actionZoomSelect);
		menuView->addAction(actionOrtho);
		menuView->addAction(actionShowNormals);
		menuView->addAction(actionViewCapture);
		menuView->addSeparator();
		menuView->addAction(actionShowGrid);
		menuView->addAction(actionShowMeshLines);
		menuView->addAction(actionShowEdgeLines);
		menuView->addAction(actionBackfaceCulling);
		menuView->addAction(actionViewSmooth);
		menuView->addAction(actionRenderMode);
		menuView->addAction(actionShowFibers);
		menuView->addAction(actionShowMatAxes);
		menuView->addAction(actionShowDiscrete);
		menuView->addAction(actionSnap3D);
		menuView->addAction(actionTrack);
		menuView->addAction(actionToggleLight);
		menuView->addAction(actionToggleConnected);
		menuView->addSeparator();

		menuViews = menuView->addMenu("Standard views");
		menuViews->addAction(actionFront);
		menuViews->addAction(actionBack);
		menuViews->addAction(actionRight);
		menuViews->addAction(actionLeft);
		menuViews->addAction(actionTop);
		menuViews->addAction(actionBottom);
        menuViews->addAction(actionIsometric);

		menuViews->addSeparator();
		menuView->addAction(actionViewVPSave);
		menuView->addAction(actionViewVPPrev);
		menuView->addAction(actionViewVPNext);
		menuView->addAction(actionSyncViews);
		menuView->addSeparator();

		menuWindows = menuView->addMenu("Windows");

		// Help menu
		menuBar->addAction(menuHelp->menuAction());
		if(m_updaterPresent)
		{
			menuHelp->addAction(actionUpdate);
			menuHelp->addSeparator();
		}
		menuHelp->addAction(actionWelcome);
		menuHelp->addSeparator();
		menuHelp->addAction(actionFEBioURL);
		menuHelp->addAction(actionFEBioResources);
		menuHelp->addAction(actionFEBioForum);
		menuHelp->addAction(actionFEBioPubs);
        menuHelp->addSeparator();
        menuHelp->addAction(actionBugReport);
		menuHelp->addSeparator();
		menuHelp->addAction(actionAbout);

		// Create the toolbar
		QToolBar* mainToolBar = m_wnd->addToolBar("Main toolbar");
		mainToolBar->setObjectName(QStringLiteral("mainToolBar"));

		mainToolBar->addAction(actionNewModel);
		mainToolBar->addAction(actionOpen);
		mainToolBar->addAction(actionSave);
		mainToolBar->addAction(actionSnapShot);

		// Build tool bar
		coord = new QComboBox;
		coord->setObjectName("selectCoord");
		coord->addItem("Global");
		coord->addItem("Local");

		buildToolBar = new QToolBar(mainWindow);
		buildToolBar->setObjectName(QStringLiteral("buildToolBar"));
		buildToolBar->setWindowTitle("Build Toolbar");

		buildToolBar->addAction(actionUndo);
		buildToolBar->addAction(actionRedo);
		buildToolBar->addSeparator();
		buildToolBar->addAction(selectRect);
		buildToolBar->addAction(selectCircle);
		buildToolBar->addAction(selectFree);
		buildToolBar->addSeparator();
		buildToolBar->addAction(actionMeasureTool);
		buildToolBar->addAction(actionPlaneCutTool);
		buildToolBar->addSeparator();
		buildToolBar->addAction(actionSelect);
		buildToolBar->addAction(actionTranslate);
		buildToolBar->addAction(actionRotate);
		buildToolBar->addAction(actionScale);
		buildToolBar->addWidget(coord);
		buildToolBar->addSeparator();
		buildToolBar->addAction(actionSelectObjects);
		buildToolBar->addAction(actionSelectParts);
		buildToolBar->addAction(actionSelectSurfaces);
		buildToolBar->addAction(actionSelectCurves);
		buildToolBar->addAction(actionSelectNodes);
		buildToolBar->addAction(actionSelectDiscrete);
		buildToolBar->addSeparator();
		buildToolBar->addAction(actionCurveEditor);
		buildToolBar->addAction(actionMeshInspector);
		buildToolBar->addAction(actionFEBioRun);
		buildToolBar->addSeparator();
		buildToolBar->addAction(actionMerge);
		buildToolBar->addAction(actionDetach);
		buildToolBar->addAction(actionExtract);
		buildToolBar->addAction(actionClone);
		buildToolBar->addAction(actionCloneGrid);
		buildToolBar->addAction(actionCloneRevolve);

		mainWindow->addToolBar(Qt::TopToolBarArea, buildToolBar);

		// Post tool bar
		postToolBar = new CPostToolBar(mainWindow);
		postToolBar->setObjectName(QStringLiteral("postToolBar"));
		postToolBar->setWindowTitle("Post Toolbar");
		mainWindow->addToolBar(Qt::TopToolBarArea, postToolBar);
		postToolBar->addAction(actionGraph);
		postToolBar->addAction(actionPlaneCut);
		postToolBar->addAction(actionMirrorPlane);
		postToolBar->addAction(actionVectorPlot);
		postToolBar->addAction(actionTensorPlot);
		postToolBar->addAction(actionIsosurfacePlot);
		postToolBar->addAction(actionSlicePlot);
		postToolBar->addAction(actionStreamLinePlot);
		postToolBar->addAction(actionParticleFlowPlot);
		postToolBar->addAction(actionVolumeFlowPlot);

		postToolBar->setDisabled(true);
		postToolBar->hide();

        // Image tool bar
        imageToolBar = new CImageToolBar(mainWindow);
        imageToolBar->setObjectName("imageToolBar");
		imageToolBar->setWindowTitle("Image Toolbar");
        mainWindow->addToolBar(Qt::TopToolBarArea, imageToolBar);
		imageToolBar->hide();

		// Font tool bar
		pFontToolBar = new QToolBar(mainWindow);
		pFontToolBar->setObjectName("FontToolBar");
		pFontToolBar->setWindowTitle("Font Toolbar");
		mainWindow->addToolBarBreak();
		mainWindow->addToolBar(Qt::TopToolBarArea, pFontToolBar);

		QAction* actionProperties = addAction("Properties ...", "actionProperties", "properties");

		pFontToolBar->addWidget(pFontStyle = new QFontComboBox); pFontStyle->setObjectName("fontStyle");
		pFontToolBar->addWidget(pFontSize = new QSpinBox); pFontSize->setObjectName("fontSize");
		pFontToolBar->addAction(actionFontBold = addAction("Bold", "fontBold", "font_bold")); actionFontBold->setCheckable(true);
		pFontToolBar->addAction(actionFontItalic = addAction("Italic", "fontItalic", "font_italic")); actionFontItalic->setCheckable(true);
		pFontToolBar->addAction(actionProperties);
		pFontToolBar->setEnabled(false);

        // XML toolbar
        xmlToolbar = new QToolBar(mainWindow);
        xmlToolbar->setObjectName("xmlToolbar");
        xmlToolbar->setWindowTitle("XML Toolbar");
		mainWindow->addToolBar(Qt::TopToolBarArea, xmlToolbar);

        actionEditXmlAsText = addAction("Edit as Text", "actionEditXmlAsText", "txt", true);
        
        xmlToolbar->addAction(actionEditXmlAsText);
        xmlToolbar->addSeparator();
        xmlToolbar->addAction(actionAddAttribute);
        xmlToolbar->addAction(actionAddElement);
        xmlToolbar->addAction(actionRemoveRow);
        xmlToolbar->addSeparator();
        xmlToolbar->addAction(actionUndo);
        xmlToolbar->addAction(actionRedo);
	}

	void SetSelectionMode(int nselect)
	{
		switch (nselect)
		{
		case SELECT_OBJECT  : actionSelectObjects->trigger(); break;
		case SELECT_PART    : actionSelectParts->trigger(); break;
		case SELECT_FACE    : actionSelectSurfaces->trigger(); break;
		case SELECT_EDGE    : actionSelectCurves->trigger(); break;
		case SELECT_NODE    : actionSelectNodes->trigger(); break;
		case SELECT_DISCRETE: actionSelectDiscrete->trigger(); break;
		default:
			assert(false);
		}
	}

	// build the dockable windows
	// Note that this must be called after the menu is created.
	void buildDockWidgets(::CMainWindow* wnd)
	{
		wnd->setCorner(Qt::BottomLeftCorner, Qt::LeftDockWidgetArea);

		QDockWidget* dock1 = new QDockWidget("Project", m_wnd); dock1->setObjectName("dockFiles");
		dock1->setAllowedAreas(Qt::LeftDockWidgetArea | Qt::RightDockWidgetArea);
		fileViewer = new ::CFileViewer(m_wnd, dock1);
		fileViewer->setObjectName(QStringLiteral("fileViewer"));
		dock1->setWidget(fileViewer);
		m_wnd->addDockWidget(Qt::LeftDockWidgetArea, dock1);
		menuWindows->addAction(dock1->toggleViewAction());

		QDockWidget* dock2 = new QDockWidget("Model", m_wnd); dock2->setObjectName("dockModel");
		dock2->setAllowedAreas(Qt::LeftDockWidgetArea | Qt::RightDockWidgetArea);
		modelViewer = new ::CModelViewer(m_wnd, dock2);
		modelViewer->setObjectName("modelViewer");
		dock2->setWidget(modelViewer);
		menuWindows->addAction(dock2->toggleViewAction());
		m_wnd->tabifyDockWidget(dock1, dock2);

		QDockWidget* dock3 = new QDockWidget("Build", m_wnd); dock3->setObjectName("dockBuild");
		dock3->setAllowedAreas(Qt::LeftDockWidgetArea | Qt::RightDockWidgetArea);
		buildPanel = new ::CBuildPanel(m_wnd, dock3);
		dock3->setWidget(buildPanel);
		menuWindows->addAction(dock3->toggleViewAction());
		m_wnd->addDockWidget(Qt::RightDockWidgetArea, dock3);
//		m_wnd->tabifyDockWidget(dock2, dock3);

 		QDockWidget* dock4 = new QDockWidget("Output", m_wnd); dock4->setObjectName("dockLog");
		dock4->setAllowedAreas(Qt::TopDockWidgetArea | Qt::BottomDockWidgetArea | Qt::RightDockWidgetArea);
		logPanel = new ::CLogPanel(dock4);
		dock4->setWidget(logPanel);
		menuWindows->addAction(dock4->toggleViewAction());
		m_wnd->addDockWidget(Qt::BottomDockWidgetArea, dock4);

		QDockWidget* dock5 = new QDockWidget("Post", m_wnd); dock5->setObjectName("dockPost");
		dock5->setAllowedAreas(Qt::LeftDockWidgetArea | Qt::RightDockWidgetArea);
		postPanel = new ::CPostPanel(m_wnd, dock5);
		dock5->setWidget(postPanel);
		menuWindows->addAction(dock5->toggleViewAction());
		m_wnd->tabifyDockWidget(dock1, dock5);

		QDockWidget* dock6 = new QDockWidget("Notes", m_wnd); dock6->setObjectName("dockInfo");
		infoPanel = new ::CInfoPanel(wnd, dock6);
		dock6->setWidget(infoPanel);
		menuWindows->addAction(dock6->toggleViewAction());
		m_wnd->tabifyDockWidget(dock4, dock6);

#ifdef MODEL_REPO
		QDockWidget* dock7 = new QDockWidget("Repository", m_wnd); dock7->setObjectName("dockDatabase");
		databasePanel = new ::CRepositoryPanel(wnd, dock7);
		dock7->setWidget(databasePanel);
		menuWindows->addAction(dock7->toggleViewAction());
		m_wnd->tabifyDockWidget(dock1, dock7);
#endif

		QDockWidget* dock8 = new QDockWidget("Timeline", m_wnd); dock8->setObjectName("dockTime");
		timePanel = new ::CTimelinePanel(wnd, dock8);
		dock8->setWidget(timePanel);
		menuWindows->addAction(dock8->toggleViewAction());
		m_wnd->tabifyDockWidget(dock4, dock8);

<<<<<<< HEAD
#ifdef HAS_PYTHON
		QDockWidget* dock9 = new QDockWidget("Python", m_wnd); dock9->setObjectName("dockPython");
		pythonToolsPanel = new ::CPythonToolsPanel(wnd, dock9);
		pythonToolsPanel->initPython();
		dock9->setWidget(pythonToolsPanel);
		menuWindows->addAction(dock9->toggleViewAction());
		m_wnd->tabifyDockWidget(dock3, dock7);
#endif
=======
        QDockWidget* dock9 = new QDockWidget("View Settings", m_wnd); dock8->setObjectName("dockImageSettings");
		imageSettingsPanel = new ::CImageSettingsPanel(wnd, dock9);
		dock9->setWidget(imageSettingsPanel);
		menuWindows->addAction(dock9->toggleViewAction());
		m_wnd->tabifyDockWidget(dock4, dock9);
>>>>>>> 0552647e

		// make sure the file viewer is the visible tab
		dock1->raise();
	}

	void showCurveEditor()
	{
		if (curveWnd == 0) curveWnd = new CCurveEditor(m_wnd);

		curveWnd->Update();

		curveWnd->show();
		curveWnd->raise();
		curveWnd->activateWindow();
	}

	void showMeshInspector()
	{
		if (meshWnd == 0) meshWnd = new ::CMeshInspector(m_wnd);

		meshWnd->Update();

		meshWnd->show();
		meshWnd->raise();
		meshWnd->activateWindow();
	}

	void updateMeshInspector()
	{
		if (meshWnd && meshWnd->isVisible())
		{
			meshWnd->Update();
		}
	}

	void setRecentFiles(QStringList& recentFiles)
	{
		setRecentFileList(m_recentFiles, recentFiles, menuRecentFiles, recentFilesActionGroup);
	}

	void setRecentProjects(QStringList& recentFiles)
	{
		setRecentFileList(m_recentProjects, recentFiles, menuRecentProjects, recentProjectsActionGroup);
	}

	void setRecentPlugins(QStringList& recentPlugins)
	{
		setRecentFileList(m_recentPlugins, recentPlugins, nullptr, nullptr);
	}

	void setRecentGeomFiles(QStringList& recentFiles)
	{
		setRecentFileList(m_recentGeomFiles, recentFiles, menuRecentGeomFiles, recentGeomFilesActionGroup);
	}

	void addToRecentFiles(const QString& file)
	{
		addToRecentFilesList(m_recentFiles, file, menuRecentFiles, recentFilesActionGroup);
	}

	void addToRecentProjects(const QString& file)
	{
		addToRecentFilesList(m_recentProjects, file, menuRecentProjects, recentProjectsActionGroup);
	}

	void addToRecentPlugins(const QString& file)
	{
		addToRecentFilesList(m_recentPlugins, file);
	}

	void addToRecentGeomFiles(const QString& file)
	{
		addToRecentFilesList(m_recentGeomFiles, file, menuRecentGeomFiles, recentGeomFilesActionGroup);
	}

	void showFileViewer()
	{
		fileViewer->parentWidget()->raise();
	}

	void showModelViewer()
	{
		modelViewer->parentWidget()->raise();
	}

	void showBuildPanel()
	{
		buildPanel->parentWidget()->raise();
	}

	void showPostPanel()
	{
		postPanel->parentWidget()->raise();
	}

	void showDatabasePanel()
	{
		databasePanel->parentWidget()->raise();
	}

	void showTimeline()
	{
		timePanel->parentWidget()->raise();
	}

	void stopAnimation()
	{
		m_isAnimating = false;
		postToolBar->CheckPlayButton(false);
	}

private:
	void setRecentFileList(QStringList& dstList, const QStringList& fileList, QMenu* menu, QActionGroup* actionGroup)
	{
		dstList = fileList;

		int N = dstList.count();
		if (N > MAX_RECENT_FILES) N = MAX_RECENT_FILES;

		for (int i = 0; i < N; ++i)
		{
			QString file = dstList.at(i);

			if (menu)
			{
				QAction* pa = menu->addAction(file);
				if (actionGroup) actionGroup->addAction(pa);
			}
		}
	}

	void addToRecentFilesList(QStringList& dstList, const QString& file, QMenu* menu, QActionGroup* actionGroup)
	{
		QString fileName = file;

#ifdef WIN32
		// on windows, make sure that all filenames use backslashes
		fileName.replace('/', '\\');
#endif

		QList<QAction*> actionList = menu->actions();
		if (actionList.isEmpty())
		{
			dstList.append(fileName);
			QAction* action = menu->addAction(fileName);
			actionGroup->addAction(action);
		}
		else
		{
			// we need the first action so that we can insert before it
			QAction* firstAction = actionList.at(0);

			// see if the file already exists or not
			int n = dstList.indexOf(fileName);
			if (n >= 0)
			{
				// if the file exists, we move it to the top
				if (n != 0)
				{
					QAction* action = actionList.at(n);
					menu->removeAction(action);
					menu->insertAction(firstAction, action);

					dstList.removeAt(n);
					dstList.push_front(fileName);
				}
			}
			else
			{
				int N = dstList.count();
				if (N >= MAX_RECENT_FILES)
				{
					// remove the last one
					dstList.removeLast();
					menu->removeAction(actionList.last());
				}

				// add a new file item
				dstList.push_front(fileName);
				QAction* pa = new QAction(fileName);
				menu->insertAction(firstAction, pa);
				actionGroup->addAction(pa);
			}
		}
	}

	void addToRecentFilesList(QStringList& dstList, const QString& file)
	{
		QString fileName = file;

#ifdef WIN32
		// on windows, make sure that all filenames use backslashes
		fileName.replace('/', '\\');
#endif

		if (dstList.isEmpty())
		{
			dstList.append(fileName);
		}
		else
		{
			// see if the file already exists or not
			int n = dstList.indexOf(fileName);
			if (n >= 0)
			{
				// if the file exists, we move it to the top
				if (n != 0)
				{
					dstList.removeAt(n);
					dstList.push_front(fileName);
				}
			}
			else
			{
				int N = dstList.count();
				if (N >= MAX_RECENT_FILES)
				{
					// remove the last one
					dstList.removeLast();
				}

				// add a new file item
				dstList.push_front(fileName);
			}
		}
	}

public:
	void ShowDefaultBackground()
	{
		htmlViewer->setDocument(nullptr);
		htmlViewer->setHtml(QString(" \
					<!DOCTYPE html> \
					<html> \
					<body style = \"background-color:#808080;\"> \
					</body> \
					</html>"\
		));
	}

	void setUIConfig(int config)
	{
		if (config == ::CMainWindow::HTML_CONFIG)
		{
			stack->setCurrentIndex(Ui::CMainWindow::HTML_VIEWER);

			// no open documents
			menuEdit->menuAction()->setVisible(false);
			menuEditTxt->menuAction()->setVisible(false);
            menuEditXml->menuAction()->setVisible(false);
			menuPhysics->menuAction()->setVisible(false);
			menuPost->menuAction()->setVisible(false);
			menuRecord->menuAction()->setVisible(false);

			buildToolBar->hide();
			postToolBar->hide();
            imageToolBar->hide();
			pFontToolBar->hide();
            xmlToolbar->hide();

			glw->glc->hide();

			modelViewer->parentWidget()->hide();
			buildPanel->parentWidget()->hide();
			postPanel->parentWidget()->hide();
			logPanel->parentWidget()->hide();
			infoPanel->parentWidget()->hide();
			timePanel->parentWidget()->hide();
            imageSettingsPanel->parentWidget()->hide();
		}
		else if (config == ::CMainWindow::MODEL_CONFIG)
		{
            if(m_wnd->GetGLDocument()->GetView()->imgView == CGView::MODEL_VIEW)
            {
                stack->setCurrentIndex(Ui::CMainWindow::GL_VIEWER);

                modelViewer->SetFilter(FILTER_NONE);
            }
            else if(m_wnd->GetGLDocument()->GetView()->imgView == CGView::SLICE_VIEW)
            {
                stack->setCurrentIndex(Ui::CMainWindow::IMG_SLICE);
                modelViewer->SetFilter(FILTER_IMAGES);
            }
            else
            {
                modelViewer->SetFilter(FILTER_IMAGES);
                stack->setCurrentIndex(Ui::CMainWindow::TIME_VIEW_2D);
            }

			// build mode
			menuEdit->menuAction()->setVisible(true);
			menuEditTxt->menuAction()->setVisible(false);
            menuEditXml->menuAction()->setVisible(false);
			menuPhysics->menuAction()->setVisible(true);
			menuPost->menuAction()->setVisible(false);
			menuRecord->menuAction()->setVisible(true);

			buildToolBar->show();
			postToolBar->hide();
            imageToolBar->show();
			pFontToolBar->show();
            xmlToolbar->hide();

			glw->glc->show();

			modelViewer->parentWidget()->show();
			buildPanel->parentWidget()->show();
			postPanel->parentWidget()->hide();
			logPanel->parentWidget()->show();
			infoPanel->parentWidget()->show();
			timePanel->parentWidget()->hide();
		}
		else if (config == ::CMainWindow::POST_CONFIG)
		{
			stack->setCurrentIndex(Ui::CMainWindow::GL_VIEWER);

			// post mode
			menuEdit->menuAction()->setVisible(true);
			menuEditTxt->menuAction()->setVisible(false);
            menuEditXml->menuAction()->setVisible(false);
			menuPhysics->menuAction()->setVisible(false);
			menuPost->menuAction()->setVisible(true);
			menuRecord->menuAction()->setVisible(true);

			buildToolBar->hide();
			postToolBar->show();
            imageToolBar->hide();
			pFontToolBar->show();
            xmlToolbar->hide();

			glw->glc->show();

			modelViewer->parentWidget()->hide();
			buildPanel->parentWidget()->hide();
			postPanel->parentWidget()->show();
			timePanel->parentWidget()->show();
			logPanel->parentWidget()->show();
			infoPanel->parentWidget()->show();
            imageSettingsPanel->parentWidget()->hide();

			showTimeline();
		}
		else if (config == ::CMainWindow::TEXT_CONFIG)
		{
			stack->setCurrentIndex(Ui::CMainWindow::TEXT_VIEWER);

			menuEdit->menuAction()->setVisible(false);
			menuEditTxt->menuAction()->setVisible(true);
            menuEditXml->menuAction()->setVisible(false);
			menuPhysics->menuAction()->setVisible(false);
			menuPost->menuAction()->setVisible(false);
			menuRecord->menuAction()->setVisible(false);

			buildToolBar->hide();
			postToolBar->hide();
            imageToolBar->hide();
			pFontToolBar->hide();
            xmlToolbar->hide();

			glw->glc->hide();

			modelViewer->parentWidget()->hide();
			buildPanel->parentWidget()->hide();
			postPanel->parentWidget()->hide();
			logPanel->parentWidget()->hide();
			infoPanel->parentWidget()->hide();
			timePanel->parentWidget()->hide();
            imageSettingsPanel->parentWidget()->hide();
		}
        else if (config == ::CMainWindow::XML_CONFIG)
		{
            CXMLDocument* xmlDoc = dynamic_cast<CXMLDocument*>(m_wnd->GetDocument());
            if(xmlDoc)
            {
                actionEditXmlAsText->blockSignals(true);
                actionEditXmlAsText->setChecked(xmlDoc->EditingText());
                actionEditXmlAsText->blockSignals(false);

                if(xmlDoc->EditingText())
                {
                    stack->setCurrentIndex(Ui::CMainWindow::TEXT_VIEWER);

                    menuEdit->menuAction()->setVisible(false);
                    menuEditTxt->menuAction()->setVisible(true);
                    menuEditXml->menuAction()->setVisible(false);
                    menuPhysics->menuAction()->setVisible(false);
                    menuPost->menuAction()->setVisible(false);
                    menuRecord->menuAction()->setVisible(false);

                    buildToolBar->hide();
                    postToolBar->hide();
                    pFontToolBar->hide();
                    xmlToolbar->show();

                    glw->glc->hide();

                    modelViewer->parentWidget()->hide();
                    buildPanel->parentWidget()->hide();
                    postPanel->parentWidget()->hide();
                    logPanel->parentWidget()->hide();
                    infoPanel->parentWidget()->hide();
                    timePanel->parentWidget()->hide();
                    imageSettingsPanel->parentWidget()->hide();

                    for(int index = 1; index < xmlToolbar->actions().size(); index++)
                    {
                        xmlToolbar->actions()[index]->setVisible(false);
                    }
                }
                else
                {
                    stack->setCurrentIndex(Ui::CMainWindow::XML_VIEWER);

                    menuEdit->menuAction()->setVisible(false);
                    menuEditTxt->menuAction()->setVisible(false);
                    menuEditXml->menuAction()->setVisible(true);
                    menuPhysics->menuAction()->setVisible(false);
                    menuPost->menuAction()->setVisible(false);
                    menuRecord->menuAction()->setVisible(false);

                    buildToolBar->hide();
                    postToolBar->hide();
                    pFontToolBar->hide();
                    xmlToolbar->show();

                    glw->glc->hide();

                    modelViewer->parentWidget()->hide();
                    buildPanel->parentWidget()->hide();
                    postPanel->parentWidget()->hide();
                    logPanel->parentWidget()->hide();
                    infoPanel->parentWidget()->hide();
                    timePanel->parentWidget()->hide();
                    imageSettingsPanel->parentWidget()->hide();

                    for(auto action : xmlToolbar->actions())
                    {
                        action->setVisible(true);
                    }
                }
            }
		}
	}
};<|MERGE_RESOLUTION|>--- conflicted
+++ resolved
@@ -79,15 +79,11 @@
 #include "TimelinePanel.h"
 #include "UpdateChecker.h"
 #include "XMLEditor.h"
-<<<<<<< HEAD
-#include <PyLib/PythonToolsPanel.h>
-
-=======
 #include "WebDefines.h"
 #include "FEBioJobManager.h"
 #include "XMLDocument.h"
 #include "DlgFiberViz.h"
->>>>>>> 0552647e
+#include <PyLib/PythonToolsPanel.h>
 #include <vector>
 
 class QProcess;
@@ -1227,22 +1223,20 @@
 		menuWindows->addAction(dock8->toggleViewAction());
 		m_wnd->tabifyDockWidget(dock4, dock8);
 
-<<<<<<< HEAD
-#ifdef HAS_PYTHON
-		QDockWidget* dock9 = new QDockWidget("Python", m_wnd); dock9->setObjectName("dockPython");
-		pythonToolsPanel = new ::CPythonToolsPanel(wnd, dock9);
-		pythonToolsPanel->initPython();
-		dock9->setWidget(pythonToolsPanel);
-		menuWindows->addAction(dock9->toggleViewAction());
-		m_wnd->tabifyDockWidget(dock3, dock7);
-#endif
-=======
         QDockWidget* dock9 = new QDockWidget("View Settings", m_wnd); dock8->setObjectName("dockImageSettings");
 		imageSettingsPanel = new ::CImageSettingsPanel(wnd, dock9);
 		dock9->setWidget(imageSettingsPanel);
 		menuWindows->addAction(dock9->toggleViewAction());
 		m_wnd->tabifyDockWidget(dock4, dock9);
->>>>>>> 0552647e
+
+#ifdef HAS_PYTHON
+		QDockWidget* dock10 = new QDockWidget("Python", m_wnd); dock10->setObjectName("dockPython");
+		pythonToolsPanel = new ::CPythonToolsPanel(wnd, dock10);
+		pythonToolsPanel->initPython();
+		dock10->setWidget(pythonToolsPanel);
+		menuWindows->addAction(dock10->toggleViewAction());
+		m_wnd->tabifyDockWidget(dock3, dock7);
+#endif
 
 		// make sure the file viewer is the visible tab
 		dock1->raise();
