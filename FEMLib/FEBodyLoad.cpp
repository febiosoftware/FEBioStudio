--- conflicted
+++ resolved
@@ -79,11 +79,7 @@
 FSCentrifugalBodyForce::FSCentrifugalBodyForce(FSModel* ps, int nstep) : FSBodyLoad(FE_CENTRIFUGAL_BODY_FORCE, ps, nstep)
 {
     SetTypeString("centrifugal");
-<<<<<<< HEAD
-    AddScienceParam(0, UNIT_RADIAN, "angular_speed", "angular speed");
-=======
-    AddScienceParam(0, UNIT_ANGULAR_VELOCITY, "angular_speed", "angular speed")->SetLoadCurve();
->>>>>>> e74d71f8
+    AddScienceParam(0, UNIT_ANGULAR_VELOCITY, "angular_speed", "angular speed");
     AddVecParam(vec3d(0,0,1),"rotation_axis", "rotation axis");
     AddVecParam(vec3d(0,0,0),"rotation_center", "rotation center");
 }
