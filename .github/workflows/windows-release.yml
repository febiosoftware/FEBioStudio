--- conflicted
+++ resolved
@@ -13,10 +13,6 @@
   call_workflow:
     uses: febiosoftware/febio-workflows/.github/workflows/windows-release.yml@develop
     with:
-<<<<<<< HEAD
-      aws-ami-id: ami-09d5a3e8cada74c4c
-=======
       aws-ami-id: ami-0f458bdce73864228
->>>>>>> 874aeaa5
       aws-sg-id: sg-0ca7912782cf1538b
     secrets: inherit