/*This file is part of the FEBio Studio source code and is licensed under the MIT license
listed below.

See Copyright-FEBio-Studio.txt for details.

Copyright (c) 2021 University of Utah, The Trustees of Columbia University in
the City of New York, and others.

Permission is hereby granted, free of charge, to any person obtaining a copy
of this software and associated documentation files (the "Software"), to deal
in the Software without restriction, including without limitation the rights
to use, copy, modify, merge, publish, distribute, sublicense, and/or sell
copies of the Software, and to permit persons to whom the Software is
furnished to do so, subject to the following conditions:

The above copyright notice and this permission notice shall be included in all
copies or substantial portions of the Software.

THE SOFTWARE IS PROVIDED "AS IS", WITHOUT WARRANTY OF ANY KIND, EXPRESS OR
IMPLIED, INCLUDING BUT NOT LIMITED TO THE WARRANTIES OF MERCHANTABILITY,
FITNESS FOR A PARTICULAR PURPOSE AND NONINFRINGEMENT. IN NO EVENT SHALL THE
AUTHORS OR COPYRIGHT HOLDERS BE LIABLE FOR ANY CLAIM, DAMAGES OR OTHER
LIABILITY, WHETHER IN AN ACTION OF CONTRACT, TORT OR OTHERWISE, ARISING FROM,
OUT OF OR IN CONNECTION WITH THE SOFTWARE OR THE USE OR OTHER DEALINGS IN THE
SOFTWARE.*/

#pragma once
#include "PropertyList.h"
#include <QtCore/QString>
#include <vector>

class FSObject;

class CObjectProps : public CPropertyList
{
public:
	CObjectProps(FSObject* po);

	QVariant GetPropertyValue(int i);

	void SetPropertyValue(int i, const QVariant& v);

	virtual FSObject* GetFEObject() { return m_po; }

	int Params() const { return (int) m_params.size(); }

protected:
	void BuildParamList(FSObject* po, bool showNonPersistent = false);

<<<<<<< HEAD
	virtual void AddParameter(Param& p);
=======
	void AddParameter(Param& p);
	void AddParameterList(FSObject* po);
>>>>>>> 9a3ce5eb
	QVariant GetPropertyValue(Param& p);
	void SetPropertyValue(Param& p, const QVariant& v);

	virtual QStringList GetEnumValues(const char* ch);

protected:
	FSObject*			m_po;
	std::vector<Param*>	m_params;
};<|MERGE_RESOLUTION|>--- conflicted
+++ resolved
@@ -47,12 +47,8 @@
 protected:
 	void BuildParamList(FSObject* po, bool showNonPersistent = false);
 
-<<<<<<< HEAD
-	virtual void AddParameter(Param& p);
-=======
 	void AddParameter(Param& p);
 	void AddParameterList(FSObject* po);
->>>>>>> 9a3ce5eb
 	QVariant GetPropertyValue(Param& p);
 	void SetPropertyValue(Param& p, const QVariant& v);
 
