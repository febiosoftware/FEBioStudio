/*This file is part of the FEBio Studio source code and is licensed under the MIT license
listed below.

See Copyright-FEBio-Studio.txt for details.

Copyright (c) 2021 University of Utah, The Trustees of Columbia University in
the City of New York, and others.

Permission is hereby granted, free of charge, to any person obtaining a copy
of this software and associated documentation files (the "Software"), to deal
in the Software without restriction, including without limitation the rights
to use, copy, modify, merge, publish, distribute, sublicense, and/or sell
copies of the Software, and to permit persons to whom the Software is
furnished to do so, subject to the following conditions:

The above copyright notice and this permission notice shall be included in all
copies or substantial portions of the Software.

THE SOFTWARE IS PROVIDED "AS IS", WITHOUT WARRANTY OF ANY KIND, EXPRESS OR
IMPLIED, INCLUDING BUT NOT LIMITED TO THE WARRANTIES OF MERCHANTABILITY,
FITNESS FOR A PARTICULAR PURPOSE AND NONINFRINGEMENT. IN NO EVENT SHALL THE
AUTHORS OR COPYRIGHT HOLDERS BE LIABLE FOR ANY CLAIM, DAMAGES OR OTHER
LIABILITY, WHETHER IN AN ACTION OF CONTRACT, TORT OR OTHERWISE, ARISING FROM,
OUT OF OR IN CONNECTION WITH THE SOFTWARE OR THE USE OR OTHER DEALINGS IN THE
SOFTWARE.*/

#include <GL/glew.h>
#include "GLView.h"
#ifdef __APPLE__
#include <OpenGL/GLU.h>
#else
#include <GL/glu.h>
#endif
#include "MainWindow.h"
#include "BuildPanel.h"
#include "CreatePanel.h"
#include "ModelDocument.h"
#include <GeomLib/GObject.h>
#include "GLHighlighter.h"
#include "GLCursor.h"
#include <math.h>
#include <MeshLib/MeshTools.h>
#include "GLViewTransform.h"
#include <GLLib/glx.h>
#include <GLLib/GDecoration.h>
#include <PostLib/ColorMap.h>
#include <GLLib/GLCamera.h>
#include <GLLib/GLContext.h>
#include <QMenu>
#include <QMessageBox>
#include <PostGL/GLPlaneCutPlot.h>
#include "Commands.h"
#include <MeshTools/FEExtrudeFaces.h>
#include <chrono>
using namespace std::chrono;

static GLubyte poly_mask[128] = {
	85, 85, 85, 85,
	170, 170, 170, 170,
	85, 85, 85, 85,
	170, 170, 170, 170,
	85, 85, 85, 85,
	170, 170, 170, 170,
	85, 85, 85, 85,
	170, 170, 170, 170,
	85, 85, 85, 85,
	170, 170, 170, 170,
	85, 85, 85, 85,
	170, 170, 170, 170,
	85, 85, 85, 85,
	170, 170, 170, 170,
	85, 85, 85, 85,
	170, 170, 170, 170,
	85, 85, 85, 85,
	170, 170, 170, 170,
	85, 85, 85, 85,
	170, 170, 170, 170,
	85, 85, 85, 85,
	170, 170, 170, 170,
	85, 85, 85, 85,
	170, 170, 170, 170,
	85, 85, 85, 85,
	170, 170, 170, 170,
	85, 85, 85, 85,
	170, 170, 170, 170,
	85, 85, 85, 85,
	170, 170, 170, 170,
	85, 85, 85, 85,
	170, 170, 170, 170
};

bool intersectsRect(const QPoint& p0, const QPoint& p1, const QRect& rt)
{
	// see if either point lies inside the rectangle
	if (rt.contains(p0)) return true;
	if (rt.contains(p1)) return true;

	// get the point coordinates
	int ax = p0.x();
	int ay = p0.y();
	int bx = p1.x();
	int by = p1.y();

	// get the rect coordinates
	int x0 = rt.x();
	int y0 = rt.y();
	int x1 = x0 + rt.width();
	int y1 = y0 + rt.height();
	if (y0 == y1) return false;
	if (x0 == x1) return false;

	// check horizontal lines
	if (ay == by)
	{
		if ((ay > y0) && (ay < y1))
		{
			if ((ax < x0) && (bx > x1)) return true;
			if ((bx < x0) && (ax > x1)) return true;
			return false;
		}
		else return false;
	}

	// check vertical lines
	if (ax == bx)
	{
		if ((ax > x0) && (ax < x1))
		{
			if ((ay < y0) && (by > y1)) return true;
			if ((by < y0) && (ay > y1)) return true;
			return false;
		}
		else return false;
	}

	// for the general case, we see if any of the four edges of the rectangle are crossed
	// top edge
	int x = ax + ((y0 - ay) * (bx - ax)) / (by - ay);
	if ((x > x0) && (x < x1))
	{
		if ((ay < y0) && (by > y0)) return true;
		if ((by < y0) && (ay > y0)) return true;
		return false;
	}

	// bottom edge
	x = ax + ((y1 - ay) * (bx - ax)) / (by - ay);
	if ((x > x0) && (x < x1))
	{
		if ((ay < y1) && (by > y1)) return true;
		if ((by < y1) && (ay > y1)) return true;
		return false;
	}

	// left edge
	int y = ay + ((x0 - ax) * (by - ay)) / (bx - ax);
	if ((y > y0) && (y < y1))
	{
		if ((ax < x0) && (bx > x0)) return true;
		if ((bx < x0) && (ax > x0)) return true;
		return false;
	}

	// right edge
	y = ay + ((x1 - ax) * (by - ay)) / (bx - ax);
	if ((y > y0) && (y < y1))
	{
		if ((ax < x1) && (bx > x1)) return true;
		if ((bx < x1) && (ax > x1)) return true;
		return false;
	}

	return false;
}

//=============================================================================
bool SelectRegion::LineIntersects(int x0, int y0, int x1, int y1) const
{
	return (IsInside(x0, y0) || IsInside(x1, y1));
}

bool SelectRegion::TriangleIntersect(int x0, int y0, int x1, int y1, int x2, int y2) const
{
	return (LineIntersects(x0, y0, x1, y1) || LineIntersects(x1, y1, x2, y2) || LineIntersects(x2, y2, x0, y0));
}

//=============================================================================
BoxRegion::BoxRegion(int x0, int x1, int y0, int y1)
{
	m_x0 = (x0<x1 ? x0 : x1); m_x1 = (x0<x1 ? x1 : x0);
	m_y0 = (y0<y1 ? y0 : y1); m_y1 = (y0<y1 ? y1 : y0);
}

bool BoxRegion::IsInside(int x, int y) const
{
	return ((x >= m_x0) && (x <= m_x1) && (y >= m_y0) && (y <= m_y1));
}

bool BoxRegion::LineIntersects(int x0, int y0, int x1, int y1) const
{
	return intersectsRect(QPoint(x0, y0), QPoint(x1, y1), QRect(m_x0, m_y0, m_x1 - m_x0, m_y1 - m_y0));
}

CircleRegion::CircleRegion(int x0, int x1, int y0, int y1)
{
	m_xc = x0;
	m_yc = y0;

	double dx = (x1 - x0);
	double dy = (y1 - y0);
	m_R = (int)sqrt(dx*dx + dy*dy);
}

bool CircleRegion::IsInside(int x, int y) const
{
	double rx = x - m_xc;
	double ry = y - m_yc;
	int r = rx*rx + ry*ry;
	return (r <= m_R*m_R);
}

bool CircleRegion::LineIntersects(int x0, int y0, int x1, int y1) const
{
	if (IsInside(x0, y0) || IsInside(x1, y1)) return true;

	int tx = x1 - x0;
	int ty = y1 - y0;

	int D = tx*(m_xc - x0) + ty*(m_yc - y0);
	int N = tx*tx + ty*ty;
	if (N == 0) return false;

	if ((D >= 0) && (D <= N))
	{
		int px = x0 + D*tx / N - m_xc;
		int py = y0 + D*ty / N - m_yc;

		if (px*px + py*py <= m_R*m_R) return true;
	}
	else return false;

	return false;
}

FreeRegion::FreeRegion(vector<pair<int, int> >& pl) : m_pl(pl)
{
	if (m_pl.empty() == false)
	{
		vector<pair<int, int> >::iterator pi = m_pl.begin();
		m_x0 = m_x1 = pi->first;
		m_y0 = m_y1 = pi->second;
		for (pi = m_pl.begin(); pi != m_pl.end(); ++pi)
		{
			int x = pi->first;
			int y = pi->second;
			if (x < m_x0) m_x0 = x; if (x > m_x1) m_x1 = x;
			if (y < m_y0) m_y0 = y; if (y > m_y1) m_y1 = y;
		}
	}
}

bool FreeRegion::IsInside(int x, int y) const
{
	if (m_pl.empty()) return false;
	if ((x < m_x0) || (x > m_x1) || (y < m_y0) || (y > m_y1))
	{
		return false;
	}

	int nint = 0;
	int N = (int)m_pl.size();
	for (int i = 0; i<N; ++i)
	{
		int ip1 = (i + 1) % N;
		double x0 = (double)m_pl[i].first;
		double y0 = (double)m_pl[i].second;
		double x1 = (double)m_pl[ip1].first;
		double y1 = (double)m_pl[ip1].second;

		double yc = (double)y + 0.0001;

		if (((y1>yc) && (y0<yc)) || ((y0>yc) && (y1<yc)))
		{
			double xi = x1 + ((x0 - x1)*(y1 - yc)) / (y1 - y0);
			if (xi >(double)x) nint++;
		}
	}
	return ((nint>0) && (nint % 2));
}

CGLPivot::CGLPivot(CGLView* view) : m_Ttor(view), m_Rtor(view), m_Stor(view)
{
	m_mode = PIVOT_SELECTION_MODE::SELECT_NONE;
	m_pos = vec3d(0, 0, 0);
}

void CGLPivot::Render(int ntrans, double scale, bool bact)
{
	switch (ntrans)
	{
	case TRANSFORM_MOVE  : m_Ttor.SetScale(scale); m_Ttor.Render(m_mode, bact); break;
	case TRANSFORM_ROTATE: m_Rtor.SetScale(scale); m_Rtor.Render(m_mode, bact); break;
	case TRANSFORM_SCALE : m_Stor.SetScale(scale); m_Stor.Render(m_mode, bact); break;
	}
}

int CGLPivot::Pick(int ntrans, int x, int y)
{
	switch (ntrans)
	{
	case TRANSFORM_MOVE  : m_mode = m_Ttor.Pick(x, y); break;
	case TRANSFORM_ROTATE: m_mode = m_Rtor.Pick(x, y); break;
	case TRANSFORM_SCALE : m_mode = m_Stor.Pick(x, y); break;
	}
	return m_mode;
}

//-----------------------------------------------------------------------------
CGLView::CGLView(CMainWindow* pwnd, QWidget* parent) : CGLSceneView(parent), m_pWnd(pwnd), m_pivot(this), m_select(this), m_planeCut(this)
{
	m_bsnap = false;

	m_showFPS = false;
	m_fps = 0.0;

	Reset();

	m_wa = 0;
	m_wt = 0;

	m_bsel = false;

	m_nview = VIEW_USER;

	m_nsnap = SNAP_NONE;

	m_bshift = false;
	m_bctrl = false;

	m_bpick = false;

	m_userPivot = false;

	m_coord = COORD_GLOBAL;

	m_showPlaneCut = false;
	m_planeCutMode = Planecut_Mode::PLANECUT;

	// attach the highlighter to this view
	GLHighlighter::AttachToView(this);

	// attach the 3D cursor to this view
	GLCursor::AttachToView(this);

	m_recorder.AttachToView(this);

	m_showContextMenu = true;

	m_ballocDefaultWidgets = true;
	m_Widget = nullptr;

	m_ptitle = nullptr;
	m_psubtitle = nullptr;
	m_ptriad = nullptr;
	m_pframe = nullptr;
	m_legend = nullptr;
}

CGLView::~CGLView()
{
}

void CGLView::ShowContextMenu(bool b)
{
	m_showContextMenu = b;
}

void CGLView::AllocateDefaultWidgets(bool b)
{
	m_ballocDefaultWidgets = b;
}

std::string CGLView::GetOGLVersionString()
{
	return m_oglVersionString;
}

CGLDocument* CGLView::GetDocument()
{
	return m_pWnd->GetGLDocument();
}

void CGLView::UpdateCamera(bool hitCameraTarget)
{
	CGLScene* scene = GetActiveScene();
	if (scene)
	{
		CGLCamera& cam = scene->GetCamera();
		cam.Update(hitCameraTarget);
	}
}

void CGLView::resizeGL(int w, int h)
{
	QOpenGLWidget::resizeGL(w, h);
	if (m_Widget) m_Widget->CheckWidgetBounds();
}

void CGLView::changeViewMode(View_Mode vm)
{
	CGLScene* scene = GetActiveScene();
	if (scene == nullptr) return;

	SetViewMode(vm);

	// switch to ortho view if we're not in it
	bool bortho = scene->GetView().OrhographicProjection();
	if (bortho == false)
	{
		m_pWnd->toggleOrtho();
	}
}

void CGLView::SetColorMap(unsigned int n)
{
	m_colorMap.SetColorMap(n);
}

Post::CColorMap& CGLView::GetColorMap()
{
	return m_colorMap.ColorMap();
}

void CGLView::mousePressEvent(QMouseEvent* ev)
{
	CGLDocument* pdoc = GetDocument();
	if (pdoc == nullptr) return;

	int ntrans = pdoc->GetTransformMode();

	int x = (int)ev->position().x();
	int y = (int)ev->position().y();

	// let the widget manager handle it first
	GLWidget* pw = GLWidget::get_focus();
	if (m_Widget && (m_Widget->handle(x, y, CGLWidgetManager::PUSH) == 1))
	{
		m_pWnd->UpdateFontToolbar();
		repaint();
		return;
	}

	if (pw && (GLWidget::get_focus() == 0))
	{
		// If we get here, the current widget selection was cleared
		m_pWnd->UpdateFontToolbar();
		repaint();
	}

	// store the current point
	m_x0 = m_x1 = ev->pos().x();
	m_y0 = m_y1 = ev->pos().y();
	m_pl.clear();
	m_pl.push_back(pair<int, int>(m_x0, m_y0));

	m_bshift = (ev->modifiers() & Qt::ShiftModifier   ? true : false);
	m_bctrl  = (ev->modifiers() & Qt::ControlModifier ? true : false);

	m_select.SetStateModifiers(m_bshift, m_bctrl);

	Qt::MouseButton but = ev->button();

	int pivotMode = m_pivot.GetSelectionMode();

	if (but == Qt::LeftButton)
	{
		GLViewSettings& vs = GetViewSettings();
		if (vs.m_bselbrush && (m_bshift || m_bctrl))
		{
			m_select.BrushSelectFaces(m_x0, m_y0, (m_bctrl == false), true);
			ev->accept();
			repaint();
			return;
		}
		if ((m_bshift || m_bctrl) && (pivotMode == PIVOT_SELECTION_MODE::SELECT_NONE)) m_bsel = true;
	}
	else m_bsel = false;

	if (GLHighlighter::IsTracking())
	{
		ev->accept();
		return;
	}

	CGLCamera& cam = pdoc->GetView()->GetCamera();
	cam.SetMoving(true);

	if (ntrans == TRANSFORM_MOVE)
	{
		m_rt = m_rg = vec3d(0, 0, 0);
	}
	else if (ntrans == TRANSFORM_ROTATE)
	{
		m_wt = 0; m_wa = 0;
	}
	else if (ntrans == TRANSFORM_SCALE)
	{
		// determine the direction of scale
		if (!m_bshift)
		{
			if (pivotMode == PIVOT_SELECTION_MODE::SELECT_X) m_ds = vec3d(1, 0, 0);
			if (pivotMode == PIVOT_SELECTION_MODE::SELECT_Y) m_ds = vec3d(0, 1, 0);
			if (pivotMode == PIVOT_SELECTION_MODE::SELECT_Z) m_ds = vec3d(0, 0, 1);
			if (pivotMode == PIVOT_SELECTION_MODE::SELECT_XY) m_ds = vec3d(1, 1, 0);
			if (pivotMode == PIVOT_SELECTION_MODE::SELECT_YZ) m_ds = vec3d(0, 1, 1);
			if (pivotMode == PIVOT_SELECTION_MODE::SELECT_XZ) m_ds = vec3d(1, 0, 1);
		}
		else m_ds = vec3d(1, 1, 1);

		FESelection* ps = pdoc->GetCurrentSelection();
		if (ps && (m_coord == COORD_LOCAL))
		{
			quatd q = ps->GetOrientation();
			q.RotateVector(m_ds);
		}

		m_ds.Normalize();
		m_st = m_sa = 1;
	}

	ev->accept();
}

void CGLView::mouseMoveEvent(QMouseEvent* ev)
{
	CGLDocument* pdoc = GetDocument();
	if (pdoc == nullptr) return;

	CGLScene* scene = GetActiveScene();
	if (scene == nullptr) return;

	bool bshift = (ev->modifiers() & Qt::ShiftModifier   ? true : false);
	bool bctrl  = (ev->modifiers() & Qt::ControlModifier ? true : false);
	bool balt   = (ev->modifiers() & Qt::AltModifier     ? true : false);

	int ntrans = pdoc->GetTransformMode();

	bool but1 = (ev->buttons() & Qt::LeftButton);
	bool but2 = (ev->buttons() & Qt::MiddleButton);
	bool but3 = (ev->buttons() & Qt::RightButton);

	m_select.SetStateModifiers(bshift, bctrl);

	// get the mouse position
	int x = ev->pos().x();
	int y = ev->pos().y();

	// let the widget manager handle it first
	if (but1 && (m_Widget && (m_Widget->handle(x, y, CGLWidgetManager::DRAG) == 1)))
	{
		repaint();
		m_pWnd->UpdateFontToolbar();
		return;
	}

	// if no buttons are pressed, then we update the pivot only
	if ((but1 == false) && (but2 == false) && (but3 == false))
	{
		int ntrans = pdoc->GetTransformMode();
		if (ntrans != TRANSFORM_NONE)
		{
			if (SelectPivot(x, y)) 
			repaint();
		}
		else
		{
			if (pdoc->GetSelectionMode() == SELECT_EDGE)
			{
				HighlightEdge(x, y);
			}
			else if (pdoc->GetSelectionMode() == SELECT_NODE)
			{
				HighlightNode(x, y);
			}
		}
		ev->accept();

		// we need to repaint if brush selection is on so the brush can be redrawn
		if (GetViewSettings().m_bselbrush)
		{
			m_x1 = x;
			m_y1 = y;
			repaint();
		}

		return;
	}

	AddRegionPoint(x, y);

	CGLCamera& cam = pdoc->GetView()->GetCamera();

	int pivotMode = m_pivot.GetSelectionMode();
	if (pivotMode == PIVOT_SELECTION_MODE::SELECT_NONE)
	{
		if (but1 && !m_bsel)
		{
			if (GetViewSettings().m_bselbrush && (bshift || bctrl))
			{
				m_select.BrushSelectFaces(x, y, (bctrl == false), false);
				repaint();
			}
			else if (m_nview == VIEW_USER)
			{
				if (balt)
				{
					quatd qz = quatd((y - m_y1)*0.01f, vec3d(0, 0, 1));
					cam.Orbit(qz);
				}
				else
				{
					quatd qx = quatd((y - m_y1)*0.01f, vec3d(1, 0, 0));
					quatd qy = quatd((x - m_x1)*0.01f, vec3d(0, 1, 0));

					cam.Orbit(qx);
					cam.Orbit(qy);
				}

				repaint();
			}
			else SetViewMode(VIEW_USER);
		}
		else if ((but2 || (but3 && balt)) && !m_bsel)
		{
			vec3d r = vec3d(-(double)(x - m_x1), (double)(y - m_y1), 0.f);
			cam.PanView(r);
			repaint();
		}
		else if (but3 && !m_bsel)
		{
			if (bshift)
			{
				double D = (double) m_y1 - y;
				double s = cam.GetFinalTargetDistance()*1e-2;
				if (D < 0) s = -s;
				cam.Dolly(s);
			}
			else if (bctrl)
			{
				quatd qx = quatd((m_y1 - y)*0.001f, vec3d(1, 0, 0));
				quatd qy = quatd((m_x1 - x)*0.001f, vec3d(0, 1, 0));
				quatd q = qy*qx;

				cam.Pan(q);
			}
			else
			{
				if (m_y1 > y) cam.Zoom(0.95f);
				if (m_y1 < y) cam.Zoom(1.0f / 0.95f);
			}

			repaint();

			m_pWnd->UpdateGLControlBar();
		}
		// NOTE: Not sure why we would want to do an expensive update when we move the mouse.
		//       I think we only need to do a repaint
//		if (but1 && m_bsel) m_pWnd->Update();
		repaint();
	}
	else if (ntrans == TRANSFORM_MOVE)
	{
		if (but1)
		{
			double f = 0.0012f*(double) cam.GetFinalTargetDistance();

			vec3d dr = vec3d(f*(x - m_x1), f*(m_y1 - y), 0);

			quatd q = cam.GetOrientation();

			q.Inverse().RotateVector(dr);
			FESelection* ps = pdoc->GetCurrentSelection();
			if (ps)
			{
				if (m_coord == COORD_LOCAL) ps->GetOrientation().Inverse().RotateVector(dr);

				if (pivotMode == PIVOT_SELECTION_MODE::SELECT_X) dr.y = dr.z = 0;
				if (pivotMode == PIVOT_SELECTION_MODE::SELECT_Y) dr.x = dr.z = 0;
				if (pivotMode == PIVOT_SELECTION_MODE::SELECT_Z) dr.x = dr.y = 0;
				if (pivotMode == PIVOT_SELECTION_MODE::SELECT_XY) dr.z = 0;
				if (pivotMode == PIVOT_SELECTION_MODE::SELECT_YZ) dr.x = 0;
				if (pivotMode == PIVOT_SELECTION_MODE::SELECT_XZ) dr.y = 0;

				if (m_coord == COORD_LOCAL) dr = ps->GetOrientation() * dr;

				m_rg += dr;
				if (bctrl)
				{
					double g = scene->GetGridScale();
					vec3d rt;
					rt.x = g * ((int)(m_rg.x / g));
					rt.y = g * ((int)(m_rg.y / g));
					rt.z = g * ((int)(m_rg.z / g));
					dr = rt - m_rt;
				}

				m_rt += dr;
				ps->Translate(dr);

				m_pWnd->OnSelectionTransformed();
			}
		}
	}
	else if (ntrans == TRANSFORM_ROTATE)
	{
		if (but1)
		{
			quatd q;

			double f = 0.002*((m_y1 - y) + (x - m_x1));
			if (fabs(f) < 1e-7) f = 0;

			m_wa += f;

			if (bctrl)
			{
				double da = 5 * DEG2RAD;
				int n = (int)(m_wa / da);
				f = n*da - m_wt;
			}
			if (fabs(f) < 1e-7) f = 0;

			m_wt += f;

			if (f != 0)
			{
				if (pivotMode == PIVOT_SELECTION_MODE::SELECT_X) q = quatd(f, vec3d(1, 0, 0));
				if (pivotMode == PIVOT_SELECTION_MODE::SELECT_Y) q = quatd(f, vec3d(0, 1, 0));
				if (pivotMode == PIVOT_SELECTION_MODE::SELECT_Z) q = quatd(f, vec3d(0, 0, 1));

				FESelection* ps = pdoc->GetCurrentSelection();
				if (ps)
				{
					if (m_coord == COORD_LOCAL)
					{
						quatd qs = ps->GetOrientation();
						q = qs * q * qs.Inverse();
					}

					q.MakeUnit();
					ps->Rotate(q, GetPivotPosition());
				}
			}

			m_pWnd->UpdateGLControlBar();
			repaint();
		}
	}
	else if (ntrans == TRANSFORM_SCALE)
	{
		if (but1)
		{
			double df = 1 + 0.002*((m_y1 - y) + (x - m_x1));

			m_sa *= df;
			if (bctrl)
			{
				double g = scene->GetGridScale();
				double st;
				st = g*((int)((m_sa - 1) / g)) + 1;

				df = st / m_st;
			}
			m_st *= df;
			FESelection* ps = pdoc->GetCurrentSelection();
			ps->Scale(df, m_ds, GetPivotPosition());

			m_pWnd->UpdateGLControlBar();
			repaint();
		}
	}

	m_x1 = x;
	m_y1 = y;

	cam.Update(true);

	m_pWnd->OnCameraChanged();

	ev->accept();
}

void CGLView::mouseDoubleClickEvent(QMouseEvent* ev)
{
	if (ev->button() == Qt::LeftButton)
	{
		m_pWnd->on_actionProperties_triggered();
	}
}

void CGLView::mouseReleaseEvent(QMouseEvent* ev)
{
	int x = (int)ev->position().x();
	int y = (int)ev->position().y();

	// let the widget manager handle it first
	if (m_Widget && (m_Widget->handle(x, y, CGLWidgetManager::RELEASE) == 1))
	{
		ev->accept();
		m_pWnd->UpdateFontToolbar();
		repaint();
		return;
	}
	CGLDocument* pdoc = GetDocument();
	if (pdoc == nullptr) return;

	GLViewSettings& view = GetViewSettings();
	if (view.m_bselbrush)
	{
		m_select.Finish();
		ev->accept();
		return;
	}

	int ntrans = pdoc->GetTransformMode();
	int item = pdoc->GetItemMode();
	int nsel = pdoc->GetSelectionMode();
	Qt::MouseButton but = ev->button();

	if (GLHighlighter::IsTracking())
	{
		GLHighlighter::PickActiveItem();
		ev->accept();
		return;
	}

	// which mesh is active (surface or volume)
	int meshMode = pdoc->GetMeshMode();

	AddRegionPoint(x, y);

	CGLCamera& cam = pdoc->GetView()->GetCamera();
	cam.SetMoving(false);

	int pivotMode = m_pivot.GetSelectionMode();
	if (pivotMode == PIVOT_SELECTION_MODE::SELECT_NONE)
	{
		if (but == Qt::LeftButton)
		{
			// if we are in selection mode, we need to see if 
			// there is an object under the cursor
			if (((m_x0==m_x1) && (m_y0==m_y1)) || m_bsel)
			{
				if ((m_x0 == m_x1) && (m_y0 == m_y1))
				{
					if (item == ITEM_MESH) 
					{
						switch (nsel)
						{
						case SELECT_OBJECT  : m_select.SelectObjects (m_x0, m_y0); break;
						case SELECT_PART    : m_select.SelectParts   (m_x0, m_y0); break;
						case SELECT_FACE    : m_select.SelectSurfaces(m_x0, m_y0); break;
						case SELECT_EDGE    : m_select.SelectEdges   (m_x0, m_y0); break;
						case SELECT_NODE    : m_select.SelectNodes   (m_x0, m_y0); break;
						case SELECT_DISCRETE: m_select.SelectDiscrete(m_x0, m_y0); break;
						default:
							ev->accept();
							return ;
						};
					}
					else
					{
						if (meshMode == MESH_MODE_VOLUME)
						{
							if      (item == ITEM_ELEM) m_select.SelectFEElements(m_x0, m_y0);
							else if (item == ITEM_FACE) m_select.SelectFEFaces(m_x0, m_y0);
							else if (item == ITEM_EDGE) m_select.SelectFEEdges(m_x0, m_y0);
							else if (item == ITEM_NODE) m_select.SelectFENodes(m_x0, m_y0);
						}
						else
						{
							if      (item == ITEM_FACE) m_select.SelectSurfaceFaces(m_x0, m_y0);
							else if (item == ITEM_EDGE) m_select.SelectSurfaceEdges(m_x0, m_y0);
							else if (item == ITEM_NODE) m_select.SelectSurfaceNodes(m_x0, m_y0);
						}
					}

					bool bok = false;
					vec3d r = PickPoint(m_x0, m_y0, &bok);
					if (bok)
					{
						m_bpick = true;
						Set3DCursor(r);

						emit pointPicked(r);
					}
					else m_bpick = false;
				}
				else
				{
					// allocate selection region
					int nregion = pdoc->GetSelectionStyle();
					SelectRegion* preg = 0;
					switch (nregion)
					{
					case REGION_SELECT_BOX: preg = new BoxRegion   (m_x0, m_x1, m_y0, m_y1); break;
					case REGION_SELECT_CIRCLE: preg = new CircleRegion(m_x0, m_x1, m_y0, m_y1); break;
					case REGION_SELECT_FREE: preg = new FreeRegion  (m_pl); break;
					default:
						assert(false);
					}

					if (item == ITEM_MESH)
					{
						switch (nsel)
						{
						case SELECT_OBJECT  : m_select.RegionSelectObjects (*preg); break;
						case SELECT_PART    : m_select.RegionSelectParts   (*preg); break;
						case SELECT_FACE    : m_select.RegionSelectSurfaces(*preg); break;
						case SELECT_EDGE    : m_select.RegionSelectEdges   (*preg); break;
						case SELECT_NODE    : m_select.RegionSelectNodes   (*preg); break;
						case SELECT_DISCRETE: m_select.RegionSelectDiscrete(*preg); break;
						default:
							ev->accept();
							return;
						};
					}
					else if (item == ITEM_ELEM) m_select.RegionSelectFEElems(*preg);
					else if (item == ITEM_FACE) m_select.RegionSelectFEFaces(*preg);
					else if (item == ITEM_EDGE) m_select.RegionSelectFEEdges(*preg);
					else if (item == ITEM_NODE) m_select.RegionSelectFENodes(*preg);

					delete preg;
				}

				emit selectionChanged();
				m_pWnd->Update(0, false);

				repaint();
			}
			else
			{
				CCmdChangeView* pcmd = new CCmdChangeView(pdoc->GetView(), cam);
				cam = m_oldCam;
				m_Cmd.DoCommand(pcmd);
				repaint();
			}
		}
		else if (but == Qt::MiddleButton)
		{
			if ((m_x0 == m_x1) && (m_y0 == m_y1))
			{
				if (view.m_apply)
				{
					CBuildPanel* build = m_pWnd->GetBuildPanel();
					if (build) build->Apply();
				}
			}
			else
			{
				CCmdChangeView* pcmd = new CCmdChangeView(pdoc->GetView(), cam);
				cam = m_oldCam;
				m_Cmd.DoCommand(pcmd);
				repaint();
			}
		}
		else if (but == Qt::RightButton)
		{
			if ((m_x0 == m_x1) && (m_y0 == m_y1))
			{
				if (m_showContextMenu)
				{
					QMenu menu(this);
					m_pWnd->BuildContextMenu(menu);
					menu.exec(ev->globalPos());
				}
			}
			else
			{
				CCmdChangeView* pcmd = new CCmdChangeView(pdoc->GetView(), cam);
				cam = m_oldCam;
				m_Cmd.DoCommand(pcmd);
				repaint();
			}
		}
		m_bsel = false;
	}
	else 
	{
		FESelection* ps = pdoc->GetCurrentSelection();
		CCommand* cmd = nullptr;
		if ((ntrans == TRANSFORM_MOVE) && (but == Qt::LeftButton))
		{
			cmd = new CCmdTranslateSelection(pdoc, m_rt);
		}
		else if ((ntrans == TRANSFORM_ROTATE) && (but == Qt::LeftButton))
		{
			if (m_wt != 0)
			{
				quatd q;
				if (pivotMode == PIVOT_SELECTION_MODE::SELECT_X) q = quatd(m_wt, vec3d(1,0,0));
				if (pivotMode == PIVOT_SELECTION_MODE::SELECT_Y) q = quatd(m_wt, vec3d(0,1,0));
				if (pivotMode == PIVOT_SELECTION_MODE::SELECT_Z) q = quatd(m_wt, vec3d(0,0,1));

				if (m_coord == COORD_LOCAL)
				{
					quatd qs = ps->GetOrientation();
					q = qs*q*qs.Inverse();
				}

				q.MakeUnit();
				cmd = new CCmdRotateSelection(pdoc, q, GetPivotPosition());
				m_wt = 0;
			}
		}
		else if ((ntrans == TRANSFORM_SCALE) && (but == Qt::LeftButton))
		{
			cmd = new CCmdScaleSelection(pdoc, m_st, m_ds, GetPivotPosition());
			m_st = m_sa = 1;
		}

		if (cmd && ps)
		{
			string s = ps->GetName();
			pdoc->AddCommand(cmd, s);
			pdoc->Update();
		}

		// TODO: Find a better way to update the GMesh when necessary. 
		//       When I move FE nodes, I need to rebuild the GMesh. 
		//       This still causes a delay between the GMesh update since we do this
		//       when the mouse is released, but I'm not sure how to do this better.
//		if (pdoc->GetActiveObject()) pdoc->GetActiveObject()->BuildGMesh();
	}

	ev->accept();
}

void CGLView::wheelEvent(QWheelEvent* ev)
{
	CGLScene* scene = GetActiveScene();
	if (scene == nullptr) return;

	CGLCamera& cam = scene->GetView().GetCamera();

	int pivotMode = m_pivot.GetSelectionMode();

	Qt::KeyboardModifiers key = ev->modifiers();
	bool balt   = (key & Qt::AltModifier);
	Qt::MouseEventSource eventSource = ev->source();
	if (eventSource == Qt::MouseEventSource::MouseEventNotSynthesized)
	{
		int y = ev->angleDelta().y();
		if (y == 0) y = ev->angleDelta().x();
		if (balt && GetViewSettings().m_bselbrush)
		{
			float& R = GetViewSettings().m_brushSize;
			if (y < 0) R -= 2.f;
			if (y > 0) R += 2.f;
			if (R < 2.f) R = 1.f;
			if (R > 500.f) R = 500.f;
		}
		else
		{
			if (y > 0) cam.Zoom(0.95f);
			if (y < 0) cam.Zoom(1.0f / 0.95f);
		}
		repaint();
		m_pWnd->UpdateGLControlBar();
	}
	else
	{
		if (balt) {
			if (pivotMode == PIVOT_SELECTION_MODE::SELECT_NONE)
			{
				int y = ev->angleDelta().y();
				if (y > 0) cam.Zoom(0.95f);
				if (y < 0) cam.Zoom(1.0f / 0.95f);

				repaint();

				m_pWnd->UpdateGLControlBar();
			}
		}
		else {
			if (pivotMode == PIVOT_SELECTION_MODE::SELECT_NONE)
			{
				int dx = ev->pixelDelta().x();
				int dy = ev->pixelDelta().y();
				vec3d r = vec3d(-dx, dy, 0.f);
				cam.PanView(r);

				repaint();

				m_pWnd->UpdateGLControlBar();
			}
		}
	}

	cam.Update(true);
	ev->accept();
}

bool CGLView::gestureEvent(QNativeGestureEvent* ev)
{
	CGLScene* scene = GetActiveScene();
	if (scene == nullptr) return true;

	CGLCamera& cam = scene->GetView().GetCamera();

    if (ev->gestureType() == Qt::ZoomNativeGesture) {
        if (ev->value() < 0) {
            cam.Zoom(1./(1.0f+(float)ev->value()));
        }
        else {
            cam.Zoom(1.0f-(float)ev->value());
        }
    }
    else if (ev->gestureType() == Qt::RotateNativeGesture) {
        // rotate in-plane
        quatd qz = quatd(-2*ev->value()*0.01745329, vec3d(0, 0, 1));
        cam.Orbit(qz);
    }
    repaint();
    cam.Update(true);
    update();
    return true;
}

bool CGLView::event(QEvent* event)
{
    if (event->type() == QEvent::NativeGesture)
        return gestureEvent(static_cast<QNativeGestureEvent*>(event));
    return QOpenGLWidget::event(event);
}

void CGLView::initializeGL()
{
	CGLSceneView::initializeGL();

	glPolygonStipple(poly_mask);

	if (m_ballocDefaultWidgets)
	{
		m_Widget = CGLWidgetManager::GetInstance(); assert(m_Widget);
		m_Widget->AttachToView(this);

		int Y = 0;
		m_Widget->AddWidget(m_ptitle = new GLBox(20, 20, 300, 50, ""), 0);
		m_ptitle->set_font_size(30);
		m_ptitle->fit_to_size();
		m_ptitle->set_label("$(filename)");
		Y += m_ptitle->h();

		m_Widget->AddWidget(m_psubtitle = new GLBox(Y, 70, 300, 60, ""), 0);
		m_psubtitle->set_font_size(15);
		m_psubtitle->fit_to_size();
		m_psubtitle->set_label("$(datafield) $(units)\\nTime = $(time)");

		m_Widget->AddWidget(m_ptriad = new GLTriad(0, 0, 150, 150), 0);
		m_ptriad->align(GLW_ALIGN_LEFT | GLW_ALIGN_BOTTOM);
		m_Widget->AddWidget(m_pframe = new GLSafeFrame(0, 0, 800, 600), 0);
		m_pframe->align(GLW_ALIGN_HCENTER | GLW_ALIGN_VCENTER);
		m_pframe->hide();
		m_pframe->set_layer(0); // permanent widget

		m_Widget->AddWidget(m_legend = new GLLegendBar(&m_colorMap, 0, 0, 120, 600), 0);
		m_legend->align(GLW_ALIGN_RIGHT | GLW_ALIGN_VCENTER);
		m_legend->hide();
	}

	const char* szv = (const char*) glGetString(GL_VERSION);
	m_oglVersionString = szv;

	// initialize clipping planes
	Post::CGLPlaneCutPlot::InitClipPlanes();
}

void CGLView::Reset()
{
	// default display properties
	int ntheme = m_pWnd->currentTheme();
	m_view.Defaults(ntheme);

	GLHighlighter::ClearHighlights();
	repaint();
}

void CGLView::UpdateWidgets()
{
	int Y = 0;
	if (m_ptitle)
	{
		m_ptitle->fit_to_size();
		Y = m_ptitle->y() + m_ptitle->h();
	}

	if (m_psubtitle)
	{
		m_psubtitle->fit_to_size();
		
		// set a min width for the subtitle otherwise the time values may get cropped
		if (m_psubtitle->w() < 150)
			m_psubtitle->resize(m_psubtitle->x(), m_psubtitle->y(), 150, m_psubtitle->h());
	}

	repaint();
}

bool CGLView::isTitleVisible() const
{
	return (m_ptitle ? m_ptitle->visible() : false);
}

void CGLView::showTitle(bool b)
{
	if (m_ptitle)
	{
		if (b) m_ptitle->show(); else m_ptitle->hide();
		repaint();
	}
}

bool CGLView::isSubtitleVisible() const
{
	return (m_psubtitle ? m_psubtitle->visible() : false);
}

void CGLView::showSubtitle(bool b)
{
	if (m_psubtitle)
	{
		if (b) m_psubtitle->show(); else m_psubtitle->hide();
		repaint();
	}
}

QImage CGLView::CaptureScreen()
{
	if (m_pframe && m_pframe->visible())
	{
		QImage im = grabFramebuffer();

		// crop based on the capture frame
		double dpr = devicePixelRatio();
		return im.copy((int)(dpr*m_pframe->x()), (int)(dpr*m_pframe->y()), (int)(dpr*m_pframe->w()), (int)(dpr*m_pframe->h()));
	}
	else return grabFramebuffer();
}

void CGLView::repaintEvent()
{
	repaint();
}

void CGLView::RenderDecorations()
{
	if (m_deco.empty() == false)
	{
		glPushAttrib(GL_ENABLE_BIT);
		glDisable(GL_LIGHTING);
		glDisable(GL_DEPTH_TEST);
		glColor3ub(255, 255, 0);
		for (int i = 0; i < m_deco.size(); ++i)
		{
			m_deco[i]->render();
		}
		glPopAttrib();
	}
}

void CGLView::setLegendRange(float vmin, float vmax)
{
	if (m_legend) m_legend->SetRange((float)vmin, (float)vmax);
}

void CGLView::RenderScene()
{
	CGLScene* scene = GetActiveScene();
	if (scene == nullptr) return;

	GLViewSettings& view = GetViewSettings();

	CGLCamera& cam = scene->GetView().GetCamera();
	cam.SetOrthoProjection(GetView()->OrhographicProjection());

	CGLContext& rc = m_rc;
	rc.m_view = this;
	rc.m_cam = &cam;
	rc.m_settings = view;

	if (scene)
	{
		time_point<steady_clock> startTime = steady_clock::now();
		scene->Render(rc);
		time_point<steady_clock> stopTime = steady_clock::now();
		double sec = duration_cast<duration<double>>(stopTime - startTime).count();
		m_fps = (sec != 0 ? 1.0 / sec : 0);
	}

	RenderPivot();

	if (m_bsel && (m_pivot.GetSelectionMode() == PIVOT_SELECTION_MODE::SELECT_NONE)) RenderRubberBand();

	if (view.m_bselbrush) RenderBrush();

	// set the projection Matrix to ortho2d so we can draw some stuff on the screen
	glMatrixMode(GL_PROJECTION);
	glLoadIdentity();
	gluOrtho2D(0, width(), height(), 0);

	glMatrixMode(GL_MODELVIEW);
	glLoadIdentity();

	RenderCanvas(rc);

	if (m_recorder.IsRecording())
	{
		glFlush();
		QImage im = CaptureScreen();
		if (m_recorder.AddFrame(im) == false)
		{
			m_recorder.Stop();
			QMessageBox::critical(this, "FEBio Studio", "An error occurred while writing frame to video stream.");
		}
	}
}

void CGLView::RenderCanvas(CGLContext& rc)
{
	// We must turn off culling before we use the QPainter, otherwise
	// drawing using QPainter doesn't work correctly.
	glDisable(GL_CULL_FACE);

	// render the GL widgets
	QPainter painter(this);
	painter.setRenderHints(QPainter::Antialiasing | QPainter::TextAntialiasing);

	CGLDocument* doc = m_pWnd->GetGLDocument();
	std::string renderString = doc->GetRenderString();
	if (!renderString.empty())
	{
		painter.setPen(QPen(QColor::fromRgb(164, 164, 164)));
		painter.drawText(0, 15, QString::fromStdString(renderString));
	}

	// draw the GL widgets
	if (m_Widget)
	{
		// update the triad
		if (m_ptriad) m_ptriad->setOrientation(rc.m_cam->GetOrientation());

<<<<<<< HEAD
			// draw the other widgets
			int layer = mdoc->GetWidgetLayer();
			m_Widget->SetActiveLayer(layer);
			m_Widget->DrawWidgets(&painter);
=======
		if (m_ptitle)
		{
			if (doc->ShowTitle()) m_ptitle->show(); else m_ptitle->hide();
>>>>>>> 77e27a8c
		}
		if (m_psubtitle)
		{
			if (doc->ShowSubtitle()) m_psubtitle->show(); else m_psubtitle->hide();
		}
		if (m_legend)
		{
			if (doc->ShowLegend()) m_legend->show(); else m_legend->hide();
		}

		int layer = doc->GetWidgetLayer();
		m_Widget->SetRenderLayer(layer);
		m_Widget->DrawWidgets(&painter);
	}

	if (m_recorder.IsPaused())
	{
		QTextOption to;
		QFont font = painter.font();
		font.setPointSize(24);
		painter.setFont(font);
		painter.setPen(QPen(Qt::red));
		to.setAlignment(Qt::AlignRight | Qt::AlignTop);
		painter.drawText(rect(), "Recording paused", to);
	}

	// stop time
	if (m_showFPS)
	{
		QTextOption to;
		QFont font = painter.font();
		font.setPointSize(12);
		painter.setFont(font);
		painter.setPen(QPen(Qt::red));
		to.setAlignment(Qt::AlignRight | Qt::AlignTop);
		painter.drawText(rect(), QString("FPS: %1").arg(m_fps), to);
	}

	painter.end();
}

void CGLView::Render3DCursor()
{
	// only render if the 3D cursor is valid
	// (i.e. the user picked something on the screen)
	if (m_bpick == false) return;

	vec3d r = Get3DCursor();
	constexpr double R = 10.0;

	GLViewTransform transform(this);

	const int W = width();
	const int H = height();
	const int c = R*0.5;

	vec3d p = transform.WorldToScreen(r);
	p.y = H - p.y;
	p.z = 1;

	glPushAttrib(GL_ENABLE_BIT);
	glDisable(GL_LIGHTING);
//	glEnable(GL_LINE_STIPPLE);
//	glLineStipple(1, 0xAAAA);

	glMatrixMode(GL_MODELVIEW);
	glPushMatrix();
	glLoadIdentity();

	glMatrixMode(GL_PROJECTION);
	glPushMatrix();
	glLoadIdentity();
	gluOrtho2D(0, width(), 0, height());

	glColor3ub(255, 164, 164);
	glx::drawLine(p.x - R, p.y, p.x - R + c, p.y);
	glx::drawLine(p.x + R, p.y, p.x + R - c, p.y);
	glx::drawLine(p.x, p.y - R, p.x, p.y - R + c);
	glx::drawLine(p.x, p.y + R, p.x, p.y + R - c);
	glx::drawCircle(p, R, 36);

	glPopMatrix();
	glMatrixMode(GL_MODELVIEW);
	glPopMatrix();

	glPopAttrib();
}

QPoint CGLView::DeviceToPhysical(int x, int y)
{
	double dpr = devicePixelRatio();
	return QPoint((int)(dpr*x), m_viewport[3] - (int)(dpr * y));
}

inline vec3d mult_matrix(GLfloat m[4][4], vec3d r)
{
	vec3d a;
	a.x = m[0][0] * r.x + m[0][1] * r.y + m[0][2] * r.z;
	a.y = m[1][0] * r.x + m[1][1] * r.y + m[1][2] * r.z;
	a.z = m[2][0] * r.x + m[2][1] * r.y + m[2][2] * r.z;
	return a;
}

void CGLView::ShowMeshData(bool b)
{
	GetViewSettings().m_bcontour = b;
	m_planeCut.Clear();	// TODO: Why do we do this? 
}

void SetModelView(GObject* po)
{
	// get transform data
	vec3d r = po->GetTransform().GetPosition();
	vec3d s = po->GetTransform().GetScale();
	quatd q = po->GetTransform().GetRotation();

	// translate mesh
	glTranslated(r.x, r.y, r.z);

	// orient mesh
	double w = 180 * q.GetAngle() / PI;
	if (w != 0)
	{
		vec3d r = q.GetVector();
		glRotated(w, r.x, r.y, r.z);
	}

	// scale the mesh
	glScaled(s.x, s.y, s.z);
}

void CGLView::SetCoordinateSystem(int nmode)
{
	m_coord = nmode;
}

void CGLView::UndoViewChange()
{
	if (m_Cmd.CanUndo()) m_Cmd.UndoCommand();
	repaint();
}

void CGLView::RedoViewChange()
{
	if (m_Cmd.CanRedo()) m_Cmd.RedoCommand();
	repaint();
}

void CGLView::ClearCommandStack()
{
	m_Cmd.Clear();
}

//-----------------------------------------------------------------------------
// This function renders the manipulator at the current pivot
//
void CGLView::RenderPivot()
{
	CGLDocument* pdoc = dynamic_cast<CGLDocument*>(GetDocument());
	if (pdoc == nullptr) return;

	int ntrans = pdoc->GetTransformMode();
	if (ntrans == TRANSFORM_NONE) return;

	// get the current selection
	FESelection* ps = pdoc->GetCurrentSelection();

	// make there is something selected
	if (!ps || (ps->Size() == 0)) return;

	// get the global position of the pivot
	// this is where we place the manipulator
	vec3d rp = GetPivotPosition();

	CGLCamera& cam = *GetCamera();

	// determine the scale of the manipulator
	// we make it depend on the target distanceso that the 
	// manipulator will look about the same size regardless the zoom
	double d = 0.1*cam.GetTargetDistance();

	// push the modelview matrix
	glPushMatrix();

	// position the manipulator
	glTranslatef((float)rp.x, (float)rp.y, (float)rp.z);

	// orient the manipulator
	// (we always use local for post docs)
	int orient = m_coord;
	if (orient == COORD_LOCAL)
	{
		quatd q = ps->GetOrientation();
		double w = 180.0*q.GetAngle() / PI;
		vec3d r = q.GetVector();
		if (w != 0) glRotated(w, r.x, r.y, r.z);
	}

	// render the manipulator
	int nitem = pdoc->GetItemMode();
	int nsel = pdoc->GetSelectionMode();
	bool bact = true;
	if ((nitem == ITEM_MESH) && (nsel != SELECT_OBJECT)) bact = false;
	m_pivot.Render(ntrans, d, bact);

	// restore the modelview matrix
	glPopMatrix();
}

void CGLView::RenderRubberBand()
{
	// Get the document
	CGLDocument* pdoc = GetDocument();
	if (pdoc == nullptr) return;

	int nstyle = pdoc->GetSelectionStyle();

	// set the ortho
	glMatrixMode(GL_PROJECTION);
	glLoadIdentity();
	gluOrtho2D(0, width(), height(), 0);

	glMatrixMode(GL_MODELVIEW);
	glLoadIdentity();

	glPushAttrib(GL_ENABLE_BIT);
	glDisable(GL_LIGHTING);
	glDisable(GL_DEPTH_TEST);
	glColor3ub(255, 255, 255);
	glPolygonMode(GL_FRONT_AND_BACK, GL_LINE);
	glLineStipple(1, (GLushort)0xF0F0);
	glDisable(GL_CULL_FACE);
	glEnable(GL_LINE_STIPPLE);

	switch (nstyle)
	{
	case REGION_SELECT_BOX: glRecti(m_x0, m_y0, m_x1, m_y1); break;
	case REGION_SELECT_CIRCLE:
		{
			double dx = (m_x1 - m_x0);
			double dy = (m_y1 - m_y0);
			double R = sqrt(dx*dx + dy*dy);
			glx::drawCircle(vec3d(m_x0, m_y0, 0), R, 24);
		}
		break;
	case REGION_SELECT_FREE:
		{
			glBegin(GL_LINE_STRIP);
			{
				for (int i = 0; i<(int)m_pl.size(); ++i)
				{
					int x = m_pl[i].first;
					int y = m_pl[i].second;
					glVertex2i(x, y);
				}
			}
			glEnd();
		}
		break;
	}

	glPolygonMode(GL_FRONT_AND_BACK, GL_FILL);
	glPopAttrib();
}

void CGLView::RenderBrush()
{
	// set the ortho
	glMatrixMode(GL_PROJECTION);
	glLoadIdentity();
	gluOrtho2D(0, width(), height(), 0);

	glMatrixMode(GL_MODELVIEW);
	glLoadIdentity();

	glPushAttrib(GL_ENABLE_BIT);
	glDisable(GL_LIGHTING);
	glDisable(GL_DEPTH_TEST);
	glColor3ub(255, 255, 255);
	glPolygonMode(GL_FRONT_AND_BACK, GL_LINE);
	glLineStipple(1, (GLushort)0xF0F0);
	glDisable(GL_CULL_FACE);
	glEnable(GL_LINE_STIPPLE);

	double R = GetViewSettings().m_brushSize;
	int n = (int)(R / 2);
	if (n < 12) n = 12;
	glx::drawCircle(vec3d(m_x1, m_y1, 0), R, n);

	glPolygonMode(GL_FRONT_AND_BACK, GL_FILL);
	glPopAttrib();
}

void CGLView::ShowSafeFrame(bool b)
{
	if (m_pframe)
	{
		if (b) m_pframe->show();
		else m_pframe->hide();
	}
}

void CGLView::SetViewMode(View_Mode n)
{
	CGLScene* scene = GetActiveScene();
	if (scene == nullptr) return;

	GLViewSettings& view = GetViewSettings();
	int c = view.m_nconv;
	quatd q;

	switch (c) {
        case CONV_FR_XZ:
        {
            // set the plane orientation
            switch (n)
            {
                case VIEW_FRONT:
                case VIEW_BACK: q = quatd(90 * DEG2RAD, vec3d(1, 0, 0)); break;
                case VIEW_RIGHT:
                case VIEW_LEFT: q = quatd(90 * DEG2RAD, vec3d(1, 0, 0)); q *= quatd(90 * DEG2RAD, vec3d(0, 1, 0)); break;
                case VIEW_TOP:
                case VIEW_BOTTOM:
                case VIEW_ISOMETRIC:
                case VIEW_USER: q = quatd(0, vec3d(0, 0, 1)); break;
                default:
                    assert(false);
            }
            
            m_nview = n;
            scene->SetGridOrientation(q);
            
            // set the camera orientation
            switch (n)
            {
                case VIEW_TOP: q = quatd(0, vec3d(0, 0, 1)); break;
                case VIEW_BOTTOM: q = quatd(180 * DEG2RAD, vec3d(1, 0, 0)); break;
                case VIEW_LEFT: q = quatd(-90 * DEG2RAD, vec3d(1, 0, 0)); q *= quatd(-90 * DEG2RAD, vec3d(0, 0, 1)); break;
                case VIEW_RIGHT: q = quatd(-90 * DEG2RAD, vec3d(1, 0, 0)); q *= quatd(90 * DEG2RAD, vec3d(0, 0, 1)); break;
                case VIEW_FRONT: q = quatd(-90 * DEG2RAD, vec3d(1, 0, 0)); break;
                case VIEW_BACK: q = quatd(-90 * DEG2RAD, vec3d(1, 0, 0)); q *= quatd(180 * DEG2RAD, vec3d(0, 0, 1)); break;
                case VIEW_ISOMETRIC: q = quatd(56.6003 * DEG2RAD, vec3d(0.590284, -0.769274, -0.244504))*quatd(-90 * DEG2RAD, vec3d(1, 0, 0)); break;
                case VIEW_USER: repaint(); return;
            }
        }
            break;
        case CONV_FR_XY:
        {
            // set the plane orientation
            switch (n)
            {
                case VIEW_FRONT:
                case VIEW_BACK: q = quatd(0, vec3d(0,1,0)); break;
                case VIEW_RIGHT:
                case VIEW_LEFT: q = quatd( 90*DEG2RAD, vec3d(0,1,0)); break;
                case VIEW_TOP:
                case VIEW_BOTTOM: q = quatd(-90*DEG2RAD, vec3d(1,0,0)); break;
                case VIEW_ISOMETRIC:
                case VIEW_USER: q = quatd(0, vec3d(0, 0, 1)); break;
                default:
                    assert(false);
            }
            
            m_nview = n;
			scene->SetGridOrientation(q);
            
            // set the camera orientation
            switch (n)
            {
                case VIEW_FRONT : q = quatd(0, vec3d(1,0,0)); break;
                case VIEW_BACK  : q = quatd(180*DEG2RAD, vec3d(0,1,0)); break;
                case VIEW_LEFT  : q = quatd(-90*DEG2RAD, vec3d(0,1,0)); break;
                case VIEW_RIGHT : q = quatd( 90*DEG2RAD, vec3d(0,1,0)); break;
                case VIEW_TOP   : q = quatd(-90*DEG2RAD, vec3d(1,0,0)); break;
                case VIEW_BOTTOM: q = quatd( 90*DEG2RAD, vec3d(1,0,0)); break;
                case VIEW_ISOMETRIC: q = quatd(56.6003 * DEG2RAD, vec3d(0.590284, -0.769274, -0.244504)); break;
                case VIEW_USER: repaint(); return;
            }
        }
            break;
        case CONV_US_XY:
        {
            // set the plane orientation
            switch (n)
            {
                case VIEW_FRONT:
                case VIEW_BACK: q = quatd(0, vec3d(1,0,0)); break;
                case VIEW_RIGHT:
                case VIEW_LEFT: q = quatd(-90*DEG2RAD, vec3d(0,1,0)); break;
                case VIEW_TOP:
                case VIEW_BOTTOM: q = quatd( 90*DEG2RAD, vec3d(1,0,0)); break;
                case VIEW_ISOMETRIC:
                case VIEW_USER: q = quatd(0, vec3d(0, 0, 1)); break;
                default:
                    assert(false);
            }
            
            m_nview = n;
			scene->SetGridOrientation(q);
            
            // set the camera orientation
            switch (n)
            {
                case VIEW_FRONT : q = quatd(0, vec3d(1,0,0)); break;
                case VIEW_BACK  : q = quatd(180*DEG2RAD, vec3d(0,1,0)); break;
                case VIEW_LEFT  : q = quatd( 90*DEG2RAD, vec3d(0,1,0)); break;
                case VIEW_RIGHT : q = quatd(-90*DEG2RAD, vec3d(0,1,0)); break;
                case VIEW_TOP   : q = quatd( 90*DEG2RAD, vec3d(1,0,0)); break;
                case VIEW_BOTTOM: q = quatd(-90*DEG2RAD, vec3d(1,0,0)); break;
                case VIEW_ISOMETRIC: q = quatd(56.6003 * DEG2RAD, vec3d(0.590284, -0.769274, -0.244504)); break;
                case VIEW_USER: repaint(); return;
            }
        }
            break;
    }

	scene->GetCamera().SetOrientation(q);

	// set the camera target
	//	m_Cam.SetTarget(vec3d(0,0,0));

	repaint();
}

void CGLView::TogglePerspective(bool b)
{
	CGLScene* scene = GetActiveScene();
	if (scene == nullptr) return;

	CGView& view = scene->GetView();
	view.m_bortho = b;
	repaint();
}

void CGLView::AddRegionPoint(int x, int y)
{
	if (m_pl.empty()) m_pl.push_back(pair<int, int>(x, y));
	else
	{
		pair<int, int>& p = m_pl[m_pl.size() - 1];
		if ((p.first != x) || (p.second != y)) m_pl.push_back(pair<int, int>(x, y));
	}
}

void CGLView::AddDecoration(GDecoration* deco)
{
	if (deco == nullptr) return;
	// make sure the deco is not defined
	for (int i = 0; i < m_deco.size(); ++i)
	{
		if (deco == m_deco[i]) return;
	}
	m_deco.push_back(deco);
}

void CGLView::RemoveDecoration(GDecoration* deco)
{
	if (deco == nullptr) return;
	for (int i = 0; i < m_deco.size(); ++i)
	{
		if (deco == m_deco[i])
		{
			m_deco.erase(m_deco.begin() + i);
			return;
		}
	}
}

void CGLView::ShowPlaneCut(bool b)
{
	m_showPlaneCut = b;
	UpdatePlaneCut(true);
	update();
}

bool CGLView::ShowPlaneCut() const
{
	return m_showPlaneCut;
}

void CGLView::SetPlaneCutMode(int nmode)
{
	m_planeCutMode = nmode;
	UpdatePlaneCut(true);
	update();
}

void CGLView::SetPlaneCut(double d[4])
{
	CModelDocument* doc = m_pWnd->GetModelDocument();
	if (doc == nullptr) return;

	BOX box = doc->GetGModel()->GetBoundingBox();

	double R = box.GetMaxExtent();
	if (R < 1e-12) R = 1.0;

	vec3d n(d[0], d[1], d[2]);

	vec3d a = box.r0();
	vec3d b = box.r1();
	vec3d r[8];
	r[0] = vec3d(a.x, a.y, a.z);
	r[1] = vec3d(b.x, a.y, a.z);
	r[2] = vec3d(b.x, b.y, a.z);
	r[3] = vec3d(a.x, b.y, a.z);
	r[4] = vec3d(a.x, a.y, b.z);
	r[5] = vec3d(b.x, a.y, b.z);
	r[6] = vec3d(b.x, b.y, b.z);
	r[7] = vec3d(a.x, b.y, b.z);
	double d0 = n * r[0];
	double d1 = d0;
	for (int i = 1; i < 8; ++i)
	{
		double d = n * r[i];
		if (d < d0) d0 = d;
		if (d > d1) d1 = d;
	}

	double d3 = d0 + 0.5*(d[3] + 1)*(d1 - d0);
	m_planeCut.SetPlaneCoordinates(d[0], d[1], d[2], -d3);
	update();
}

// Select an arm of the pivot manipulator
bool CGLView::SelectPivot(int x, int y)
{
	// store the old pivot mode
	int oldMode = m_pivot.GetSelectionMode();

	// get the transformation mode
	int ntrans = GetDocument()->GetTransformMode();

	makeCurrent();

	// get a new pivot mode
	int newMode = m_pivot.Pick(ntrans, x, y);
	return (newMode != oldMode);
}

//-----------------------------------------------------------------------------
// highlight edges
void CGLView::HighlightEdge(int x, int y)
{
	CModelDocument* pdoc = dynamic_cast<CModelDocument*>(GetDocument());
	if (pdoc == nullptr) return;

	GLViewSettings& view = GetViewSettings();

	// get the fe model
	FSModel* ps = pdoc->GetFSModel();
	GModel& model = ps->GetModel();

	// set up selection buffer
	int nsize = 5 * model.Edges();
	if (nsize == 0) return;

	makeCurrent();
	GLViewTransform transform(this);

	int X = x;
	int Y = y;
	int S = 4;
	QRect rt(X - S, Y - S, 2 * S, 2 * S);

	int Objects = model.Objects();
	GEdge* closestEdge = 0;
	double zmin = 0.0;
	for (int i = 0; i<Objects; ++i)
	{
		GObject* po = model.Object(i);
		if (po->IsVisible())
		{
			GMesh* mesh = po->GetRenderMesh(); assert(mesh);
			if (mesh)
			{
				int edges = mesh->Edges();
				for (int j = 0; j<edges; ++j)
				{
					GMesh::EDGE& edge = mesh->Edge(j);

					if ((edge.n[0] != -1) && (edge.n[1] != -1))
					{
						vec3d r0 = po->GetTransform().LocalToGlobal(mesh->Node(edge.n[0]).r);
						vec3d r1 = po->GetTransform().LocalToGlobal(mesh->Node(edge.n[1]).r);

						vec3d p0 = transform.WorldToScreen(r0);
						vec3d p1 = transform.WorldToScreen(r1);

						if (intersectsRect(QPoint((int)p0.x, (int)p0.y), QPoint((int)p1.x, (int)p1.y), rt))
						{
							if ((closestEdge == 0) || (p0.z < zmin))
							{
								closestEdge = po->Edge(edge.pid);
								zmin = p0.z;
							}
						}
					}
				}
			}
		}
	}
	if (closestEdge != 0) GLHighlighter::SetActiveItem(closestEdge);
	else GLHighlighter::SetActiveItem(0);
}

//-----------------------------------------------------------------------------
// highlight nodes
void CGLView::HighlightNode(int x, int y)
{
	CModelDocument* pdoc = dynamic_cast<CModelDocument*>(GetDocument());
	if (pdoc == nullptr) return;

	GLViewSettings& view = GetViewSettings();

	// get the fe model
	FSModel* ps = pdoc->GetFSModel();
	GModel& model = ps->GetModel();

	// set up selection buffer
	int nsize = 5 * model.Nodes();
	if (nsize == 0) return;

	makeCurrent();
	GLViewTransform transform(this);

	int X = x;
	int Y = y;
	int S = 4;
	QRect rt(X - S, Y - S, 2 * S, 2 * S);

	int Objects = model.Objects();
	GNode* closestNode = nullptr;
	double zmin = 0.0;
	for (int i = 0; i < Objects; ++i)
	{
		GObject* po = model.Object(i);
		if (po->IsVisible())
		{
			int nodes = po->Nodes();
			for (int j = 0; j < nodes; ++j)
			{
				GNode* pn = po->Node(j);

				vec3d r = pn->Position();

				vec3d p = transform.WorldToScreen(r);

				if (rt.contains(QPoint((int)p.x, (int)p.y)))
				{
					if ((closestNode == nullptr) || (p.z < zmin))
					{
						closestNode = pn;
						zmin = p.z;
					}
				}
			}
		}
	}
	if (closestNode != nullptr) GLHighlighter::SetActiveItem(closestNode);
	else GLHighlighter::SetActiveItem(nullptr);
}

CGLScene* CGLView::GetActiveScene()
{
	CGLDocument* doc = m_pWnd->GetGLDocument();
	if (doc) return doc->GetScene();
	return nullptr;
}

GObject* CGLView::GetActiveObject()
{
	return m_pWnd->GetActiveObject();
}

vec3d CGLView::PickPoint(int x, int y, bool* success)
{
	makeCurrent();
	GLViewTransform transform(this);

	if (success) *success = false;
	CGLDocument* doc = GetDocument();
	if (doc == nullptr) return vec3d(0,0,0);

	CGLScene* scene = GetActiveScene();
	if (scene == nullptr) return vec3d(0, 0, 0);

	GLViewSettings& view = GetViewSettings();

	// if a temp object is available, see if we can pick a point
	GObject* ptmp = m_pWnd->GetCreatePanel()->GetTempObject();
	if (ptmp)
	{
		int S = 4;
		QRect rt(x - S, y - S, 2 * S, 2 * S);

		int nodes = ptmp->Nodes();
		for (int i=0; i<nodes; ++i)
		{
			GNode* node = ptmp->Node(i);
			vec3d r = node->Position();

			vec3d p = transform.WorldToScreen(r);
			if (rt.contains((int)p.x, (int) p.y)) 
			{
				if (success) *success = true;
				return r;
			}
		}
	}

	// convert the point to a ray
	Ray ray = transform.PointToRay(x, y);

	// get the active object
	GObject* po = doc->GetActiveObject();
	if (po && po->GetEditableMesh())
	{
		// convert to local coordinates
		vec3d rl = po->GetTransform().GlobalToLocal(ray.origin);
		vec3d nl = po->GetTransform().GlobalToLocalNormal(ray.direction);

		FSMeshBase* mesh = po->GetEditableMesh();
		vec3d q;
		if (FindIntersection(*mesh, rl, nl, q, view.m_snapToNode))
		{
			if (success) *success = true;
			q = po->GetTransform().LocalToGlobal(q);
			return q;
		}
	}
	else
	{
		// pick a point on the grid
		GGrid& grid = scene->GetGrid();
		vec3d r = grid.Intersect(ray.origin, ray.direction, view.m_snapToGrid);
		if (success) *success = true;

		vec3d p = transform.WorldToScreen(r);

		return r;
	}

	return vec3d(0,0,0);
}

vec3d CGLView::GetPickPosition()
{
	CModelDocument* doc = dynamic_cast<CModelDocument*>(GetDocument());
	if (doc == nullptr) return vec3d(0, 0, 0);
	return Get3DCursor();
}

vec3d CGLView::GetPivotPosition()
{
	if (m_userPivot == false)
	{
		CGLDocument* pdoc = dynamic_cast<CGLDocument*>(GetDocument());
		if (pdoc == nullptr) return vec3d(0,0,0);

		FESelection* ps = pdoc->GetCurrentSelection();
		vec3d r(0, 0, 0);
		if (ps && ps->Size())
		{
			r = ps->GetPivot();
			if (fabs(r.x)<1e-7) r.x = 0;
			if (fabs(r.y)<1e-7) r.y = 0;
			if (fabs(r.z)<1e-7) r.z = 0;
		}

		m_pivot.SetPosition(r);
	}

	return m_pivot.GetPosition();
}

void CGLView::SetPivotPosition(const vec3d& r)
{ 
	m_pivot.SetPosition(r);
	repaint();
}

quatd CGLView::GetPivotRotation()
{
	CGLDocument* doc = dynamic_cast<CGLDocument*>(GetDocument());
	if (doc && (m_coord == COORD_LOCAL))
	{
		FESelection* ps = doc->GetCurrentSelection();
		if (ps) return ps->GetOrientation();
	}

	return quatd(0.0, 0.0, 0.0, 1.0);
}

bool CGLView::GetPivotUserMode() const { return m_userPivot; }
void CGLView::SetPivotUserMode(bool b) { m_userPivot = b; }

// this function will only adjust the camera if the currently
// selected object is too close.
void CGLView::ZoomSelection(bool forceZoom)
{
	CGLScene* scene = GetActiveScene();
	if (scene == nullptr) return;

	// get the selection's bounding box
	BOX box = scene->GetSelectionBox();
	if (box.IsValid())
	{
		double f = box.GetMaxExtent();
		if (f < 1.0e-8) f = 1.0;

		CGLCamera& cam = scene->GetCamera();

		double g = cam.GetFinalTargetDistance();
		if ((forceZoom == true) || (g < 2.0*f))
		{
			cam.SetTarget(box.Center());
			cam.SetTargetDistance(2.0*f);
			repaint();
		}
	}
	else ZoomExtents();
}

void CGLView::ZoomToObject(GObject *po)
{
	CGLScene* scene = GetActiveScene();
	if (scene == nullptr) return;

	BOX box = po->GetGlobalBox();

	double f = box.GetMaxExtent();
	if (f == 0) f = 1;

	CGLCamera& cam = scene->GetCamera();

	cam.SetTarget(box.Center());
	cam.SetTargetDistance(2.0*f);
	cam.SetOrientation(po->GetTransform().GetRotationInverse());

	repaint();
}

//-----------------------------------------------------------------
//! zoom in on a box
void CGLView::ZoomTo(const BOX& box)
{
	CGLScene* scene = GetActiveScene();
	if (scene == nullptr) return;

	double f = box.GetMaxExtent();
	if (f == 0) f = 1;

	CGLCamera& cam = scene->GetCamera();

	cam.SetTarget(box.Center());
	cam.SetTargetDistance(2.0*f);

	repaint();
}

void CGLView::ZoomExtents(bool banimate)
{
	CGLScene* scene = GetActiveScene();
	if (scene == nullptr) return;

	BOX box = scene->GetBoundingBox();

	double f = box.GetMaxExtent();
	if (f == 0) f = 1;

	CGLCamera& cam = scene->GetCamera();

	cam.SetTarget(box.Center());
	cam.SetTargetDistance(2.0*f);

	if (banimate == false) cam.Update(true);

	repaint();
}

void CGLView::RenderTags(std::vector<GLTAG>& vtag)
{
	if (vtag.empty()) return;
	int nsel = (int)vtag.size();

	// find out where the tags are on the screen
	GLViewTransform transform(this);
	for (int i = 0; i<nsel; i++)
	{
		vec3d p = transform.WorldToScreen(vtag[i].r);
		vtag[i].wx = p.x;
		vtag[i].wy = m_viewport[3] - p.y;
	}

	// render the tags
	glMatrixMode(GL_PROJECTION);
	glPushMatrix();
	glLoadIdentity();

	gluOrtho2D(0, m_viewport[2], 0, m_viewport[3]);

	glMatrixMode(GL_MODELVIEW);
	glPushMatrix();
	glLoadIdentity();

	glPushAttrib(GL_ENABLE_BIT);
	glDisable(GL_LIGHTING);
	glDisable(GL_DEPTH_TEST);

	double dpr = devicePixelRatio();
	for (int i = 0; i<nsel; i++)
		{
			glBegin(GL_POINTS);
			{
				glColor3ub(0, 0, 0);
				int x = (int)(vtag[i].wx * dpr);
				int y = (int)(m_viewport[3] - dpr*(m_viewport[3] - vtag[i].wy));
				glVertex2f(x, y);
				glColor3ub(vtag[i].c.r, vtag[i].c.g, vtag[i].c.b);
				glVertex2f(x - 1, y + 1);
			}
			glEnd();
		}

	QPainter painter(this);
	painter.setRenderHints(QPainter::Antialiasing | QPainter::TextAntialiasing);
	painter.setFont(QFont("Helvetica", 10));
	for (int i = 0; i<nsel; ++i)
		{
            int x = vtag[i].wx;
            int y = height()*dpr - vtag[i].wy;
			painter.setPen(Qt::black);

			painter.drawText(x + 3, y - 2, vtag[i].sztag);

			GLColor c = vtag[i].c;
			painter.setPen(QColor::fromRgbF(c.r, c.g, c.b));

			painter.drawText(x + 2, y - 3, vtag[i].sztag);
		}

	painter.end();

	glPopAttrib();

	// QPainter messes this up so reset it
	glBlendFunc(GL_SRC_ALPHA, GL_ONE_MINUS_SRC_ALPHA);

	glPopMatrix();
	glMatrixMode(GL_PROJECTION);
	glPopMatrix();
	glMatrixMode(GL_MODELVIEW);
}

QSize CGLView::GetSafeFrameSize() const
{
	int cx = width();
	int cy = height();
	if (m_pframe && m_pframe->visible())
	{
		double dpr = devicePixelRatio();
		cx = (int)(dpr * m_pframe->w());
		cy = (int)(dpr * m_pframe->h());
	}
	return QSize(cx, cy);
}

void CGLView::LockSafeFrame()
{
	if (m_pframe) m_pframe->SetState(GLSafeFrame::LOCKED);
	repaint();
}

void CGLView::UnlockSafeFrame()
{
	if (m_pframe) m_pframe->SetState(GLSafeFrame::FREE);
	repaint();
}

void CGLView::UpdatePlaneCut(bool breset)
{
	m_planeCut.Clear();

	CModelDocument* doc = m_pWnd->GetModelDocument();
	if (doc == nullptr) return;

	FSModel& fem = *doc->GetFSModel();

	GModel& mdl = *doc->GetGModel();
	if (mdl.Objects() == 0) return;

	// set the plane normal
	double* d = m_planeCut.GetPlaneCoordinates();
	vec3d norm(d[0], d[1], d[2]);
	double ref = -d[3];

	GLViewSettings& vs = GetViewSettings();

	if (breset)
	{
		for (int n = 0; n < mdl.Objects(); ++n)
		{
			GObject* po = mdl.Object(n);
			if (po->GetFEMesh())
			{
				FSMesh* mesh = po->GetFEMesh();
				int NE = mesh->Elements();
				for (int i = 0; i < NE; ++i)
				{
					FSElement& el = mesh->Element(i);
					el.Show(); el.Unhide();
				}
				po->UpdateItemVisibility();
			}
		}
	}

	if ((m_planeCutMode == Planecut_Mode::PLANECUT) && (m_showPlaneCut))
	{
		m_planeCut.BuildPlaneCut(fem);
	}
	else
	{
		for (int n = 0; n < mdl.Objects(); ++n)
		{
			GObject* po = mdl.Object(n);
			if (po->GetFEMesh())
			{
				FSMesh* mesh = po->GetFEMesh();

				if (m_showPlaneCut)
				{
					int NN = mesh->Nodes();
					for (int i = 0; i < NN; ++i)
					{
						FSNode& node = mesh->Node(i);
						node.m_ntag = 0;

						vec3d ri = mesh->LocalToGlobal(node.pos());
						if (norm*ri < ref)
						{
							node.m_ntag = 1;
						}
					}

					int NE = mesh->Elements();
					for (int i = 0; i < NE; ++i)
					{
						FSElement& el = mesh->Element(i);
						el.Show(); el.Unhide();
						int ne = el.Nodes();
						for (int j = 0; j < ne; ++j)
						{
							if (mesh->Node(el.m_node[j]).m_ntag == 1)
							{
								el.Hide();
								break;
							}
						}
					}
				}
				else
				{
					int NE = mesh->Elements();
					for (int i = 0; i < NE; ++i)
					{
						FSElement& el = mesh->Element(i);
						el.Show(); el.Unhide();
					}
				}

				mesh->UpdateItemVisibility();
			}
		}
	}
}

bool CGLView::ShowPlaneCut()
{
	return m_showPlaneCut;
}

GLPlaneCut& CGLView::GetPlaneCut()
{
	return m_planeCut;
}

void CGLView::DeletePlaneCutMesh()
{
	m_planeCut.Clear();
}

int CGLView::PlaneCutMode()
{
	return m_planeCutMode;
}

double* CGLView::PlaneCoordinates()
{
	return m_planeCut.GetPlaneCoordinates();
}

void CGLView::RenderPlaneCut()
{
	CModelDocument* doc = m_pWnd->GetModelDocument();
	if (doc == nullptr) return;

	if (m_planeCut.IsValid() == false)
	{
		FSModel& fem = *doc->GetFSModel();
		m_planeCut.BuildPlaneCut(fem);
	}

	BOX box = doc->GetGModel()->GetBoundingBox();

	glColor3ub(200, 0, 200);
	glx::renderBox(box, false);

	m_planeCut.Render();
}

void CGLView::ToggleFPS()
{
	m_showFPS = !m_showFPS;
}<|MERGE_RESOLUTION|>--- conflicted
+++ resolved
@@ -1350,16 +1350,9 @@
 		// update the triad
 		if (m_ptriad) m_ptriad->setOrientation(rc.m_cam->GetOrientation());
 
-<<<<<<< HEAD
-			// draw the other widgets
-			int layer = mdoc->GetWidgetLayer();
-			m_Widget->SetActiveLayer(layer);
-			m_Widget->DrawWidgets(&painter);
-=======
 		if (m_ptitle)
 		{
 			if (doc->ShowTitle()) m_ptitle->show(); else m_ptitle->hide();
->>>>>>> 77e27a8c
 		}
 		if (m_psubtitle)
 		{
