/*This file is part of the FEBio Studio source code and is licensed under the MIT license
listed below.

See Copyright-FEBio-Studio.txt for details.

Copyright (c) 2021 University of Utah, The Trustees of Columbia University in
the City of New York, and others.

Permission is hereby granted, free of charge, to any person obtaining a copy
of this software and associated documentation files (the "Software"), to deal
in the Software without restriction, including without limitation the rights
to use, copy, modify, merge, publish, distribute, sublicense, and/or sell
copies of the Software, and to permit persons to whom the Software is
furnished to do so, subject to the following conditions:

The above copyright notice and this permission notice shall be included in all
copies or substantial portions of the Software.

THE SOFTWARE IS PROVIDED "AS IS", WITHOUT WARRANTY OF ANY KIND, EXPRESS OR
IMPLIED, INCLUDING BUT NOT LIMITED TO THE WARRANTIES OF MERCHANTABILITY,
FITNESS FOR A PARTICULAR PURPOSE AND NONINFRINGEMENT. IN NO EVENT SHALL THE
AUTHORS OR COPYRIGHT HOLDERS BE LIABLE FOR ANY CLAIM, DAMAGES OR OTHER
LIABILITY, WHETHER IN AN ACTION OF CONTRACT, TORT OR OTHERWISE, ARISING FROM,
OUT OF OR IN CONNECTION WITH THE SOFTWARE OR THE USE OR OTHER DEALINGS IN THE
SOFTWARE.*/

#include "stdafx.h"
#include "VTKImport.h"
#include "FEMeshData_T.h"
#include "FEPostModel.h"

using namespace Post;
using namespace std;

<<<<<<< HEAD
VTKimport::VTKimport(FEPostModel* fem) : FEFileReader(fem)
=======
class FEVTKimport::VTKModel
{
public:
	struct CELL
	{
		int		n[10];
		int		nodes = 0;
		int		type = 0;
		int		id = 0;
	};

	struct DataScalar
	{
		string			m_name;
		vector<double>	m_data;
	};

	struct DataVector
	{
		string			m_name;
		vector<vec3f>	m_data;
	};

	struct DataTensor
	{
		string			m_name;
		vector<mat3f>	m_data;
	};

public:
	std::vector<vec3f>	m_pt;
	std::vector<DataScalar>	m_ptDataScalar;
	std::vector<DataVector>	m_ptDataVector;

	std::vector<CELL>	m_el;
	std::vector<DataScalar>	m_cellDataScalar;
	std::vector<DataVector>	m_cellDataVector;
	std::vector<DataTensor>	m_cellDataTensor;
};

FEVTKimport::FEVTKimport(FEPostModel* fem) : FEFileReader(fem)
>>>>>>> 2dabe888
{
	m_isPolyData = false;
	m_isUnstructuredGrid = false;
	m_readingPointData = false;
	m_readingCellData = false;
	m_vtk = nullptr;
}

VTKimport::~VTKimport(void)
{
	delete m_vtk;
}

bool VTKimport::Load(const char* szfile)
{
	FEPostModel& fem = *m_fem;
	fem.Clear();

	// clear flags
	m_isPolyData = false;
	m_isUnstructuredGrid = false;
	m_readingPointData = false;
	m_readingCellData = false;

	if (m_vtk) delete m_vtk;
	m_vtk = new VTKModel;

	// Process root file
	if (readFile(szfile) == false) return false;

	// build the mesh
	if (BuildMesh() == false) return false;

	// add all data fields to the model
	if (UpdateModel() == false) return false;

	// build the state 
	if (BuildState(0) == false) return false;

	// This file might be part of a series, so check and try to read it in
	if (ProcessSeries(szfile) == false) return false;
	
	return true;
}

bool FEVTKimport::ProcessSeries(const char* szfile)
{
	FEPostModel& fem = *m_fem;

	// see if this file could be part of a series. 
	bool bseries = false;
	int nroot = -1;
	int ndigits = 0;
	char base[1024] = { 0 };
	const char* ext = strrchr(szfile, '.');
	if (ext)
	{
		const char* c = ext;
		c--;
		if (isdigit(*c))
		{
			while (isdigit(*c) && (c > szfile)) c--;
			nroot = atoi(c + 1);
			bseries = true;
			ndigits = ext - c - 1;
			strncpy(base, szfile, c - szfile + 1);
		}
	}

	if (bseries)
	{
		// create the format string
		char szfmt[1024] = { 0 };
		sprintf(szfmt, "%s%%0%dd%s", base, ndigits, ext);

		char szfilen[1024] = { 0 };

		int nfile = nroot;
		do {
			nfile++;
			sprintf(szfilen, szfmt, nfile);

			delete m_vtk;
			m_vtk = new VTKModel;
			if (readFile(szfilen) == false)
			{
				// Let's assume that the file was not found, so we probably 
				// reached the end of the series. No reason to make a fuss about that. 
				ClearErrors();
				break;
			}

			// some sanity checks
			FEMesh* pm = fem.GetFEMesh(0);
			if (m_vtk->m_pt.size() != pm->Nodes()) break;
			if (m_vtk->m_el.size() != pm->Elements()) break;

			// build the state
			if (BuildState(nfile) == false) return false;
		} while (true);
	}

	return true;
}

bool FEVTKimport::readFile(const char* szfile)
{
	if (!Open(szfile, "rt")) return errf("Failed opening file %s.", szfile);

	if (readHeader() == false) return false;

	// process file
	char szline[256] = { 0 }, * ch;
	while (ch = fgets(szline, 255, m_fp))
	{
		if (strstr(ch, "DATASET") != 0)
		{
			if (readDataSet(szline) == false) return false;
		}
		else if (strstr(ch, "POINTS") != 0)
		{
			if (readPoints(szline) == false) return false;
		}
		else if (strstr(ch, "POLYGONS") != 0)
		{
			if (readPolygons(szline) == false) return false;
		}
		else if (strstr(ch, "CELLS") != 0)
		{
			if (readCells(szline) == false) return false;
		}
		else if (strstr(ch, "CELL_TYPES") != 0)
		{
			if (readCellTypes(szline) == false) return false;
		}
		else if (strstr(ch, "POINT_DATA") != 0)
		{
			if (readPointData(szline) == false) return false;
		}
		else if (strstr(ch, "CELL_DATA") != 0)
		{
			if (readCellData(szline) == false) return false;
		}
		else if (strstr(ch, "SCALARS") != 0)
		{
			if (readScalars(szline) == false) return false;
		}
		else if (strstr(ch, "VECTORS") != 0)
		{
			if (readVectors(szline) == false) return false;
		}
		else if (strstr(ch, "TENSORS") != 0)
		{
			if (readTensors(szline) == false) return false;
		}
	}
	Close();

	return true;
}

char* FEVTKimport::readLine(char* szline)
{
	char* ch = nullptr;
	do {
		ch = fgets(szline, 255, m_fp);
	}
	while (ch && ((ch[0] == 0) || (ch[0] =='\n') || (ch[0] == '\r')));
	if (ch == 0) errf("An unexpected error occured while reading the file data.");
	return ch;
}

bool FEVTKimport::readHeader()
{
	char szline[256] = { 0 }, * ch;

	// skip first line (should be # vtk ...)
	ch = fgets(szline, 255, m_fp); if (ch == 0) return false;

	// skip the second line (title)
	ch = fgets(szline, 255, m_fp); if (ch == 0) return false;

	// third line should be BINARY or ASCII (we only support ASCII)
	ch = fgets(szline, 255, m_fp); if (ch == 0) return false;
	if (strstr(ch, "ASCII") == 0) return errf("Only ASCII files are read");

	return true;
}

bool FEVTKimport::readDataSet(char* szline)
{
	if (strstr(szline, "POLYDATA"))
	{
		m_isPolyData = true;
	}
	else if (strstr(szline, "UNSTRUCTURED_GRID"))
	{
		m_isUnstructuredGrid = true;
	}
	else return false;

	return true;
}

bool FEVTKimport::readPoints(char* szline)
{
	//get number of nodes
	int nodes = atoi(szline + 6);
	if (nodes <= 0) return errf("Invalid number of nodes.");

	m_vtk->m_pt.resize(nodes);

	// read the nodes
	//Check how many nodes are there in each line
	char* ch = readLine(szline); if (ch == 0) return false;

	double tmp[9];
	int nread = sscanf(szline, "%lg%lg%lg%lg%lg%lg%lg%lg%lg", &tmp[0], &tmp[1], &tmp[2], &tmp[3], &tmp[4], &tmp[5], &tmp[6], &tmp[7], &tmp[8]);
	if (nread % 3 != 0 && nread > 9)
		return errf("An error occured while reading the nodal coordinates.");
	int nodes_each_row = nread / 3;
	double temp2 = double(nodes) / nodes_each_row;
	int rows = (int)ceil(temp2);
	for (int i = 0; i < rows; ++i)
	{
		for (int j = 0, k = 0; j < nodes_each_row && i * nodes_each_row + j < nodes; j++)
		{
<<<<<<< HEAD
			FSNode& n= pm->Node(i*nodes_each_row+j);
			vec3f r;
			r.x = (float)temp[k];
			r.y = (float)temp[k + 1];
			r.z = (float)temp[k + 2];
			n.r = to_vec3d(r);
			k +=3;
=======
			vec3f& r = m_vtk->m_pt[i * nodes_each_row + j];
			r.x = (float)tmp[k];
			r.y = (float)tmp[k + 1];
			r.z = (float)tmp[k + 2];
			k += 3;
>>>>>>> 2dabe888
		}

		if (i != rows - 1)
		{
			ch = readLine(szline); if (ch == 0) return false;

			nread = sscanf(szline, "%lg%lg%lg%lg%lg%lg%lg%lg%lg", &tmp[0], &tmp[1], &tmp[2], &tmp[3], &tmp[4], &tmp[5], &tmp[6], &tmp[7], &tmp[8]);
			if (nread % 3 != 0 && nread != -1)
			{
				if (i + 1 != nodes / nodes_each_row)
					return errf("An error occured while reading the nodal coordinates.");
			}
		}
	}

	return true;
}

bool FEVTKimport::readPolygons(char* szline)
{
	if (m_isPolyData == false) return false;

	int elems = 0;
	int size = 0;

	sscanf(szline, "%*s %d %d", &elems, &size);

	// read the elements
	m_vtk->m_el.resize(elems);
	int n[9];
	for (int i = 0; i < elems; ++i)
	{
		VTKModel::CELL& el = m_vtk->m_el[i];
		if (readLine(szline) == nullptr) return false;

		int nread = sscanf(szline, "%d%d%d%d%d%d%d%d%d", &n[0], &n[1], &n[2], &n[3], &n[4], &n[5], &n[6], &n[7], &n[8]);
		int min = 0;
		switch (n[0])
		{
		case 3:
			el.type = FE_TRI3;
			el.nodes = 3;
			el.n[0] = n[1] - min;
			el.n[1] = n[2] - min;
			el.n[2] = n[3] - min;
			break;
		case 4:
			el.type = FE_QUAD4;
			el.nodes = 4;
			el.n[0] = n[1] - min;
			el.n[1] = n[2] - min;
			el.n[2] = n[3] - min;
			el.n[3] = n[4] - min;
			break;
		default:
			return errf("Only triangular, quadrilateral and hexahedron polygons are supported.");
		}
	}

	return true;
}

bool FEVTKimport::readCells(char* szline)
{
	if (m_isUnstructuredGrid == false) return false;

	int elems = 0;
	int size = 0;

	sscanf(szline, "%*s %d %d", &elems, &size);

	// read the elements
	m_vtk->m_el.resize(elems);
	int n[9];
<<<<<<< HEAD
	for (i=0; i<elems; ++i)
	{	
		FSElement& el = static_cast<FSElement&>(pm->ElementRef(i));
		ch = fgets(szline, 255, m_fp);
		if (ch == 0) return errf("An unexpected error occured while reading the file data.");
		nread = sscanf(szline, "%d%d%d%d%d%d%d%d%d", &n[0], &n[1], &n[2], &n[3], &n[4],&n[5],&n[6],&n[7],&n[8]);
=======
	for (int i = 0; i < elems; ++i)
	{
		VTKModel::CELL& el = m_vtk->m_el[i];
		el.type = FE_INVALID_ELEMENT_TYPE; // is determined by CELL_TYPE

		if (readLine(szline) == nullptr) return false;

		int nread = sscanf(szline, "%d%d%d%d%d%d%d%d%d", &n[0], &n[1], &n[2], &n[3], &n[4], &n[5], &n[6], &n[7], &n[8]);
>>>>>>> 2dabe888
		int min = 0;
		switch (n[0])
		{
		case 3:
			el.nodes = 3;
			el.n[0] = n[1] - min;
			el.n[1] = n[2] - min;
			el.n[2] = n[3] - min;
			break;
		case 4:
			el.nodes = 4;
			el.n[0] = n[1] - min;
			el.n[1] = n[2] - min;
			el.n[2] = n[3] - min;
			el.n[3] = n[4] - min;
			break;
		case 8:
			el.nodes = 8;
			el.n[0] = n[1] - min;
			el.n[1] = n[2] - min;
			el.n[2] = n[3] - min;
			el.n[3] = n[4] - min;
			el.n[4] = n[5] - min;
			el.n[5] = n[6] - min;
			el.n[6] = n[7] - min;
			el.n[7] = n[8] - min;
			break;
		default:
			return errf("Only triangular, quadrilateral, and hexahedron polygons are supported.");
		}
	}

	return true;
}

bool FEVTKimport::readCellTypes(char* szline)
{
	if (m_isUnstructuredGrid == false) return false;

	int elems = 0;
	sscanf(szline, "%*s%d", &elems);
	if (elems != m_vtk->m_el.size()) return false;

	for (int i = 0; i < elems; ++i)
	{
		if (readLine(szline) == nullptr) return false;

		VTKModel::CELL& el = m_vtk->m_el[i];
		int ntype = atoi(szline);
		switch (ntype)
		{
		case 5 : el.type = FE_TRI3; break;
		case 8 : el.type = FE_QUAD4; break;
		case 10: el.type = FE_TET4; break;
		case 12: el.type = FE_HEX8; break;
		case 13: el.type = FE_PENTA6; break;
		case 14: el.type = FE_PYRA5; break;
		case 22: el.type = FE_TRI6; break;
		case 23: el.type = FE_QUAD8; break;
		case 24: el.type = FE_TET10; break;
		case 25: el.type = FE_HEX20; break;
		default:
			return false;
		}
	}

	return true;
}

bool FEVTKimport::readPointData(char* szline)
{
	m_readingPointData = true;
	m_readingCellData = false;

	int nsize = atoi(szline + 10);
	int nodes = m_vtk->m_pt.size();
	if (nodes != nsize) return false;

	return true;
}

bool FEVTKimport::readCellData(char* szline)
{
	m_readingPointData = false;
	m_readingCellData = true;

	int nsize = atoi(szline + 10);
	int elems = m_vtk->m_el.size();
	if (elems != nsize) return false;

	return true;
}

bool FEVTKimport::readScalars(char* szline)
{
	char dataAttr[64] = { 0 };
	char dataName[64] = { 0 };
	char dataType[64] = { 0 };
	int nread = sscanf(szline, "%s %s %s", dataAttr, dataName, dataType);
	if (strcmp(dataAttr, "SCALARS") != 0) return false;

	// skip the lookup table tag
	char* ch = readLine(szline);

	if (m_readingPointData)
	{
		int nodes = m_vtk->m_pt.size();
		VTKModel::DataScalar data;
		data.m_name = dataName;
		data.m_data.resize(nodes);

		double v[9];
		int nreadTotal = 0;
		while (nreadTotal < nodes)
		{
			char* ch = readLine(szline); if (ch == 0) return false;

			int nread = sscanf(szline, "%lg%lg%lg%lg%lg%lg%lg%lg%lg", &v[0], &v[1], &v[2], &v[3], &v[4], &v[5], &v[6], &v[7], &v[8]);
			for (int j = 0; j < nread; j++)
			{
				data.m_data[nreadTotal++] = v[j];
			}
		}
		m_vtk->m_ptDataScalar.push_back(data);
	}
	else if (m_readingCellData)
	{
		int elems = m_vtk->m_el.size();
		if ((strcmp(dataType, "float") == 0) || (strcmp(dataType, "double") == 0))
		{
			VTKModel::DataScalar data;
			data.m_name = dataName;
			data.m_data.resize(elems);

			for (int i = 0; i < elems; ++i)
			{
				ch = readLine(szline);
				double v = 0.0;
				sscanf(szline, "%lg", &v);

				data.m_data[i] = v;
			}
			m_vtk->m_cellDataScalar.push_back(data);
		}
		else
		{
			// assume these are part IDs
			for (int i = 0; i < elems; ++i)
			{
				if (readLine(szline) == 0) return false;

				VTKModel::CELL& cell = m_vtk->m_el[i];
				cell.id = atoi(szline);
			}
		}
	}
	else return false;

	return true;
}

bool FEVTKimport::readVectors(char* szline)
{
	char dataAttr[64] = { 0 };
	char dataName[64] = { 0 };
	char dataType[64] = { 0 };
	int nread = sscanf(szline, "%s %s %s", dataAttr, dataName, dataType);
	if (strcmp(dataAttr, "VECTORS") != 0) return false;

	if (m_readingPointData)
	{
		int nodes = m_vtk->m_pt.size();

		VTKModel::DataVector data;
		data.m_name = dataName;
		data.m_data.resize(nodes);

		float v[3];
		for (int i = 0; i < nodes; ++i)
		{
			if (readLine(szline) == 0) return false;
			nread = sscanf(szline, "%g%g%g", &v[0], &v[1], &v[2]);

			data.m_data[i] = vec3f(v[0], v[1], v[2]);
		}

		m_vtk->m_ptDataVector.push_back(data);
	}
	else if (m_readingCellData)
	{
		int elems = m_vtk->m_el.size();

		VTKModel::DataVector data;
		data.m_name = dataName;
		data.m_data.resize(elems);

		float v[3];
		for (int i = 0; i < elems; ++i)
		{
			if (readLine(szline) == 0) return false;
			nread = sscanf(szline, "%g%g%g", &v[0], &v[1], &v[2]);

			data.m_data[i] = vec3f(v[0], v[1], v[2]);
		}

		m_vtk->m_cellDataVector.push_back(data);
	}

	return true;
}

bool FEVTKimport::readTensors(char* szline)
{
	char dataAttr[64] = { 0 };
	char dataName[64] = { 0 };
	char dataType[64] = { 0 };
	int nread = sscanf(szline, "%s %s %s", dataAttr, dataName, dataType);
	if (strcmp(dataAttr, "TENSORS") != 0) return false;

	if (m_readingPointData)
	{
		// TODO: implement this
		return false;
	}
	else if (m_readingCellData)
	{
		int elems = m_vtk->m_el.size();

		VTKModel::DataTensor data;
		data.m_name = dataName;
		data.m_data.resize(elems);

		float v[9];
		for (int i = 0; i < elems; ++i)
		{
			if (readLine(szline) == 0) return false;
			nread = sscanf(szline, "%g%g%g", &v[0], &v[1], &v[2]);

			if (readLine(szline) == 0) return false;
			nread = sscanf(szline, "%g%g%g", &v[3], &v[4], &v[5]);

			if (readLine(szline) == 0) return false;
			nread = sscanf(szline, "%g%g%g", &v[6], &v[7], &v[8]);

			data.m_data[i] = mat3f(v[0], v[1], v[2], v[3], v[4], v[5], v[6], v[7], v[8]);
		}

		m_vtk->m_cellDataTensor.push_back(data);
	}

	return true;
}

bool FEVTKimport::BuildMesh()
{
	// create a new mesh
	int nodes = m_vtk->m_pt.size();
	int elems = m_vtk->m_el.size();
	FEPostMesh* pm = new FEPostMesh;
	pm->Create(nodes, elems);

	for (int i = 0; i < nodes; ++i)
	{
		vec3f& r = m_vtk->m_pt[i];
		FENode& node = pm->Node(i);
		node.r = r;
	}

	for (int i = 0; i < elems; ++i)
	{
		VTKModel::CELL& cell = m_vtk->m_el[i];
		if (cell.type == FE_INVALID_ELEMENT_TYPE) return false;
		FEElement& el = pm->Element(i);
		el.SetType(cell.type);
		el.m_gid = cell.id;
		assert(el.Nodes() == cell.nodes);
		for (int j = 0; j < cell.nodes; ++j) el.m_node[j] = cell.n[j];
	}

	// We need to build the mesh before allocating a state so that we have 
	// the faces. 
	pm->BuildMesh();

	FEPostModel& fem = *m_fem;
	fem.AddMesh(pm);

	// count the parts
	int nparts = pm->CountElementPartitions();

	// add one material for each part
	for (int i = 0; i < nparts; ++i)
	{
		Material mat;
		fem.AddMaterial(mat);
	}

	// the mesh will be partitioned in the BuildMesh function based on the material IDs
	// so, we have to match the material IDs to the part IDs
	for (int i = 0; i < pm->Elements(); ++i)
	{
		FSElement& el = pm->Element(i);
		el.m_MatID = el.m_gid;
	}

	// make sure the mat IDs are 0-based and sequential
	int minId, maxId;
	for (int i = 0; i < pm->Elements(); ++i)
	{
		int mid = pm->Element(i).m_MatID;
		if ((i == 0) || (mid < minId)) minId = mid;
		if ((i == 0) || (mid > maxId)) maxId = mid;
	}
	int nsize = maxId - minId + 1;
	vector<int> lut(nsize, 0);
	for (int i = 0; i < pm->Elements(); ++i)
	{
		int mid = pm->Element(i).m_MatID - minId;
		lut[mid]++;
	}
	int m = 0;
	for (int i = 0; i < nsize; ++i)
	{
		if (lut[i] > 0) lut[i] = m++;
		else lut[i] = -1;
	}
	for (int i = 0; i < pm->Elements(); ++i)
	{
		int mid = pm->Element(i).m_MatID - minId;
		pm->Element(i).m_MatID = lut[mid]; assert(lut[mid] >= 0);
	}

	// update the mesh
	pm->BuildMesh();
	fem.UpdateBoundingBox();

	return true;
}

<<<<<<< HEAD
bool VTKimport::readPointData(char* szline)
=======
bool FEVTKimport::UpdateModel()
>>>>>>> 2dabe888
{
	FEPostModel& fem = *m_fem;
	for (int i = 0; i < m_vtk->m_ptDataScalar.size(); ++i)
	{
		VTKModel::DataScalar& data = m_vtk->m_ptDataScalar[i];
		fem.AddDataField(new FEDataField_T<FENodeData<float> >(&fem, EXPORT_DATA), data.m_name);
	}
	for (int i = 0; i < m_vtk->m_ptDataVector.size(); ++i)
	{
		VTKModel::DataVector& data = m_vtk->m_ptDataVector[i];
		fem.AddDataField(new FEDataField_T<FENodeData<vec3f> >(&fem, EXPORT_DATA), data.m_name);
	}

	for (int i = 0; i < m_vtk->m_cellDataScalar.size(); ++i)
	{
		VTKModel::DataScalar& data = m_vtk->m_cellDataScalar[i];
		fem.AddDataField(new FEDataField_T<FEElementData<float, DATA_ITEM> >(&fem, EXPORT_DATA), data.m_name);
	}

	for (int i = 0; i < m_vtk->m_cellDataVector.size(); ++i)
	{
		VTKModel::DataVector& data = m_vtk->m_cellDataVector[i];
		fem.AddDataField(new FEDataField_T<FEElementData<vec3f, DATA_ITEM> >(&fem, EXPORT_DATA), data.m_name);
	}

	for (int i = 0; i < m_vtk->m_cellDataTensor.size(); ++i)
	{
		VTKModel::DataTensor& data = m_vtk->m_cellDataTensor[i];
		fem.AddDataField(new FEDataField_T<FEElementData<mat3f, DATA_ITEM> >(&fem, EXPORT_DATA), data.m_name);
	}

	return true;
}

bool FEVTKimport::BuildState(double time)
{
	// add a state
	FEState* ps = new FEState(time, m_fem, m_fem->GetFEMesh(0));
	m_ps = ps;

	FEPostModel& fem = *m_fem;
	fem.AddState(ps);

	FEMesh* pm = ps->GetFEMesh();
	int nodes = pm->Nodes();
	int elems = pm->Elements();

	int nfield = 0;
	for (int i = 0; i < m_vtk->m_ptDataScalar.size(); ++i)
	{
		VTKModel::DataScalar& data = m_vtk->m_ptDataScalar[i];
		FENodeData<float>& df = dynamic_cast<FENodeData<float>&>(ps->m_Data[nfield++]);
		for (int j = 0; j < pm->Nodes(); ++j) df[j] = (float)data.m_data[j];
	}

	for (int i = 0; i < m_vtk->m_ptDataVector.size(); ++i)
	{
		VTKModel::DataVector& data = m_vtk->m_ptDataVector[i];
		FENodeData<vec3f>& df = dynamic_cast<FENodeData<vec3f>&>(ps->m_Data[nfield++]);
		for (int j = 0; j < pm->Nodes(); ++j) df[j] = data.m_data[j];
	}

	for (int i = 0; i < m_vtk->m_cellDataScalar.size(); ++i)
	{
		VTKModel::DataScalar& data = m_vtk->m_cellDataScalar[i];
		FEElementData<float, DATA_ITEM>& ed = dynamic_cast<FEElementData<float, DATA_ITEM>&>(ps->m_Data[nfield++]);
		for (int j = 0; j < elems; ++j) ed.add(j, (float)data.m_data[j]);
	}

	for (int i = 0; i < m_vtk->m_cellDataVector.size(); ++i)
	{
		VTKModel::DataVector& data = m_vtk->m_cellDataVector[i];
		FEElementData<vec3f, DATA_ITEM>& ed = dynamic_cast<FEElementData<vec3f, DATA_ITEM>&>(ps->m_Data[nfield++]);
		for (int j = 0; j < elems; ++j) ed.add(j, data.m_data[j]);
	}

	for (int i = 0; i < m_vtk->m_cellDataTensor.size(); ++i)
	{
		VTKModel::DataTensor& data = m_vtk->m_cellDataTensor[i];
		FEElementData<mat3f, DATA_ITEM>& ed = dynamic_cast<FEElementData<mat3f, DATA_ITEM>&>(ps->m_Data[nfield++]);
		for (int j = 0; j < elems; ++j) ed.add(j, data.m_data[j]);
	}

	return true;
}<|MERGE_RESOLUTION|>--- conflicted
+++ resolved
@@ -28,14 +28,12 @@
 #include "VTKImport.h"
 #include "FEMeshData_T.h"
 #include "FEPostModel.h"
+#include "FEState.h"
 
 using namespace Post;
 using namespace std;
 
-<<<<<<< HEAD
-VTKimport::VTKimport(FEPostModel* fem) : FEFileReader(fem)
-=======
-class FEVTKimport::VTKModel
+class VTKimport::VTKModel
 {
 public:
 	struct CELL
@@ -75,8 +73,7 @@
 	std::vector<DataTensor>	m_cellDataTensor;
 };
 
-FEVTKimport::FEVTKimport(FEPostModel* fem) : FEFileReader(fem)
->>>>>>> 2dabe888
+VTKimport::VTKimport(FEPostModel* fem) : FEFileReader(fem)
 {
 	m_isPolyData = false;
 	m_isUnstructuredGrid = false;
@@ -122,7 +119,7 @@
 	return true;
 }
 
-bool FEVTKimport::ProcessSeries(const char* szfile)
+bool VTKimport::ProcessSeries(const char* szfile)
 {
 	FEPostModel& fem = *m_fem;
 
@@ -170,7 +167,7 @@
 			}
 
 			// some sanity checks
-			FEMesh* pm = fem.GetFEMesh(0);
+			FSMesh* pm = fem.GetFEMesh(0);
 			if (m_vtk->m_pt.size() != pm->Nodes()) break;
 			if (m_vtk->m_el.size() != pm->Elements()) break;
 
@@ -182,7 +179,7 @@
 	return true;
 }
 
-bool FEVTKimport::readFile(const char* szfile)
+bool VTKimport::readFile(const char* szfile)
 {
 	if (!Open(szfile, "rt")) return errf("Failed opening file %s.", szfile);
 
@@ -238,7 +235,7 @@
 	return true;
 }
 
-char* FEVTKimport::readLine(char* szline)
+char* VTKimport::readLine(char* szline)
 {
 	char* ch = nullptr;
 	do {
@@ -249,7 +246,7 @@
 	return ch;
 }
 
-bool FEVTKimport::readHeader()
+bool VTKimport::readHeader()
 {
 	char szline[256] = { 0 }, * ch;
 
@@ -266,7 +263,7 @@
 	return true;
 }
 
-bool FEVTKimport::readDataSet(char* szline)
+bool VTKimport::readDataSet(char* szline)
 {
 	if (strstr(szline, "POLYDATA"))
 	{
@@ -281,7 +278,7 @@
 	return true;
 }
 
-bool FEVTKimport::readPoints(char* szline)
+bool VTKimport::readPoints(char* szline)
 {
 	//get number of nodes
 	int nodes = atoi(szline + 6);
@@ -304,21 +301,11 @@
 	{
 		for (int j = 0, k = 0; j < nodes_each_row && i * nodes_each_row + j < nodes; j++)
 		{
-<<<<<<< HEAD
-			FSNode& n= pm->Node(i*nodes_each_row+j);
-			vec3f r;
-			r.x = (float)temp[k];
-			r.y = (float)temp[k + 1];
-			r.z = (float)temp[k + 2];
-			n.r = to_vec3d(r);
-			k +=3;
-=======
 			vec3f& r = m_vtk->m_pt[i * nodes_each_row + j];
 			r.x = (float)tmp[k];
 			r.y = (float)tmp[k + 1];
 			r.z = (float)tmp[k + 2];
 			k += 3;
->>>>>>> 2dabe888
 		}
 
 		if (i != rows - 1)
@@ -337,7 +324,7 @@
 	return true;
 }
 
-bool FEVTKimport::readPolygons(char* szline)
+bool VTKimport::readPolygons(char* szline)
 {
 	if (m_isPolyData == false) return false;
 
@@ -381,7 +368,7 @@
 	return true;
 }
 
-bool FEVTKimport::readCells(char* szline)
+bool VTKimport::readCells(char* szline)
 {
 	if (m_isUnstructuredGrid == false) return false;
 
@@ -393,14 +380,6 @@
 	// read the elements
 	m_vtk->m_el.resize(elems);
 	int n[9];
-<<<<<<< HEAD
-	for (i=0; i<elems; ++i)
-	{	
-		FSElement& el = static_cast<FSElement&>(pm->ElementRef(i));
-		ch = fgets(szline, 255, m_fp);
-		if (ch == 0) return errf("An unexpected error occured while reading the file data.");
-		nread = sscanf(szline, "%d%d%d%d%d%d%d%d%d", &n[0], &n[1], &n[2], &n[3], &n[4],&n[5],&n[6],&n[7],&n[8]);
-=======
 	for (int i = 0; i < elems; ++i)
 	{
 		VTKModel::CELL& el = m_vtk->m_el[i];
@@ -409,7 +388,6 @@
 		if (readLine(szline) == nullptr) return false;
 
 		int nread = sscanf(szline, "%d%d%d%d%d%d%d%d%d", &n[0], &n[1], &n[2], &n[3], &n[4], &n[5], &n[6], &n[7], &n[8]);
->>>>>>> 2dabe888
 		int min = 0;
 		switch (n[0])
 		{
@@ -445,7 +423,7 @@
 	return true;
 }
 
-bool FEVTKimport::readCellTypes(char* szline)
+bool VTKimport::readCellTypes(char* szline)
 {
 	if (m_isUnstructuredGrid == false) return false;
 
@@ -479,7 +457,7 @@
 	return true;
 }
 
-bool FEVTKimport::readPointData(char* szline)
+bool VTKimport::readPointData(char* szline)
 {
 	m_readingPointData = true;
 	m_readingCellData = false;
@@ -491,7 +469,7 @@
 	return true;
 }
 
-bool FEVTKimport::readCellData(char* szline)
+bool VTKimport::readCellData(char* szline)
 {
 	m_readingPointData = false;
 	m_readingCellData = true;
@@ -503,7 +481,7 @@
 	return true;
 }
 
-bool FEVTKimport::readScalars(char* szline)
+bool VTKimport::readScalars(char* szline)
 {
 	char dataAttr[64] = { 0 };
 	char dataName[64] = { 0 };
@@ -571,7 +549,7 @@
 	return true;
 }
 
-bool FEVTKimport::readVectors(char* szline)
+bool VTKimport::readVectors(char* szline)
 {
 	char dataAttr[64] = { 0 };
 	char dataName[64] = { 0 };
@@ -621,7 +599,7 @@
 	return true;
 }
 
-bool FEVTKimport::readTensors(char* szline)
+bool VTKimport::readTensors(char* szline)
 {
 	char dataAttr[64] = { 0 };
 	char dataName[64] = { 0 };
@@ -663,7 +641,7 @@
 	return true;
 }
 
-bool FEVTKimport::BuildMesh()
+bool VTKimport::BuildMesh()
 {
 	// create a new mesh
 	int nodes = m_vtk->m_pt.size();
@@ -674,15 +652,15 @@
 	for (int i = 0; i < nodes; ++i)
 	{
 		vec3f& r = m_vtk->m_pt[i];
-		FENode& node = pm->Node(i);
-		node.r = r;
+		FSNode& node = pm->Node(i);
+		node.r = to_vec3d(r);
 	}
 
 	for (int i = 0; i < elems; ++i)
 	{
 		VTKModel::CELL& cell = m_vtk->m_el[i];
 		if (cell.type == FE_INVALID_ELEMENT_TYPE) return false;
-		FEElement& el = pm->Element(i);
+		FSElement& el = pm->Element(i);
 		el.SetType(cell.type);
 		el.m_gid = cell.id;
 		assert(el.Nodes() == cell.nodes);
@@ -748,11 +726,7 @@
 	return true;
 }
 
-<<<<<<< HEAD
-bool VTKimport::readPointData(char* szline)
-=======
-bool FEVTKimport::UpdateModel()
->>>>>>> 2dabe888
+bool VTKimport::UpdateModel()
 {
 	FEPostModel& fem = *m_fem;
 	for (int i = 0; i < m_vtk->m_ptDataScalar.size(); ++i)
@@ -787,7 +761,7 @@
 	return true;
 }
 
-bool FEVTKimport::BuildState(double time)
+bool VTKimport::BuildState(double time)
 {
 	// add a state
 	FEState* ps = new FEState(time, m_fem, m_fem->GetFEMesh(0));
@@ -796,7 +770,7 @@
 	FEPostModel& fem = *m_fem;
 	fem.AddState(ps);
 
-	FEMesh* pm = ps->GetFEMesh();
+	FSMesh* pm = ps->GetFEMesh();
 	int nodes = pm->Nodes();
 	int elems = pm->Elements();
 
