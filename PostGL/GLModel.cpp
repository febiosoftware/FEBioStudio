--- conflicted
+++ resolved
@@ -1207,11 +1207,7 @@
 }
 
 //-----------------------------------------------------------------------------
-<<<<<<< HEAD
-void CGLModel::RenderSolidDomain(CGLContext& rc, MeshDomain& dom, bool btex, bool benable, bool zsort)
-=======
-void CGLModel::RenderSolidDomain(CGLContext& rc, FEDomain& dom, bool btex, bool benable, bool zsort, bool activeOnly)
->>>>>>> c1153370
+void CGLModel::RenderSolidDomain(CGLContext& rc, MeshDomain& dom, bool btex, bool benable, bool zsort, bool activeOnly)
 {
 	FEPostMesh* pm = GetActiveMesh();
 	int ndivs = GetSubDivisions();
@@ -1279,16 +1275,11 @@
 
 		if (zsort)
 		{
-<<<<<<< HEAD
-			FSFace& face = dom.Face(i);
-			if (face.m_ntag == 2)
-=======
 			int NF = dom.Faces();
 			vector< pair<int, double> > zlist; zlist.reserve(NF);
 			for (int i = 0; i < NF; ++i)
->>>>>>> c1153370
-			{
-				FEFace& face = dom.Face(i);
+			{
+				FSFace& face = dom.Face(i);
 				if (face.m_ntag == 2)
 				{
 					// get the face center
@@ -1307,36 +1298,22 @@
 				return a.second < b.second;
 				});
 
-<<<<<<< HEAD
-		// render the list
-		glBegin(GL_TRIANGLES);
-		for (int i = 0; i < zlist.size(); ++i)
-		{
-			FSFace& face = dom.Face(zlist[i].first);
-			m_render.RenderFace(face, pm);
-=======
 			// render the list
 			glBegin(GL_TRIANGLES);
 			for (int i = 0; i < zlist.size(); ++i)
 			{
-				FEFace& face = dom.Face(zlist[i].first);
+				FSFace& face = dom.Face(zlist[i].first);
 				m_render.RenderFace(face, pm);
 			}
 			glEnd();
->>>>>>> c1153370
 		}
 		else
 		{
-<<<<<<< HEAD
-			FSFace& face = dom.Face(i);
-			if (face.m_ntag == 2)
-=======
 			glBegin(GL_TRIANGLES);
 			int NF = dom.Faces();
 			for (int i = 0; i < NF; ++i)
->>>>>>> c1153370
-			{
-				FEFace& face = dom.Face(i);
+			{
+				FSFace& face = dom.Face(i);
 				if (face.m_ntag == 2)
 				{
 					// okay, we got one, so let's render it
@@ -1443,12 +1420,8 @@
 	// tag == 1 : draw active
 	// tag == 2 : draw inactive
 	// TODO: It seems that this can be precomputed and stored somewhere in the domains
-<<<<<<< HEAD
+	int numActiveFaces = 0;
 	MeshDomain& dom = pm->Domain(m);
-=======
-	int numActiveFaces = 0;
-	FEDomain& dom = pm->Domain(m);
->>>>>>> c1153370
 	int NF = dom.Faces();
 	for (int i = 0; i<NF; ++i)
 	{
