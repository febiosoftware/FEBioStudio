/*This file is part of the FEBio Studio source code and is licensed under the MIT license
listed below.

See Copyright-FEBio-Studio.txt for details.

Copyright (c) 2021 University of Utah, The Trustees of Columbia University in
the City of New York, and others.

Permission is hereby granted, free of charge, to any person obtaining a copy
of this software and associated documentation files (the "Software"), to deal
in the Software without restriction, including without limitation the rights
to use, copy, modify, merge, publish, distribute, sublicense, and/or sell
copies of the Software, and to permit persons to whom the Software is
furnished to do so, subject to the following conditions:

The above copyright notice and this permission notice shall be included in all
copies or substantial portions of the Software.

THE SOFTWARE IS PROVIDED "AS IS", WITHOUT WARRANTY OF ANY KIND, EXPRESS OR
IMPLIED, INCLUDING BUT NOT LIMITED TO THE WARRANTIES OF MERCHANTABILITY,
FITNESS FOR A PARTICULAR PURPOSE AND NONINFRINGEMENT. IN NO EVENT SHALL THE
AUTHORS OR COPYRIGHT HOLDERS BE LIABLE FOR ANY CLAIM, DAMAGES OR OTHER
LIABILITY, WHETHER IN AN ACTION OF CONTRACT, TORT OR OTHERWISE, ARISING FROM,
OUT OF OR IN CONNECTION WITH THE SOFTWARE OR THE USE OR OTHER DEALINGS IN THE
SOFTWARE.*/
#include "TiffReader.h"
#include <ImageLib/3DImage.h>
#include "ImageModel.h"
#include <XML/XMLReader.h>
#include <stdexcept>
#include <sstream>
#include <iostream>
<<<<<<< HEAD
using std::string;
=======
#include <filesystem>

namespace fs = std::filesystem;
>>>>>>> 9ad49957

#ifndef  WORD
#define WORD	uint16_t
#define DWORD	uint32_t
#endif // ! WORD

#ifdef WIN32
	int __declspec(dllimport) _fseeki64(FILE*, __int64, int);
	#define fseek _fseeki64
#endif

enum TifCompression {
	TIF_COMPRESSION_NONE = 1,
	TIF_COMPRESSION_CCITTRLE = 2,
	TIF_COMPRESSION_CCITTFAX3 = 3, // = COMPRESSION_CCITT_T4
	TIF_COMPRESSION_CCITTFAX4 = 4, // = COMPRESSION_CCITT_T6
	TIF_COMPRESSION_LZW = 5,
	TIF_COMPRESSION_OJPEG = 6,
	TIF_COMPRESSION_JPEG = 7,
	TIF_COMPRESSION_NEXT = 32766,
	TIF_COMPRESSION_CCITTRLEW = 32771,
	TIF_COMPRESSION_PACKBITS = 32773,
	TIF_COMPRESSION_THUNDERSCAN = 32809,
	TIF_COMPRESSION_IT8CTPAD = 32895,
	TIF_COMPRESSION_IT8LW = 32896,
	TIF_COMPRESSION_IT8MP = 32897,
	TIF_COMPRESSION_IT8BL = 32898,
	TIF_COMPRESSION_PIXARFILM = 32908,
	TIF_COMPRESSION_PIXARLOG = 32909,
	TIF_COMPRESSION_DEFLATE = 32946,
	TIF_COMPRESSION_ADOBE_DEFLATE = 8,
	TIF_COMPRESSION_DCS = 32947,
	TIF_COMPRESSION_JBIG = 34661,
	TIF_COMPRESSION_SGILOG = 34676,
	TIF_COMPRESSION_SGILOG24 = 34677,
	TIF_COMPRESSION_JP2000 = 34712
};

enum TifPhotometric {
	PHOTOMETRIC_MINISWHITE = 0,
	PHOTOMETRIC_MINISBLACK = 1,
	PHOTOMETRIC_RGB = 2,
	PHOTOMETRIC_PALETTE = 3,
	PHOTOMETRIC_MASK = 4,
	PHOTOMETRIC_SEPARATED = 5,
	PHOTOMETRIC_YCBCR = 6,
	PHOTOMETRIC_CIELAB = 8,
	PHOTOMETRIC_ICCLAB = 9,
	PHOTOMETRIC_ITULAB = 10,
	PHOTOMETRIC_LOGL = 32844,
	PHOTOMETRIC_LOGLUV = 32845
};

namespace ome {
	enum DimensionOrder {
		Unknown,
		XYZTC,
		XYCZT,
	};
}

typedef struct _TiffHeader
{
	WORD  Identifier;  /* byte-order Identifier */
	WORD  Version;     /* TIFF version number (always 2Ah) */
	DWORD IFDOffset;   /* Offset of the first Image File Directory*/
} TIFHEAD;

typedef struct _TifTag
{
	WORD   TagId;       /* The tag identifier  */
	WORD   DataType;    /* The scalar type of the data items  */
	DWORD  DataCount;   /* The number of items in the tag data  */
	DWORD  DataOffset;  /* The byte offset to the data items  */
} TIFTAG;

typedef struct _TifIfd
{
	WORD    NumDirEntries;    /* Number of Tags in IFD  */
	TIFTAG* TagList;			/* Array of Tags  */
	DWORD   NextIFDOffset;    /* Offset to next IFD  */
} TIFIFD;

typedef struct _TifStrip
{
	DWORD	offset;
	DWORD	byteCount;
} TIFSTRIP;

size_t lzw_decompress(uint8_t* dst, uint8_t* src, size_t max_dst_size);

typedef struct _TiffImage
{
	DWORD	nx;
	DWORD	ny;
	WORD	photometric;
	WORD	bps;
	float	xres;
	float	yres;
	uint8_t* description;
	uint8_t* pd;
} TIFIMAGE;

class CTiffImageSource::Impl
{
public:
	Impl() { m_fp = nullptr; }
	~Impl() { clear(); }

	void clear()
	{
		if (m_fp) {
			fclose(m_fp); m_fp = nullptr;
		}
		if (m_img.empty() == false)
		{
			for (int i = 0; i < m_img.size(); ++i)
			{
				_TiffImage& im = m_img[i];
				if (im.description) delete[] im.description;
				delete[] im.pd;
			}
			m_img.clear();
		}

		for (int i = 0; i < m_ifd.size(); ++i)
		{
			// cleanup
			_TifIfd& ifd = m_ifd[i];
			delete[] ifd.TagList;
		}
		m_ifd.clear();
	}

	bool Open();
	bool ReadIFDs();
	bool readIFD();
	bool readImage(_TifIfd& ifd);

public:
	std::string filename;
	bool	m_bigE = false;
	FILE* m_fp = nullptr;
	std::vector<_TiffImage>	m_img;
	std::vector<_TifIfd>	m_ifd;
};

CTiffImageSource::CTiffImageSource(CImageModel* imgModel, const std::string& filename) : CImageSource(TIFF, imgModel), m(new CTiffImageSource::Impl)
{
	m->filename = filename;
}

CTiffImageSource::CTiffImageSource(CImageModel* imgModel) : CImageSource(RAW, imgModel), m(new CTiffImageSource::Impl)
{
}

CTiffImageSource::~CTiffImageSource()
{
	delete m;
}

void byteswap(WORD& v)
{
	unsigned char* b = (unsigned char*)(&v);
	b[0] ^= b[1];
	b[1] ^= b[0];
	b[0] ^= b[1];
}

void byteswap(DWORD& v)
{
	unsigned char* b = (unsigned char*)(&v);
	b[0] ^= b[3]; b[3] ^= b[0]; b[0] ^= b[3];
	b[1] ^= b[2]; b[2] ^= b[1]; b[1] ^= b[2];
}

bool CTiffImageSource::Load()
{
	if (m->Open() == false) return error("failed opending file.");

	// read all IFDs
	setCurrentTask("Reading IFDs ...");
	if (m->ReadIFDs() == false) return error("failed to read IFDs");

	// read the images
	try {
		char buf[256] = { 0 };
		int n = (int)m->m_ifd.size();
		for (int i = 0; i < n; ++i)
		{
			sprintf(buf, "reading image [%d/%d]", i + 1, n);
			setCurrentTask(buf);
			setProgress((100.0 * i) / n);
			if (m->readImage(m->m_ifd[i]) == false) break;

			if (IsCanceled()) return false;
		}
		setCurrentTask("finishing...");
	}
	catch (std::exception e)
	{
		return error(e.what());
	}
	catch (...)
	{
		return error("unknown exception");
	}
	setProgress(100.0);
	fclose(m->m_fp);
	m->m_fp = nullptr;

	// see if we read any image data
	if (m->m_img.size() == 0) return error("no image data read.");
	int nc = 1;	// nr of channels
	int nx = m->m_img[0].nx;
	int ny = m->m_img[0].ny;
	int nbps = m->m_img[0].bps;
	int dimOrder = ome::DimensionOrder::Unknown;

	float zspacing = 1.f;

	char* szdescription = (char*)m->m_img[0].description;
	if (szdescription && GetImageModel())
	{
		CImageModel* mdl = GetImageModel();
		mdl->SetInfo(szdescription);

		// see if this is an xml formatted text
		if (strncmp(szdescription, "<?xml", 5) == 0)
		{
			string xmlString(szdescription);
			XMLReader xml;
			if (xml.OpenString(xmlString))
			{
				XMLTag tag;
				if (xml.FindTag("OME", tag))
				{
					++tag;
					do
					{
						if (tag == "Image")
						{
							++tag;
							do
							{
								if (tag == "Pixels")
								{
									int sizeC = tag.AttributeValue<int>("SizeC", 1);
									nc = sizeC;

									const char* szdimOrder = tag.AttributeValue("DimensionOrder", true);
									if (szdimOrder)
									{
										if (strcmp(szdimOrder, "XYZTC") == 0) dimOrder = ome::DimensionOrder::XYZTC;
										if (strcmp(szdimOrder, "XYCZT") == 0) dimOrder = ome::DimensionOrder::XYCZT;
									}
								}
								else xml.SkipTag(tag);
								++tag;
							} while (!tag.isend());
						}
						else xml.SkipTag(tag);
						++tag;
					} while (!tag.isend());
				}
			}
		}
		else if (strncmp(szdescription, "ImageJ", 6) == 0)
		{
			string s(szdescription);
			std::istringstream ss(s);
			std::vector<string> strings;
			while (std::getline(ss, s, '\n')) strings.push_back(s);

			for (string& s : strings)
			{
				size_t n = s.find('=');
				if (n != std::string::npos)
				{
					string sl = s.substr(0, n);
					string sr = s.substr(n + 1, std::string::npos);
					if (sl == "channels")
					{
						nc = atoi(sr.c_str());
					}
					else if (sl == "spacing")
					{
						zspacing = atof(sr.c_str());
					}
				}
			}
		}
	}

	// figure out number of z-slices (= images / channels)
	int images = m->m_img.size();
	int nz = images / nc; assert((images % nc) == 0);

	// build the 3D image
	C3DImage* im = new C3DImage;
	if (nc == 1)
	{
		if (nbps == 8)
		{
			im->Create(nx, ny, nz);
			uint8_t* buf = im->GetBytes();
			DWORD imSize = nx * ny;
			for (int i = 0; i < nz; ++i)
			{
				_TiffImage& im = m->m_img[i];
				memcpy(buf, im.pd, imSize);

				if (im.photometric == PHOTOMETRIC_MINISWHITE)
				{
					for (int n = 0; n < imSize; ++n)
					{
						uint8_t b = buf[n];
						buf[n] = 255 - b;
					}
				}
				buf += imSize;
			}
		}
		else if (nbps == 16)
		{
			im->Create(nx, ny, nz, nullptr, CImage::UINT_16);
			WORD* buf = (WORD*)im->GetBytes();
			DWORD imSize = nx * ny;
			for (int i = 0; i < nz; ++i)
			{
				_TiffImage& im = m->m_img[i];
				WORD* b = (WORD*)im.pd;
				if (m->m_bigE)
				{
					for (int j = 0; j < imSize; ++j)
					{
						buf[j] = *b++;
						byteswap(buf[j]);
					}
				}
				else
				{
					for (int j = 0; j < imSize; ++j) buf[j] = *b++;
				}
				buf += imSize;
			}
		}
	}
	else if (nc == 3)
	{
		if (nbps == 8)
		{
			// This will be mapped to a RGB image
			im->Create(nx, ny, nz, nullptr, CImage::UINT_RGB8);
			DWORD imSize = nx * ny;
			for (int k = 0; k < images; ++k)
			{
				_TiffImage& tif = m->m_img[k];
				int slice = k / 3;
				int channel = k % 3;
				uint8_t* buf = im->GetBytes() + slice * imSize * 3;
				if (tif.bps == 8)
				{
					for (int i = 0; i < imSize; ++i)
					{
						buf[3 * i + channel] = tif.pd[i];
					}
				}
			}
		}
		else if (nbps == 16)
		{
			// This will be mapped to a RGB image
			im->Create(nx, ny, nz, nullptr, CImage::UINT_RGB16);
			DWORD imSize = nx * ny;
			assert(dimOrder != ome::DimensionOrder::Unknown);
			if (dimOrder == ome::DimensionOrder::XYCZT)
			{
				for (int k = 0; k < images; ++k)
				{
					_TiffImage& tif = m->m_img[k];
					int slice = k / 3;
					int channel = k % 3;
					WORD* buf = (WORD*)im->GetBytes() + slice * imSize * 3;
					if (tif.bps == 16)
					{
						WORD* b = (WORD*)tif.pd;
						for (int i = 0; i < imSize; ++i)
						{
							buf[3 * i + channel] = b[i];
							if (m->m_bigE) byteswap(buf[3 * i + channel]);
						}
					}
				}
			}
			else if (dimOrder == ome::DimensionOrder::XYZTC)
			{
				for (int k = 0; k < images; ++k)
				{
					_TiffImage& tif = m->m_img[k];
					int slice = k % nz;
					int channel = k / nz;
					WORD* buf = (WORD*)im->GetBytes() + slice * imSize * 3;
					if (tif.bps == 16)
					{
						WORD* b = (WORD*)tif.pd;
						for (int i = 0; i < imSize; ++i)
						{
							buf[3 * i + channel] = b[i];
							if (m->m_bigE) byteswap(buf[3 * i + channel]);
						}
					}
				}
			}
		}
	}

	float fx = (float) nx / m->m_img[0].xres;
	float fy = (float) ny / m->m_img[0].yres;
	float fz = (zspacing != 0 ? nz * zspacing : nz);

	BOX box(0, 0, 0, fx, fy, fz);
	im->SetBoundingBox(box);
	AssignImage(im);

	// clean up
	m->clear();

	return true;
}

bool CTiffImageSource::Impl::Open()
{
	if (filename.empty()) return false;
	const char* szfile = filename.c_str();
	m_fp = fopen(szfile, "rb");
	if (m_fp == 0) return false;

	// read the header
	TIFHEAD hdr;
	fread(&hdr, sizeof(TIFHEAD), 1, m_fp);

	// see if this is a tiff (and determine endianess)
	m_bigE = false;
	if (hdr.Identifier == 0x4D4D) m_bigE = true;
	else if (hdr.Identifier == 0x4949) m_bigE = false;

	if (m_bigE) byteswap(hdr.Version);
	if (hdr.Version != 0x2A) return false;

	// jump to the first IFD
	if (m_bigE) byteswap(hdr.IFDOffset);
	fseek(m_fp, hdr.IFDOffset, SEEK_SET);

	return true;
}

bool CTiffImageSource::Impl::ReadIFDs()
{
	// read the IFDs
	try {
		bool bdone = false;
		while (bdone == false) bdone = readIFD();
	}
	catch (...)
	{
		return false;
	}

	// see if anything was read in
	if (m_ifd.empty()) return false;

	return true;
}

bool CTiffImageSource::Impl::readIFD()
{
	// read the IFD
	TIFIFD ifd;
	fread(&ifd.NumDirEntries, sizeof(WORD), 1, m_fp);
	if (m_bigE) byteswap(ifd.NumDirEntries);
	if ((ifd.NumDirEntries <= 0) || (ifd.NumDirEntries >= 65536))
	{
		throw std::domain_error("Invalid number of entries in IFD.");
	}

	// read the tags
	ifd.TagList = new _TifTag[ifd.NumDirEntries];
	int nread = fread(ifd.TagList, sizeof(_TifTag), ifd.NumDirEntries, m_fp);
	if (nread != ifd.NumDirEntries)  throw std::domain_error("Fatal error reading IFD.");

	// swap if necessary
	if (m_bigE)
	{
		for (int i = 0; i < ifd.NumDirEntries; ++i)
		{
			TIFTAG& t = ifd.TagList[i];
			byteswap(t.TagId);
			byteswap(t.DataType);
			byteswap(t.DataCount);

			if (t.DataType == 3)
			{
				WORD tmp = t.DataOffset;
				byteswap(tmp);
				t.DataOffset = tmp;
			}
			else if (t.DataType == 1) byteswap(t.DataOffset);
			else if (t.DataType == 2) byteswap(t.DataOffset);
			else if (t.DataType == 4) byteswap(t.DataOffset);
			else if (t.DataType == 5) byteswap(t.DataOffset);
		}
	}

	// store the IFD
	m_ifd.push_back(ifd);

	// read the next IDF offset
	DWORD nextIFD = 0;
	fread(&nextIFD, sizeof(DWORD), 1, m_fp);
	if (m_bigE) byteswap(nextIFD);

	// jump to the next IFD
	if (nextIFD != 0)
	{
		if (nextIFD > 0x7FFFFFFF)
		{
			fseek(m_fp, 0x7FFFFFFF, SEEK_SET);
			DWORD offset = nextIFD - 0x7FFFFFFF;
			fseek(m_fp, offset, SEEK_CUR);
		}
		else fseek(m_fp, nextIFD, SEEK_SET);
	}
	else return true;

	return false;
}

bool CTiffImageSource::Impl::readImage(_TifIfd& ifd)
{
	// process tags
	DWORD imWidth = 0, imLength = 0;
	DWORD rowsPerStrip = 0, stripOffsets = 0, stripByteCounts = 0, bitsPerSample = 0, compression = TIF_COMPRESSION_NONE;
	int numberOfStrips = 1;
	int photometric = PHOTOMETRIC_MINISBLACK;
	int descrCount = 0, descrOffset = 0;
	int xres_off = -1, yres_off = -1;
	for (int i = 0; i < ifd.NumDirEntries; ++i)
	{
		TIFTAG& t = ifd.TagList[i];
		switch (t.TagId)
		{
		case 256: imWidth = t.DataOffset; break;
		case 257: imLength = t.DataOffset; break;
		case 258: bitsPerSample = t.DataOffset; break;
		case 259: compression = t.DataOffset; break;
		case 262: photometric = t.DataOffset; break;
		case 270: { descrCount = t.DataCount; descrOffset = t.DataOffset; } break;
		case 278: rowsPerStrip = t.DataOffset; break;
		case 273: { stripOffsets = t.DataOffset; numberOfStrips = t.DataCount; break; }
		case 279: stripByteCounts = t.DataOffset; break;
		case 282: xres_off = t.DataOffset; break;
		case 283: yres_off = t.DataOffset; break;
		}
	}

	if ((bitsPerSample != 8) && (bitsPerSample != 16))
	{
		throw std::domain_error("Only 8 and 16 bit tif supported.");
	}

	if ((compression != TIF_COMPRESSION_NONE) && (compression != TIF_COMPRESSION_LZW))
	{
		throw std::domain_error("Only uncompressed and LZW compressed tiff are supported.");
	}

	if (stripByteCounts == 0)
	{
		if (compression == TIF_COMPRESSION_NONE) stripByteCounts = imWidth * imLength * (bitsPerSample == 16 ? 2 : 1);
		else throw std::domain_error("Invalid stripbyte count.");
	}

	// get the x-resolution
	float xres = 1.f;
	if (xres_off != -1)
	{
		fseek(m_fp, xres_off, SEEK_SET);
		unsigned int nom, den;
		fread(&nom, sizeof(unsigned int), 1, m_fp);
		fread(&den, sizeof(unsigned int), 1, m_fp);
		if (m_bigE) { byteswap(nom); byteswap(den); }

		xres = (float)nom / (float)den;
	}

	// get the x-resolution
	float yres = 1.f;
	if (yres_off != -1)
	{
		fseek(m_fp, yres_off, SEEK_SET);
		unsigned int nom, den;
		fread(&nom, sizeof(unsigned int), 1, m_fp);
		fread(&den, sizeof(unsigned int), 1, m_fp);
		if (m_bigE) { byteswap(nom); byteswap(den); }

		yres = (float)nom / (float)den;
	}

	// read the description if present
	uint8_t* description = nullptr;
	if ((descrCount > 0) && (descrOffset > 0))
	{
		description = new uint8_t[descrCount + 1];
		fseek(m_fp, descrOffset, SEEK_SET);
		int nread = fread(description, 1, descrCount, m_fp); assert(nread == descrCount);
		description[nread] = 0; // don't think this is necessary, but let's just to be safe
	}

	// find the strips
	if (numberOfStrips == 0) throw std::invalid_argument("no strips");
	std::vector<TIFSTRIP> strips(numberOfStrips);
	if (numberOfStrips == 1)
	{
		strips[0].offset = stripOffsets;
		strips[0].byteCount = stripByteCounts;
	}
	else
	{
		fseek(m_fp, stripOffsets, SEEK_SET);
		DWORD* tmp = new DWORD[numberOfStrips];
		fread(tmp, sizeof(DWORD), numberOfStrips, m_fp);
		for (int i = 0; i < numberOfStrips; ++i)
		{
			if (m_bigE) byteswap(tmp[i]);
			strips[i].offset = tmp[i];
		}

		fseek(m_fp, stripByteCounts, SEEK_SET);
		fread(tmp, sizeof(DWORD), numberOfStrips, m_fp);
		for (int i = 0; i < numberOfStrips; ++i)
		{
			if (m_bigE) byteswap(tmp[i]);
			strips[i].byteCount = tmp[i];
		}
		delete[] tmp;
	}

	// allocate buffer for image
	DWORD imSize = imWidth * imLength * (bitsPerSample == 16 ? 2 : 1);
	uint8_t* buf = new uint8_t[imSize];
	uint8_t* tmp = buf;
	_TiffImage im;
	im.nx = imWidth;
	im.ny = imLength;
	im.bps = bitsPerSample;
	im.pd = buf;
	im.photometric = photometric;
	im.description = description;
	im.xres = (xres != 0.f ? xres : 1.f);
	im.yres = (yres != 0.f ? yres : 1.f);
	m_img.push_back(im);

	// This assumes only one strip per image!!
	DWORD bytesRead = 0;
	int nstrip = 0;
	while (bytesRead < imSize)
	{
		TIFSTRIP& strip = strips[nstrip++];
		fseek(m_fp, strip.offset, SEEK_SET);

		if (compression == TIF_COMPRESSION_NONE)
		{
			fread(tmp, strip.byteCount, 1, m_fp);
			bytesRead += strip.byteCount;
			tmp += strip.byteCount;
		}
		else if (compression == TIF_COMPRESSION_LZW)
		{
			// read the compressed stream
			uint8_t* stream = new uint8_t[strip.byteCount];
			fread(stream, strip.byteCount, 1, m_fp);

			// decompress the zream
			int decompressedSize = lzw_decompress(tmp, stream, imSize);
			bytesRead += decompressedSize;
			tmp += decompressedSize;
		}
	}

	return true;
}

void CTiffImageSource::Save(OArchive& ar)
{
    // save image path relative to model file
    fs::path image = m->filename;
    fs::path mdl = ar.GetFilename();

    string relFilename = fs::relative(image, mdl.parent_path()).string();

    ar.WriteChunk(0, relFilename);
    ar.WriteChunk(1, (int)m_type);

	if (m_originalImage)
	{
		BOX box = m_originalImage->GetBoundingBox();
		ar.WriteChunk(100, box.x0);
		ar.WriteChunk(101, box.y0);
		ar.WriteChunk(102, box.z0);
		ar.WriteChunk(103, box.x1);
		ar.WriteChunk(104, box.y1);
		ar.WriteChunk(105, box.z1);
	}
}

void CTiffImageSource::Load(IArchive& ar)
{
    BOX tempBox;
    bool foundBox = false;

    while (ar.OpenChunk() == IArchive::IO_OK)
	{
		int nid = ar.GetChunkID();

		switch (nid)
		{
		case 0:
			ar.read(m->filename);
			break;
		case 1:
        {
            int type;
            ar.read(type);
            m_type = type;
            break;
        }
			

        case 100:
			ar.read(tempBox.x0);
            foundBox = true;
            break;
        case 101:
			ar.read(tempBox.y0);
            break;
        case 102:
			ar.read(tempBox.z0);
            break;
        case 103:
			ar.read(tempBox.x1);
            break;
        case 104:
			ar.read(tempBox.y1);
            break;
        case 105:
			ar.read(tempBox.z1);
            break;
		}
		ar.CloseChunk();
	}

    // Convert relative file path back to absolute file path
    fs::path image = m->filename;
    fs::path mdl = ar.GetFilename();

    // Old files may have saved absolute paths
    if(image.is_relative())
    {
        m->filename = fs::absolute(mdl.parent_path() / image).string();
    }

    // Read in image data
    Load();

    // Set location of image if it was saved
    if(m_img && foundBox)
    {
        m_img->SetBoundingBox(tempBox);
    }
}

void CTiffImageSource::SetFileName(const std::string& filename)
{
    m->filename = filename;
}

class LZWDecompress
{
	enum {
		CLEAR_CODE = 256,
		EOI_CODE = 257
	};

	typedef std::pair<uint8_t*, int>	Entry;

public:
	LZWDecompress(uint8_t* src) : m_src(src) 
	{
		m_max_size = 0;
		m_s = m_src; m_startBit = 0; m_bps = 9; 
		buildMask(m_bps);
		m_pageSize = 0;
	}

	~LZWDecompress()
	{
		clearDictionary();
	}

	void writeString(const Entry& entry)
	{
		uint8_t* b = entry.first;
		int size = entry.second;
		for (int i = 0; i < size; ++i) { (*m_d++) = *b++; m_dsize++; }
		int a = 0;
	}

	size_t decompress(uint8_t* dst, size_t max_buf_size)
	{
		m_d = dst;
		m_dsize = 0;
		m_max_size = max_buf_size;
		DWORD code = 0, oldcode = 0;
		while ((code = nextCode()) != EOI_CODE)
		{
			if (code == CLEAR_CODE)
			{
				initDictionary();
				code = nextCode();
				if (code == EOI_CODE) break;
				writeString(m_dic[code]);
				oldcode = code;
			}
			else
			{
				if (code < m_dic.size())
				{
					writeString(m_dic[code]);
					Entry sc = appendEntry(m_dic[oldcode], m_dic[code].first[0]);
					addToDictionary(sc);
					oldcode = code;
				}
				else
				{
					Entry OutString = appendEntry(m_dic[oldcode], m_dic[oldcode].first[0]);
					writeString(OutString);
					addToDictionary(OutString);
					oldcode = code;
				}
			}
			assert(m_dsize <= max_buf_size);
		}
		return m_dsize;
	}

	void buildMask(int n)
	{
		DWORD m = 0;
		for (int i = 0; i < n; ++i) m |= (1 << (15-i));
		m_mask = m;
	}

	DWORD nextCode()
	{
		DWORD code = 0;
		int bitsread = 0;
		WORD buf = m_s[0];
		while (bitsread < m_bps)
		{
			code |= ((buf >> (7 - m_startBit)) & 0x01) << (m_bps - bitsread - 1);
			bitsread++;
			m_startBit++;
			if (m_startBit == 8)
			{
				m_s++;
				buf = m_s[0];
				m_startBit = 0;
			}
		}
		return code;
	}

	Entry appendEntry(const Entry& entry, uint8_t b)
	{
		int newSize = entry.second + 1;
		Entry tmp = newEntry(newSize);
		memcpy(tmp.first, entry.first, entry.second);
		tmp.first[entry.second] = b;
		return tmp;
	}

	void addToDictionary(const Entry& s)
	{
		m_dic.push_back(s);
		if (m_dsize == m_max_size) return;

		if (m_dic.size() == 511)
		{
			m_bps = 10;
			buildMask(m_bps);
		}
		else if (m_dic.size() == 1023)
		{
			m_bps = 11;
			buildMask(m_bps);
		}
		else if (m_dic.size() == 2047)
		{
			m_bps = 12;
			buildMask(m_bps);
		}
		assert(m_dic.size() < 4096);
	}

	void clearDictionary()
	{
		for (int i = 0; i < m_pages.size(); ++i) delete[] m_pages[i];
		m_pages.clear();
		m_dic.clear();
		m_pageSize = 0;
	}

	void addDictionary(uint8_t b)
	{
		Entry entry = newEntry(1);
		entry.first[0] = b;
		m_dic.push_back(entry);
	}

	void initDictionary()
	{
		clearDictionary();
		for (int i = 0; i < 256; ++i) addDictionary(i);
		addDictionary(0);
		addDictionary(0);
		m_bps = 9;
	}

	Entry newEntry(int nsize)
	{
		if (nsize > m_pageSize)
		{
			// start a new page
			m_pageSize = DEFAULT_PAGE_SIZE;
			if (nsize > m_pageSize) m_pageSize = nsize;

			m_currentPage = new uint8_t[m_pageSize];
			m_pages.push_back(m_currentPage);
		}

		Entry entry{ m_currentPage, nsize };
		m_pageSize -= nsize;
		m_currentPage += nsize;

		return entry;
	}

	const Entry& operator [] (size_t n) { return m_dic[n]; }

private:
	enum { DEFAULT_PAGE_SIZE = 16384 }; // 16K

private:
	uint8_t* m_src;
	uint8_t* m_s;
	uint8_t* m_d;
	size_t	m_dsize;
	DWORD m_max_size;
	int	  m_startBit;
	int	  m_bps;
	DWORD	m_mask;

	std::vector<Entry>	m_dic;

	std::vector<uint8_t*>	m_pages;
	uint8_t* m_currentPage;
	size_t m_pageSize;
};

// this function decompresses a LZW compressed strip
// the src is the compressed data, and dst is used to store the decoded strip
size_t lzw_decompress(uint8_t* dst, uint8_t* src, size_t max_dst_size)
{
	LZWDecompress lzw(src);
	size_t n = lzw.decompress(dst, max_dst_size);
	return n;
}<|MERGE_RESOLUTION|>--- conflicted
+++ resolved
@@ -30,13 +30,10 @@
 #include <stdexcept>
 #include <sstream>
 #include <iostream>
-<<<<<<< HEAD
+#include <filesystem>
 using std::string;
-=======
-#include <filesystem>
 
 namespace fs = std::filesystem;
->>>>>>> 9ad49957
 
 #ifndef  WORD
 #define WORD	uint16_t
