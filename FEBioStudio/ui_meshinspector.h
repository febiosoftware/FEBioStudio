--- conflicted
+++ resolved
@@ -78,7 +78,7 @@
 			if (dynamic_cast<GSurfaceMeshObject*>(po))
 			{
 				GSurfaceMeshObject* pso = dynamic_cast<GSurfaceMeshObject*>(po);
-				FESurfaceMesh* psm = pso->GetSurfaceMesh();
+				FSSurfaceMesh* psm = pso->GetSurfaceMesh();
 				if (psm)
 				{
 					nodes->setText(QString::number(psm->Nodes()));
@@ -194,11 +194,7 @@
 	QSpinBox* curvatureMaxIters;
 	QCheckBox* curvatureExtQuad;
 
-<<<<<<< HEAD
-	FSMesh*		m_pm;
-=======
-	FEMeshBase*		m_pm;
->>>>>>> 0f7c6911
+	FSMeshBase*		m_pm;
 
 	
 
@@ -292,10 +288,7 @@
 			return;
 		}
 
-<<<<<<< HEAD
 		FSMesh* pm = po->GetFEMesh();
-=======
-		FEMesh* pm = po->GetFEMesh();
 		if (pm) setFEMesh(pm);
 		else {
 			GSurfaceMeshObject* pso = dynamic_cast<GSurfaceMeshObject*>(po);
@@ -306,7 +299,7 @@
 		}
 	}
 
-	void setFEMesh(FEMesh* pm)
+	void setFEMesh(FSMesh* pm)
 	{
 		const int MAX_ELEM = 21;
 		static int ET[] = {
@@ -315,7 +308,6 @@
 		static const char* EN[] = {
 			"HEX8", "TET4", "PENTA6", "QUAD4", "TRI3", "BEAM2", "HEX20", "QUAD8", "LINE3", "TET10", "TRI6", "TET15", "HEX27", "TRI7", "QUAD9", "TET20", "TRI10", "PYRA5", "PENTA15", "TET5", "PYRA13", "(unknown)" };
 
->>>>>>> 0f7c6911
 		if (pm == 0)
 		{
 			table->setRowCount(0);
@@ -413,12 +405,10 @@
 				m++;
 			}
 		}
-<<<<<<< HEAD
 		table->blockSignals(false);
-=======
-	}
-
-	void setSurfaceMesh(FESurfaceMesh* pm)
+	}
+
+	void setSurfaceMesh(FSSurfaceMesh* pm)
 	{
 		if (pm == 0)
 		{
@@ -427,13 +417,13 @@
 			return;
 		}
 
+		// NOTE That the order matches FEFaceType
 		const int MAX_TYPE = 8;
 		static int FT[] = {
-			FE_TRI3, FE_TRI6, FE_TRI7, FE_TRI10, FE_QUAD4, FE_QUAD8, FE_QUAD9, 0 };
+			0, FE_FACE_TRI3, FE_FACE_QUAD4, FE_FACE_TRI6, FE_FACE_TRI7, FE_FACE_QUAD8, FE_FACE_QUAD9, FE_FACE_TRI10 };
 
 		static const char* FN[] = {
-			"TRI3", "TRI6", "TRI7", "TRI10", "QUAD4", "QUAD8", "QUAD9", "(unknown)" };
->>>>>>> 0f7c6911
+			"(unknown)", "TRI3", "QUAD4", "TRI6", "TRI7", "QUAD8", "QUAD9", "TRI10" };
 
 		// NOTE: If a new field is added, make sure to update the MAX_EVAL_FIELDS enum above as well as the DataFields enum.
 		QStringList items;
@@ -449,37 +439,39 @@
 		if (m_pm == pm) return;
 		m_pm = pm;
 
-		int n[MAX_TYPE + 1] = { 0 };
+		int n[MAX_TYPE] = { 0 };
 		int NF = pm->Faces();
 		for (int i = 0; i < NF; ++i)
 		{
-			FEFace& f = pm->Face(i);
+			FSFace& f = pm->Face(i);
 			switch (f.Type())
 			{
-			case FE_FACE_TRI3 : n[0]++; break;
-			case FE_FACE_TRI6 : n[1]++; break;
-			case FE_FACE_TRI7 : n[2]++; break;
-			case FE_FACE_TRI10: n[3]++; break;
-			case FE_FACE_QUAD4: n[4]++; break;
+			case FE_FACE_TRI3 : n[1]++; break;
+			case FE_FACE_QUAD4: n[2]++; break;
+			case FE_FACE_TRI6 : n[3]++; break;
+			case FE_FACE_TRI7 : n[4]++; break;
 			case FE_FACE_QUAD8: n[5]++; break;
 			case FE_FACE_QUAD9: n[6]++; break;
+			case FE_FACE_TRI10: n[7]++; break;
 			default:
 				assert(false);
-				n[MAX_TYPE]++; break;
+				n[0]++; break;
 			}
 		}
 
 		int m = 0;
-		for (int i = 0; i < MAX_TYPE + 1; ++i) if (n[i] != 0) m++;
+		for (int i = 0; i < MAX_TYPE; ++i) if (n[i] != 0) m++;
 
 		// fill the rows
+		table->blockSignals(true);
 		table->setRowCount(m); m = 0;
-		for (int i = 0; i < MAX_TYPE + 1; ++i)
+		for (int i = 0; i < MAX_TYPE; ++i)
 		{
 			if (n[i] != 0)
 			{
 				QTableWidgetItem* item = new QTableWidgetItem(FN[i]);
-				item->setFlags(Qt::ItemIsSelectable | Qt::ItemIsEnabled);
+				item->setFlags(Qt::ItemIsSelectable | Qt::ItemIsEnabled | Qt::ItemIsUserCheckable);
+				item->setCheckState(Qt::Checked);
 				item->setData(Qt::UserRole, FT[i]);
 				table->setItem(m, 0, item);
 				item = new QTableWidgetItem(QString::number(n[i]));
@@ -488,5 +480,6 @@
 				m++;
 			}
 		}
+		table->blockSignals(false);
 	}
 };