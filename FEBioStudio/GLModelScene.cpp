/*This file is part of the FEBio Studio source code and is licensed under the MIT license
listed below.

See Copyright-FEBio-Studio.txt for details.

Copyright (c) 2021 University of Utah, The Trustees of Columbia University in
the City of New York, and others.

Permission is hereby granted, free of charge, to any person obtaining a copy
of this software and associated documentation files (the "Software"), to deal
in the Software without restriction, including without limitation the rights
to use, copy, modify, merge, publish, distribute, sublicense, and/or sell
copies of the Software, and to permit persons to whom the Software is
furnished to do so, subject to the following conditions:

The above copyright notice and this permission notice shall be included in all
copies or substantial portions of the Software.

THE SOFTWARE IS PROVIDED "AS IS", WITHOUT WARRANTY OF ANY KIND, EXPRESS OR
IMPLIED, INCLUDING BUT NOT LIMITED TO THE WARRANTIES OF MERCHANTABILITY,
FITNESS FOR A PARTICULAR PURPOSE AND NONINFRINGEMENT. IN NO EVENT SHALL THE
AUTHORS OR COPYRIGHT HOLDERS BE LIABLE FOR ANY CLAIM, DAMAGES OR OTHER
LIABILITY, WHETHER IN AN ACTION OF CONTRACT, TORT OR OTHERWISE, ARISING FROM,
OUT OF OR IN CONNECTION WITH THE SOFTWARE OR THE USE OR OTHER DEALINGS IN THE
SOFTWARE.*/
#include "GLModelScene.h"
#include "GLView.h"
#include "ModelDocument.h"
#include "GLHighlighter.h"
#include <GeomLib/GModel.h>
#include <GeomLib/GObject.h>
#include <GeomLib/GGroup.h>
#include <GLLib/glx.h>
#include <GLLib/GLMeshRender.h>
#include <GLLib/GLShader.h>
#include <FEMLib/FEModelConstraint.h>
#include <GeomLib/GSurfaceMeshObject.h>
#include <FEMLib/FELoad.h>
#include <MeshLib/MeshMetrics.h>
#include <ImageLib/RGBImage.h>
#include <QImageReader>
#include <PostGL/GLVectorRender.h>

const int HEX_NT[8] = { 0, 1, 2, 3, 4, 5, 6, 7 };
const int PEN_NT[8] = { 0, 1, 2, 2, 3, 4, 5, 5 };
const int TET_NT[8] = { 0, 1, 2, 2, 3, 3, 3, 3 };
const int PYR_NT[8] = { 0, 1, 2, 3, 4, 4, 4, 4 };

// in MeshTools\lut.cpp
extern int LUT[256][15];
extern int ET_HEX[12][2];
extern int ET_TET[6][2];
extern int ET_PYR[8][2];

static GLColor fiberColorPalette[GMaterial::MAX_COLORS] = {
	GLColor(255, 128, 128),
	GLColor(128, 255, 128),
	GLColor(128, 128, 255),
	GLColor(  0, 240, 240),
	GLColor(240, 180,   0),
	GLColor(240,   0, 180),
	GLColor(180, 240,   0),
	GLColor(  0, 240, 180),
	GLColor(180,   0, 240),
	GLColor(  0, 180, 240),
	GLColor(  0, 180,   0),
	GLColor(  0,   0, 180),
	GLColor(180, 180,   0),
	GLColor(  0, 180, 180),
	GLColor(180,   0, 180),
	GLColor(120,   0, 240)
};

CGLModelScene::CGLModelScene(CModelDocument* doc) : m_doc(doc)
{
	m_objectColor = OBJECT_COLOR_MODE::DEFAULT_COLOR;
	m_fiberViz = nullptr;
}

GLMeshRender& CGLModelScene::GetMeshRenderer() { return m_renderer; }

BOX CGLModelScene::GetBoundingBox()
{
	BOX box;
	if (m_doc) box = m_doc->GetModelBox();
	return box;
}

BOX CGLModelScene::GetSelectionBox()
{
	BOX box;
	if (m_doc)
	{
		FESelection* ps = m_doc->GetCurrentSelection();
		if (ps && ps->Size() != 0)
		{
			box = ps->GetBoundingBox();
		}
	}
	return box;
}

void CGLModelScene::Render(CGLContext& rc)
{
	m_renderer.ResetStats();

	if ((m_doc == nullptr) || (m_doc->IsValid() == false)) return;

	CGLView* glview = (CGLView*)rc.m_view; assert(glview);
	if (glview == nullptr) return;

	GLViewSettings& view = glview->GetViewSettings();
	int nitem = m_doc->GetItemMode();

	CGLCamera& cam = *rc.m_cam;
	cam.PositionInScene();

	if (glview->ShowPlaneCut())
	{
		RenderPlaneCut(rc);
	}

	// render the (solid) model
	if ((view.m_nrender == RENDER_SOLID) || (nitem != ITEM_MESH)) RenderModel(rc);

	// render discrete objects
	if (view.m_showDiscrete)
	{
		RenderDiscrete(rc);
	}

	// render selected box
	RenderSelectionBox(rc);

	cam.LineDrawMode(true);
	cam.PositionInScene();

	// Render mesh lines
	//	if ((view.m_nrender == RENDER_SOLID) && (view.m_bmesh || (nitem != ITEM_MESH)))
	if (view.m_bmesh) RenderMeshLines(rc);

	if (view.m_bfeat || (view.m_nrender == RENDER_WIREFRAME))
	{
		// don't draw feature edges in edge mode, since the edges are the feature edges
		// (Don't draw feature edges when we are rendering FE edges)
		int nselect = m_doc->GetSelectionMode();
		if (((nitem != ITEM_MESH) || (nselect != SELECT_EDGE)) && (nitem != ITEM_EDGE)) RenderFeatureEdges(rc);
	}

	cam.LineDrawMode(false);
	cam.PositionInScene();

	// render physics
	if (view.m_brigid) RenderRigidBodies(rc);
	if (view.m_bjoint) { RenderRigidJoints(rc); RenderRigidConnectors(rc); }
	if (view.m_bwall ) RenderRigidWalls(rc);
	RenderMaterialFibers(rc);
	if (view.m_blma  ) RenderLocalMaterialAxes(rc);

	// render the selected parts
	GModel& model = *m_doc->GetGModel();
	int nsel = m_doc->GetSelectionMode();
	if (nitem == ITEM_MESH)
	{
		for (int i = 0; i < model.Objects(); ++i)
		{
			GObject* po = model.Object(i);
			if (po->IsVisible() && po->IsValid())
			{
				glPushMatrix();
				SetModelView(po);
				switch (nsel)
				{
				case SELECT_PART: RenderSelectedParts(rc, po); break;
				case SELECT_FACE: RenderSelectedSurfaces(rc, po); break;
				case SELECT_EDGE: RenderSelectedEdges(rc, po); break;
				case SELECT_NODE: RenderSelectedNodes(rc, po); break;
				}
				glPopMatrix();
			}
		}
	}

	glDisable(GL_CLIP_PLANE0);

	// show the labels on rigid bodies
	if (view.m_showRigidLabels) RenderRigidLabels(rc);

	// render the tags
	if (view.m_bTags) RenderTags(rc);

	// render the grid
	if (view.m_bgrid ) m_grid.Render(rc);

	// render the image data
	RenderImageData(rc);

	// render the decorations
	glview->RenderDecorations();

	// render the highlights
	GLHighlighter::draw();

	// render 3D cursor
	if (m_doc->GetItemMode() == ITEM_MESH)
	{
		glview->Render3DCursor();
	}

	// see if we need to draw the legend bar for the mesh inspector
	if (view.m_bcontour)
	{
		GObject* po = m_doc->GetActiveObject();
		FSMesh* pm = (po ? po->GetFEMesh() : nullptr);
		if (pm)
		{
			Mesh_Data& data = pm->GetMeshData();
			double vmin, vmax;
			data.GetValueRange(vmin, vmax);
			if (vmin == vmax) vmax++;
			CGLView* glview = dynamic_cast<CGLView*>(rc.m_view);
			if (glview)
			{
				glview->setLegendRange((float)vmin, (float)vmax);
			}
			m_doc->ShowLegend(true);
		}
	}
	else m_doc->ShowLegend(false);
}

void TagFaces(GFaceList& faceList, int tag)
{
	std::vector<GFace*> faces = faceList.GetFaceList();
	for (auto pf : faces) pf->m_ntag = tag;
}

// TODO: This is currently called every time we render the scene (with color mode set to physics)!
void TagFacesByPhysics(FSModel& fem)
{
	GModel& model = fem.GetModel();

	// Clear all the tags
	for (int i = 0; i < model.Objects(); ++i)
	{
		GObject* po = model.Object(i);
		if (po->IsVisible() && po->IsValid())
		{
			for (int j = 0; j < po->Faces(); ++j)
			{
				GFace* pf = po->Face(j);
				pf->m_ntag = 0;
			}
		}
	}

	for (int i = 0; i < fem.Steps(); ++i)
	{
		FSStep* step = fem.GetStep(i);
		for (int j = 0; j < step->BCs(); ++j)
		{
			FSBoundaryCondition* pbc = step->BC(j);
			GFaceList* faceList = dynamic_cast<GFaceList*>(pbc->GetItemList());
			if (faceList) TagFaces(*faceList, 1);
		}
		for (int j = 0; j < step->ICs(); ++j)
		{
			FSInitialCondition* pic = step->IC(j);
			GFaceList* faceList = dynamic_cast<GFaceList*>(pic->GetItemList());
			if (faceList) TagFaces(*faceList, 2);
		}
		for (int j = 0; j < step->Loads(); ++j)
		{
			FSLoad* pl = step->Load(j);
			GFaceList* faceList = dynamic_cast<GFaceList*>(pl->GetItemList());
			if (faceList) TagFaces(*faceList, 3);
		}

		for (int j = 0; j < step->Interfaces(); ++j)
		{
			FSPairedInterface* pi = dynamic_cast<FSPairedInterface*>(step->Interface(j));
			if (pi)
			{
				GFaceList* faceList = dynamic_cast<GFaceList*>(pi->GetItemList(0));
				if (faceList) TagFaces(*faceList, 4);

				faceList = dynamic_cast<GFaceList*>(pi->GetItemList(1));
				if (faceList) TagFaces(*faceList, 5);
			}
		}
	}
}

void CGLModelScene::RenderModel(CGLContext& rc)
{
	CModelDocument* pdoc = m_doc;
	if (pdoc == nullptr) return;
	FSModel* ps = pdoc->GetFSModel();
	if (ps == nullptr) return;
	GModel& model = ps->GetModel();

	// we don't use backface culling when drawing
	glDisable(GL_CULL_FACE);
	
	GLViewSettings& view = rc.m_settings;
	if (m_objectColor == OBJECT_COLOR_MODE::PHYSICS_TYPE)
	{
		// Tag all faces depending on how they are used in a model component
		TagFacesByPhysics(*ps);
	}

	for (int i = 0; i < model.Objects(); ++i)
	{
		GObject* po = model.Object(i);
		if (po->IsVisible() && po->IsValid())
		{
			glPushMatrix();
			SetModelView(po);
			RenderGObject(rc, po);
			glPopMatrix();
		}
	}
}

void CGLModelScene::RenderGObject(CGLContext& rc, GObject* po)
{
	CModelDocument* pdoc = m_doc;
	GLViewSettings& view = rc.m_settings;

	CGLView* glview = (CGLView*)rc.m_view;

	CGLCamera& cam = *rc.m_cam;
	
	// Get the item mode
	int item = pdoc->GetItemMode();

	GObject* poa = pdoc->GetActiveObject();
	if (po != poa)
	{
		RenderObject(rc, po);
		return;
	}

	// get the selection mode
	int nsel = pdoc->GetSelectionMode();
	
	if (item == ITEM_MESH)
	{
		switch (nsel)
		{
		case SELECT_OBJECT:
		{
			if (view.m_bcontour)
			{
				GMesh* gm = po->GetFERenderMesh();
				if (gm) RenderFEFacesFromGMesh(rc, po);
				else if (po->GetEditableMesh()) RenderSurfaceMeshFaces(rc, po);
				else RenderObject(rc, po);
			}
			else if (m_objectColor == OBJECT_COLOR_MODE::FSELEMENT_TYPE)
			{
				GMesh* gm = po->GetFERenderMesh();
				if (gm) RenderFEFacesFromGMesh(rc, po);
				else RenderObject(rc, po);
			}
			else if (glview->ShowPlaneCut() && (glview->PlaneCutMode() == Planecut_Mode::HIDE_ELEMENTS))
			{
				GMesh* gm = po->GetFERenderMesh();
				if (gm) RenderFEFacesFromGMesh(rc, po);
			}
			else if (m_objectColor == OBJECT_COLOR_MODE::OBJECT_COLOR)
			{
				GMesh* gm = po->GetRenderMesh();
				if (gm) RenderMeshByObjectColor(rc, *po, *gm);
			}
			else if (m_objectColor == OBJECT_COLOR_MODE::MATERIAL_TYPE)
			{
				GMesh* gm = po->GetRenderMesh();
				if (gm) RenderMeshByMaterialType(rc, *po, *gm);
			}
			else RenderObject(rc, po);
		}
		break;
		case SELECT_PART: RenderParts(rc, po); break;
		case SELECT_FACE: RenderSurfaces(rc, po); break;
		case SELECT_EDGE:
		{
			RenderObject(rc, po);
			cam.LineDrawMode(true);
			cam.PositionInScene();
			SetModelView(po);
			RenderEdges(rc, po);
			cam.LineDrawMode(false);
			cam.PositionInScene();
			SetModelView(po);
		}
		break;
		case SELECT_NODE:
		{
			RenderObject(rc, po);
			cam.LineDrawMode(true);
			cam.PositionInScene();
			SetModelView(po);
			RenderNodes(rc, po);
			cam.LineDrawMode(false);
			cam.PositionInScene();
			SetModelView(po);
		}
		break;
		case SELECT_DISCRETE:
		{
			RenderObject(rc, po);
		}
		break;
		}
	}
	else
	{
		// get the mesh mode
		int meshMode = m_doc->GetMeshMode();

		if (meshMode == MESH_MODE_VOLUME)
		{
			if (item == ITEM_ELEM)
			{
				RenderFEFacesFromGMesh(rc, po);
				RenderUnselectedBeamElements(rc, po);
				RenderSelectedFEElements(rc, po);
			}
			else if (item == ITEM_FACE)
			{
				GMesh* gm = po->GetFERenderMesh(); assert(gm);
				if (gm)
				{
					RenderFEFacesFromGMesh(rc, po);
					RenderAllBeamElements(rc, po);
					RenderSelectedFEFaces(rc, po);
				}
			}
			else if (item == ITEM_EDGE)
			{
				GMesh* gm = po->GetFERenderMesh(); assert(gm);
				if (gm) RenderFEFacesFromGMesh(rc, po);
				cam.LineDrawMode(true);
				cam.PositionInScene();
				SetModelView(po);
				RenderFEEdges(rc, po);
				cam.LineDrawMode(false);
				cam.PositionInScene();
			}
			else if (item == ITEM_NODE)
			{
				GMesh* gm = po->GetFERenderMesh(); assert(gm);
				if (gm) RenderFEFacesFromGMesh(rc, po);
				RenderFENodes(rc, po);
			}
		}
		else
		{
			if (item == ITEM_FACE)
			{
				RenderSurfaceMeshFaces(rc, po);
			}
			else if (item == ITEM_EDGE)
			{
				RenderSurfaceMeshFaces(rc, po);
				cam.LineDrawMode(true);
				cam.PositionInScene();
				SetModelView(po);
				RenderSurfaceMeshEdges(rc, po);
				cam.LineDrawMode(false);
				cam.PositionInScene();
			}
			else if (item == ITEM_NODE)
			{
				RenderSurfaceMeshFaces(rc, po);
				RenderSurfaceMeshNodes(rc, po);
			}
		}
	}

	// render normals if requested
	if (view.m_bnorm) RenderNormals(rc, po, view.m_scaleNormals);
}

void CGLModelScene::RenderSelectionBox(CGLContext& rc)
{
	CModelDocument* pdoc = m_doc;
	if (pdoc == nullptr) return;

	CGLView* glview = (CGLView*)rc.m_view;
	if (glview == nullptr) return;

	GLViewSettings& view = glview->GetViewSettings();

	// get the model
	FSModel* ps = pdoc->GetFSModel();
	GModel& model = ps->GetModel();

	// Get the item mode
	int item = pdoc->GetItemMode();

	// get the selection mode
	int nsel = pdoc->GetSelectionMode();

	GObject* poa = pdoc->GetActiveObject();

	bool bnorm = view.m_bnorm;
	double scale = view.m_scaleNormals;

	if (item == ITEM_MESH)
	{
		for (int i = 0; i < model.Objects(); ++i)
		{
			GObject* po = model.Object(i);
			if (po->IsVisible())
			{
				glPushMatrix();
				SetModelView(po);

				if (nsel == SELECT_OBJECT)
				{
					glColor3ub(255, 255, 255);
					if (po->IsSelected())
					{
						glx::renderBox(po->GetLocalBox(), true, 1.025);
					}
				}
				else if (po == poa)
				{
					glColor3ub(164, 0, 164);
					assert(po->IsSelected());
					glx::renderBox(po->GetLocalBox(), true, 1.025);
				}
				glPopMatrix();
			}
		}
	}
	else if (poa)
	{
		glPushMatrix();
		SetModelView(poa);
		glColor3ub(255, 255, 0);
		glx::renderBox(poa->GetLocalBox(), true, 1.025);
		glPopMatrix();
	}
}

void CGLModelScene::RenderRigidBodies(CGLContext& rc)
{
	CModelDocument* pdoc = m_doc;
	if (pdoc == nullptr) return;

	CGLView* glview = (CGLView*)rc.m_view;
	if (glview == nullptr) return;

	CGLCamera& cam = *rc.m_cam;

	FSModel* ps = pdoc->GetFSModel();

	double scale = 0.03 * (double)cam.GetTargetDistance();
	double R = 0.5 * scale;

	quatd qi = cam.GetOrientation().Inverse();

	GLOutlineShader shader;
	shader.Activate();
	for (int i = 0; i < ps->Materials(); ++i)
	{
		GMaterial* pgm = ps->GetMaterial(i);
		FSMaterial* pm = pgm->GetMaterialProperties();
		if (pm && pm->IsRigid())
		{
			GLColor c = pgm->Diffuse();

			glColor3ub(c.r, c.g, c.b);

			// We'll position the rigid body glyph, either in the center of rigid part,
			// or in the center_of_mass parameter if the override_com is true.
			vec3d r(0, 0, 0);
			bool b = pm->GetParamBool("override_com");
			if (b) r = pm->GetParamVec3d("center_of_mass");
			else r = pgm->GetPosition();

			glPushMatrix();
			glTranslatef((float)r.x, (float)r.y, (float)r.z);

			glx::renderRigidBody(R);

			glPopMatrix();
		}
	}
	shader.Deactivate();
}

void CGLModelScene::RenderRigidWalls(CGLContext& rc)
{
	CModelDocument* pdoc = m_doc;
	if (pdoc == nullptr) return;

	CGLView* glview = (CGLView*)rc.m_view;
	if (glview == nullptr) return;

	FSModel* ps = pdoc->GetFSModel();
	BOX box = ps->GetModel().GetBoundingBox();
	double R = box.GetMaxExtent();
	vec3d c = box.Center();

	GLOutlineShader shader;
	shader.Activate();

	for (int n = 0; n < ps->Steps(); ++n)
	{
		FSStep& s = *ps->GetStep(n);
		for (int i = 0; i < s.Constraints(); ++i)
		{
			FSModelConstraint* pw = s.Constraint(i);
			if (pw->IsType("rigid_wall"))
			{
				// get the plane equation
				vector<double> a = pw->GetParamArrayDouble("plane");
				vec3d n(a[0], a[1], a[2]);
				double D = a[3];
				vec3d r0 = n * (D / (n * n));

				// project the center of the box onto the plane
				n.Normalize();
				vec3d p = c - n * (n * (c - r0));

				quatd q(vec3d(0, 0, 1), n);
				glPushMatrix();
				{
					glTranslated(p.x, p.y, p.z);
					glx::rotate(q);
					glx::renderRigidWall(R);
				}
				glPopMatrix();
			}
		}
	}

	shader.Deactivate();
}

void CGLModelScene::RenderRigidJoints(CGLContext& rc)
{
	CModelDocument* pdoc = m_doc;
	if (pdoc == nullptr) return;

	CGLView* glview = (CGLView*)rc.m_view;
	if (glview == nullptr) return;

	CGLCamera& cam = *rc.m_cam;

	FSModel* ps = pdoc->GetFSModel();

	double scale = 0.05 * (double)cam.GetTargetDistance();
	double R = 0.5 * scale;

	GLOutlineShader shader;
	shader.Activate();

	for (int n = 0; n < ps->Steps(); ++n)
	{
		FSStep& s = *ps->GetStep(n);
		for (int i = 0; i < s.Interfaces(); ++i)
		{
			FSRigidJoint* pj = dynamic_cast<FSRigidJoint*> (s.Interface(i));
			if (pj)
			{
				vec3d r = pj->GetVecValue(FSRigidJoint::RJ);
				glx::renderJoint(r, R, GLColor::Red());
			}
		}
	}

	shader.Deactivate();
}

void CGLModelScene::RenderRigidConnectors(CGLContext& rc)
{
	CModelDocument* pdoc = m_doc;
	if (pdoc == nullptr) return;

	CGLCamera& cam = *rc.m_cam;

	FSModel* ps = pdoc->GetFSModel();

	double scale = 0.05 * (double)cam.GetTargetDistance();
	double R = 0.5 * scale;

	GLOutlineShader shader;
	shader.Activate();

	for (int n = 0; n < ps->Steps(); ++n)
	{
		FSStep& s = *ps->GetStep(n);
		for (int i = 0; i < s.RigidConnectors(); ++i)
		{
			FSRigidConnector* rci = s.RigidConnector(i);
			if (rci->IsType("rigid spherical joint"))
			{
				vec3d r = rci->GetParamVec3d("joint_origin");

				GLColor c;
				if (rci->IsActive())
					c = GLColor(255, 0, 0);
				else
					c = GLColor(64, 64, 64);

				glx::renderJoint(r, R, c);
			}
			else if (rci->IsType("rigid revolute joint"))
			{
				vec3d r = rci->GetParamVec3d("joint_origin");
				vec3d c = rci->GetParamVec3d("rotation_axis"); c.Normalize();
				vec3d a = rci->GetParamVec3d("transverse_axis"); a.Normalize();
				vec3d b = c ^ a; b.Normalize();
				a = b ^ c; a.Normalize();
				GLfloat Q4[16] = {
					(GLfloat)a.x, (GLfloat)a.y, (GLfloat)a.z, 0.f,
					(GLfloat)b.x, (GLfloat)b.y, (GLfloat)b.z, 0.f,
					(GLfloat)c.x, (GLfloat)c.y, (GLfloat)c.z, 0.f,
					0.f, 0.f, 0.f, 1.f };

				glPushMatrix();
				glTranslatef((float)r.x, (float)r.y, (float)r.z);
				glMultMatrixf(Q4);

				if (rci->IsActive())
					glColor3ub(0, 0, 255);
				else
					glColor3ub(64, 64, 64);

				glx::renderRevoluteJoint(R);

				glPopMatrix();
			}
			else if (rci->IsType("rigid prismatic joint"))
			{
				vec3d r = rci->GetParamVec3d("joint_origin");
				vec3d a = rci->GetParamVec3d("translation_axis"); a.Normalize();
				vec3d b = rci->GetParamVec3d("transverse_axis"); b.Normalize();
				vec3d c = a ^ b; c.Normalize();
				b = c ^ a; b.Normalize();
				GLfloat Q4[16] = {
					(GLfloat)a.x, (GLfloat)a.y, (GLfloat)a.z, 0.f,
					(GLfloat)b.x, (GLfloat)b.y, (GLfloat)b.z, 0.f,
					(GLfloat)c.x, (GLfloat)c.y, (GLfloat)c.z, 0.f,
					0.f, 0.f, 0.f, 1.f };

				glPushMatrix();
				glTranslatef((float)r.x, (float)r.y, (float)r.z);
				glMultMatrixf(Q4);

				if (rci->IsActive())
					glColor3ub(0, 255, 0);
				else
					glColor3ub(64, 64, 64);
				glx::renderPrismaticJoint(R);

				glPopMatrix();
			}
			else if (rci->IsType("rigid cylindrical joint"))
			{
				vec3d r = rci->GetParamVec3d("joint_origin");
				vec3d c = rci->GetParamVec3d("joint_axis"); c.Normalize();
				vec3d a = rci->GetParamVec3d("transverse_axis"); a.Normalize();
				vec3d b = c ^ a; b.Normalize();
				a = b ^ c; a.Normalize();
				GLfloat Q4[16] = {
					(GLfloat)a.x, (GLfloat)a.y, (GLfloat)a.z, 0.f,
					(GLfloat)b.x, (GLfloat)b.y, (GLfloat)b.z, 0.f,
					(GLfloat)c.x, (GLfloat)c.y, (GLfloat)c.z, 0.f,
					0.f, 0.f, 0.f, 1.f };

				glPushMatrix();
				glTranslatef((float)r.x, (float)r.y, (float)r.z);
				glMultMatrixf(Q4);

				if (rci->IsActive())
					glColor3ub(255, 0, 255);
				else
					glColor3ub(64, 64, 64);

				glx::renderCylindricalJoint(R);

				glPopMatrix();
			}
			else if (rci->IsType("rigid planar joint"))
			{
				vec3d r = rci->GetParamVec3d("joint_origin");
				vec3d c = rci->GetParamVec3d("rotation_axis"); c.Normalize();
				vec3d a = rci->GetParamVec3d("translation_axis_1"); a.Normalize();
				vec3d b = c ^ a; b.Normalize();
				a = b ^ c; a.Normalize();
				GLfloat Q4[16] = {
					(GLfloat)a.x, (GLfloat)a.y, (GLfloat)a.z, 0.f,
					(GLfloat)b.x, (GLfloat)b.y, (GLfloat)b.z, 0.f,
					(GLfloat)c.x, (GLfloat)c.y, (GLfloat)c.z, 0.f,
					0.f, 0.f, 0.f, 1.f };

				glPushMatrix();
				glTranslatef((float)r.x, (float)r.y, (float)r.z);
				glMultMatrixf(Q4);

				if (rci->IsActive())
					glColor3ub(0, 255, 255);
				else
					glColor3ub(64, 64, 64);

				glx::renderPlanarJoint(R);

				glPopMatrix();
			}
			else if (rci->IsType("rigid lock"))
			{
				vec3d r = rci->GetParamVec3d("joint_origin");
				vec3d c = rci->GetParamVec3d("first_axis"); c.Normalize();
				vec3d a = rci->GetParamVec3d("second_axis"); a.Normalize();
				vec3d b = c ^ a; b.Normalize();
				a = b ^ c; a.Normalize();
				GLfloat Q4[16] = {
					(GLfloat)a.x, (GLfloat)a.y, (GLfloat)a.z, 0.f,
					(GLfloat)b.x, (GLfloat)b.y, (GLfloat)b.z, 0.f,
					(GLfloat)c.x, (GLfloat)c.y, (GLfloat)c.z, 0.f,
					0.f, 0.f, 0.f, 1.f };

				glPushMatrix();
				glTranslatef((float)r.x, (float)r.y, (float)r.z);
				glMultMatrixf(Q4);

				if (rci->IsActive())
					glColor3ub(255, 127, 0);
				else
					glColor3ub(64, 64, 64);

				glx::renderRigidLock(R);

				glPopMatrix();
			}
			else if (rci->IsType("rigid spring"))
			{
				vec3d xa = rci->GetParamVec3d("insertion_a");
				vec3d xb = rci->GetParamVec3d("insertion_b");

				glPushMatrix();
				if (rci->IsActive())
					glColor3ub(255, 0, 0);
				else
					glColor3ub(64, 64, 64);

				glx::renderSpring(xa, xb, R);
				glPopMatrix();
			}
			else if (rci->IsType("rigid damper"))
			{
				vec3d xa = rci->GetParamVec3d("insertion_a");
				vec3d xb = rci->GetParamVec3d("insertion_b");

				glPushMatrix();

				if (rci->IsActive())
					glColor3ub(255, 0, 0);
				else
					glColor3ub(64, 64, 64);

				glx::renderDamper(xa, xb, R);

				glPopMatrix();
			}
			else if (rci->IsType("rigid contractile force"))
			{
				vec3d xa = rci->GetParamVec3d("insertion_a");
				vec3d xb = rci->GetParamVec3d("insertion_b");

				glPushMatrix();

				if (rci->IsActive())
					glColor3ub(255, 0, 0);
				else
					glColor3ub(64, 64, 64);

				glx::renderContractileForce(xa, xb, R);

				glPopMatrix();
			}
		}
	}

	shader.Deactivate();
}

class GLFiberRenderer : public GLVectorRenderer
{
public:
	GLFiberRenderer() {}

	void BuildFiberVectors(GObject* po, FSMaterial* pmat, FEElementRef& rel, const vec3d& c, mat3d Q);
	void BuildFiberVectors(GObject* po, FSMaterialProperty* pmat, FEElementRef& rel, const vec3d& c, mat3d Q);

public:
<<<<<<< HEAD
	int m_colorOption = 0;
	GLColor	m_defaultCol = GLColor(0,0,0);
};

=======
	void SetColorOption(int n) { m_colorOption = n; }
	void SetDefaultColor(GLColor c) { m_defaultCol = c; }
	void SetScaleFactor(double s) { m_scale = s; }
	void SetLineStyle(int n) { m_lineStyle = n; }
	void SetLineWidth(double l) { m_lineWidth = l; }
	void SetDensity(double d)
	{
		if (d < 0) m_density = 0;
		else if (d > 1) m_density = 1;
		else m_density = d;
	}

private:
	int		m_colorOption = 0;
	int		m_lineStyle = 0;
	double	m_lineWidth = 1.0;
	double	m_density = 1.0;
	GLColor	m_defaultCol;
	double	m_scale = 1.0;
	GLUquadricObj* m_glyph = nullptr;

	std::vector<FIBER>	m_fibers;
};

void GLFiberRenderer::Init()
{
	glPushAttrib(GL_ENABLE_BIT);
	glEnable(GL_COLOR_MATERIAL);
	if (m_lineStyle == 0)
	{
		glDisable(GL_LIGHTING);
		glDisable(GL_DEPTH_TEST);
		glBegin(GL_LINES);
	}
	else
	{
		m_glyph = gluNewQuadric();
		gluQuadricNormals(m_glyph, GLU_SMOOTH);
	}
}



void GLFiberRenderer::RenderFibers()
{
	srand(0);
	for (auto& fiber : m_fibers)
	{
		double r = (double)rand() / (double)RAND_MAX;
		if (r < m_density)
			RenderFiber(fiber);
	}
}

void GLFiberRenderer::RenderFiber(const GLFiberRenderer::FIBER& fiber)
{
	vec3d p0 = fiber.r - fiber.n * (m_scale * 0.5);
	vec3d p1 = fiber.r + fiber.n * (m_scale * 0.5);

	glColor3ub(fiber.c.r, fiber.c.g, fiber.c.b);
	if (m_lineStyle == 0)
	{
		glVertex3d(p0.x, p0.y, p0.z);
		glVertex3d(p1.x, p1.y, p1.z);
	}
	else
	{
		glPushMatrix();

		glx::translate(p0);
		quatd Q(vec3d(0, 0, 1), fiber.n);
		glx::rotate(Q);

		gluCylinder(m_glyph, m_lineWidth, m_lineWidth, m_scale, 10, 1);

		glPopMatrix();
	}
}

void GLFiberRenderer::Finish()
{
	if (m_lineStyle == 0)
	{
		glEnd(); // GL_LINES
	}
	else
	{
		gluDeleteQuadric(m_glyph);
	}
	glPopAttrib();
}

>>>>>>> fc5910de
void GLFiberRenderer::BuildFiberVectors(
	GObject* po,
	FSMaterial* pmat, 
	FEElementRef& rel, 
	const vec3d& c, 
	mat3d Q)
{
	if (pmat->HasFibers())
	{
		vec3d q0 = pmat->GetFiber(rel);

		vec3d q = Q * q0;

		// This vector is defined in global coordinates, except for user-defined fibers, which
		// are assumed to be in local coordinates
		FSTransverselyIsotropic* ptiso = dynamic_cast<FSTransverselyIsotropic*>(pmat);
		if (ptiso && (ptiso->GetFiberMaterial()->m_naopt == FE_FIBER_USER))
		{
			q = po->GetTransform().LocalToGlobalNormal(q);
		}

		GLColor col = m_defaultCol;
		if (m_colorOption == 0)
		{
			uint8_t r = (uint8_t)(255 * fabs(q.x));
			uint8_t g = (uint8_t)(255 * fabs(q.y));
			uint8_t b = (uint8_t)(255 * fabs(q.z));
			col = GLColor(r, g, b);
		}

		AddVector({ col, c, q });
	}

	if (pmat->HasMaterialAxes())
	{
		Q = Q * pmat->GetMatAxes(rel);
	}

	int index = 0;
	for (int i = 0; i < pmat->Properties(); ++i)
	{
		FSProperty& prop = pmat->GetProperty(i);
		for (int j = 0; j < prop.Size(); ++j, ++index)
		{
			FSMaterial* matj = pmat->GetMaterialProperty(i, j);
			if (matj)
			{
				if (m_colorOption == 2) m_defaultCol = fiberColorPalette[index % GMaterial::MAX_COLORS];
				BuildFiberVectors(po, matj, rel, c, Q);
			}
			else
			{
				FSMaterialProperty* matProp = dynamic_cast<FSMaterialProperty*>(pmat->GetProperty(i).GetComponent(j));
				if (matProp)
				{
					if (m_colorOption == 2) m_defaultCol = fiberColorPalette[index % GMaterial::MAX_COLORS];
					BuildFiberVectors(po, matProp, rel, c, Q);
				}
			}
		}
	}
}


void GLFiberRenderer::BuildFiberVectors(
	GObject* po,
	FSMaterialProperty* pmat,
	FEElementRef& rel,
	const vec3d& c,
	mat3d Q)
{
	if (pmat->HasFibers())
	{
		vec3d q0 = pmat->GetFiber(rel);

		vec3d q = Q * q0;

		// This vector is defined in global coordinates, except for user-defined fibers, which
		// are assumed to be in local coordinates
		FSTransverselyIsotropic* ptiso = dynamic_cast<FSTransverselyIsotropic*>(pmat);
		if (ptiso && (ptiso->GetFiberMaterial()->m_naopt == FE_FIBER_USER))
		{
			q = po->GetTransform().LocalToGlobalNormal(q);
		}

		GLColor col = m_defaultCol;
		if (m_colorOption == 0)
		{
			uint8_t r = (uint8_t)(255 * fabs(q.x));
			uint8_t g = (uint8_t)(255 * fabs(q.y));
			uint8_t b = (uint8_t)(255 * fabs(q.z));
			col = GLColor(r, g, b);
		}

		AddVector({ col, c, q });
	}

	int index = 0;
	for (int i = 0; i < pmat->Properties(); ++i)
	{
		FSProperty& prop = pmat->GetProperty(i);
		for (int j = 0; j < prop.Size(); ++j, ++index)
		{
			FSMaterial* matj = dynamic_cast<FSMaterial*>(pmat->GetProperty(i).GetComponent(j));
			if (matj)
			{
				if (m_colorOption == 2) m_defaultCol = fiberColorPalette[index % GMaterial::MAX_COLORS];
				BuildFiberVectors(po, matj, rel, c, Q);
			}
			else
			{
				FSMaterialProperty* matProp = dynamic_cast<FSMaterialProperty*>(pmat->GetProperty(i).GetComponent(j));
				if (matProp)
				{
					if (m_colorOption == 2) m_defaultCol = fiberColorPalette[index % GMaterial::MAX_COLORS];
					BuildFiberVectors(po, matProp, rel, c, Q);
				}
			}
		}
	}
}

void CGLModelScene::UpdateFiberViz()
{
	delete m_fiberViz;
	m_fiberViz = nullptr;
}

void CGLModelScene::BuildFiberViz(CGLContext& rc)
{
	if (m_fiberViz == nullptr) m_fiberViz = new GLFiberRenderer();
	else m_fiberViz->Clear();

	// get the model
	FSModel* ps = m_doc->GetFSModel();
	GModel& model = ps->GetModel();

	FEElementRef rel;

	GLViewSettings& view = rc.m_settings;
	m_fiberViz->m_colorOption = view.m_fibColor;

	GMaterial* pgm = nullptr;
	int matId = -1;
	int index = 0;
	for (int i = 0; i < model.Objects(); ++i)
	{
		GObject* po = model.Object(i);
		if (po->IsVisible() && po->IsValid() && (po->IsSelected() || (view.m_showSelectFibersOnly == false)))
		{
			FSMesh* pm = po->GetFEMesh();
			if (pm)
			{
				rel.m_pmesh = pm;
				for (int j = 0; j < pm->Elements(); ++j)
				{
					FSElement& el = pm->Element(j);
					GPart* pg = po->Part(el.m_gid);

					bool showFiber = (pg->IsVisible() && el.IsVisible()) || view.m_showHiddenFibers;

					if (showFiber)
					{
						int partMatID = po->Part(el.m_gid)->GetMaterialID();
						if (partMatID != matId)
						{
							matId = partMatID;
							pgm = ps->GetMaterialFromID(matId);
						}
						FSMaterial* pmat = 0;
						if (pgm)
						{
							pmat = pgm->GetMaterialProperties();
							m_fiberViz->m_defaultCol = pgm->Diffuse();
						}

						rel.m_nelem = j;
						if (pmat)
						{
							// element center
							vec3d c(0, 0, 0);
							for (int k = 0; k < el.Nodes(); ++k) c += pm->Node(el.m_node[k]).r;
							c /= el.Nodes();

							// to global coordinates
							c = po->GetTransform().LocalToGlobal(c);

							// add it to the pile
							m_fiberViz->BuildFiberVectors(po, pmat, rel, c, mat3d::identity());
						}
					}
				}
			}
		}
	}
}

void CGLModelScene::RenderMaterialFibers(CGLContext& rc)
{
	if (m_doc == nullptr) return;

	GLViewSettings& view = rc.m_settings;

	if (view.m_bfiber == false)
	{
		if (m_fiberViz)
		{
			delete m_fiberViz;
			m_fiberViz = nullptr;
		}
		return;
	}
	else
	{
		if (m_fiberViz == nullptr)
		{
			BuildFiberViz(rc);
		}
	}

	if (m_fiberViz == nullptr) return;

	FSModel* ps = m_doc->GetFSModel();
	GModel& model = ps->GetModel();

	BOX box = model.GetBoundingBox();
	double h = 0.05 * box.GetMaxExtent();

	GLFiberRenderer& fiberRender = *m_fiberViz;
	fiberRender.SetScaleFactor(h * view.m_fiber_scale);
	fiberRender.SetLineWidth(h * view.m_fiber_width * 0.1);
	fiberRender.SetLineStyle(view.m_fibLineStyle);
	fiberRender.SetDensity(view.m_fiber_density);

	fiberRender.Init();
	fiberRender.RenderVectors();
	fiberRender.Finish();
}

void CGLModelScene::RenderLocalMaterialAxes(CGLContext& rc)
{
	CModelDocument* pdoc = m_doc;
	if (pdoc == nullptr) return;

	CGLView* glview = (CGLView*)rc.m_view;
	if (glview == nullptr) return;

	// get the model
	FSModel* ps = pdoc->GetFSModel();
	GModel& model = ps->GetModel();

	FEElementRef rel;

	glPushAttrib(GL_ENABLE_BIT);
	glDisable(GL_LIGHTING);

	GLViewSettings& view = glview->GetViewSettings();
	BOX box = model.GetBoundingBox();
	double h = 0.05 * box.GetMaxExtent() * view.m_fiber_scale;

	double rgb[3][3] = { 255, 0, 0, 0, 255, 0, 0, 0, 255 };

	for (int i = 0; i < model.Objects(); ++i)
	{
		GObject* po = model.Object(i);
		if (po->IsVisible())
		{
			FSMesh* pm = po->GetFEMesh();
			if (pm)
			{
				Transform& T = po->GetTransform();
				rel.m_pmesh = pm;
				for (int j = 0; j < pm->Elements(); ++j)
				{
					FSElement& el = pm->Element(j);

					GPart* pg = po->Part(el.m_gid);

					bool showAxes = (pg->IsVisible() && el.IsVisible()) || view.m_showHiddenFibers;

					if (showAxes)
					{
						GMaterial* pgm = ps->GetMaterialFromID(po->Part(el.m_gid)->GetMaterialID());
						FSMaterial* pmat = 0;
						if (pgm) pmat = pgm->GetMaterialProperties();

						rel.m_nelem = j;
						if (el.m_Qactive)
						{
							vec3d c(0, 0, 0);
							for (int k = 0; k < el.Nodes(); ++k) c += pm->NodePosition(el.m_node[k]);
							c /= el.Nodes();

							mat3d Q = el.m_Q;
							vec3d q;
							for (int k = 0; k < 3; ++k) {
								q = vec3d(Q[0][k], Q[1][k], Q[2][k]);

								q = T.LocalToGlobalNormal(q);

								glColor3ub(rgb[0][k], rgb[1][k], rgb[2][k]);

								glx::drawLine(c, c + q * h);
							}
						}
						else if (pmat && pmat->HasMaterialAxes())
						{
							vec3d c(0, 0, 0);
							for (int k = 0; k < el.Nodes(); ++k) c += pm->NodePosition(el.m_node[k]);
							c /= el.Nodes();

							mat3d Q = pmat->GetMatAxes(rel);
							vec3d q;
							for (int k = 0; k < 3; ++k) {
								q = vec3d(Q[0][k], Q[1][k], Q[2][k]);

								glColor3ub(rgb[0][k], rgb[1][k], rgb[2][k]);

								glx::drawLine(c, c + q * h);
							}
						}
					}
				}
			}
		}
	}

	glPopAttrib();
}

void RenderLine(GNode& n0, GNode& n1)
{
	vec3d r0 = n0.Position();
	vec3d r1 = n1.Position();

	glx::drawPoint(r0);
	glx::drawPoint(r1);

	glx::drawLine(r0, r1);
}

void CGLModelScene::RenderDiscrete(CGLContext& rc)
{
	CModelDocument* pdoc = m_doc;
	if (pdoc == nullptr) return;

	// get the selection mode
	int nsel = pdoc->GetSelectionMode();
	bool bsel = (nsel == SELECT_DISCRETE);

	// get the model
	FSModel* ps = pdoc->GetFSModel();
	GModel& model = ps->GetModel();

	// build a lookup table for GNodes
	vector<GNode*> nodes; nodes.reserve(1024);
	int minId = -1, maxId = -1;
	for (int i = 0; i < model.Objects(); ++i)
	{
		GObject* po = model.Object(i);
		for (int j = 0; j < po->Nodes(); ++j)
		{
			GNode* nj = po->Node(j);
			int nid = nj->GetID();
			if (nid != -1)
			{
				if ((minId == -1) || (nid < minId)) minId = nid;
				if ((maxId == -1) || (nid > maxId)) maxId = nid;
				nodes.push_back(nj);
			}
		}
	}

	int nsize = maxId - minId + 1;
	vector<GNode*> lut(nsize, nullptr);
	for (int i = 0; i < nodes.size(); ++i)
	{
		GNode* ni = nodes[i];
		int nid = ni->GetID();
		lut[nid - minId] = ni;
	}	

	// render the discrete objects
	glPushAttrib(GL_ENABLE_BIT);
	glDisable(GL_LIGHTING);
	int ND = model.DiscreteObjects();
	for (int i = 0; i < model.DiscreteObjects(); ++i)
	{
		GDiscreteObject* po = model.DiscreteObject(i);
		if (po->IsVisible())
		{
			GLColor c = po->GetColor();

			if (bsel && po->IsSelected()) glColor3ub(255, 255, 0);
			else if (!po->IsActive()) glColor3ub(128, 128, 128);
			else glColor3ub(c.r, c.g, c.b);

			GLinearSpring* ps = dynamic_cast<GLinearSpring*>(po);
			if (ps)
			{
				GNode* pn0 = lut[ps->m_node[0] - minId];
				GNode* pn1 = lut[ps->m_node[1] - minId];
				if (pn0 && pn1) RenderLine(*pn0, *pn1);
			}

			GGeneralSpring* pg = dynamic_cast<GGeneralSpring*>(po);
			if (pg)
			{
				GNode* pn0 = lut[pg->m_node[0] - minId];
				GNode* pn1 = lut[pg->m_node[1] - minId];
				if (pn0 && pn1) RenderLine(*pn0, *pn1);
			}

			GDiscreteElementSet* pd = dynamic_cast<GDiscreteElementSet*>(po);
			if (pd)
			{
				int N = pd->size();
				for (int n = 0; n < N; ++n)
				{
					GDiscreteElement& el = pd->element(n);

					if (bsel && el.IsSelected()) glColor3ub(255, 255, 0);
					else if (!po->IsActive()) glColor3ub(128, 128, 128);
					else glColor3ub(c.r, c.g, c.b);

					int n0 = el.Node(0) - minId;
					int n1 = el.Node(1) - minId;
					if ((n0 >= 0) && (n0 < lut.size()) &&
						(n1 >= 0) && (n1 < lut.size()))
					{
						GNode* pn0 = lut[n0];
						GNode* pn1 = lut[n1];
						if (pn0 && pn1) RenderLine(*pn0, *pn1);
					}
				}
			}

			GDeformableSpring* ds = dynamic_cast<GDeformableSpring*>(po);
			if (ds)
			{
				GNode* pn0 = lut[ds->NodeID(0) - minId];
				GNode* pn1 = lut[ds->NodeID(1) - minId];
				if (pn0 && pn1) RenderLine(*pn0, *pn1);
			}
		}
	}
	glPopAttrib();
}

//-----------------------------------------------------------------------------
void CGLModelScene::RenderMeshLines(CGLContext& rc)
{
	CModelDocument* pdoc = m_doc;
	if (pdoc == nullptr) return;

	GLMeshRender& renderer = GetMeshRenderer();

	GModel& model = *pdoc->GetGModel();
	int nitem = pdoc->GetItemMode();

	GLViewSettings& vs = rc.m_settings;
	GLLineColorShader shader(vs.m_meshColor);
	shader.Activate();

	for (int i = 0; i < model.Objects(); ++i)
	{
		GObject* po = model.Object(i);
		if (po->IsVisible() && po->IsValid())
		{
			FSMesh* pm = po->GetFEMesh();
			if (pm)
			{
				glPushMatrix();
				SetModelView(po);
				if (nitem != ITEM_EDGE)
				{
					GMesh* lineMesh = po->GetFERenderMesh(); assert(lineMesh);
					if (lineMesh) renderer.RenderEdges(*lineMesh);
				}
				glPopMatrix();
			}
			else if (dynamic_cast<GSurfaceMeshObject*>(po))
			{
				GMesh* gmesh = po->GetRenderMesh();
				if (gmesh && (nitem != ITEM_EDGE))
				{
					glPushMatrix();
					SetModelView(po);
					renderer.RenderEdges(*gmesh);
					glPopMatrix();
				}
			}
		}
	}

	shader.Deactivate();
}

//-----------------------------------------------------------------------------
void CGLModelScene::RenderFeatureEdges(CGLContext& rc)
{
	CModelDocument* doc = m_doc;
	if (doc == nullptr) return;

	GLMeshRender& renderer = GetMeshRenderer();

	GLLineColorShader shader;
	shader.Activate();

	FSModel* ps = doc->GetFSModel();
	GModel& model = ps->GetModel();

	for (int k = 0; k < model.Objects(); ++k)
	{
		GObject* po = model.Object(k);
		if (po->IsVisible())
		{
			glPushMatrix();
			SetModelView(po);

			GMesh* m = po->GetRenderMesh();
			if (m)
			{
				renderer.RenderEdges(*m, [](const GMesh::EDGE& e) {
					return (e.pid >= 0);
					});

				renderer.RenderOutline(*rc.m_cam, m, po->GetTransform(), (rc.m_settings.m_nrender == RENDER_WIREFRAME));
			}

			glPopMatrix();
		}
	}
	shader.Deactivate();
}

//=============================================================================
//					Rendering functions for GObjects
//=============================================================================

//-----------------------------------------------------------------------------
// Render non-selected nodes
void CGLModelScene::RenderNodes(CGLContext& rc, GObject* po)
{
	if ((po == nullptr) || (po->Nodes() == 0)) return;

	GMesh points;
	for (int i = 0; i < po->Nodes(); ++i)
	{
		// only render nodes that are not selected
		// and are not shape-nodes
		GNode& n = *po->Node(i);
		if (!n.IsSelected() && (n.Type() != NODE_SHAPE))
		{
			vec3f r = to_vec3f(n.LocalPosition());
			points.AddNode(r);
		}
	}
	if (points.Nodes() == 0) return;

	GLPointColorShader shader(GLColor::Blue());
	m_renderer.RenderPoints(points, shader);
}

//-----------------------------------------------------------------------------
// Render selected nodes
void CGLModelScene::RenderSelectedNodes(CGLContext& rc, GObject* po)
{
	if ((po == nullptr) || (po->Nodes()==0)) return;

	GMesh points;
	for (int i = 0; i < po->Nodes(); ++i)
	{
		GNode& n = *po->Node(i);
		if (n.IsSelected())
		{
			assert(n.Type() != NODE_SHAPE);
			vec3f r = to_vec3f(n.LocalPosition());
			points.AddNode(r);
		}
	}
	if (points.IsEmpty()) return;

	GLOutlineShader shader(GLColor::Yellow());
	shader.Activate();
	m_renderer.RenderPoints(points);

#ifndef NDEBUG
	// Draw FE nodes on top of GMesh nodes to make sure they match
	FSMesh* pm = po->GetFEMesh();
	if (pm)
	{
		GMesh fenodes;
		for (int i = 0; i < pm->Nodes(); ++i)
		{
			FSNode& node = pm->Node(i);
			if (node.m_gid > -1)
			{
				GNode& gn = *po->Node(node.m_gid);
				if (gn.IsSelected())
				{
					fenodes.AddNode(to_vec3f(node.r));
				}
			}
		}
		if (fenodes.Nodes() != 0)
		{
			shader.SetColor(GLColor::Red());
			m_renderer.RenderPoints(fenodes);
		}
	}
#endif

	shader.Deactivate();
}

//-----------------------------------------------------------------------------
// render non-selected edges
void CGLModelScene::RenderEdges(CGLContext& rc, GObject* po)
{
	GMesh* m = po->GetRenderMesh();
	if (m == nullptr) return;

	glPushAttrib(GL_ENABLE_BIT | GL_LINE_BIT);
	glDisable(GL_LIGHTING);
	glColor3ub(0, 0, 255);

	GLMeshRender& renderer = GetMeshRenderer();

	int N = po->Edges();
	for (int i = 0; i < N; ++i)
	{
		GEdge& e = *po->Edge(i);
		if (e.IsSelected() == false)
		{
			renderer.RenderEdges(*m, i);
		}
	}
	glPopAttrib();
}

//-----------------------------------------------------------------------------
// render selected edges
void CGLModelScene::RenderSelectedEdges(CGLContext& rc, GObject* po)
{
	GMesh* m = po->GetRenderMesh();
	if (m == nullptr) return;

	GLOutlineShader shader(GLColor::Yellow());
	shader.Activate();

	GLMeshRender& renderer = GetMeshRenderer();

	GMesh pointMesh;
	int N = po->Edges();
	for (int i = 0; i < N; ++i)
	{
		GEdge& e = *po->Edge(i);
		if (e.IsSelected())
		{
			renderer.RenderEdges(*m, i);

			GNode* n0 = po->Node(e.m_node[0]);
			GNode* n1 = po->Node(e.m_node[1]);

			if (n0 && n1)
			{
				pointMesh.AddNode(to_vec3f(n0->LocalPosition()));
				pointMesh.AddNode(to_vec3f(n1->LocalPosition()));
			}
		}
	}
	if (pointMesh.Nodes() != 0) m_renderer.RenderPoints(pointMesh);
	shader.Deactivate();


#ifndef NDEBUG
	// Render FE edges onto GMesh edges to make sure they are consistent
	FSMesh* pm = po->GetFEMesh();
	if (pm)
	{
		// TODO: Add the edges to the render mesh
		GMesh edges;
		vec3f r[FSEdge::MAX_NODES];
		for (int i = 0; i < pm->Edges(); ++i)
		{
			FSEdge& e = pm->Edge(i);
			if (e.m_gid > -1)
			{
				GEdge* ge = po->Edge(e.m_gid);
				if (ge && ge->IsSelected())
				{
					for (int j=0; j<e.Nodes(); ++j)
						r[j] = to_vec3f(pm->Node(e.n[j]).r);
					edges.AddEdge(r, e.Nodes(), e.m_gid);
				}
			}
		}
		if (edges.Edges() > 0)
		{
			GLOutlineShader shader(GLColor::Red());
			m_renderer.RenderEdges(edges, shader);
		}
	}
#endif
}

//-----------------------------------------------------------------------------
// Render non-selected surfaces
void CGLModelScene::RenderSurfaces(CGLContext& rc, GObject* po)
{
	if (!po->IsVisible()) return;

	CModelDocument* doc = m_doc;
	if (doc == nullptr) return;

	GLMeshRender& renderer = GetMeshRenderer();

	GLViewSettings& vs = rc.m_settings;

	// get the GMesh
	FSModel& fem = *doc->GetFSModel();
	GMesh* pm = po->GetRenderMesh(); assert(pm);
	if (pm == nullptr) return;

	// render non-selected faces
	GPart* pgmat = 0; // the part that defines the material
	int NF = po->Faces();
	for (int n = 0; n < NF; ++n)
	{
		// get the next face
		GFace& f = *po->Face(n);

		// make sure this face is not selected
		if (f.IsSelected() == false)
		{
			// get the part IDs
			int* pid = f.m_nPID;

			// get the part (that is visible)
			GPart* pg = po->Part(pid[0]);
			if (pg && pg->IsVisible() == false)
			{
				if (pid[1] >= 0) pg = po->Part(pid[1]); else pg = 0;
				if (pg && (pg->IsVisible() == false)) pg = 0;
			}

			// make sure we have a part
			if (pg)
			{
				GLColor c;
				bool useStipple = false;
				if (m_objectColor == OBJECT_COLOR_MODE::PHYSICS_TYPE)
				{
					GLfloat col[] = { 0.f, 0.f, 0.f, 1.f };
					switch (f.m_ntag)
					{
					case 0: col[0] = 0.9f; col[1] = 0.9f; col[2] = 0.9f; useStipple = true; break;
					case 1: col[0] = 0.9f; col[1] = 0.9f; col[2] = 0.0f; break;	// boundary conditions
					case 2: col[0] = 0.0f; col[1] = 0.4f; col[2] = 0.0f; break;	// initial conditions
					case 3: col[0] = 0.0f; col[1] = 0.9f; col[2] = 0.9f; break;	// loads
					case 4: col[0] = 0.9f; col[1] = 0.0f; col[2] = 0.9f; break;	// contact primary
					case 5: col[0] = 0.3f; col[1] = 0.0f; col[2] = 0.3f; break;	// contact secondary
					}
					c = GLColor::FromRGBf(col[0], col[1], col[2]);
				}
				else c = GetPartColor(rc, pg);

				if (vs.m_transparencyMode != 0)
				{
					switch (vs.m_transparencyMode)
					{
					case 1: if (po->IsSelected()) useStipple = true; break;
					case 2: if (!po->IsSelected()) useStipple = true; break;
					}
				}

				// render the face
				GLStandardModelShader shader(c, useStipple);
				renderer.RenderGMesh(*pm, n, shader);
			}
		}
	}
}

//-----------------------------------------------------------------------------
// Render selected surfaces
void CGLModelScene::RenderSelectedSurfaces(CGLContext& rc, GObject* po)
{
	if (!po->IsVisible()) return;

	GLMeshRender& renderer = GetMeshRenderer();

	GMesh* pm = po->GetRenderMesh(); assert(pm);
	if (pm == nullptr) return;

	int NF = po->Faces();
	vector<int> selectedSurfaces; selectedSurfaces.reserve(NF);
	for (int i = 0; i < NF; ++i)
	{
		GFace& f = *po->Face(i);
		if (f.IsSelected())
		{
			selectedSurfaces.push_back(i);
		}
	}
	if (selectedSurfaces.empty()) return;

	// render the selected faces
	GLSelectionShader shader(GLColor(0, 0, 255));
	for (int surfId : selectedSurfaces)
	{
		renderer.RenderGMesh(*pm, surfId, shader);
	}

#ifndef NDEBUG
	shader.SetColor(GLColor::Red());
	shader.Activate();
	{
		// render FE surfaces
		FSMesh* pm = po->GetFEMesh();
		if (pm)
		{
			glColor3ub(255, 0, 0);
			vec3d rf[FSElement::MAX_NODES];

			GLTriMesh mesh;
			mesh.Create(pm->Faces() * 6); // each face can have a max of 6 * 3 vertices 
			mesh.BeginMesh();
			for (int i = 0; i < pm->Faces(); ++i)
			{
				FSFace& f = pm->Face(i);
				if (f.m_gid > -1)
				{
					GFace& gf = *po->Face(f.m_gid);
					if (gf.IsSelected())
					{
						int nf = f.Nodes();
						for (int j = 0; j < nf; ++j) rf[j] = pm->Node(f.n[j]).r;
						switch (nf)
						{
						case 3:
						case 10:
							mesh.AddTriangle(rf[0], rf[1], rf[2]);
							break;
						case 4:
							mesh.AddTriangle(rf[0], rf[1], rf[2]);
							mesh.AddTriangle(rf[2], rf[3], rf[0]);
							break;
						case 6:
						case 7:
							mesh.AddTriangle(rf[0], rf[3], rf[5]);
							mesh.AddTriangle(rf[3], rf[1], rf[4]);
							mesh.AddTriangle(rf[5], rf[4], rf[2]);
							mesh.AddTriangle(rf[3], rf[4], rf[5]);
							break;
						case 8:
						case 9:
							mesh.AddTriangle(rf[0], rf[4], rf[7]);
							mesh.AddTriangle(rf[1], rf[5], rf[4]);
							mesh.AddTriangle(rf[2], rf[6], rf[5]);
							mesh.AddTriangle(rf[3], rf[7], rf[6]);
							mesh.AddTriangle(rf[4], rf[6], rf[7]);
							mesh.AddTriangle(rf[4], rf[5], rf[6]);
							break;
						}
					}
				}
			}
			mesh.EndMesh();
			mesh.Render();
		}
	}
	shader.Deactivate();
#endif

	GLOutlineShader outlineShader(GLColor(0, 0, 255));
	outlineShader.Activate();
	for (int surfId : selectedSurfaces)
	{
		renderer.RenderSurfaceOutline(*rc.m_cam, pm, po->GetTransform(), surfId);
	}
	outlineShader.Deactivate();
}

//-----------------------------------------------------------------------------
// render non-selected parts
void CGLModelScene::RenderParts(CGLContext& rc, GObject* po)
{
	if (!po->IsVisible()) return;

	CModelDocument* doc = m_doc;
	if (doc == nullptr) return;

	CGLView* glview = (CGLView*)rc.m_view;

	GLMeshRender& renderer = GetMeshRenderer();

	GLViewSettings& vs = rc.m_settings;

	// get the GMesh
	FSModel& fem = *doc->GetFSModel();
	GMesh* pm = po->GetRenderMesh(); assert(pm);
	if (pm == nullptr) return;

	// render non-selected parts
	GPart* pgmat = 0; // the part that defines the material
	int NF = po->Faces();
	for (int n = 0; n < NF; ++n)
	{
		// get the next face
		GFace& f = *po->Face(n);

		// get the part IDs
		int* pid = f.m_nPID;

		// get the part (that is visible)
		GPart* pg = po->Part(pid[0]); assert(pg);
		if (pg && ((pg->IsVisible() == false) || (pg->IsSelected())))
		{
			if (pid[1] >= 0) pg = po->Part(pid[1]); else pg = 0;
			if (pg && ((pg->IsVisible() == false) || pg->IsSelected())) pg = 0;

			if (pg == nullptr)
			{
				if (pid[2] >= 0) pg = po->Part(pid[2]); else pg = 0;
				if (pg && ((pg->IsVisible() == false) || pg->IsSelected())) pg = 0;
			}
		}

		// make sure we have a part
		if (pg)
		{
			bool useStipple = false;
			if (vs.m_transparencyMode != 0)
			{
				switch (vs.m_transparencyMode)
				{
				case 1: if (po->IsSelected()) useStipple = true; break;
				case 2: if (!po->IsSelected()) useStipple = true; break;
				}
			}

			// render the face
			GLColor c = GetPartColor(rc, pg);
			GLStandardModelShader shader(c, useStipple);
			int nid = pg->GetLocalID();
			renderer.RenderGMesh(*pm, n, shader);
		}
	}

	RenderBeamParts(rc, po);
}

//-----------------------------------------------------------------------------
// render selected parts
void CGLModelScene::RenderSelectedParts(CGLContext& rc, GObject* po)
{
	if (!po->IsVisible()) return;
	GMesh* m = po->GetRenderMesh();
	if (m == nullptr) return;

	int NF = po->Faces();
	vector<int> facesToRender; facesToRender.reserve(NF);
	for (int i = 0; i < NF; ++i)
	{
		GFace* pf = po->Face(i);
		GPart* p0 = po->Part(pf->m_nPID[0]);
		GPart* p1 = po->Part(pf->m_nPID[1]);
		GPart* p2 = po->Part(pf->m_nPID[2]);
		if ((p0 && p0->IsSelected()) || (p1 && p1->IsSelected()) || (p2 && p2->IsSelected()))
		{
			facesToRender.push_back(i);
		}
	}
	if (facesToRender.empty()) return;

	GLMeshRender& renderer = GetMeshRenderer();

	GLSelectionShader shader(GLColor(0, 0, 255));
	for (int surfId : facesToRender)
	{
		renderer.RenderGMesh(*m, surfId, shader);
	}

	GLOutlineShader outlineShader(GLColor(0, 0, 200));
	outlineShader.Activate();
	for (int surfId : facesToRender)
	{
		renderer.RenderSurfaceOutline(*rc.m_cam, m, po->GetTransform(), surfId);
	}
	outlineShader.Deactivate();
}

//-----------------------------------------------------------------------------
// This function renders the object by looping over all the parts and
// for each part render the external surfaces that belong to that part.
// NOTE: The reason why only external surfaces are rendered is because
//       it is possible for an external surface to coincide with an
//       internal surface. E.g., when a shell layer lies on top of a 
//       hex layer.
void CGLModelScene::RenderObject(CGLContext& rc, GObject* po)
{
	if (!po->IsVisible()) return;

	CModelDocument* doc = m_doc;
	if (doc == nullptr) return;

	CGLView* glview = (CGLView*)rc.m_view;

	GLViewSettings& vs = glview->GetViewSettings();

	// get the GMesh
	FSModel& fem = *doc->GetFSModel();
	GMesh* pm = po->GetRenderMesh(); assert(pm);
	if (pm == 0) return;

	GLMeshRender& renderer = GetMeshRenderer();

	if (vs.m_use_environment_map) ActivateEnvironmentMap();

	GLStandardModelShader shader;
	renderer.SetDefaultShader(&shader);
	shader.Activate();

	// render non-selected faces
	GPart* pgmat = 0; // the part that defines the material
	int NF = po->Faces();
	for (int n = 0; n < NF; ++n)
	{
		// get the next face
		GFace& f = *po->Face(n);

		// make sure the face is visible
		if (f.IsVisible())
		{
			// get the part IDs
			int* pid = f.m_nPID;

			// get the part (that is visible)
			GPart* pg = po->Part(pid[0]);
			if (pg && (pg->IsVisible() == false))
			{
				if (pid[1] >= 0) pg = po->Part(pid[1]); else pg = nullptr;
				if (pg && (pg->IsVisible() == false)) pg = nullptr;
			}

			// make sure we have a part
			if (pg)
			{
				bool useStipple = false;
				if (m_objectColor == OBJECT_COLOR_MODE::PHYSICS_TYPE)
				{
					GLColor col(0, 0, 0);
					switch (f.m_ntag)
					{ 
					case 0: col = GLColor(200, 200, 200); useStipple = true; break;
					case 1: col = GLColor(200, 200,   0); break;	// boundary conditions
					case 2: col = GLColor(  0,  75,   0); break;	// initial conditions
					case 3: col = GLColor(  0, 200, 200); break;	// loads
					case 4: col = GLColor(200,   0, 200); break;	// contact
					case 5: col = GLColor( 60,   0,  60); break;	// contact secondary
					}
					shader.SetColor(col);
				}
				else
				{
					shader.SetColor(GetPartColor(rc, pg));
				}

				if (vs.m_transparencyMode != 0)
				{
					switch (vs.m_transparencyMode)
					{
					case 1: if (po->IsSelected()) useStipple = true; break;
					case 2: if (!po->IsSelected()) useStipple = true; break;
					}
				}

				// render the face
				shader.SetUseStipple(useStipple);
				renderer.RenderGMesh(*pm, n);
			}
		}
	}
	shader.Deactivate();
	renderer.SetDefaultShader(nullptr);

	if (vs.m_use_environment_map) DeactivateEnvironmentMap();

	if (NF == 0)
	{
		// if there are no faces, render edges instead
		GLLineColorShader shader;
		shader.Activate();
		int NC = po->Edges();
		for (int n = 0; n < NC; ++n)
		{
			GEdge& e = *po->Edge(n);
			if (e.IsVisible())
			{
				renderer.RenderEdges(*pm, n);
			}
		}
		shader.Deactivate();
	}

	// render beam sections if feature edges are not rendered. 
	if (vs.m_bfeat == false)
	{
		RenderBeamParts(rc, po);
	}
}

void CGLModelScene::RenderBeamParts(CGLContext& rc, GObject* po)
{
	if (!po->IsVisible()) return;

	CModelDocument* doc = m_doc;
	if (doc == nullptr) return;

	int nitem = m_doc->GetItemMode();
	int nsel = m_doc->GetSelectionMode();

	GLViewSettings& vs = rc.m_settings;

	// get the GMesh
	FSModel& fem = *doc->GetFSModel();
	GMesh* pm = po->GetRenderMesh(); assert(pm);
	if (pm == 0) return;

	GLMeshRender& renderer = GetMeshRenderer();

	GPart* pgmat = 0; // the part that defines the material
	glPushAttrib(GL_ENABLE_BIT);
	glDisable(GL_LIGHTING);
	glEnable(GL_COLOR_MATERIAL);
	SetMatProps(0);
	GLColor c = po->GetColor();
	glColor3ub(c.r, c.g, c.b);
	for (int i = 0; i < po->Parts(); ++i)
	{
		GPart* pg = po->Part(i);
		if (pg->IsVisible() && pg->IsBeam())
		{
			// if this part is not the current part defining the 
			// material, we need to change the mat props
			SetMatProps(rc, pg);

			if ((nitem == ITEM_MESH) && (nsel == SELECT_PART) && pg->IsSelected())
			{
				SetMatProps(0);
				glColor3ub(0, 0, 255);
			}

			for (int j = 0; j < pg->m_edge.size(); ++j)
			{
				GEdge& e = *po->Edge(pg->m_edge[j]);
				if (e.IsVisible())
					renderer.RenderEdges(*pm, e.GetLocalID());
			}
		}
	}
	glPopAttrib();
}

//=============================================================================
//					Rendering functions for FEMeshes
//=============================================================================

//-----------------------------------------------------------------------------
// Render the FE nodes
void CGLModelScene::RenderFENodes(CGLContext& rc, GObject* po)
{
	CGLView* glview = (CGLView*)rc.m_view;

	GLViewSettings& view = rc.m_settings;
	quatd q = rc.m_cam->GetOrientation();

	GLMeshRender& renderer = GetMeshRenderer();

	// set the point size
	float fsize = view.m_node_size;
	renderer.SetPointSize(fsize);

	FSMesh* pm = po->GetFEMesh();
	if (pm == nullptr) return;

	GMesh* gm = po->GetFERenderMesh(); assert(gm);
	assert(gm->Nodes() == pm->Nodes());
	int N = pm->Nodes();
	for (int i = 0; i < N; ++i)
	{
		FSNode& node = pm->Node(i);
		GMesh::NODE& v = gm->Node(i);
		if (node.IsSelected()) v.tag = 1;
		else
		{
			if (!node.IsVisible() ||
				(view.m_bext && !node.IsExterior())) v.tag = 0;
			else v.tag = 1;
		}
	}
	GLPointColorShader pointShader(GLColor(0, 0, 255, 128));
	pointShader.Activate();
	renderer.RenderPoints(*gm, [](const GMesh::NODE& v) {
			return (v.tag != 0);
		});
	pointShader.Deactivate();

	FENodeSelection* sel = dynamic_cast<FENodeSelection*>(m_doc->GetCurrentSelection());
	if (sel && sel->Size())
	{
		std::vector<int> items = sel->Items();
		GLPointOverlayShader ovlShader(GLColor::Red());
		ovlShader.Activate();
		renderer.RenderPoints(*gm, items);
		ovlShader.Deactivate();
	}
}

void CGLModelScene::RenderFEFacesFromGMesh(CGLContext& rc, GObject* po)
{
	GMesh* gm = po->GetFERenderMesh();
	if (gm == nullptr) return;

	GLViewSettings& vs = rc.m_settings;

	CGLView* view = dynamic_cast<CGLView*>(rc.m_view);
	if (vs.m_bcontour && (po == view->GetActiveObject()))
	{
		GLFaceColorShader shader;
		m_renderer.RenderGMesh(*gm, shader);
	}
	else
	{
		switch (m_objectColor)
		{
		case OBJECT_COLOR_MODE::DEFAULT_COLOR : RenderMeshByDefault     (rc, *po, *gm); break;
		case OBJECT_COLOR_MODE::OBJECT_COLOR  : RenderMeshByObjectColor (rc, *po, *gm); break;
		case OBJECT_COLOR_MODE::MATERIAL_TYPE : RenderMeshByMaterialType(rc, *po, *gm); break;
		case OBJECT_COLOR_MODE::PHYSICS_TYPE  : RenderMeshByPhysics     (rc, *po, *gm); break;
		case OBJECT_COLOR_MODE::FSELEMENT_TYPE: RenderMeshByElementType (rc, *po, *gm); break;
		default:
			assert(false);
		}
	}
}

std::vector<GLFacetShader*> BuildMaterialShaders(FSModel* fem)
{
	int nmat = 0;
	for (int i = 0; i < fem->Materials(); ++i)
	{
		GMaterial* mat = fem->GetMaterial(i);
		if (mat->GetID() > nmat) nmat = mat->GetID();
	}
	nmat++;
	std::vector<GLFacetShader*> shaders(nmat, nullptr);

	for (int i = 0; i < fem->Materials(); ++i)
	{
		GMaterial* mat = fem->GetMaterial(i);
		shaders[mat->GetID()] = new GLStandardModelShader(mat->Diffuse());
	}
	return shaders;
}

void CGLModelScene::RenderMeshByDefault(CGLContext& rc, GObject& o, GMesh& mesh)
{
	if ((m_doc == nullptr) || !m_doc->IsValid()) return;
	FSModel* fem = m_doc->GetFSModel();

	FSMesh* pm = o.GetFEMesh();
	if (pm == nullptr) return;

	std::vector<GLFacetShader*> shaders = BuildMaterialShaders(fem);
	m_renderer.ClearShaders();
	for (GLFacetShader* s : shaders) m_renderer.AddShader(s);

	GLStandardModelShader defaultShader;
	m_renderer.SetDefaultShader(&defaultShader);

	m_renderer.SetUseShaders(true);
	m_renderer.RenderGMesh(mesh);
	m_renderer.SetUseShaders(false);
	m_renderer.ClearShaders();
}

void CGLModelScene::RenderMeshByObjectColor(CGLContext& rc, GObject& o, GMesh& mesh)
{
	GLStandardModelShader shader(o.GetColor());
	m_renderer.RenderGMesh(mesh, shader);
}

GLColor GetMaterialTypeColor(GMaterial* mat)
{
	GLColor c;
	if (mat == nullptr) return GLColor(205, 205, 205);
	FSMaterial* pm = mat->GetMaterialProperties();
	if (pm == nullptr) c = GLColor::Black();
	else if (pm->IsRigid()) c = GLColor(200, 180, 175);
	else
	{
		const char* sztype = pm->GetTypeString();
		if (sztype)
		{
			if ((strcmp(sztype, "biphasic") == 0) ||
				(strcmp(sztype, "triphasic") == 0) ||
				(strcmp(sztype, "multiphasic") == 0))
			{
				c = GLColor(205, 164, 210);
			}
			else
			{
				c = GLColor(205, 102, 102);
			}
		}
		else c = GLColor::Black();
	}
	return c;
}

void CGLModelScene::RenderMeshByMaterialType(CGLContext& rc, GObject& o, GMesh& mesh)
{
	if ((m_doc == nullptr) || !m_doc->IsValid()) return;
	FSModel* fem = m_doc->GetFSModel();

	int nmat = 0;
	for (int i = 0; i < fem->Materials(); ++i)
	{
		GMaterial* mat = fem->GetMaterial(i);
		if (mat->GetID() > nmat) nmat = mat->GetID();
	}
	nmat++;
	std::vector<GLFacetShader*> shaders(nmat, nullptr);

	for (int i = 0; i < fem->Materials(); ++i)
	{
		GMaterial* mat = fem->GetMaterial(i);
		GLColor c = GetMaterialTypeColor(mat);
		shaders[mat->GetID()] = new GLStandardModelShader(c);
	}

	m_renderer.ClearShaders();
	for (GLFacetShader* s : shaders) m_renderer.AddShader(s);

	GLStandardModelShader defaultShader(GetMaterialTypeColor(nullptr));
	m_renderer.SetDefaultShader(&defaultShader);

	m_renderer.SetUseShaders(true);
	m_renderer.RenderGMesh(mesh);
	m_renderer.SetUseShaders(false);

	m_renderer.SetDefaultShader(nullptr);
}

void CGLModelScene::RenderMeshByPhysics(CGLContext& rc, GObject& o, GMesh& mesh)
{
	const int MAX_COLORS = 6;
	GLColor CLT[MAX_COLORS] = {
		{230, 230, 230}, // free surface
		{230, 230,   0}, // boundary conditions
		{  0, 102,   0}, // initial conditions
		{  0, 230, 230}, // loads
		{230,   0, 230}, // contact primary
		{ 77,   0,  77}  // contact secondary
	};

	int NF = o.Faces();
	for (int i = 0; i < NF; ++i)
	{
		GFace* face = o.Face(i);
		if (face->IsVisible())
		{
			GPart* pg = o.Part(face->m_nPID[0]);
			if (!pg->IsVisible() && (face->m_nPID[1] >= 0))
				pg = o.Part(face->m_nPID[1]);

			bool useStipple = false;
			GLColor c(0,0,0);
			int n = face->m_ntag;
			if ((n >= 0) && (n < MAX_COLORS))
			{
				useStipple = true;
				c = CLT[n];
			}

			GLStandardModelShader shader(c, useStipple);
			m_renderer.RenderGMesh(mesh, i, shader);
		}
	}

	if (m_doc->GetItemMode() == ITEM_ELEM)
	{
		// exposed facets cannot be part of physics, so render them transparent
		GLStandardModelShader shader(CLT[0], true);
		m_renderer.RenderGMesh(mesh, NF, shader);
	}
}

class GLElementTypeShader : public GLFacetShader
{
public:
	GLElementTypeShader(FSMesh* pm) : m_pm(pm) {}

	void Activate() override
	{
		GLFacetShader::Activate();
		glEnable(GL_COLOR_MATERIAL);
	}

	void Render(const GMesh::FACE& face) override
	{
		GLColor col;
		if (face.eid >= 0)
		{
			FEElement_* pe = m_pm->ElementPtr(face.eid);
			if (pe)
			{
				const int a = 212;
				const int b = 106;
				const int d =  53;
				switch (pe->Type())
				{
				case FE_INVALID_ELEMENT_TYPE: col = GLColor(0, 0, 0); break;
				case FE_TRI3   : col = GLColor(0, a, a); break;
				case FE_TRI6   : col = GLColor(0, b, b); break;
				case FE_TRI7   : col = GLColor(0, b, d); break;
				case FE_TRI10  : col = GLColor(0, d, d); break;
				case FE_QUAD4  : col = GLColor(a, a, 0); break;
				case FE_QUAD8  : col = GLColor(b, b, 0); break;
				case FE_QUAD9  : col = GLColor(d, d, 0); break;
				case FE_TET4   : col = GLColor(0, a, 0); break;
				case FE_TET5   : col = GLColor(0, a, 0); break;
				case FE_TET10  : col = GLColor(0, b, 0); break;
				case FE_TET15  : col = GLColor(0, b, 0); break;
				case FE_TET20  : col = GLColor(0, d, 0); break;
				case FE_HEX8   : col = GLColor(a, 0, 0); break;
				case FE_HEX20  : col = GLColor(b, 0, 0); break;
				case FE_HEX27  : col = GLColor(b, 0, 0); break;
				case FE_PENTA6 : col = GLColor(0, 0, a); break;
				case FE_PENTA15: col = GLColor(0, 0, b); break;
				case FE_PYRA5  : col = GLColor(0, 0, a); break;
				case FE_PYRA13 : col = GLColor(0, 0, b); break;
				case FE_BEAM2  : col = GLColor(a, a, a); break;
				case FE_BEAM3  : col = GLColor(b, b, b); break;
				default:
					col = GLColor(255, 255, 255); break;
				}
			}
		}
		glColor3ub(col.r, col.g, col.b);
		glNormal3fv(&face.vn[0].x); glVertex3fv(&face.vr[0].x);
		glNormal3fv(&face.vn[1].x); glVertex3fv(&face.vr[1].x);
		glNormal3fv(&face.vn[2].x); glVertex3fv(&face.vr[2].x);
	}

private:
	FSMesh* m_pm;
};

void CGLModelScene::RenderMeshByElementType(CGLContext& rc, GObject& o, GMesh& mesh)
{
	FSMesh* pm = o.GetFEMesh();
	if (pm == nullptr) return;

	GLElementTypeShader shader(pm);
	m_renderer.RenderGMesh(mesh, shader);
}

void CGLModelScene::RenderSelectedFEFaces(CGLContext& rc, GObject* po)
{
	FEFaceSelection* sel = dynamic_cast<FEFaceSelection*>(m_doc->GetCurrentSelection());
	if ((sel == nullptr) || (sel->Count() == 0)) return;
	if (sel->GetMesh() != po->GetFEMesh()) return;

	GLSelectionShader shader(GLColor::Red());
	m_renderer.RenderGMesh(m_selectionMesh, shader);

	GLOutlineShader outlineShader(GLColor::Yellow());
	m_renderer.RenderEdges(m_selectionMesh, outlineShader);
}

void CGLModelScene::RenderSelectedFEElements(CGLContext& rc, GObject* po)
{
	FEElementSelection* sel = dynamic_cast<FEElementSelection*>(m_doc->GetCurrentSelection());
	if ((sel == nullptr) || (sel->Count()==0)) return;
	if (sel->GetMesh() != po->GetFEMesh()) return;
	
	GLSelectionShader shader;
	m_renderer.RenderGMesh(m_selectionMesh, shader);

	// render a yellow highlight around selected elements
	GLOutlineShader outlineShader(GLColor::Yellow());
	m_renderer.RenderEdges(m_selectionMesh, outlineShader);
}

void CGLModelScene::RenderSurfaceMeshFaces(CGLContext& rc, GObject* po)
{
	GSurfaceMeshObject* surfaceObject = dynamic_cast<GSurfaceMeshObject*>(po);
	if (surfaceObject == 0)
	{
		// just render something, otherwise nothing will show up
		RenderObject(rc, po);
		return;
	}

	FSSurfaceMesh* surfaceMesh = surfaceObject->GetSurfaceMesh();
	assert(surfaceMesh);
	if (surfaceMesh == nullptr) return;

	GLMeshRender& renderer = GetMeshRenderer();

	GLViewSettings& view = rc.m_settings;

	Mesh_Data& data = surfaceMesh->GetMeshData();
	bool showContour = (view.m_bcontour && data.IsValid());

	// render the unselected faces
	if (showContour)
	{
		GMesh* gmesh = surfaceObject->GetRenderMesh();
		GLFaceColorShader shader;
		renderer.RenderGMesh(*gmesh, shader);
	}
	else
	{
		RenderObject(rc, po);
	}

	RenderSelection(rc);
}

void CGLModelScene::RenderSelection(CGLContext& rc)
{
	GLSelectionShader shader;
	m_renderer.RenderGMesh(m_selectionMesh, shader);

	GLOutlineShader outlineShader(GLColor::Yellow());
	m_renderer.RenderEdges(m_selectionMesh, outlineShader);
}

//-----------------------------------------------------------------------------
void CGLModelScene::RenderSurfaceMeshEdges(CGLContext& rc, GObject* po)
{
	CModelDocument* doc = m_doc;
	if ((doc == nullptr) || !doc->IsValid()) return;
	if (po == nullptr) return;

	GMesh* mesh = po->GetRenderMesh();
	if (mesh == nullptr) return;

	GLMeshRender& renderer = GetMeshRenderer();

	// render the unselected edges
	GLLineColorShader lineShader1(GLColor::Blue());
	lineShader1.Activate();
	renderer.RenderEdges(*mesh);
	lineShader1.Deactivate();

	// render the selected edges
	GLOutlineShader lineShader2(GLColor::Red());
	lineShader2.Activate();
	renderer.RenderEdges(m_selectionMesh);
	lineShader2.Deactivate();
}

//-----------------------------------------------------------------------------
void CGLModelScene::RenderSurfaceMeshNodes(CGLContext& rc, GObject* po)
{
	CGLDocument* pdoc = m_doc;
	if (pdoc == nullptr) return;

	GLMeshRender& renderer = GetMeshRenderer();

	GLViewSettings& view = rc.m_settings;
	quatd q = pdoc->GetView()->GetCamera().GetOrientation();

	// set the point size
	float fsize = view.m_node_size;
	renderer.SetPointSize(fsize);

	FSMeshBase* mesh = po->GetEditableMesh();
	if (mesh)
	{
		GMesh* gm = po->GetRenderMesh(); assert(gm);
		if (gm == nullptr) return;
		assert(gm->Nodes() == mesh->Nodes());

		// reset all tags
		int NN = mesh->Nodes();
		for (int i = 0; i < NN; ++i)
		{
			FSNode& node = mesh->Node(i);
			GMesh::NODE& gn = gm->Node(i);
			gn.tag = (node.IsVisible() ? 1 : 0);
		}

		// check the cull
		if (view.m_bcull)
		{
			vec3d f;
			int NF = mesh->Faces();
			for (int i = 0; i < NF; ++i)
			{
				FSFace& face = mesh->Face(i);
				int n = face.Nodes();
				for (int j = 0; j < n; ++j)
				{
					vec3d nn = to_vec3d(face.m_nn[j]);
					f = q * nn;
					if (f.z < 0) gm->Node(face.n[j]).tag = 0;
				}
			}
		}

		GLPointColorShader shader(GLColor(0, 0, 255, 128));
		shader.Activate();
		renderer.RenderPoints(*gm, [](const GMesh::NODE& v) {
			return (v.tag != 0);
			});
		shader.Deactivate();
	}
}

//-----------------------------------------------------------------------------
// Render the FE Edges
void CGLModelScene::RenderFEEdges(CGLContext& rc, GObject* po)
{
	CModelDocument* doc = m_doc;
	if ((doc == nullptr) || !doc->IsValid()) return;

	GLMeshRender& renderer = GetMeshRenderer();

	// render the unselected edges
	GMesh* mesh = po->GetFERenderMesh();
	if (mesh)
	{
		GLLineColorShader shader1(GLColor(0, 0, 255, 128));
		shader1.Activate();
		renderer.RenderEdges(*mesh);
		shader1.Deactivate();
	}

	// render the selected edges
	GLOutlineShader shader2(GLColor(255, 0, 0, 128));
	shader2.Activate();
	renderer.RenderEdges(m_selectionMesh);
	shader2.Deactivate();
}

//-----------------------------------------------------------------------------
void CGLModelScene::RenderAllBeamElements(CGLContext& rc, GObject* po)
{
	if (po == nullptr) return;
	FSMesh* pm = po->GetFEMesh();
	if (pm == nullptr) return;

	GMesh beamMesh;
	vec3f r[3];
	int NE = pm->Elements();
	for (int i = 0; i < NE; ++i)
	{
		FSElement& el = pm->Element(i);
		if (el.IsVisible())
		{
			GPart* pg = po->Part(el.m_gid);
			if (pg->IsVisible())
			{
				r[0] = to_vec3f(pm->Node(el.m_node[0]).r);
				r[1] = to_vec3f(pm->Node(el.m_node[1]).r);
				switch (el.Type())
				{
				case FE_BEAM2: 
					beamMesh.AddEdge(r, 2);
					break;
				case FE_BEAM3: 
					r[2] = to_vec3f(pm->Node(el.m_node[2]).r);
					beamMesh.AddEdge(r, 3);
					break;
				}
			}
		}
	}
	if (beamMesh.Edges() == 0) return;
	
	GLLineColorShader shader;
	GLMeshRender& renderer = GetMeshRenderer();
	renderer.RenderEdges(beamMesh, shader);
}

//-----------------------------------------------------------------------------
void CGLModelScene::RenderUnselectedBeamElements(CGLContext& rc, GObject* po)
{
	GLMeshRender& renderer = GetMeshRenderer();

	if (po == nullptr) return;
	FSMesh* pm = po->GetFEMesh();
	if (pm == nullptr) return;

	GMesh beamMesh;
	vec3f r[3];
	int NE = pm->Edges();
	for (int i = 0; i < NE; ++i)
	{
		FSEdge& edge = pm->Edge(i);
		if (edge.IsVisible() && (!edge.IsSelected()) && (edge.m_elem >= 0))
		{
			FSElement& el = pm->Element(edge.m_elem);
			r[0] = to_vec3f(pm->Node(el.m_node[0]).r);
			r[1] = to_vec3f(pm->Node(el.m_node[1]).r);
			switch (el.Type())
			{
			case FE_BEAM2: beamMesh.AddEdge(r, 2); break;
			case FE_BEAM3: 
				r[2] = to_vec3f(pm->Node(el.m_node[2]).r);
				beamMesh.AddEdge(r, 3);
				break;
			}
		}
	}
	if (beamMesh.Edges() == 0) return;

	GLLineColorShader shader(po->GetColor());
	renderer.RenderEdges(beamMesh, shader);
}

//-----------------------------------------------------------------------------
void CGLModelScene::RenderSelectedBeamElements(CGLContext& rc, GObject* po)
{
	GLMeshRender& renderer = GetMeshRenderer();

	if (po == nullptr) return;
	FSMesh* pm = po->GetFEMesh();
	if (pm == nullptr) return;

	FEElementSelection* selectedElems = dynamic_cast<FEElementSelection*>(m_doc->GetCurrentSelection());
	if ((selectedElems == nullptr) || (selectedElems->Size() == 0)) return;
	assert(selectedElems->GetMesh() == pm);

	GMesh edgeMesh;
	int NE = selectedElems->Count();
	vec3f r[FSEdge::MAX_NODES];
	for (int i = 0; i < NE; ++i)
	{
		FEElement_& el = *selectedElems->Element(i);
		if (el.IsBeam())
		{
			int ne = el.Nodes();
			for (int j = 0; j < ne; ++j) r[j] = to_vec3f(pm->Node(el.m_node[j]).r);
			edgeMesh.AddEdge(r, ne);
		}
	}
	edgeMesh.Update();
	if (edgeMesh.Edges() == 0) return;

	GLOutlineShader shader(GLColor(255, 255, 0));
	shader.Activate();
	m_renderer.RenderEdges(edgeMesh);
	shader.Deactivate();
}

void CGLModelScene::RenderNormals(CGLContext& rc, GObject* po, double scale)
{
	if (po->IsVisible() == false) return;

	FSMeshBase* pm = po->GetEditableMesh();
	if (pm == 0) return;
	double R = 0.05 * pm->GetBoundingBox().GetMaxExtent() * scale;

	GMesh* mesh = po->GetFERenderMesh();
	if (mesh == nullptr) mesh = po->GetRenderMesh();
	if (mesh == nullptr) return;

	GLNormalShader shader;
	shader.SetScale(R);
	GLMeshRender& render = GetMeshRenderer();
	render.RenderNormals(*mesh, shader);
}

//-----------------------------------------------------------------------------
void CGLModelScene::SetMatProps(GMaterial* pm)
{
	if (pm == 0) SetDefaultMatProps();
	else
	{
		GMaterial& m = *pm;
		GLfloat f = 1.f / 255.f;
		//			GLfloat dif[4] = {m.m_diffuse.r*f, m.m_diffuse.g*f, m.m_diffuse.b*f, 1.f}; 
		GLColor a = pm->Ambient();
		GLColor s = pm->Specular();
		GLColor e = pm->Emission();
		GLfloat amb[4] = { a.r * f, a.g * f, a.b * f, 1.f };
		GLfloat spc[4] = { s.r * f, s.g * f, s.b * f, 1.f };
		GLfloat emi[4] = { e.r * f, e.g * f, e.b * f, 1.f };
		//			glMaterialfv(GL_FRONT_AND_BACK, GL_DIFFUSE , dif);
		glMaterialfv(GL_FRONT_AND_BACK, GL_AMBIENT_AND_DIFFUSE, amb);
		glMaterialfv(GL_FRONT_AND_BACK, GL_SPECULAR, spc);
		glMaterialfv(GL_FRONT_AND_BACK, GL_EMISSION, emi);
		glMaterialf(GL_FRONT_AND_BACK, GL_SHININESS, 128 * (GLfloat)m.m_shininess);
	}
}

//-----------------------------------------------------------------------------
void CGLModelScene::SetDefaultMatProps()
{
	//		GLfloat dif[] = {0.8f, 0.8f, 0.8f, 1.f};
	GLfloat amb[] = { 0.8f, 0.8f, 0.8f, 1.f };
	GLfloat rev[] = { 0.8f, 0.6f, 0.6f, 1.f };
	GLfloat spc[] = { 0.0f, 0.0f, 0.0f, 1.f };
	GLfloat emi[] = { 0.0f, 0.0f, 0.0f, 1.f };

	//		glMaterialfv(GL_FRONT_AND_BACK, GL_DIFFUSE , dif);
	glMaterialfv(GL_FRONT, GL_AMBIENT_AND_DIFFUSE, amb);
	glMaterialfv(GL_BACK, GL_AMBIENT_AND_DIFFUSE, rev);
	glMaterialfv(GL_FRONT_AND_BACK, GL_SPECULAR, spc);
	glMaterialfv(GL_FRONT_AND_BACK, GL_EMISSION, emi);
	glMateriali(GL_FRONT_AND_BACK, GL_SHININESS, 0);
}

GLColor CGLModelScene::GetPartColor(CGLContext& rc, GPart* pg)
{
	if (pg == nullptr) return GLColor(0, 0, 0);
	if ((m_doc == nullptr) || (m_doc->IsValid() == false)) return GLColor(0,0,0);

	CGLView* glview = (CGLView*)rc.m_view;
	GLViewSettings& vs = glview->GetViewSettings();
	GObject* po = dynamic_cast<GObject*>(pg->Object());
	FSModel* fem = m_doc->GetFSModel();

	switch (m_objectColor)
	{
	case OBJECT_COLOR_MODE::DEFAULT_COLOR:
	{
		GMaterial* pmat = fem->GetMaterialFromID(pg->GetMaterialID());
		SetMatProps(pmat);
		GLColor c = po->GetColor();
		if (pmat) c = pmat->Diffuse();

		if (!pg->IsActive())
		{
			// Not sure if color material is on here, so we just set the color either way
			c = GLColor(128, 128, 128);
		}

		return c;
	}
	break;
	case OBJECT_COLOR_MODE::OBJECT_COLOR:
	{
		return po->GetColor();
	}
	break;
	case OBJECT_COLOR_MODE::MATERIAL_TYPE:
	{
		GMaterial* gmat = fem->GetMaterialFromID(pg->GetMaterialID());
		GLColor c = GetMaterialTypeColor(gmat);
		return c;
	}
	break;
	case OBJECT_COLOR_MODE::FSELEMENT_TYPE:
	{
		return GLColor(255, 255, 255);
	}
	break;
	case OBJECT_COLOR_MODE::PHYSICS_TYPE:
	{
		return GLColor(255, 255, 255);
	}
	break;
	}
	return GLColor(0, 0, 0);
}

void CGLModelScene::SetMatProps(CGLContext& rc, GPart* pg)
{
	if (pg == nullptr) return;
	if ((m_doc == nullptr) || (m_doc->IsValid() == false)) return;

	CGLView* glview = (CGLView*)rc.m_view;
	GLViewSettings& vs = glview->GetViewSettings();
	GObject* po = dynamic_cast<GObject*>(pg->Object());
	FSModel* fem = m_doc->GetFSModel();

	switch (m_objectColor)
	{
	case OBJECT_COLOR_MODE::DEFAULT_COLOR:
	{
		GMaterial* pmat = fem->GetMaterialFromID(pg->GetMaterialID());
		SetMatProps(pmat);
		GLColor c = po->GetColor();
		if (pmat) c = pmat->Diffuse();

		if (!pg->IsActive())
		{
			// Not sure if color material is on here, so we just set the color either way
			c = GLColor(128, 128, 128);
			GLfloat amb[4] = { c.r / 255.f, c.g / 255.f, c.b / 255.f, 1.f };
			glMaterialfv(GL_FRONT_AND_BACK, GL_AMBIENT_AND_DIFFUSE, amb);
		}

		// TODO: not sure this does anything since I think color material is not on. 
		glColor3ub(c.r, c.g, c.b);

		/*		if (pmat && (pmat->m_nrender != 0))
				{
					GLint n[2];
					glmode = glGetIntegerv(GL_POLYGON_MODE, n);
					if (n[1] != GL_LINE) glPolygonMode(GL_FRONT_AND_BACK, GL_LINE);
				}
		*/
	}
	break;
	case OBJECT_COLOR_MODE::OBJECT_COLOR:
	{
		SetDefaultMatProps();
		GLColor c = po->GetColor();
		GLfloat col[] = { 0.f, 0.f, 0.f, 1.f };
		col[0] = (float)c.r / 255.f;
		col[1] = (float)c.g / 255.f;
		col[2] = (float)c.b / 255.f;
		glMaterialfv(GL_FRONT_AND_BACK, GL_AMBIENT_AND_DIFFUSE, col);
//		glColor3ub(c.r, c.g, c.b);
	}
	break;
	case OBJECT_COLOR_MODE::MATERIAL_TYPE:
	{
		GMaterial* gmat = fem->GetMaterialFromID(pg->GetMaterialID());
		GLColor c = GetMaterialTypeColor(gmat);
		GLfloat col[] = { 0.f, 0.f, 0.f, 1.f };
		c.toFloat(col);
		glMaterialfv(GL_FRONT_AND_BACK, GL_AMBIENT_AND_DIFFUSE, col);
	}
	break;
	case OBJECT_COLOR_MODE::FSELEMENT_TYPE:
	{
		// We should only get here if the object is not active, or it is not meshed
		SetDefaultMatProps();
		GLfloat col[] = { 1.f, 1.f, 1.f, 1.f };
		glMaterialfv(GL_FRONT_AND_BACK, GL_AMBIENT_AND_DIFFUSE, col);
	}
	break;
	case OBJECT_COLOR_MODE::PHYSICS_TYPE:
	{
		SetDefaultMatProps();
		GLfloat col[] = { 1.f, 1.f, 1.f, 1.f };
		glMaterialfv(GL_FRONT_AND_BACK, GL_AMBIENT_AND_DIFFUSE, col);
	}
	break;
	}
}

void CGLModelScene::RenderTags(CGLContext& rc)
{
	if (rc.m_view == nullptr) return;
	GLViewSettings& view = rc.m_settings;

	GObject* po = m_doc->GetActiveObject();
	if (po == nullptr) return;

	// create the tag array.
	// We add a tag for each selected item
	GLTAG tag;
	vector<GLTAG> vtag;

	int mode = m_doc->GetItemMode();

	GLColor extcol(255, 255, 0);
	GLColor intcol(255, 0, 0);

	// process elements
	FESelection* currentSelection = m_doc->GetCurrentSelection();
	if ((view.m_ntagInfo > TagInfoOption::NO_TAG_INFO) && currentSelection)
	{
		FSLineMesh* mesh = nullptr;
		if (mode == ITEM_ELEM)
		{
			FEElementSelection* selection = dynamic_cast<FEElementSelection*>(currentSelection);
			if (selection && selection->Count())
			{
				FSMesh* pm = selection->GetMesh(); mesh = pm;
				if (view.m_ntagInfo == TagInfoOption::TAG_ITEM_AND_NODES) pm->TagAllNodes(0);
				int NE = selection->Count();
				for (int i = 0; i < NE; i++)
				{
					FEElement_& el = *selection->Element(i); assert(el.IsSelected());
					tag.r = pm->LocalToGlobal(pm->ElementCenter(el));
					tag.c = extcol;
					int nid = el.GetID();
					if (nid < 0) nid = selection->ElementIndex(i) + 1;
					snprintf(tag.sztag, sizeof tag.sztag, "E%d", nid);
					vtag.push_back(tag);

					if (view.m_ntagInfo == TagInfoOption::TAG_ITEM_AND_NODES)
					{
						int ne = el.Nodes();
						for (int j = 0; j < ne; ++j) pm->Node(el.m_node[j]).m_ntag = 1;
					}
				}
			}
		}

		// process faces
		if (mode == ITEM_FACE)
		{
			FEFaceSelection* selection = dynamic_cast<FEFaceSelection*>(currentSelection);
			if (selection && selection->Count())
			{
				FSMeshBase* pm = selection->GetMesh(); mesh = pm;
				if (view.m_ntagInfo == TagInfoOption::TAG_ITEM_AND_NODES) pm->TagAllNodes(0);
				int NF = selection->Count();
				for (int i = 0; i < NF; ++i)
				{
					FSFace& f = *selection->Face(i); assert(f.IsSelected());
					tag.r = pm->LocalToGlobal(pm->FaceCenter(f));
					tag.c = (f.IsExternal() ? extcol : intcol);
					int nid = f.GetID();
					if (nid < 0) nid = selection->FaceIndex(i) + 1;
					snprintf(tag.sztag, sizeof tag.sztag, "F%d", nid);
					vtag.push_back(tag);

					if (view.m_ntagInfo == TagInfoOption::TAG_ITEM_AND_NODES)
					{
						int nf = f.Nodes();
						for (int j = 0; j < nf; ++j) pm->Node(f.n[j]).m_ntag = 1;
					}
				}
			}
		}

		// process edges
		if (mode == ITEM_EDGE)
		{
			FEEdgeSelection* selection = dynamic_cast<FEEdgeSelection*>(currentSelection);
			if (selection && selection->Count())
			{
				FSLineMesh* pm = selection->GetMesh(); mesh = pm;
				if (view.m_ntagInfo == TagInfoOption::TAG_ITEM_AND_NODES) pm->TagAllNodes(0);
				int NC = selection->Size();
				for (int i = 0; i < NC; i++)
				{
					FSEdge& edge = *selection->Edge(i);
					tag.r = pm->LocalToGlobal(pm->EdgeCenter(edge));
					tag.c = extcol;
					int nid = edge.GetID();
					if (nid < 0) nid = selection->EdgeIndex(i) + 1;
					snprintf(tag.sztag, sizeof tag.sztag, "L%d", nid);
					vtag.push_back(tag);

					if (view.m_ntagInfo == TagInfoOption::TAG_ITEM_AND_NODES)
					{
						int ne = edge.Nodes();
						for (int j = 0; j < ne; ++j) pm->Node(edge.n[j]).m_ntag = 1;
					}
				}
			}
		}

		// process nodes
		if (mode == ITEM_NODE)
		{
			FENodeSelection* selection = dynamic_cast<FENodeSelection*>(currentSelection);
			if (selection && selection->Count())
			{
				FSLineMesh* pm = selection->GetMesh(); mesh = pm;
				if (view.m_ntagInfo == TagInfoOption::TAG_ITEM_AND_NODES) pm->TagAllNodes(0);
				int NN = selection->Size();
				for (int i = 0; i < NN; i++)
				{
					FSNode& node = *selection->Node(i);
					tag.r = pm->LocalToGlobal(node.r);
					tag.c = (node.IsExterior() ? extcol : intcol);
					int nid = node.GetID();
					if (nid < 0) nid = selection->NodeIndex(i) + 1;
					snprintf(tag.sztag, sizeof tag.sztag, "N%d", nid);
					vtag.push_back(tag);
				}
			}
		}

		// add additional nodes
		if ((view.m_ntagInfo == TagInfoOption::TAG_ITEM_AND_NODES) && mesh)
		{
			int NN = mesh->Nodes();
			for (int i = 0; i < NN; i++)
			{
				FSNode& node = mesh->Node(i);
				if (node.m_ntag == 1)
				{
					tag.r = mesh->LocalToGlobal(node.r);
					tag.c = (node.IsExterior() ? extcol : intcol);
					int n = node.GetID();
					if (n < 0) n = i + 1;
					snprintf(tag.sztag, sizeof tag.sztag, "N%d", n);
					vtag.push_back(tag);
				}
			}
		}
	}

	// if we don't have any tags, just return
	if (vtag.empty()) return;

	// limit the number of tags to render
	const int MAX_TAGS = 100;
	int nsel = (int)vtag.size();
	if (nsel > MAX_TAGS) return; // nsel = MAX_TAGS;

	CGLView* glview = dynamic_cast<CGLView*>(rc.m_view);
	if (glview) glview->RenderTags(vtag);
}

void CGLModelScene::RenderRigidLabels(CGLContext& rc)
{
	FSModel* fem = m_doc->GetFSModel();
	if (fem == nullptr) return;

	CGLView* glview = (CGLView*)rc.m_view;
	GLViewSettings& view = glview->GetViewSettings();

	vector<GLTAG> vtag;

	for (int i = 0; i < fem->Materials(); ++i)
	{
		GMaterial* mat = fem->GetMaterial(i);
		FSMaterial* pm = mat->GetMaterialProperties();
		if (pm && pm->IsRigid())
		{
			GLTAG tag;
			tag.c = GLColor(255, 255, 0);

			// We'll position the rigid body glyph, either in the center of rigid part,
			// or in the center_of_mass parameter if the override_com is true.
			bool b = pm->GetParamBool("override_com");
			if (b) tag.r = pm->GetParamVec3d("center_of_mass");
			else tag.r = mat->GetPosition();

			string name = mat->GetName();
			size_t l = name.size(); if (l > 63) l = 63;
			if (l > 0)
			{
				strncpy(tag.sztag, name.c_str(), l);
				tag.sztag[l] = 0;
			}
			else snprintf(tag.sztag, sizeof tag.sztag, "_no_name");
			vtag.push_back(tag);
		}
	}
	if (vtag.empty()) return;
	glview->RenderTags(vtag);
}

void CGLModelScene::RenderImageData(CGLContext& rc)
{
	if (m_doc->IsValid() == false) return;

	for (int i = 0; i < m_doc->ImageModels(); ++i)
	{
		CImageModel* img = m_doc->GetImageModel(i);
		if (img->IsActive()) img->Render(rc);
	}
}

void CGLModelScene::SetObjectColorMode(OBJECT_COLOR_MODE colorMode)
{
	m_objectColor = colorMode;
}

OBJECT_COLOR_MODE CGLModelScene::ObjectColorMode() const
{
	return m_objectColor;
}

void CGLModelScene::Update()
{
}

void CGLModelScene::RenderPlaneCut(CGLContext& rc)
{
	BOX box = m_doc->GetGModel()->GetBoundingBox();
	glColor3ub(200, 0, 200);
	glx::renderBox(box, false);

	RenderBoxCut(rc, box);

	CGLView* view = dynamic_cast<CGLView*>(rc.m_view);
	if (view->PlaneCutMode() == 0)
	{
		// render the plane cut first
		view->RenderPlaneCut(rc);

		// then turn on the clipping plane before rendering the other geometry
		glClipPlane(GL_CLIP_PLANE0, view->PlaneCoordinates());
		glEnable(GL_CLIP_PLANE0);
	}
}

void CGLModelScene::RenderBoxCut(CGLContext& rc, const BOX& box)
{
	vec3d a = box.r0();
	vec3d b = box.r1();
	vec3d ex[8];
	ex[0] = vec3d(a.x, a.y, a.z);
	ex[1] = vec3d(b.x, a.y, a.z);
	ex[2] = vec3d(b.x, b.y, a.z);
	ex[3] = vec3d(a.x, b.y, a.z);
	ex[4] = vec3d(a.x, a.y, b.z);
	ex[5] = vec3d(b.x, a.y, b.z);
	ex[6] = vec3d(b.x, b.y, b.z);
	ex[7] = vec3d(a.x, b.y, b.z);
	double R = box.GetMaxExtent();
	if (R == 0) R = 1;
	int ncase = 0;
	CGLView* view = dynamic_cast<CGLView*>(rc.m_view);
	double* plane = view->PlaneCoordinates();
	vec3d norm(plane[0], plane[1], plane[2]);
	double ref = -(plane[3] - R * 0.001);
	for (int k = 0; k < 8; ++k)
		if (norm * ex[k] > ref) ncase |= (1 << k);
	if ((ncase > 0) && (ncase < 255))
	{
		int edge[15][2], edgeNode[15][2], etag[15];
		GMesh plane;
		int* pf = LUT[ncase];
		int ne = 0;
		for (int l = 0; l < 5; l++)
		{
			if (*pf == -1) break;
			vec3f r[3];
			float w1, w2, w;
			for (int k = 0; k < 3; k++)
			{
				int n1 = ET_HEX[pf[k]][0];
				int n2 = ET_HEX[pf[k]][1];

				w1 = norm * ex[n1];
				w2 = norm * ex[n2];

				if (w2 != w1)
					w = (ref - w1) / (w2 - w1);
				else
					w = 0.f;

				vec3d rk = ex[n1] * (1 - w) + ex[n2] * w;
				r[k] = to_vec3f(rk);
				plane.AddFace(r);
			}
			for (int k = 0; k < 3; ++k)
			{
				int n1 = pf[k];
				int n2 = pf[(k + 1) % 3];

				bool badd = true;
				for (int m = 0; m < ne; ++m)
				{
					int m1 = edge[m][0];
					int m2 = edge[m][1];
					if (((n1 == m1) && (n2 == m2)) ||
						((n1 == m2) && (n2 == m1)))
					{
						badd = false;
						etag[m]++;
						break;
					}
				}

				if (badd)
				{
					edge[ne][0] = n1;
					edge[ne][1] = n2;
					etag[ne] = 0;

					GMesh::FACE& face = plane.Face(plane.Faces() - 1);
					edgeNode[ne][0] = face.n[k];
					edgeNode[ne][1] = face.n[(k + 1) % 3];
					++ne;
				}
			}
			pf += 3;
		}
		for (int k = 0; k < ne; ++k)
		{
			if (etag[k] == 0)
			{
				plane.AddEdge(edgeNode[k], 2, 0);
			}
		}
		plane.Update();
		GLLineColorShader shader(GLColor(255, 64, 255));
		shader.Activate();
		m_renderer.RenderEdges(plane);
		shader.Deactivate();
	}
}

bool BuildSelectionMesh(FESelection* sel, GMesh& mesh)
{
	mesh.Clear();
	if (sel == nullptr) return false;

	FEElementSelection* esel = dynamic_cast<FEElementSelection*>(sel);
	if (esel && esel->Count())
	{
		mesh.NewPartition();
		FSMesh* pm = esel->GetMesh();
		int NE = esel->Count();
		int n[FSFace::MAX_NODES];
		for (int i = 0; i < NE; ++i)
		{
			FEElement_& el = *esel->Element(i); assert(el.IsSelected());
			if (el.IsSolid())
			{
				int nf = el.Faces();
				for (int j = 0; j < nf; ++j)
				{
					int nj = el.m_nbr[j];
					FEElement_* pej = pm->ElementPtr(nj);
					if ((pej == nullptr) || (!pej->IsSelected()))
					{
						FSFace f = el.GetFace(j);
						for (int k = 0; k < f.Nodes(); ++k)
						{
							FSNode& nodek = pm->Node(f.n[k]);
							vec3f r = to_vec3f(nodek.r);
							n[k] = mesh.AddNode(r);
							nodek.m_ntag = n[k];
						}
						mesh.AddFace(n, f.Nodes(), 0, -1, true, -1, i);

						for (int k = 0; k < f.Edges(); ++k)
						{
							int en[FSEdge::MAX_NODES];
							FSEdge edge = f.GetEdge(k);
							for (int l = 0; l < edge.Nodes(); ++l)
								en[l] = pm->Node(edge.n[l]).m_ntag;
							mesh.AddEdge(en, edge.Nodes());
						}
					}
				}
			}
			else if (el.IsShell())
			{
				// add shells
				for (int k = 0; k < el.Nodes(); ++k)
				{
					FSNode& nodek = pm->Node(el.m_node[k]);
					vec3f r = to_vec3f(nodek.r);
					n[k] = mesh.AddNode(r);
					nodek.m_ntag = n[k];
				}
				mesh.AddFace(n, el.Nodes(), 0, -1, true, -1, i);

				for (int k = 0; k < el.Edges(); ++k)
				{
					int en[FSEdge::MAX_NODES];
					FSEdge edge = el.GetEdge(k);
					for (int l = 0; l < edge.Nodes(); ++l)
						en[l] = pm->Node(edge.n[l]).m_ntag;
					mesh.AddEdge(en, edge.Nodes());
				}
			}
			else if (el.IsBeam())
			{
				for (int k = 0; k < el.Nodes(); ++k)
				{
					FSNode& nodek = pm->Node(el.m_node[k]);
					vec3f r = to_vec3f(nodek.r);
					n[k] = mesh.AddNode(r);
					nodek.m_ntag = n[k];
				}
				mesh.AddEdge(n, el.Nodes());
			}
		}
		mesh.Update();
	}

	FEFaceSelection* fsel = dynamic_cast<FEFaceSelection*>(sel);
	if (fsel && fsel->Count())
	{
		mesh.NewPartition();
		FSMeshBase* pm = fsel->GetMesh();
		int NF = fsel->Count();
		int n[FSFace::MAX_NODES];
		for (int i = 0; i < NF; ++i)
		{
			FSFace& face = *fsel->Face(i); assert(face.IsSelected());
			for (int k = 0; k < face.Nodes(); ++k)
			{
				FSNode& nodek = pm->Node(face.n[k]);
				vec3f r = to_vec3f(nodek.r);
				n[k] = mesh.AddNode(r);
				nodek.m_ntag = n[k];
			}
			mesh.AddFace(n, face.Nodes(), 0, -1, true, i, -1);

			for (int k = 0; k < face.Edges(); ++k)
			{
				FSFace* pf = pm->FacePtr(face.m_nbr[k]);
				if ((pf == nullptr) || !pf->IsSelected() || !pf->IsVisible() || (face.GetID() < pf->GetID()))
				{
					int en[FSEdge::MAX_NODES];
					FSEdge edge = face.GetEdge(k);
					for (int l = 0; l < edge.Nodes(); ++l)
						en[l] = pm->Node(edge.n[l]).m_ntag;

					mesh.AddEdge(en, edge.Nodes());
				}
			}
		}
		mesh.Update();
	}

	FEEdgeSelection* csel = dynamic_cast<FEEdgeSelection*>(sel);
	if (csel)
	{
		FSLineMesh* pm = csel->GetMesh();
		int NE = csel->Count();
		int n[FSEdge::MAX_NODES];
		for (int i = 0; i < NE; ++i)
		{
			FSEdge* edge = csel->Edge(i); assert(edge->IsSelected());
			for (int l = 0; l < edge->Nodes(); ++l)
			{
				vec3f r = to_vec3f(pm->Node(edge->n[l]).r);
				n[l] = mesh.AddNode(r);
			}
			mesh.AddEdge(n, edge->Nodes());
		}
		mesh.Update();
	}

	return true;
}

void CGLModelScene::UpdateSelectionMesh(FESelection* sel)
{
	BuildSelectionMesh(sel, m_selectionMesh);
}

GLRenderStats CGLModelScene::GetRenderStats()
{
	return m_renderer.GetRenderStats();
}<|MERGE_RESOLUTION|>--- conflicted
+++ resolved
@@ -900,105 +900,10 @@
 	void BuildFiberVectors(GObject* po, FSMaterialProperty* pmat, FEElementRef& rel, const vec3d& c, mat3d Q);
 
 public:
-<<<<<<< HEAD
 	int m_colorOption = 0;
 	GLColor	m_defaultCol = GLColor(0,0,0);
 };
 
-=======
-	void SetColorOption(int n) { m_colorOption = n; }
-	void SetDefaultColor(GLColor c) { m_defaultCol = c; }
-	void SetScaleFactor(double s) { m_scale = s; }
-	void SetLineStyle(int n) { m_lineStyle = n; }
-	void SetLineWidth(double l) { m_lineWidth = l; }
-	void SetDensity(double d)
-	{
-		if (d < 0) m_density = 0;
-		else if (d > 1) m_density = 1;
-		else m_density = d;
-	}
-
-private:
-	int		m_colorOption = 0;
-	int		m_lineStyle = 0;
-	double	m_lineWidth = 1.0;
-	double	m_density = 1.0;
-	GLColor	m_defaultCol;
-	double	m_scale = 1.0;
-	GLUquadricObj* m_glyph = nullptr;
-
-	std::vector<FIBER>	m_fibers;
-};
-
-void GLFiberRenderer::Init()
-{
-	glPushAttrib(GL_ENABLE_BIT);
-	glEnable(GL_COLOR_MATERIAL);
-	if (m_lineStyle == 0)
-	{
-		glDisable(GL_LIGHTING);
-		glDisable(GL_DEPTH_TEST);
-		glBegin(GL_LINES);
-	}
-	else
-	{
-		m_glyph = gluNewQuadric();
-		gluQuadricNormals(m_glyph, GLU_SMOOTH);
-	}
-}
-
-
-
-void GLFiberRenderer::RenderFibers()
-{
-	srand(0);
-	for (auto& fiber : m_fibers)
-	{
-		double r = (double)rand() / (double)RAND_MAX;
-		if (r < m_density)
-			RenderFiber(fiber);
-	}
-}
-
-void GLFiberRenderer::RenderFiber(const GLFiberRenderer::FIBER& fiber)
-{
-	vec3d p0 = fiber.r - fiber.n * (m_scale * 0.5);
-	vec3d p1 = fiber.r + fiber.n * (m_scale * 0.5);
-
-	glColor3ub(fiber.c.r, fiber.c.g, fiber.c.b);
-	if (m_lineStyle == 0)
-	{
-		glVertex3d(p0.x, p0.y, p0.z);
-		glVertex3d(p1.x, p1.y, p1.z);
-	}
-	else
-	{
-		glPushMatrix();
-
-		glx::translate(p0);
-		quatd Q(vec3d(0, 0, 1), fiber.n);
-		glx::rotate(Q);
-
-		gluCylinder(m_glyph, m_lineWidth, m_lineWidth, m_scale, 10, 1);
-
-		glPopMatrix();
-	}
-}
-
-void GLFiberRenderer::Finish()
-{
-	if (m_lineStyle == 0)
-	{
-		glEnd(); // GL_LINES
-	}
-	else
-	{
-		gluDeleteQuadric(m_glyph);
-	}
-	glPopAttrib();
-}
-
->>>>>>> fc5910de
 void GLFiberRenderer::BuildFiberVectors(
 	GObject* po,
 	FSMaterial* pmat, 
