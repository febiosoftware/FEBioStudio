--- conflicted
+++ resolved
@@ -278,12 +278,7 @@
     set(FEBio_DEBUG_LIBS "")
     set(FEBio_RELEASE_LIBS "")
 
-<<<<<<< HEAD
-    set(FEBio_DEBUG_DIR ${FEBio_LIB_DIR}Debug)
-    set(FEBio_RELEASE_DIR ${FEBio_LIB_DIR}Release)
-=======
     set(FEBio_LIB_NAMES fecore febiolib febiomech xml febioplot)
->>>>>>> 2421e711
 
     foreach(name IN LISTS FEBio_LIB_NAMES)
         find_library(TEMP NAMES ${name} 
