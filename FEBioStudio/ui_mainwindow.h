/*This file is part of the FEBio Studio source code and is licensed under the MIT license
listed below.

See Copyright-FEBio-Studio.txt for details.

Copyright (c) 2021 University of Utah, The Trustees of Columbia University in
the City of New York, and others.

Permission is hereby granted, free of charge, to any person obtaining a copy
of this software and associated documentation files (the "Software"), to deal
in the Software without restriction, including without limitation the rights
to use, copy, modify, merge, publish, distribute, sublicense, and/or sell
copies of the Software, and to permit persons to whom the Software is
furnished to do so, subject to the following conditions:

The above copyright notice and this permission notice shall be included in all
copies or substantial portions of the Software.

THE SOFTWARE IS PROVIDED "AS IS", WITHOUT WARRANTY OF ANY KIND, EXPRESS OR
IMPLIED, INCLUDING BUT NOT LIMITED TO THE WARRANTIES OF MERCHANTABILITY,
FITNESS FOR A PARTICULAR PURPOSE AND NONINFRINGEMENT. IN NO EVENT SHALL THE
AUTHORS OR COPYRIGHT HOLDERS BE LIABLE FOR ANY CLAIM, DAMAGES OR OTHER
LIABILITY, WHETHER IN AN ACTION OF CONTRACT, TORT OR OTHERWISE, ARISING FROM,
OUT OF OR IN CONNECTION WITH THE SOFTWARE OR THE USE OR OTHER DEALINGS IN THE
SOFTWARE.*/

#include "RepositoryPanel.h"
#include "GLView.h"
#include "ImageSliceView.h"
#include <QApplication>
#include <QAction>
#include <QActionGroup>
#include <QMenuBar>
#include <QMenu>
#include <QFile>
#include <QDockWidget>
//#include <QDesktopWidget>
#include <QStatusBar>
#include <QToolBar>
#include <QProgressBar>
#include <QComboBox>
#include <QBoxLayout>
#include <QLineEdit>
#include <QSpinBox>
#include <QLabel>
#include <QTextBrowser>
#include <QPlainTextEdit>
#include <QStackedWidget>
#include <QtCore/QDir>
#include <QtCore/QStandardPaths>
#include <QFontComboBox>
#include <QTreeView>
#include "XMLTreeView.h"
#include "FileViewer.h"
#include "ModelViewer.h"
#include "CurveEditor.h"
#include "MeshInspector.h"
#include "LogPanel.h"
#include "BuildPanel.h"
#include "ImagePanel.h"
#include "ImageSettingsPanel.h"
#include "2DImageTimeView.h"
#include "GLControlBar.h"
#include "Document.h"
#include "DataFieldSelector.h"
#include "PostPanel.h"
#include "InfoPanel.h"
#include "LaunchConfig.h"
#include "MainTabBar.h"
#include "DlgMeasure.h"
#include "DlgPlaneCut.h"
#include "PostToolBar.h"
#include "ImageToolBar.h"
#include "FEBioStudioProject.h"
#include "welcomePage.h"
#include "IconProvider.h"
#include "TimelinePanel.h"
#include "UpdateChecker.h"
#include "XMLEditor.h"
#include "WebDefines.h"
#include "FEBioJobManager.h"
#include "XMLDocument.h"
#include <vector>

class QProcess;

class CGLViewer : public QWidget
{
public:
	CGLViewer(::CMainWindow* wnd)
	{
		// create the layout for the central widget
		QVBoxLayout* l = new QVBoxLayout;
		l->setContentsMargins(0,0,0,0);

		// create the GL view
		glview = new CGLView(wnd); glview->setObjectName("glview");

		// create the GL control bar
		glc = new CGLControlBar(wnd);
		glc->setObjectName("glbar");
		glc->setSizePolicy(QSizePolicy::Expanding, QSizePolicy::Policy::Fixed);

		// add it all to the layout
		l->addWidget(glview);
		l->addWidget(glc);
		setLayout(l);

		glc->hide();
	}

public:
	CGLView*	glview;
	CGLControlBar* glc;
};

class Ui::CMainWindow
{
	enum
	{
		MAX_RECENT_FILES = 15		// max number of recent files
	};

public:

	// this is the order in which the view widgets are added to the stack widget
	enum Viewer {
		HTML_VIEWER,
		TEXT_VIEWER,
<<<<<<< HEAD
        IMG_SLICE,
		TIME_VIEW_2D,
        GL_VIEWER
=======
        XML_VIEWER,
		GL_VIEWER
>>>>>>> 9a3ce5eb
	};

public:
	CMainTabBar*	tab;
	::CMainWindow*	m_wnd;

	QStackedWidget*	stack;
	CGLViewer*		glw;
	QTextBrowser*	htmlViewer;
	XMLEditor*		xmlEdit;
<<<<<<< HEAD
    CImageSliceView* sliceView;
    ::C2DImageTimeView* timeView2D;
=======
    ::XMLTreeView*  xmlTree;
>>>>>>> 9a3ce5eb

	QMenu* menuFile;
	QMenu* menuEdit;
	QMenu* menuEditTxt;
    QMenu* menuEditXml;
	QMenu* menuPhysics;
	QMenu* menuTools;
	QMenu* menuPost;
	QMenu* menuFEBio;
	QMenu* menuRecord;
	QMenu* menuView;
	QMenu* menuHelp;
	QMenu* menuRecentFiles;
	QMenu* menuRecentProjects;
	QMenu* menuRecentGeomFiles;
	QMenu* menuImportImage;
	QMenu* menuWindows;
	QMenu* menuViews;

	QActionGroup* recentFilesActionGroup;
	QActionGroup* recentProjectsActionGroup;
	QActionGroup* recentFEFilesActionGroup;
	QActionGroup* recentGeomFilesActionGroup;

	::CFileViewer*	fileViewer;
	::CModelViewer* modelViewer;
	::CBuildPanel*  buildPanel;
	::CLogPanel*	logPanel;
	::CCurveEditor*	curveWnd;
	::CMeshInspector* meshWnd;
	::CPostPanel*	postPanel;
	::CInfoPanel*	infoPanel;
	::CRepositoryPanel*	databasePanel;
	::CDlgMeasure*	measureTool;
	::CDlgPlaneCut*	planeCutTool;
	::CTimelinePanel*	timePanel;
    ::CImagePanel*	imagePanel;
    ::CImageSettingsPanel*	imageSettingsPanel;

	QToolBar*	mainToolBar;
	QStatusBar*	statusBar;
	QProgressBar*	fileProgress;
	QProgressBar*	indeterminateProgress;

	CPostToolBar*	postToolBar;
	QToolBar*	buildToolBar;
    CImageToolBar* imageToolBar;

	QToolBar* pFontToolBar;
	QFontComboBox*	pFontStyle;
	QSpinBox*		pFontSize;
	QAction*		actionFontBold;
	QAction*		actionFontItalic;

    QToolBar* xmlToolbar;
    QAction* actionEditXmlAsText;

	QAction* actionSelectObjects;
	QAction* actionSelectParts;
	QAction* actionSelectSurfaces;
	QAction* actionSelectCurves;
	QAction* actionSelectNodes;
	QAction* actionSelectDiscrete;
	QAction* actionMeasureTool;
	QAction* actionPlaneCutTool;

	QAction* actionAddBC;
	QAction* actionAddNodalLoad;
	QAction* actionAddSurfLoad;
	QAction* actionAddBodyLoad;
	QAction* actionAddRigidLoad;
	QAction* actionAddIC;
	QAction* actionAddContact;
	QAction* actionAddConstraint;
	QAction* actionAddRigidConstraint;
	QAction* actionAddRigidConnector;
	QAction* actionAddStep;
	QAction* actionAddMaterial;
	QAction* actionSoluteTable;
	QAction* actionSBMTable;
	QAction* actionAddReaction;
    QAction* actionAddMembraneReaction;

	QComboBox* coord;

	QString currentPath;

	QStringList	m_recentFiles;
	QStringList	m_recentGeomFiles;
	QStringList m_recentProjects;

	QAction* actionUndoViewChange;
	QAction* actionRedoViewChange;
	QAction* actionZoomSelect;
	QAction* actionZoomExtents;
	QAction* actionViewCapture;
	QAction* actionShowGrid;
	QAction* actionShowMeshLines;
	QAction* actionShowEdgeLines;
	QAction* actionBackfaceCulling;
	QAction* actionViewSmooth;
	QAction* actionShowNormals;
	QAction* actionOrtho;
	QAction* actionFront;
	QAction* actionBack;
	QAction* actionRight;
	QAction* actionLeft;
	QAction* actionTop;
	QAction* actionBottom;
    QAction* actionIsometric;
	QAction* actionOptions;
	QAction* actionRenderMode;
	QAction* actionShowFibers;
	QAction* actionShowMatAxes;
	QAction* actionShowDiscrete;
	QAction* actionToggleLight;


	QAction* selectRect;
	QAction* selectCircle;
	QAction* selectFree;

public:
	vector<CLaunchConfig>		m_launch_configs;

	QString		m_defaultProjectParent;

	CFEBioJobManager*	m_jobManager;

	int			m_theme;	// 0 = default, 1 = dark
	bool		m_clearUndoOnSave;

	bool	m_showNewDialog;

	bool	m_isAnimating;

	QList<::CGraphWindow*>	graphList;

	FEBioStudioProject	m_project;

	QTimer* m_autoSaveTimer;
	int m_autoSaveInterval;

	int		m_defaultUnits;

	CUpdateWidget m_updateWidget;
	bool m_updaterPresent;
	bool m_updateAvailable;
	bool m_updateOnClose;
	bool m_updateDevChannel;

	QString m_lastFindText;

public:
	CMainWindow()
	{
		m_theme = 0;
		m_defaultUnits = 0;
		m_clearUndoOnSave = true;

		measureTool = nullptr;
		planeCutTool = nullptr;

		m_showNewDialog = true;
	}

	void setupUi(::CMainWindow* wnd)
	{
		m_wnd = wnd;

#ifdef WIN32
		m_defaultProjectParent = QStandardPaths::writableLocation(QStandardPaths::DocumentsLocation);
#endif
		m_jobManager = new CFEBioJobManager(wnd);

		m_isAnimating = false;

		curveWnd = 0;
		meshWnd = 0;

		// Check if updater is present 
		m_updaterPresent = QFile::exists(QApplication::applicationDirPath() + UPDATER);
		m_updateAvailable = false;
		m_updateOnClose = false;
		m_updateDevChannel = false;

		// initialize current path
		currentPath = QDir::currentPath();

		// set the initial window size
//        QRect screenSize = QDesktopWidget().availableGeometry(wnd);
        //wnd->resize(QSize(screenSize.width() * 1.0f, screenSize.height() * 1.0f));
//		wnd->resize(800, 600);

		QWidget* centralWidget = new QWidget;
		QVBoxLayout* centralLayout = new QVBoxLayout;
		centralLayout->setContentsMargins(0,0,0,0);
		centralLayout->setSpacing(0);

		tab = new CMainTabBar(wnd);
		tab->setObjectName("tab");

		stack = new QStackedWidget;

		htmlViewer = new QTextBrowser;
		htmlViewer->setObjectName("htmlview");
		htmlViewer->setAlignment(Qt::AlignTop | Qt::AlignLeft);

		stack->addWidget(htmlViewer);

		xmlEdit = new XMLEditor(wnd);
		xmlEdit->setObjectName("xmledit");
		stack->addWidget(xmlEdit);

<<<<<<< HEAD
        sliceView = new ::CImageSliceView(wnd);
        sliceView->setObjectName("sliceView");
        stack->addWidget(sliceView);

        timeView2D = new ::C2DImageTimeView(wnd);
        timeView2D->setObjectName("timeView2D");
        stack->addWidget(timeView2D);
=======
        xmlTree = new ::XMLTreeView(wnd);
        xmlTree->setObjectName("xmlTree");
		stack->addWidget(xmlTree);
>>>>>>> 9a3ce5eb

		// create the GL viewer widget
		glw = new CGLViewer(wnd);

		stack->addWidget(glw);

		centralLayout->addWidget(tab);
		centralLayout->addWidget(stack);
		centralWidget->setLayout(centralLayout);

		// set the central widget
		wnd->setCentralWidget(centralWidget);

		// build the menu
		buildMenu(wnd);

		// build the dockable windows
		// (must be done after menu is created)
		buildDockWidgets(wnd);

		// build status bar
		statusBar = new QStatusBar(m_wnd);
		m_wnd->setStatusBar(statusBar);

		fileProgress = new QProgressBar;
		fileProgress->setRange(0, 100);
		fileProgress->setMaximumWidth(200);
		fileProgress->setMaximumHeight(15);

		indeterminateProgress = new QProgressBar;
		indeterminateProgress->setRange(0, 0);
		indeterminateProgress->setMaximumWidth(200);
		indeterminateProgress->setMaximumHeight(15);

		QMetaObject::connectSlotsByName(wnd);
	}

	QAction* addAction(const QString& title, const QString& name, const QString& iconFile = QString(), bool bcheckable = false)
	{
		QAction* pa = new QAction(title, m_wnd);
		pa->setObjectName(name);
		if (iconFile.isEmpty() == false) pa->setIcon(CIconProvider::GetIcon(iconFile));
		if (bcheckable) pa->setCheckable(true);
		return pa;
	}

	// create actions and menu
	void buildMenu(::CMainWindow* mainWindow)
	{
		// --- File menu ---
		QAction* actionNewModel   = addAction("New Model ...", "actionNewModel", "new");
		QAction* actionNewProject = addAction("New Project ...", "actionNewProject");
        QAction* actionNewImageDoc = addAction("New Image Document ...", "actionNewImageDoc");
		QAction* actionOpen       = addAction("Open Model File ..."   , "actionOpen"  , "open"); actionOpen->setShortcuts(QKeySequence::Open);
        // QAction* actionReadInfo       = addAction("Read Model Info ..."   , "actionReadInfo"  , "info");;
		QAction* actionSave       = addAction("Save"       , "actionSave"  , "save"); actionSave->setShortcuts(QKeySequence::Save);
		QAction* actionSaveAs     = addAction("Save As ...", "actionSaveAs"); actionSaveAs->setShortcuts(QKeySequence::SaveAs);
		QAction* actionSaveAll    = addAction("Save All", "actionSaveAll"); actionSaveAll->setShortcut(Qt::CTRL | Qt::SHIFT | Qt::Key_S);
		QAction* actionCloseAll   = addAction("Close All", "actionCloseAll");
		QAction* actionSnapShot   = addAction("Snapshot ...", "actionSnapShot", "snapshot");
		QAction* actionSaveProject = addAction("Save Project As ...", "actionSaveProject");
		QAction* actionExportFE   = addAction("Export FE model ..." , "actionExportFEModel");
		QAction* actionImportGeom = addAction("Import Geometry ...", "actionImportGeometry");
		QAction* actionExportGeom = addAction("Export Geometry ...", "actionExportGeometry");
		QAction* actionOpenProject   = addAction("Open Project ...", "actionOpenProject");
		QAction* actionImportProject = addAction("Import Project Archive ...", "actionImportProject");
		QAction* actionExportProject = addAction("Export Project Archive ...", "actionExportProject");
		QAction* actionImportRawImage  = addAction("Raw ...", "actionImportRawImage");
		QAction* actionImportDICOMImage  = addAction("DICOM/DICOM Sequence ...", "actionImportDICOMImage");
		QAction* actionImportTiffImage  = addAction("Tiff ...", "actionImportTiffImage");
		QAction* actionImportOMETiffImage  = addAction("OME Tiff ...", "actionImportOMETiffImage");
		QAction* actionImportImageSequence  = addAction("Image Sequence ...", "actionImportImageSequence");
		QAction* actionConvertFeb    = addAction("FEBio Files ...", "actionConvertFeb");
        QAction* actionConvertFeb2Fsm    = addAction("FEB to FSM ...", "actionConvertFeb2Fsm");
		QAction* actionConvertGeo = addAction("Geometry Files ...", "actionConvertGeo");
		QAction* actionExit       = addAction("Exit"       , "actionExit"  );

		// --- Edit menu ---
		QAction* actionUndo              = addAction("Undo", "actionUndo", "undo"); actionUndo->setShortcuts(QKeySequence::Undo);
		QAction* actionRedo              = addAction("Redo", "actionRedo", "redo"); actionRedo->setShortcuts(QKeySequence::Redo);
		QAction* actionInvertSelection   = addAction("Invert Selection"  , "actionInvertSelection"  ); actionInvertSelection->setShortcut(Qt::AltModifier + Qt::Key_I);
		QAction* actionClearSelection    = addAction("Clear Selection"   , "actionClearSelection"   );
		QAction* actionDeleteSelection   = addAction("Delete Selection"  , "actionDeleteSelection"  ); actionDeleteSelection->setShortcuts(QKeySequence::Delete);
		QAction* actionNameSelection     = addAction("Name Selection ...", "actionNameSelection"    ); actionNameSelection->setShortcut(Qt::ControlModifier + Qt::Key_G);
		QAction* actionHideSelection     = addAction("Hide Selection"    , "actionHideSelection"    ); actionHideSelection->setShortcut(Qt::Key_H);
		QAction* actionHideUnselected    = addAction("Hide Unselected"   , "actionHideUnselected"   ); actionHideUnselected->setShortcut(Qt::ShiftModifier + Qt::Key_H);
		QAction* actionSyncSelection     = addAction("Sync selection"    , "actionSyncSelection"    ); actionSyncSelection->setShortcut(Qt::AltModifier + Qt::Key_F);
		QAction* actionUnhideAll         = addAction("Unhide All"        , "actionUnhideAll"        );
		QAction* actionFind              = addAction("Find ..."          , "actionFind"             ); //actionFind->setShortcut(Qt::ControlModifier + Qt::Key_F);
		QAction* actionSelectRange       = addAction("Select Range ...", "actionSelectRange"     );
		QAction* actionToggleVisible     = addAction("Toggle Visibility" , "actionToggleVisible"    , "toggle_visible");
		QAction* actionTransform         = addAction("Transform ..."     , "actionTransform"        ); actionTransform->setShortcut(Qt::ControlModifier + Qt::Key_T);
		QAction* actionCollapseTransform = addAction("Collapse Transform", "actionCollapseTransform");
		QAction* actionClone             = addAction("Clone Object ..."  , "actionClone"            , "clone"); // actionClone->setShortcut(Qt::ControlModifier + Qt::Key_D);
		QAction* actionCopyObject        = addAction("Copy Object"       , "actionCopyObject");
		QAction* actionPasteObject       = addAction("Paste Object"      , "actionPasteObject");
		QAction* actionCloneGrid         = addAction("Clone Grid ..."    , "actionCloneGrid"        , "clonegrid");
		QAction* actionCloneRevolve      = addAction("Clone Revolve ..." , "actionCloneRevolve"     , "clonerevolve");
		QAction* actionMerge             = addAction("Merge Objects ..." , "actionMerge"            , "merge");
		QAction* actionDetach            = addAction("Detach Elements"   , "actionDetach"           , "detach");
		QAction* actionExtract           = addAction("Extract Faces"     , "actionExtract"          , "extract");
		QAction* actionPurge             = addAction("Purge ..."         , "actionPurge"            );

		QAction* actionFace2Elems             = addAction("Face to Element Selection", "actionFaceToElem");
		QAction* actionSurfaceToFaces         = addAction("Surface to Face Selection", "actionSurfaceToFaces");
		QAction* actionSelectOverlap          = addAction("Select surface overlap ...", "actionSelectOverlap");
		QAction* actionSelectIsolatedVertices = addAction("Select isolated vertices", "actionSelectIsolatedVertices");
		QAction* actionGrowSelection          = addAction("Grow selection", "actionGrowSelection"); actionGrowSelection->setShortcut(Qt::ControlModifier + Qt::Key_Plus);
		QAction* actionShrinkSelection        = addAction("Shrink selection", "actionShrinkSelection"); actionShrinkSelection->setShortcut(Qt::ControlModifier + Qt::Key_Minus);

		// --- Edit (txt) menu ---
		QAction* actionFindTxt = addAction("Find ...", "actionFindTxt"); actionFindTxt->setShortcut(Qt::Key_F + Qt::ControlModifier);
		QAction* actionFindAgain = addAction("Find Again", "actionFindAgain"); actionFindAgain->setShortcut(Qt::Key_F | Qt::ControlModifier | Qt::ShiftModifier);
		QAction* actionToggleComment = addAction("Toggle Line Comment", "actionToggleComment"); actionToggleComment->setShortcut(Qt::ControlModifier + Qt::Key_Slash);
		QAction* actionDuplicateLine = addAction("Copy Line Down", "actionDuplicateLine"); actionDuplicateLine->setShortcut(Qt::ControlModifier + Qt::Key_D);
		QAction* actionDeleteLine = addAction("Delete Line", "actionDeleteLine"); actionDeleteLine->setShortcut(Qt::ControlModifier | Qt::ShiftModifier | Qt::Key_L);

        // -- Edit (xml) menut ---
        QAction* actionAddAttribute = addAction("Add Attribute", "actionAddAttribute");
        actionAddAttribute->setIcon(CIconProvider::GetIcon("selectAdd", QColor(Qt::red), Shape::Circle));
        
        QAction* actionAddElement = addAction("Add Element", "actionAddElement");
        actionAddElement->setIcon(CIconProvider::GetIcon("selectAdd", QColor(Qt::blue), Shape::Circle));
        
        QAction* actionRemoveRow = addAction("Remove Row", "actionRemoveRow", "selectDel");

		// --- Physics menu ---
		actionAddBC              = addAction("Add Boundary Condition ..."    , "actionAddBC"       ); actionAddBC->setShortcut(Qt::ControlModifier + Qt::Key_B);
		actionAddNodalLoad       = addAction("Add Nodal Load ..."            , "actionAddNodalLoad"); 
		actionAddSurfLoad        = addAction("Add Surface Load ..."          , "actionAddSurfLoad"); actionAddSurfLoad->setShortcut(Qt::ControlModifier + Qt::Key_L);
		actionAddBodyLoad        = addAction("Add Body Load ..."             , "actionAddBodyLoad");
		actionAddRigidLoad       = addAction("Add Rigid Load ..."            , "actionAddRigidLoad");
		actionAddIC              = addAction("Add Initial Condition ..."     , "actionAddIC"); actionAddIC->setShortcut(Qt::ControlModifier + Qt::Key_I);
		actionAddContact         = addAction("Add Contact ..."               , "actionAddContact");
		actionAddConstraint      = addAction("Add Constraint..."             , "actionAddConstraint");
		actionAddRigidConstraint = addAction("Add Rigid Constraint ..."      , "actionAddRigidConstraint");
		actionAddRigidConnector  = addAction("Add Rigid Connector ..."       , "actionAddRigidConnector");
		actionAddStep            = addAction("Add Analysis Step ..."         , "actionAddStep");
		actionAddMaterial        = addAction("Add Material ..."              , "actionAddMaterial", "material"); actionAddMaterial->setShortcut(Qt::ControlModifier + Qt::Key_M);
		actionSoluteTable        = addAction("Solute Table ..."              , "actionSoluteTable");
		actionSBMTable           = addAction("Solid-bound Molecule Table ...", "actionSBMTable");
		actionAddReaction        = addAction("Chemical Reaction Editor ..."  , "actionAddReaction");
        actionAddMembraneReaction= addAction("Membrane Reaction Editor ..."  , "actionAddMembraneReaction");
		QAction* actionEditProject = addAction("Edit Physics Modules ...", "actionEditProject");

		// --- Tools menu ---
		QAction* actionCurveEditor = addAction("Curve Editor ...", "actionCurveEditor", "curves"); actionCurveEditor->setShortcut(Qt::Key_F9);
		QAction* actionMeshInspector = addAction("Mesh Inspector ...", "actionMeshInspector", "inspect"); actionMeshInspector->setShortcut(Qt::Key_F10);
		QAction* actionMeshDiagnostic = addAction("Mesh Diagnostic ...", "actionMeshDiagnostic"); actionMeshDiagnostic->setShortcut(Qt::Key_F11);
		QAction* actionElasticityConvertor = addAction("Elasticity Converter ...", "actionElasticityConvertor");
		QAction* actionUnitConverter = addAction("Unit Converter ...", "actionUnitConverter");
		QAction* actionKinemat = addAction("Kinemat ...", "actionKinemat");
		QAction* actionPlotMix = addAction("Plotmix ...", "actionPlotMix");
		QAction* actionFEBioRun  = addAction("Run FEBio ...", "actionFEBioRun", "febiorun"); actionFEBioRun->setShortcut(Qt::Key_F5);
		QAction* actionFEBioStop = addAction("Stop FEBio", "actionFEBioStop");
		QAction* actionFEBioOptimize = addAction("Generate optimization file ...", "actionFEBioOptimize");
		QAction* actionFEBioTangent  = addAction("Generate tangent diagnostic ...", "actionFEBioTangent");
		QAction* actionFEBioInfo = addAction("FEBio Info ...", "actionFEBioInfo");
		actionOptions = addAction("Options ...", "actionOptions"); actionOptions->setShortcut(Qt::Key_F12);

#ifdef _DEBUG
		QAction* actionLayerInfo = addAction("Print Layer Info", "actionLayerInfo"); actionLayerInfo->setShortcut(Qt::Key_F11);
#endif

		// --- Post menu ---
		QAction* actionPlaneCut = addAction("Planecut", "actionPlaneCut", "cut");
		QAction* actionMirrorPlane = addAction("Mirror Plane", "actionMirrorPlane", "mirror");
		QAction* actionVectorPlot = addAction("Vector Plot", "actionVectorPlot", "vectors");
		QAction* actionTensorPlot = addAction("Tensor Plot", "actionTensorPlot", "tensor");
		QAction* actionIsosurfacePlot = addAction("Isosurface Plot", "actionIsosurfacePlot", "isosurface");
		QAction* actionSlicePlot = addAction("Slice Plot", "actionSlicePlot", "sliceplot");
		QAction* actionDisplacementMap = addAction("Displacement Map", "actionDisplacementMap", "distort");
		QAction* actionStreamLinePlot = addAction("Streamlines Plot", "actionStreamLinePlot", "streamlines");
		QAction* actionParticleFlowPlot = addAction("Particleflow Plot", "actionParticleFlowPlot", "particle");
		QAction* actionVolumeFlowPlot = addAction("Volumeflow Plot", "actionVolumeFlowPlot", "flow");
		QAction* actionImageSlicer = addAction("Image Slicer", "actionImageSlicer", "imageslice");
		QAction* actionVolumeRender = addAction("Volume Render", "actionVolumeRender", "volrender");
		QAction* actionMarchingCubes = addAction("Image Isosurface", "actionMarchingCubes", "marching_cubes");
		QAction* actionAddProbe = addAction("Probe", "actionAddProbe", "probe");
		QAction* actionAddRuler = addAction("Ruler", "actionAddRuler", "ruler");
		QAction* actionMusclePath = addAction("Muscle Path ...", "actionMusclePath");
		QAction* actionGraph = addAction("New Graph ...", "actionGraph", "chart"); actionGraph->setShortcut(Qt::Key_F3);
		QAction* actionSummary = addAction("Summary ...", "actionSummary"); actionSummary->setShortcut(Qt::Key_F4);
		QAction* actionStats = addAction("Statistics  ...", "actionStats");
		QAction* actionIntegrate = addAction("Integrate ...", "actionIntegrate", "integrate");
		QAction* actionIntegrateSurface = addAction("Integrate Surface ...", "actionIntegrateSurface");
		QAction* actionImportPoints = addAction("Import Points ...", "actionImportPoints");
		QAction* actionImportLines = addAction("Import Lines ...", "actionImportLines");

		actionPlaneCut->setWhatsThis("<font color=\"black\"><h3>Plane cut</h3>Add a plane cut plot to the model. A plane cut plot allows users to create a cross section of the mesh.</font>");
		actionMirrorPlane->setWhatsThis("<font color=\"black\"><h3>Mirror plane</h3>Renders a mirrorred version of the model.</font>");
		actionVectorPlot->setWhatsThis("<font color=\"black\"><h3>Vector plot</h3>Add a vector plot to the model. Vectors plots can show vector data in the model");
		actionTensorPlot->setWhatsThis("<font color=\"black\"><h3>Tensor plot</h3>Add a tensor plot to the model. Tensor plots can show 2nd order tensor data in the model");
		actionIsosurfacePlot->setWhatsThis("<font color=\"black\"><h3>Iso-surface plot</h3>Add an iso-surface plot to the model. An iso-surface plot shows surfaces that have the same value. You may need to make the model transparent in order to see the iso surfaces.");
		actionSlicePlot->setWhatsThis("<font color=\"black\"><h3>Slice plot</h3>Add a slice plot. This plot adds several cross sections to the model. You may need to make the model transparent to see the slices.");
		actionVolumeFlowPlot->setWhatsThis("<font color=\"black\"><h3>Volume flow plot</h3>Add a volume flow plot.");
		actionDisplacementMap->setWhatsThis("<font color=\"black\"><h3>Displacement map</h3>Adds a displacement map. A displacement map will deform the model as a function of time.");
		actionGraph->setWhatsThis("<font color=\"black\">Create a new Graph window");
		actionSummary->setWhatsThis("<font color=\"black\">Shows the Summary window.The Summary window shows the min, max, and average values of a user-selected data field");
		actionStats->setWhatsThis("<font color=\"black\">Shows the Statistics window. This window shows the distribution of the current nodal values at the current time step");
		actionIntegrate->setWhatsThis("<font color=\"black\">Shows a graph that plots the integral of the values of the current selection as a function of time. Note that for a surface select it calculates a surface integral and for an element section, it shows a volume integral. For a node selection, the nodal values are summed.");
		actionIntegrateSurface->setWhatsThis("<font color=\"black\">Shows a graph of the vector surface integral of the values of the current face selection.");

		// --- Record menu ---
		QAction* actionRecordNew = addAction("New ...", "actionRecordNew");
		QAction* actionRecordStart = addAction("Start", "actionRecordStart"); actionRecordStart->setShortcut(Qt::Key_F6);
		QAction* actionRecordPause = addAction("Pause", "actionRecordPause"); actionRecordPause->setShortcut(Qt::Key_F7);
		QAction* actionRecordStop = addAction("Stop", "actionRecordStop"); actionRecordStop->setShortcut(Qt::Key_F8);

		actionRecordNew->setWhatsThis("<font color=\"black\">Click this to open a file dialog box and create a new animation file.");
		actionRecordStart->setWhatsThis("<font color=\"black\">Click to start recording an animation. You must create an animation file first before you can start recording.");
		actionRecordPause->setWhatsThis("<font color=\"black\">Click this pause the current recording");
		actionRecordStop->setWhatsThis("<font color=\"black\">Click this to stop the recording. This will finalize and close the animation file as well.");


		// --- View menu ---
		actionUndoViewChange  = addAction("Undo View Change", "actionUndoViewChange"); actionUndoViewChange->setShortcut(Qt::ControlModifier + Qt::Key_U);
		actionRedoViewChange  = addAction("Redo View Change", "actionRedoViewChange"); actionRedoViewChange->setShortcut(Qt::ControlModifier + Qt::Key_R);
		actionZoomSelect      = addAction("Zoom to Selection", "actionZoomSelect"); actionZoomSelect->setShortcut(Qt::Key_F);
		actionZoomExtents     = addAction("Zoom to Selection", "actionZoomExtents");
		actionViewCapture     = addAction("Show Capture Frame", "actionViewCapture"); actionViewCapture->setCheckable(true); actionViewCapture->setShortcut(Qt::Key_0);
		actionShowGrid        = addAction("Show Grid", "actionShowGrid"); actionShowGrid->setCheckable(true); actionShowGrid->setChecked(true); actionShowGrid->setShortcut(Qt::Key_G);
		actionShowMeshLines   = addAction("Show Mesh Lines", "actionShowMeshLines", "show_mesh"); actionShowMeshLines->setCheckable(true); actionShowMeshLines->setChecked(true); actionShowMeshLines->setShortcut(Qt::Key_M);
		actionShowEdgeLines   = addAction("Show Edge Lines", "actionShowEdgeLines"); actionShowEdgeLines->setCheckable(true); actionShowEdgeLines->setChecked(true); actionShowEdgeLines->setShortcut(Qt::Key_Z);
		actionBackfaceCulling = addAction("Backface Culling", "actionBackfaceCulling"); actionBackfaceCulling->setCheckable(true);
		actionViewSmooth      = addAction("Color Smoothing", "actionViewSmooth"); actionViewSmooth->setShortcut(Qt::Key_C); actionViewSmooth->setCheckable(true);
		actionOrtho           = addAction("Orthographic Projection", "actionOrtho"); actionOrtho->setCheckable(true); actionOrtho->setShortcut(Qt::Key_P);
		actionShowNormals     = addAction("Show Normals", "actionShowNormals"); actionShowNormals->setCheckable(true); actionShowNormals->setShortcut(Qt::Key_N);
		actionRenderMode      = addAction("Toggle Render Mode", "actionRenderMode"); actionRenderMode->setCheckable(true); actionRenderMode->setShortcut(Qt::Key_W);
		actionShowFibers      = addAction("Toggle Fibers", "actionShowFibers"); actionShowFibers->setCheckable(true); 
		actionShowMatAxes     = addAction("Toggle Material Axes", "actionShowMatAxes"); actionShowMatAxes->setCheckable(true);
		actionShowDiscrete    = addAction("Show Discrete Sets", "actionShowDiscrete"); actionShowDiscrete->setCheckable(true);  actionShowDiscrete->setChecked(true);
		QAction* actionSnap3D = addAction("3D Cursor to Selection", "actionSnap3D"); actionSnap3D->setShortcut(Qt::Key_X);
		QAction* actionTrack  = addAction("Track Selection", "actionTrack"); actionTrack->setCheckable(true); actionTrack->setShortcut(Qt::Key_Y);
		QAction* actionToggleConnected = addAction("Toggle select connected", "actionToggleConnected"); actionToggleConnected->setShortcut(Qt::Key_E);
		actionToggleLight     = addAction("Toggle Lighting", "actionToggleLight");
		actionFront           = addAction("Front", "actionFront"  ); actionFront ->setShortcut(Qt::Key_8 | Qt::KeypadModifier);
		actionBack            = addAction("Back" , "actionBack"   ); actionBack  ->setShortcut(Qt::Key_2 | Qt::KeypadModifier);
		actionRight           = addAction("Right", "actionRight"  ); actionRight ->setShortcut(Qt::Key_6 | Qt::KeypadModifier);
		actionLeft            = addAction("Left" , "actionLeft"   ); actionLeft  ->setShortcut(Qt::Key_4 | Qt::KeypadModifier);
		actionTop             = addAction("Top"  , "actionTop"    ); actionTop   ->setShortcut(Qt::Key_9 | Qt::KeypadModifier);
		actionBottom          = addAction("Bottom", "actionBottom"); actionBottom->setShortcut(Qt::Key_3 | Qt::KeypadModifier);
        actionIsometric       = addAction("Isometric", "actionIsometric"); actionIsometric->setShortcut(Qt::Key_5 | Qt::KeypadModifier);
		QAction* actionViewVPSave = addAction("Save Viewpoint", "actionViewVPSave"); actionViewVPSave->setShortcut(Qt::CTRL + Qt::Key_K);
		QAction* actionViewVPPrev = addAction("Prev Viewpoint", "actionViewVPPrev"); actionViewVPPrev->setShortcut(Qt::Key_J);
		QAction* actionViewVPNext = addAction("Next Viewpoint", "actionViewVPNext"); actionViewVPNext->setShortcut(Qt::Key_L);
		QAction* actionSyncViews  = addAction("Sync all Views", "actionSyncViews"); actionSyncViews->setShortcut(Qt::Key_S + Qt::AltModifier);

		// --- Help menu ---
		QAction* actionUpdate = addAction("Check for Updates...", "actionUpdate");
		QAction* actionFEBioURL = addAction("FEBio Website", "actionFEBioURL");
		QAction* actionFEBioResources = addAction("FEBio Knowledgebase", "actionFEBioResources");
		QAction* actionFEBioForum = addAction("FEBio Forums", "actionFEBioForum");
		QAction* actionFEBioPubs = addAction("FEBio Publications", "actionFEBioPubs");
		QAction* actionWelcome = addAction("Show Welcome Page", "actionWelcome");
		QAction* actionAbout = addAction("About FEBio Studio", "actionAbout");
	
		// other actions
		actionSelectObjects  = addAction("Select Objects" , "actionSelectObjects" , "selectObject" , true);
		actionSelectParts    = addAction("Select Parts"   , "actionSelectParts"   , "selectPart"   , true);
		actionSelectSurfaces = addAction("Select Surfaces", "actionSelectSurfaces", "selectSurface", true);
		actionSelectCurves   = addAction("Select Curves"  , "actionSelectCurves"  , "selectCurves", true );
		actionSelectNodes    = addAction("Select Nodes"   , "actionSelectNodes"   , "selectNodes", true  );
		actionSelectDiscrete = addAction("Select Discrete", "actionSelectDiscrete", "discrete", true);

		QAction* actionSelect    = addAction("Select"   , "actionSelect"   , "select"   , true); actionSelect->setShortcut(Qt::Key_Q);
		QAction* actionTranslate = addAction("Translate", "actionTranslate", "translate", true); actionTranslate->setShortcut(Qt::Key_T);
		QAction* actionRotate    = addAction("Rotate"   , "actionRotate"   , "rotate"   , true); actionRotate->setShortcut(Qt::Key_R);
		QAction* actionScale     = addAction("Scale"    , "actionScale"    , "scale"    , true); actionScale->setShortcut(Qt::Key_S);

		selectRect   = addAction("Rectangle", "selectRect"  , "selectRect"  , true);
		selectCircle = addAction("Circle"   , "selectCircle", "selectCircle", true);
		selectFree   = addAction("Freehand" , "selectFree"  , "selectFree"  , true);

		actionMeasureTool = addAction("Measure Tool", "actionMeasureTool", "measure"); actionMeasureTool->setShortcut(Qt::Key_F2);
		actionPlaneCutTool = addAction("Plane Cut", "actionPlaneCutTool", "cut"); 

		QActionGroup* pag = new QActionGroup(mainWindow);
		pag->addAction(actionSelectObjects);
		pag->addAction(actionSelectParts);
		pag->addAction(actionSelectSurfaces);
		pag->addAction(actionSelectCurves);
		pag->addAction(actionSelectNodes);
		pag->addAction(actionSelectDiscrete);
		actionSelectObjects->setChecked(true);

		pag = new QActionGroup(mainWindow);
		pag->addAction(actionSelect);
		pag->addAction(actionTranslate);
		pag->addAction(actionRotate);
		pag->addAction(actionScale);
		actionSelect->setChecked(true);

		pag = new QActionGroup(mainWindow);
		pag->addAction(selectRect);
		pag->addAction(selectCircle);
		pag->addAction(selectFree);
		selectRect->setChecked(true);

		// Create the menu bar
		QMenuBar* menuBar = m_wnd->menuBar();
		menuFile   = new QMenu("File", menuBar);
		menuEdit   = new QMenu("Edit", menuBar);
		menuEditTxt = new QMenu("Edit", menuBar);
        menuEditXml = new QMenu("Edit", menuBar);
		menuPhysics= new QMenu("Physics", menuBar);
		menuFEBio  = new QMenu("FEBio", menuBar);
		menuPost   = new QMenu("Post", menuBar);
		menuRecord = new QMenu("Record", menuBar);
		menuTools  = new QMenu("Tools", menuBar);
		menuView   = new QMenu("View", menuBar);
		menuHelp   = new QMenu("Help", menuBar);

		menuRecentFiles = new QMenu("Open Recent");
		menuRecentProjects = new QMenu("Open Recent Project");
		menuRecentGeomFiles = new QMenu("Import Recent Geometry");

		recentFilesActionGroup = new QActionGroup(mainWindow);
		recentFilesActionGroup->setObjectName("recentFiles");

		recentProjectsActionGroup = new QActionGroup(mainWindow);
		recentProjectsActionGroup->setObjectName("recentProjects");

		recentFEFilesActionGroup = new QActionGroup(mainWindow);
		recentFEFilesActionGroup->setObjectName("recentFEFiles");

		recentGeomFilesActionGroup = new QActionGroup(mainWindow);
		recentGeomFilesActionGroup->setObjectName("recentGeomFiles");

		menuImportImage = new QMenu("Import Image");

		// File menu
		menuBar->addAction(menuFile->menuAction());

		menuFile->addAction(actionNewModel);
		menuFile->addAction(actionNewProject);
        menuFile->addAction(actionNewImageDoc);
		menuFile->addSeparator();
		menuFile->addAction(actionOpen);
        // menuFile->addAction(actionReadInfo);
		menuFile->addAction(menuRecentFiles->menuAction());
		menuFile->addAction(actionOpenProject);
		menuFile->addAction(menuRecentProjects->menuAction());
		menuFile->addAction(actionImportGeom);
		menuFile->addAction(menuRecentGeomFiles->menuAction());
		menuFile->addAction(actionCloseAll);
		menuFile->addSeparator();
		menuFile->addAction(actionSave);
		menuFile->addAction(actionSaveAs);
		menuFile->addAction(actionSaveAll);
		menuFile->addAction(actionSaveProject);
		menuFile->addAction(actionExportFE);
		menuFile->addAction(actionExportGeom);
#ifdef HAS_QUAZIP
		menuFile->addSeparator();
		menuFile->addAction(actionImportProject);
		menuFile->addAction(actionExportProject);
#endif
		menuFile->addSeparator();
		menuFile->addAction(menuImportImage->menuAction());
		menuImportImage->addAction(actionImportRawImage);
		menuImportImage->addAction(actionImportDICOMImage);
		menuImportImage->addAction(actionImportTiffImage);
		menuImportImage->addAction(actionImportOMETiffImage);
		menuImportImage->addAction(actionImportImageSequence);
		

		QMenu* ConvertMenu = new QMenu("Batch convert");
		ConvertMenu->addAction(actionConvertFeb);
        ConvertMenu->addAction(actionConvertFeb2Fsm);
		ConvertMenu->addAction(actionConvertGeo);

		menuFile->addAction(ConvertMenu->menuAction());
		menuFile->addSeparator();
		menuFile->addAction(actionExit);

		QMenu* moreSelection = new QMenu("More selection options");
		moreSelection->addAction(actionFace2Elems);
		moreSelection->addAction(actionSurfaceToFaces);
		moreSelection->addAction(actionSelectOverlap);
		moreSelection->addAction(actionSelectIsolatedVertices);
		moreSelection->addAction(actionGrowSelection);
		moreSelection->addAction(actionShrinkSelection);
		moreSelection->addAction(actionSyncSelection);

		// Edit menu
		menuBar->addAction(menuEdit->menuAction());
		menuEdit->addAction(actionUndo);
		menuEdit->addAction(actionRedo);
		menuEdit->addSeparator();
		menuEdit->addAction(actionInvertSelection);
		menuEdit->addAction(actionClearSelection);
		menuEdit->addAction(actionDeleteSelection);
		menuEdit->addAction(actionNameSelection);
		menuEdit->addSeparator();
		menuEdit->addAction(actionHideSelection);
		menuEdit->addAction(actionHideUnselected);
		menuEdit->addAction(actionUnhideAll);
		menuEdit->addAction(actionToggleVisible);
		menuEdit->addAction(moreSelection->menuAction());
		menuEdit->addSeparator();
		menuEdit->addAction(actionFind);
		menuEdit->addAction(actionSelectRange);
		menuEdit->addSeparator();
		menuEdit->addAction(actionTransform);
		menuEdit->addAction(actionCollapseTransform);
		menuEdit->addSeparator();
		menuEdit->addAction(actionClone);
		menuEdit->addAction(actionMerge);
		menuEdit->addAction(actionCopyObject);
		menuEdit->addAction(actionPasteObject);
		menuEdit->addSeparator();
		menuEdit->addAction(actionPurge);

		// Edit (txt) menu
		menuBar->addAction(menuEditTxt->menuAction());
		menuEditTxt->addAction(actionFindTxt);
		menuEditTxt->addAction(actionFindAgain);
		menuEditTxt->addAction(actionToggleComment);
		menuEditTxt->addAction(actionDuplicateLine);
		menuEditTxt->addAction(actionDeleteLine);

        // Edit (xml) menu
        menuBar->addAction(menuEditXml->menuAction());
        menuEditXml->addAction(actionUndo);
		menuEditXml->addAction(actionRedo);
		menuEditXml->addSeparator();
        menuEditXml->addAction(actionAddAttribute);
        menuEditXml->addAction(actionAddElement);
        menuEditXml->addAction(actionRemoveRow);

		// Physics menu
		menuBar->addAction(menuPhysics->menuAction());
		menuPhysics->addAction(actionAddBC);
		menuPhysics->addAction(actionAddNodalLoad);
		menuPhysics->addAction(actionAddSurfLoad);
		menuPhysics->addAction(actionAddBodyLoad);
		menuPhysics->addAction(actionAddIC);
		menuPhysics->addAction(actionAddContact);
		menuPhysics->addAction(actionAddConstraint);
		menuPhysics->addAction(actionAddRigidConstraint);
		menuPhysics->addAction(actionAddRigidConnector);
		menuPhysics->addAction(actionAddMaterial);
		menuPhysics->addAction(actionAddStep);
		menuPhysics->addSeparator();
		menuPhysics->addAction(actionSoluteTable);
		menuPhysics->addAction(actionSBMTable);
		menuPhysics->addAction(actionAddReaction);
        menuPhysics->addAction(actionAddMembraneReaction);
		menuPhysics->addSeparator();
		menuPhysics->addAction(actionEditProject);

		// FEBio menu
		menuBar->addAction(menuFEBio->menuAction());
		menuFEBio->addAction(actionFEBioRun);
		menuFEBio->addAction(actionFEBioStop);
		menuFEBio->addAction(actionFEBioOptimize);
		menuFEBio->addAction(actionFEBioTangent);
		menuFEBio->addAction(actionFEBioInfo);

		// Post menu
		menuBar->addAction(menuPost->menuAction());
		menuPost->addAction(actionPlaneCut);
		menuPost->addAction(actionMirrorPlane);
		menuPost->addAction(actionVectorPlot);
		menuPost->addAction(actionTensorPlot);
		menuPost->addAction(actionIsosurfacePlot);
		menuPost->addAction(actionSlicePlot);
		menuPost->addAction(actionDisplacementMap);
		menuPost->addAction(actionStreamLinePlot);
		menuPost->addAction(actionParticleFlowPlot);
		menuPost->addAction(actionVolumeFlowPlot);
		menuPost->addSeparator();
		menuPost->addAction(actionImageSlicer);
		menuPost->addAction(actionVolumeRender);
		menuPost->addAction(actionMarchingCubes);
		menuPost->addAction(actionAddProbe);
		menuPost->addAction(actionAddRuler);
		menuPost->addAction(actionMusclePath);
		menuPost->addSeparator();
		menuPost->addAction(actionGraph);
		menuPost->addSeparator();
		menuPost->addAction(actionSummary);
		menuPost->addAction(actionStats);
		menuPost->addAction(actionIntegrate);
		menuPost->addAction(actionIntegrateSurface);
		menuPost->addSeparator();
		menuPost->addAction(actionImportPoints);
		menuPost->addAction(actionImportLines);

		// Record menu
		menuBar->addAction(menuRecord->menuAction());
		menuRecord->addAction(actionRecordNew);
		menuRecord->addSeparator();
		menuRecord->addAction(actionRecordStart);
		menuRecord->addAction(actionRecordPause);
		menuRecord->addAction(actionRecordStop);

		// Tools menu
		menuBar->addAction(menuTools->menuAction());
		menuTools->addAction(actionCurveEditor);
		menuTools->addAction(actionMeshInspector);
		menuTools->addAction(actionMeshDiagnostic);
		menuTools->addAction(actionUnitConverter);
		menuTools->addAction(actionElasticityConvertor);
		menuTools->addAction(actionKinemat);
		menuTools->addAction(actionPlotMix);
		menuTools->addAction(actionOptions);
#ifdef _DEBUG
		menuTools->addAction(actionLayerInfo);
#endif
		// View menu
		menuBar->addAction(menuView->menuAction());
		menuView->addAction(actionUndoViewChange);
		menuView->addAction(actionRedoViewChange);
		menuView->addSeparator();
		menuView->addAction(actionZoomSelect);
		menuView->addAction(actionOrtho);
		menuView->addAction(actionShowNormals);
		menuView->addAction(actionViewCapture);
		menuView->addSeparator();
		menuView->addAction(actionShowGrid);
		menuView->addAction(actionShowMeshLines);
		menuView->addAction(actionShowEdgeLines);
		menuView->addAction(actionBackfaceCulling);
		menuView->addAction(actionViewSmooth);
		menuView->addAction(actionRenderMode);
		menuView->addAction(actionShowFibers);
		menuView->addAction(actionShowMatAxes);
		menuView->addAction(actionShowDiscrete);
		menuView->addAction(actionSnap3D);
		menuView->addAction(actionTrack);
		menuView->addAction(actionToggleLight);
		menuView->addAction(actionToggleConnected);
		menuView->addSeparator();

		menuViews = menuView->addMenu("Standard views");
		menuViews->addAction(actionFront);
		menuViews->addAction(actionBack);
		menuViews->addAction(actionRight);
		menuViews->addAction(actionLeft);
		menuViews->addAction(actionTop);
		menuViews->addAction(actionBottom);
        menuViews->addAction(actionIsometric);

		menuViews->addSeparator();
		menuView->addAction(actionViewVPSave);
		menuView->addAction(actionViewVPPrev);
		menuView->addAction(actionViewVPNext);
		menuView->addAction(actionSyncViews);
		menuView->addSeparator();

		menuWindows = menuView->addMenu("Windows");

		// Help menu
		menuBar->addAction(menuHelp->menuAction());
		if(m_updaterPresent)
		{
			menuHelp->addAction(actionUpdate);
			menuHelp->addSeparator();
		}
		menuHelp->addAction(actionWelcome);
		menuHelp->addSeparator();
		menuHelp->addAction(actionFEBioURL);
		menuHelp->addAction(actionFEBioResources);
		menuHelp->addAction(actionFEBioForum);
		menuHelp->addAction(actionFEBioPubs);
		menuHelp->addSeparator();
		menuHelp->addAction(actionAbout);

		// Create the toolbar
		QToolBar* mainToolBar = m_wnd->addToolBar("Main toolbar");
		mainToolBar->setObjectName(QStringLiteral("mainToolBar"));

		mainToolBar->addAction(actionNewModel);
		mainToolBar->addAction(actionOpen);
		mainToolBar->addAction(actionSave);
		mainToolBar->addAction(actionSnapShot);

		// Build tool bar
		coord = new QComboBox;
		coord->setObjectName("selectCoord");
		coord->addItem("Global");
		coord->addItem("Local");

		buildToolBar = new QToolBar(mainWindow);
		buildToolBar->setObjectName(QStringLiteral("buildToolBar"));
		buildToolBar->setWindowTitle("Build Toolbar");

		buildToolBar->addAction(actionUndo);
		buildToolBar->addAction(actionRedo);
		buildToolBar->addSeparator();
		buildToolBar->addAction(selectRect);
		buildToolBar->addAction(selectCircle);
		buildToolBar->addAction(selectFree);
		buildToolBar->addSeparator();
		buildToolBar->addAction(actionMeasureTool);
		buildToolBar->addAction(actionPlaneCutTool);
		buildToolBar->addSeparator();
		buildToolBar->addAction(actionSelect);
		buildToolBar->addAction(actionTranslate);
		buildToolBar->addAction(actionRotate);
		buildToolBar->addAction(actionScale);
		buildToolBar->addWidget(coord);
		buildToolBar->addSeparator();
		buildToolBar->addAction(actionSelectObjects);
		buildToolBar->addAction(actionSelectParts);
		buildToolBar->addAction(actionSelectSurfaces);
		buildToolBar->addAction(actionSelectCurves);
		buildToolBar->addAction(actionSelectNodes);
		buildToolBar->addAction(actionSelectDiscrete);
		buildToolBar->addSeparator();
		buildToolBar->addAction(actionCurveEditor);
		buildToolBar->addAction(actionMeshInspector);
		buildToolBar->addAction(actionFEBioRun);
		buildToolBar->addSeparator();
		buildToolBar->addAction(actionMerge);
		buildToolBar->addAction(actionDetach);
		buildToolBar->addAction(actionExtract);
		buildToolBar->addAction(actionClone);
		buildToolBar->addAction(actionCloneGrid);
		buildToolBar->addAction(actionCloneRevolve);

		mainWindow->addToolBar(Qt::TopToolBarArea, buildToolBar);

		// Post tool bar
		postToolBar = new CPostToolBar(mainWindow);
		postToolBar->setObjectName(QStringLiteral("postToolBar"));
		postToolBar->setWindowTitle("Post Toolbar");
		mainWindow->addToolBar(Qt::TopToolBarArea, postToolBar);
		postToolBar->addAction(actionGraph);
		postToolBar->addAction(actionPlaneCut);
		postToolBar->addAction(actionMirrorPlane);
		postToolBar->addAction(actionVectorPlot);
		postToolBar->addAction(actionTensorPlot);
		postToolBar->addAction(actionIsosurfacePlot);
		postToolBar->addAction(actionSlicePlot);
		postToolBar->addAction(actionStreamLinePlot);
		postToolBar->addAction(actionParticleFlowPlot);
		postToolBar->addAction(actionVolumeFlowPlot);

		postToolBar->setDisabled(true);
		postToolBar->hide();

        // Image tool bar
        imageToolBar = new CImageToolBar(mainWindow);
        imageToolBar->setObjectName("imageToolBar");
		imageToolBar->setWindowTitle("Image Toolbar");
        mainWindow->addToolBar(Qt::TopToolBarArea, imageToolBar);
		imageToolBar->hide();

		// Font tool bar
		pFontToolBar = new QToolBar(mainWindow);
		pFontToolBar->setObjectName("FontToolBar");
		pFontToolBar->setWindowTitle("Font Toolbar");
		mainWindow->addToolBarBreak();
		mainWindow->addToolBar(Qt::TopToolBarArea, pFontToolBar);

		QAction* actionProperties = addAction("Properties ...", "actionProperties", "properties");

		pFontToolBar->addWidget(pFontStyle = new QFontComboBox); pFontStyle->setObjectName("fontStyle");
		pFontToolBar->addWidget(pFontSize = new QSpinBox); pFontSize->setObjectName("fontSize");
		pFontToolBar->addAction(actionFontBold = addAction("Bold", "fontBold", "font_bold")); actionFontBold->setCheckable(true);
		pFontToolBar->addAction(actionFontItalic = addAction("Italic", "fontItalic", "font_italic")); actionFontItalic->setCheckable(true);
		pFontToolBar->addAction(actionProperties);
		pFontToolBar->setEnabled(false);

        // XML toolbar
        xmlToolbar = new QToolBar(mainWindow);
        xmlToolbar->setObjectName("xmlToolbar");
        xmlToolbar->setWindowTitle("XML Toolbar");
		mainWindow->addToolBar(Qt::TopToolBarArea, xmlToolbar);

        actionEditXmlAsText = addAction("Edit as Text", "actionEditXmlAsText", "txt", true);
        
        xmlToolbar->addAction(actionEditXmlAsText);
        xmlToolbar->addSeparator();
        xmlToolbar->addAction(actionAddAttribute);
        xmlToolbar->addAction(actionAddElement);
        xmlToolbar->addAction(actionRemoveRow);
        xmlToolbar->addSeparator();
        xmlToolbar->addAction(actionUndo);
        xmlToolbar->addAction(actionRedo);
	}

	void SetSelectionMode(int nselect)
	{
		switch (nselect)
		{
		case SELECT_OBJECT  : actionSelectObjects->trigger(); break;
		case SELECT_PART    : actionSelectParts->trigger(); break;
		case SELECT_FACE    : actionSelectSurfaces->trigger(); break;
		case SELECT_EDGE    : actionSelectCurves->trigger(); break;
		case SELECT_NODE    : actionSelectNodes->trigger(); break;
		case SELECT_DISCRETE: actionSelectDiscrete->trigger(); break;
		default:
			assert(false);
		}
	}

	// build the dockable windows
	// Note that this must be called after the menu is created.
	void buildDockWidgets(::CMainWindow* wnd)
	{
		wnd->setCorner(Qt::BottomLeftCorner, Qt::LeftDockWidgetArea);

		QDockWidget* dock1 = new QDockWidget("Project", m_wnd); dock1->setObjectName("dockFiles");
		dock1->setAllowedAreas(Qt::LeftDockWidgetArea | Qt::RightDockWidgetArea);
		fileViewer = new ::CFileViewer(m_wnd, dock1);
		fileViewer->setObjectName(QStringLiteral("fileViewer"));
		dock1->setWidget(fileViewer);
		m_wnd->addDockWidget(Qt::LeftDockWidgetArea, dock1);
		menuWindows->addAction(dock1->toggleViewAction());

		QDockWidget* dock2 = new QDockWidget("Model", m_wnd); dock2->setObjectName("dockModel");
		dock2->setAllowedAreas(Qt::LeftDockWidgetArea | Qt::RightDockWidgetArea);
		modelViewer = new ::CModelViewer(m_wnd, dock2);
		modelViewer->setObjectName("modelViewer");
		dock2->setWidget(modelViewer);
		menuWindows->addAction(dock2->toggleViewAction());
		m_wnd->tabifyDockWidget(dock1, dock2);

		QDockWidget* dock3 = new QDockWidget("Build", m_wnd); dock3->setObjectName("dockBuild");
		dock3->setAllowedAreas(Qt::LeftDockWidgetArea | Qt::RightDockWidgetArea);
		buildPanel = new ::CBuildPanel(m_wnd, dock3);
		dock3->setWidget(buildPanel);
		menuWindows->addAction(dock3->toggleViewAction());
		m_wnd->addDockWidget(Qt::RightDockWidgetArea, dock3);
//		m_wnd->tabifyDockWidget(dock2, dock3);

 		QDockWidget* dock4 = new QDockWidget("Output", m_wnd); dock4->setObjectName("dockLog");
		dock4->setAllowedAreas(Qt::TopDockWidgetArea | Qt::BottomDockWidgetArea);
		logPanel = new ::CLogPanel(dock4);
		dock4->setWidget(logPanel);
		menuWindows->addAction(dock4->toggleViewAction());
		m_wnd->addDockWidget(Qt::BottomDockWidgetArea, dock4);

		QDockWidget* dock5 = new QDockWidget("Post", m_wnd); dock5->setObjectName("dockPost");
		dock5->setAllowedAreas(Qt::LeftDockWidgetArea | Qt::RightDockWidgetArea);
		postPanel = new ::CPostPanel(m_wnd, dock5);
		dock5->setWidget(postPanel);
		menuWindows->addAction(dock5->toggleViewAction());
		m_wnd->tabifyDockWidget(dock1, dock5);

		QDockWidget* dock6 = new QDockWidget("Notes", m_wnd); dock6->setObjectName("dockInfo");
		infoPanel = new ::CInfoPanel(wnd, dock6);
		dock6->setWidget(infoPanel);
		menuWindows->addAction(dock6->toggleViewAction());
		m_wnd->tabifyDockWidget(dock4, dock6);

#ifdef MODEL_REPO
		QDockWidget* dock7 = new QDockWidget("Repository", m_wnd); dock7->setObjectName("dockDatabase");
		databasePanel = new ::CRepositoryPanel(wnd, dock7);
		dock7->setWidget(databasePanel);
		menuWindows->addAction(dock7->toggleViewAction());
		m_wnd->tabifyDockWidget(dock1, dock7);
#endif

		QDockWidget* dock8 = new QDockWidget("Timeline", m_wnd); dock8->setObjectName("dockTime");
		timePanel = new ::CTimelinePanel(wnd, dock8);
		dock8->setWidget(timePanel);
		menuWindows->addAction(dock8->toggleViewAction());
		m_wnd->tabifyDockWidget(dock4, dock8);

        QDockWidget* dock9 = new QDockWidget("Images", m_wnd); dock8->setObjectName("dockImages");
		imagePanel = new ::CImagePanel(wnd, dock9);
		dock9->setWidget(imagePanel);
		menuWindows->addAction(dock9->toggleViewAction());
		m_wnd->tabifyDockWidget(dock1, dock9);

        QDockWidget* dock10 = new QDockWidget("View Settings", m_wnd); dock8->setObjectName("dockImageSettings");
		imageSettingsPanel = new ::CImageSettingsPanel(wnd, dock10);
		dock10->setWidget(imageSettingsPanel);
		menuWindows->addAction(dock10->toggleViewAction());
		m_wnd->tabifyDockWidget(dock4, dock10);

        QObject::connect(imagePanel, &::CImagePanel::ImageModelChanged, imageSettingsPanel, &::CImageSettingsPanel::ImageModelChanged);

		// make sure the file viewer is the visible tab
		dock1->raise();
	}

	void showCurveEditor()
	{
		if (curveWnd == 0) curveWnd = new CCurveEditor(m_wnd);

		curveWnd->Update();

		curveWnd->show();
		curveWnd->raise();
		curveWnd->activateWindow();
	}

	void showMeshInspector()
	{
		if (meshWnd == 0) meshWnd = new ::CMeshInspector(m_wnd);

		meshWnd->Update();

		meshWnd->show();
		meshWnd->raise();
		meshWnd->activateWindow();
	}

	void updateMeshInspector()
	{
		if (meshWnd && meshWnd->isVisible())
		{
			meshWnd->Update();
		}
	}

	void setRecentFiles(QStringList& recentFiles)
	{
		setRecentFileList(m_recentFiles, recentFiles, menuRecentFiles, recentFilesActionGroup);
	}

	void setRecentProjects(QStringList& recentFiles)
	{
		setRecentFileList(m_recentProjects, recentFiles, menuRecentProjects, recentProjectsActionGroup);
	}

	void setRecentGeomFiles(QStringList& recentFiles)
	{
		setRecentFileList(m_recentGeomFiles, recentFiles, menuRecentGeomFiles, recentGeomFilesActionGroup);
	}

	void addToRecentFiles(const QString& file)
	{
		addToRecentFilesList(m_recentFiles, file, menuRecentFiles, recentFilesActionGroup);
	}

	void addToRecentProjects(const QString& file)
	{
		addToRecentFilesList(m_recentProjects, file, menuRecentProjects, recentProjectsActionGroup);
	}

	void addToRecentGeomFiles(const QString& file)
	{
		addToRecentFilesList(m_recentGeomFiles, file, menuRecentGeomFiles, recentGeomFilesActionGroup);
	}

	void showFileViewer()
	{
		fileViewer->parentWidget()->raise();
	}

	void showModelViewer()
	{
		modelViewer->parentWidget()->raise();
	}

	void showBuildPanel()
	{
		buildPanel->parentWidget()->raise();
	}

	void showPostPanel()
	{
		postPanel->parentWidget()->raise();
	}

	void showDatabasePanel()
	{
		databasePanel->parentWidget()->raise();
	}

	void showTimeline()
	{
		timePanel->parentWidget()->raise();
	}

	void stopAnimation()
	{
		m_isAnimating = false;
		postToolBar->CheckPlayButton(false);
	}

private:
	void setRecentFileList(QStringList& dstList, const QStringList& fileList, QMenu* menu, QActionGroup* actionGroup)
	{
		dstList = fileList;

		int N = dstList.count();
		if (N > MAX_RECENT_FILES) N = MAX_RECENT_FILES;

		for (int i = 0; i < N; ++i)
		{
			QString file = dstList.at(i);

			QAction* pa = menu->addAction(file);

			actionGroup->addAction(pa);
		}
	}

	void addToRecentFilesList(QStringList& dstList, const QString& file, QMenu* menu, QActionGroup* actionGroup)
	{
		QString fileName = file;

#ifdef WIN32
		// on windows, make sure that all filenames use backslashes
		fileName.replace('/', '\\');
#endif

		QList<QAction*> actionList = menu->actions();
		if (actionList.isEmpty())
		{
			dstList.append(fileName);
			QAction* action = menu->addAction(fileName);
			actionGroup->addAction(action);
		}
		else
		{
			// we need the first action so that we can insert before it
			QAction* firstAction = actionList.at(0);

			// see if the file already exists or not
			int n = dstList.indexOf(fileName);
			if (n >= 0)
			{
				// if the file exists, we move it to the top
				if (n != 0)
				{
					QAction* action = actionList.at(n);
					menu->removeAction(action);
					menu->insertAction(firstAction, action);

					dstList.removeAt(n);
					dstList.push_front(fileName);
				}
			}
			else
			{
				int N = dstList.count();
				if (N >= MAX_RECENT_FILES)
				{
					// remove the last one
					dstList.removeLast();
					menu->removeAction(actionList.last());
				}

				// add a new file item
				dstList.push_front(fileName);
				QAction* pa = new QAction(fileName);
				menu->insertAction(firstAction, pa);
				actionGroup->addAction(pa);
			}
		}
	}

public:
	void ShowDefaultBackground()
	{
		htmlViewer->setDocument(nullptr);
		htmlViewer->setHtml(QString(" \
					<!DOCTYPE html> \
					<html> \
					<body style = \"background-color:#808080;\"> \
					</body> \
					</html>"\
		));
	}

	void setUIConfig(int config)
	{
		if (config == ::CMainWindow::HTML_CONFIG)
		{
			stack->setCurrentIndex(Ui::CMainWindow::HTML_VIEWER);

			// no open documents
			menuEdit->menuAction()->setVisible(false);
			menuEditTxt->menuAction()->setVisible(false);
            menuEditXml->menuAction()->setVisible(false);
			menuPhysics->menuAction()->setVisible(false);
			menuPost->menuAction()->setVisible(false);
			menuRecord->menuAction()->setVisible(false);

			buildToolBar->hide();
			postToolBar->hide();
            imageToolBar->hide();
			pFontToolBar->hide();
            xmlToolbar->hide();

			glw->glc->hide();

			modelViewer->parentWidget()->hide();
			buildPanel->parentWidget()->hide();
			postPanel->parentWidget()->hide();
			logPanel->parentWidget()->hide();
			infoPanel->parentWidget()->hide();
			timePanel->parentWidget()->hide();
            imagePanel->parentWidget()->hide();
            imageSettingsPanel->parentWidget()->hide();
		}
		else if (config == ::CMainWindow::MODEL_CONFIG)
		{
			stack->setCurrentIndex(Ui::CMainWindow::GL_VIEWER);

			// build mode
			menuEdit->menuAction()->setVisible(true);
			menuEditTxt->menuAction()->setVisible(false);
            menuEditXml->menuAction()->setVisible(false);
			menuPhysics->menuAction()->setVisible(true);
			menuPost->menuAction()->setVisible(false);
			menuRecord->menuAction()->setVisible(true);

			buildToolBar->show();
			postToolBar->hide();
            imageToolBar->hide();
			pFontToolBar->show();
            xmlToolbar->hide();

			glw->glc->show();

			modelViewer->parentWidget()->show();
			buildPanel->parentWidget()->show();
			postPanel->parentWidget()->hide();
			logPanel->parentWidget()->show();
			infoPanel->parentWidget()->show();
			timePanel->parentWidget()->hide();
            imagePanel->parentWidget()->hide();
            imageSettingsPanel->parentWidget()->hide();
		}
		else if (config == ::CMainWindow::POST_CONFIG)
		{
			stack->setCurrentIndex(Ui::CMainWindow::GL_VIEWER);

			// post mode
			menuEdit->menuAction()->setVisible(true);
			menuEditTxt->menuAction()->setVisible(false);
            menuEditXml->menuAction()->setVisible(false);
			menuPhysics->menuAction()->setVisible(false);
			menuPost->menuAction()->setVisible(true);
			menuRecord->menuAction()->setVisible(true);

			buildToolBar->hide();
			postToolBar->show();
            imageToolBar->hide();
			pFontToolBar->show();
            xmlToolbar->hide();

			glw->glc->show();

			modelViewer->parentWidget()->hide();
			buildPanel->parentWidget()->hide();
			postPanel->parentWidget()->show();
			timePanel->parentWidget()->show();
			logPanel->parentWidget()->show();
			infoPanel->parentWidget()->show();
            imagePanel->parentWidget()->hide();
            imageSettingsPanel->parentWidget()->hide();

			showTimeline();
		}
		else if (config == ::CMainWindow::TEXT_CONFIG)
		{
			stack->setCurrentIndex(Ui::CMainWindow::TEXT_VIEWER);

			menuEdit->menuAction()->setVisible(false);
			menuEditTxt->menuAction()->setVisible(true);
            menuEditXml->menuAction()->setVisible(false);
			menuPhysics->menuAction()->setVisible(false);
			menuPost->menuAction()->setVisible(false);
			menuRecord->menuAction()->setVisible(false);

			buildToolBar->hide();
			postToolBar->hide();
            imageToolBar->hide();
			pFontToolBar->hide();
            xmlToolbar->hide();

			glw->glc->hide();

			modelViewer->parentWidget()->hide();
			buildPanel->parentWidget()->hide();
			postPanel->parentWidget()->hide();
			logPanel->parentWidget()->hide();
			infoPanel->parentWidget()->hide();
			timePanel->parentWidget()->hide();
            imagePanel->parentWidget()->hide();
            imageSettingsPanel->parentWidget()->hide();
		}
        else if (config == ::CMainWindow::IMAGE_CONFIG)
		{
            if(m_wnd->GetGLDocument()->GetView()->imgView == CGView::SLICE_VIEW)
            {
                stack->setCurrentIndex(Ui::CMainWindow::IMG_SLICE);
            }
            else if(m_wnd->GetGLDocument()->GetView()->imgView == CGView::GL_VIEW)
            {
                stack->setCurrentIndex(Ui::CMainWindow::GL_VIEWER);
            }
            else
            {
                stack->setCurrentIndex(Ui::CMainWindow::TIME_VIEW_2D);
            }

			// image mode
			menuEdit->menuAction()->setVisible(false);
			menuEditTxt->menuAction()->setVisible(false);
			menuPhysics->menuAction()->setVisible(false);
			menuPost->menuAction()->setVisible(false);
			menuRecord->menuAction()->setVisible(false);

			buildToolBar->hide();
			postToolBar->hide();
            imageToolBar->show();
			pFontToolBar->hide();

			glw->glc->show();

			modelViewer->parentWidget()->hide();
			buildPanel->parentWidget()->hide();
			postPanel->parentWidget()->hide();
			logPanel->parentWidget()->hide();
			infoPanel->parentWidget()->hide();
			timePanel->parentWidget()->hide();
            imagePanel->parentWidget()->show();
            imageSettingsPanel->parentWidget()->show();
		}
        else if (config == ::CMainWindow::XML_CONFIG)
		{
            CXMLDocument* xmlDoc = dynamic_cast<CXMLDocument*>(m_wnd->GetDocument());
            if(xmlDoc)
            {
                actionEditXmlAsText->blockSignals(true);
                actionEditXmlAsText->setChecked(xmlDoc->EditingText());
                actionEditXmlAsText->blockSignals(false);

                if(xmlDoc->EditingText())
                {
                    stack->setCurrentIndex(Ui::CMainWindow::TEXT_VIEWER);

                    menuEdit->menuAction()->setVisible(false);
                    menuEditTxt->menuAction()->setVisible(true);
                    menuEditXml->menuAction()->setVisible(false);
                    menuPhysics->menuAction()->setVisible(false);
                    menuPost->menuAction()->setVisible(false);
                    menuRecord->menuAction()->setVisible(false);

                    buildToolBar->hide();
                    postToolBar->hide();
                    pFontToolBar->hide();
                    xmlToolbar->show();

                    glw->glc->hide();

                    modelViewer->parentWidget()->hide();
                    buildPanel->parentWidget()->hide();
                    postPanel->parentWidget()->hide();
                    logPanel->parentWidget()->hide();
                    infoPanel->parentWidget()->hide();
                    timePanel->parentWidget()->hide();

                    for(int index = 1; index < xmlToolbar->actions().size(); index++)
                    {
                        xmlToolbar->actions()[index]->setVisible(false);
                    }
                }
                else
                {
                    stack->setCurrentIndex(Ui::CMainWindow::XML_VIEWER);

                    menuEdit->menuAction()->setVisible(false);
                    menuEditTxt->menuAction()->setVisible(false);
                    menuEditXml->menuAction()->setVisible(true);
                    menuPhysics->menuAction()->setVisible(false);
                    menuPost->menuAction()->setVisible(false);
                    menuRecord->menuAction()->setVisible(false);

                    buildToolBar->hide();
                    postToolBar->hide();
                    pFontToolBar->hide();
                    xmlToolbar->show();

                    glw->glc->hide();

                    modelViewer->parentWidget()->hide();
                    buildPanel->parentWidget()->hide();
                    postPanel->parentWidget()->hide();
                    logPanel->parentWidget()->hide();
                    infoPanel->parentWidget()->hide();
                    timePanel->parentWidget()->hide();

                    for(auto action : xmlToolbar->actions())
                    {
                        action->setVisible(true);
                    }
                }
            }
		}
	}
};<|MERGE_RESOLUTION|>--- conflicted
+++ resolved
@@ -127,14 +127,10 @@
 	enum Viewer {
 		HTML_VIEWER,
 		TEXT_VIEWER,
-<<<<<<< HEAD
+        XML_VIEWER,
         IMG_SLICE,
 		TIME_VIEW_2D,
-        GL_VIEWER
-=======
-        XML_VIEWER,
 		GL_VIEWER
->>>>>>> 9a3ce5eb
 	};
 
 public:
@@ -145,12 +141,9 @@
 	CGLViewer*		glw;
 	QTextBrowser*	htmlViewer;
 	XMLEditor*		xmlEdit;
-<<<<<<< HEAD
+    ::XMLTreeView*  xmlTree;
     CImageSliceView* sliceView;
     ::C2DImageTimeView* timeView2D;
-=======
-    ::XMLTreeView*  xmlTree;
->>>>>>> 9a3ce5eb
 
 	QMenu* menuFile;
 	QMenu* menuEdit;
@@ -365,7 +358,10 @@
 		xmlEdit->setObjectName("xmledit");
 		stack->addWidget(xmlEdit);
 
-<<<<<<< HEAD
+        xmlTree = new ::XMLTreeView(wnd);
+        xmlTree->setObjectName("xmlTree");
+		stack->addWidget(xmlTree);
+
         sliceView = new ::CImageSliceView(wnd);
         sliceView->setObjectName("sliceView");
         stack->addWidget(sliceView);
@@ -373,11 +369,6 @@
         timeView2D = new ::C2DImageTimeView(wnd);
         timeView2D->setObjectName("timeView2D");
         stack->addWidget(timeView2D);
-=======
-        xmlTree = new ::XMLTreeView(wnd);
-        xmlTree->setObjectName("xmlTree");
-		stack->addWidget(xmlTree);
->>>>>>> 9a3ce5eb
 
 		// create the GL viewer widget
 		glw = new CGLViewer(wnd);
