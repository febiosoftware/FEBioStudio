/*This file is part of the FEBio Studio source code and is licensed under the MIT license
listed below.

See Copyright-FEBio-Studio.txt for details.

Copyright (c) 2021 University of Utah, The Trustees of Columbia University in
the City of New York, and others.

Permission is hereby granted, free of charge, to any person obtaining a copy
of this software and associated documentation files (the "Software"), to deal
in the Software without restriction, including without limitation the rights
to use, copy, modify, merge, publish, distribute, sublicense, and/or sell
copies of the Software, and to permit persons to whom the Software is
furnished to do so, subject to the following conditions:

The above copyright notice and this permission notice shall be included in all
copies or substantial portions of the Software.

THE SOFTWARE IS PROVIDED "AS IS", WITHOUT WARRANTY OF ANY KIND, EXPRESS OR
IMPLIED, INCLUDING BUT NOT LIMITED TO THE WARRANTIES OF MERCHANTABILITY,
FITNESS FOR A PARTICULAR PURPOSE AND NONINFRINGEMENT. IN NO EVENT SHALL THE
AUTHORS OR COPYRIGHT HOLDERS BE LIABLE FOR ANY CLAIM, DAMAGES OR OTHER
LIABILITY, WHETHER IN AN ACTION OF CONTRACT, TORT OR OTHERWISE, ARISING FROM,
OUT OF OR IN CONNECTION WITH THE SOFTWARE OR THE USE OR OTHER DEALINGS IN THE
SOFTWARE.*/

#include "MeshTools.h"
<<<<<<< HEAD
using namespace std;
=======
#include "FENodeNodeList.h"
>>>>>>> 41011e2a

// calculate the closest-fitting circle of a triangle
// This assumes a are in fact 2D vectors
void fitCircle(const vec3d a[3], vec3d& o, double& R)
{
	// setup linear system
	double A[2][2];
	A[0][0] = 2.0*(a[0].x - a[1].x); A[0][1] = 2.0*(a[0].y - a[1].y);
	A[1][0] = 2.0*(a[0].x - a[2].x); A[1][1] = 2.0*(a[0].y - a[2].y);

	double b[2];
	b[0] = a[0].x*a[0].x - a[1].x*a[1].x + a[0].y*a[0].y - a[1].y*a[1].y;
	b[1] = a[0].x*a[0].x - a[2].x*a[2].x + a[0].y*a[0].y - a[2].y*a[2].y;

	// solve linear system
	double D = A[0][0] * A[1][1] - A[0][1] * A[1][0];
	o.x = (A[1][1] * b[0] - A[0][1] * b[1]) / D;
	o.y = (-A[1][0] * b[0] + A[0][0] * b[1]) / D;

	// calculate radius
	R = sqrt((a[0].x - o.x)*(a[0].x - o.x) + (a[0].y - o.y)*(a[0].y - o.y));
}

double area_triangle(vec3d r[3])
{
	vec3d e1 = r[1] - r[0];
	vec3d e2 = r[2] - r[0];

	return (e1 ^ e2).Length()*0.5;
}

double area_triangle(const vec3d& a, const vec3d& b, const vec3d& c)
{
	vec3d e1 = b - a;
	vec3d e2 = c - a;

	return (e1 ^ e2).Length()*0.5;
}

//-----------------------------------------------------------------------------
// This function calculates the intersection of a ray with a triangle
// and returns true if the ray intersects the triangle.
//
bool IntersectTri(vec3d* y, vec3d r, vec3d n, vec3d& q, double& g)
{
	vec3d e[2], E[2];
	double G[2][2], Gi[2][2], D;

	// create base vectors on triangle
	e[0] = y[1] - y[0];
	e[1] = y[2] - y[0];

	// create triangle normal
	vec3d m = e[0] ^ e[1]; m.Normalize();

	double eps = 0.01;

	double d = n*m;
	if (d != 0)
	{
		// distance from r to plane of triangle
		g = m*(y[0] - r) / d;

		// intersection point with plane of triangle
		q = r + n*g;

		// next, we decompose q into its components
		// in the triangle basis
		// we need to create the dual basis
		// first, we calculate the metric tensor
		G[0][0] = e[0] * e[0]; G[0][1] = e[0] * e[1];
		G[1][0] = e[1] * e[0]; G[1][1] = e[1] * e[1];

		// and its inverse
		D = G[0][0] * G[1][1] - G[0][1] * G[1][0];
		Gi[0][0] = 1 / D*G[1][1]; Gi[0][1] = -1 / D*G[0][1];
		Gi[1][0] = -1 / D*G[1][0]; Gi[1][1] = 1 / D*G[0][0];

		// build dual basis
		E[0] = e[0] * Gi[0][0] + e[1] * Gi[0][1];
		E[1] = e[0] * Gi[1][0] + e[1] * Gi[1][1];

		// get the components
		double rp = E[0] * (q - y[0]);
		double sp = E[1] * (q - y[0]);

		// see if the intersection point is inside the triangle
		if ((rp >= -eps) && (sp >= -eps) && (rp + sp <= 1 + eps)) return true;
	}

	return false;
}

//-----------------------------------------------------------------------------
//! This function calculates the intersection of a ray with a quad
//! and returns true if the ray intersected.
//!
bool IntersectQuad(vec3d* y, vec3d r, vec3d n, vec3d& q, double& g)
{
	// first we're going to see if the ray intersects the two subtriangles
	vec3d x1[3], x2[3];
	x1[0] = y[0]; x2[0] = y[2];
	x1[1] = y[1]; x2[1] = y[3];
	x1[2] = y[3]; x2[2] = y[1];

	bool b = false;
	double rp, sp;

	double eps = 0.01;

	if (IntersectTri(x1, r, n, q, g))
	{
		// we've intersected the first triangle
		b = true;
		rp = 0;
		sp = 0;
	}
	else if (IntersectTri(x2, r, n, q, g))
	{
		// we've intersected the second triangle
		b = true;
		rp = 0;
		sp = 0;
	}

	// if one of the triangels was intersected,
	// we calculate a more accurate projection
	if (b)
	{
		mat3d A;
		vec3d dx;
		vec3d F, F1, F2, F3;
		double H[4], H1[4], H2[4];

		double l1 = rp;
		double l2 = sp;
		double l3 = g;

		int nn = 0;
		int maxn = 5;
		do
		{
			// shape functions of quad
			H[0] = 0.25*(1 - l1)*(1 - l2);
			H[1] = 0.25*(1 + l1)*(1 - l2);
			H[2] = 0.25*(1 + l1)*(1 + l2);
			H[3] = 0.25*(1 - l1)*(1 + l2);
			q = y[0] * H[0] + y[1] * H[1] + y[2] * H[2] + y[3] * H[3];

			// shape function derivatives
			H1[0] = -0.25*(1 - l2); H2[0] = -0.25*(1 - l1);
			H1[1] = 0.25*(1 - l2); H2[1] = -0.25*(1 + l1);
			H1[2] = 0.25*(1 + l2); H2[2] = 0.25*(1 + l1);
			H1[3] = -0.25*(1 + l2); H2[3] = 0.25*(1 - l1);

			// calculate residual
			F = r + n*l3 - q;

			// residual derivatives
			F1 = -y[0] * H1[0] - y[1] * H1[1] - y[2] * H1[2] - y[3] * H1[3];
			F2 = -y[0] * H2[0] - y[1] * H2[1] - y[2] * H2[2] - y[3] * H2[3];
			F3 = n;

			// set up the tangent matrix
			A[0][0] = F1.x; A[0][1] = F2.x; A[0][2] = F3.x;
			A[1][0] = F1.y; A[1][1] = F2.y; A[1][2] = F3.y;
			A[2][0] = F1.z; A[2][1] = F2.z; A[2][2] = F3.z;

			// calculate solution increment
			mat3d Ai;
			Ai = A.inverse();
			dx = -(Ai*F);

			// update solution
			l1 += dx.x;
			l2 += dx.y;
			l3 += dx.z;

			++nn;
		} while ((dx.Length() > 1e-7) && (nn < maxn));

		// store results
		rp = l1;
		sp = l2;
		g = l3;

		// see if the point is inside the quad
		if ((rp >= -1 - eps) && (rp <= 1 + eps) &&
			(sp >= -1 - eps) && (sp <= 1 + eps)) return true;
	}

	return false;
}

//-----------------------------------------------------------------------------
// Project a point to the mesh
//
vec3d ClosestNodeOnSurface(FEMesh& mesh, const vec3d& r, const vec3d& t)
{
	// tag all surface nodes
	mesh.TagAllNodes(0);

	// loop over all faces to identify the nodes that are facing r
	for (int i = 0; i<mesh.Faces(); ++i)
	{
		// only pick faces that are facing r
		FEFace& f = mesh.Face(i);
		if (t* to_vec3d(f.m_fn) < 0)
		{
			int n = f.Nodes();
			for (int j = 0; j<n; ++j) mesh.Node(f.n[j]).m_ntag = 1;
		}
	}

	// find the closest tagged nodes
	double L, Lmin = 1e99;
	vec3d p = r, q;
	for (int i = 0; i<mesh.Nodes(); ++i)
	{
		FENode& node = mesh.Node(i);
		if (node.m_ntag)
		{
			q = r + t*((node.r - r)*t);
			L = fabs((node.r - q).Length());
			if (L < Lmin)
			{
				p = node.r;
				Lmin = L;
			}
		}
	}

	return p;
}

//-----------------------------------------------------------------------------
// Project a point to the surface of a FE mesh
//
vec3d ProjectToFace(FEMesh& mesh, vec3d p, FEFace &f, double &r, double &s, bool bedge)
{
	double R[2], u[2], D;

	vec3d q(0, 0, 0), y[4];

	double gr[4] = { -1, +1, +1, -1 };
	double gs[4] = { -1, -1, +1, +1 };
	double H[4], Hr[4], Hs[4], Hrs[4];
	double normu;

	int i, j;
	int NMAX = 10, n = 0;

	// number of face nodes
	int nf = f.Nodes();

	// get the elements nodal positions
	for (i = 0; i<nf; ++i) y[i] = mesh.Node(f.n[i]).r;

	// loop until converged
	do
	{
		if (nf == 4)
		{
			// do quadrilaterals
			for (i = 0; i<4; ++i)
			{
				H[i] = 0.25*(1 + gr[i] * r)*(1 + gs[i] * s);

				Hr[i] = 0.25*gr[i] * (1 + gs[i] * s);
				Hs[i] = 0.25*gs[i] * (1 + gr[i] * r);

				Hrs[i] = 0.25*gr[i] * gs[i];
			}
		}
		else
		{
			// do triangles
			H[0] = 1 - r - s;
			H[1] = r;
			H[2] = s;
			Hr[0] = -1; Hs[0] = -1;
			Hr[1] = 1; Hs[1] = 0;
			Hr[2] = 0; Hs[2] = 1;
			Hrs[0] = Hrs[1] = Hrs[2] = 0;
		}

		// set up the system of equations
		q = vec3d(0, 0, 0);
		R[0] = R[1] = 0;
		double A[2][2] = { 0 };
		for (i = 0; i<nf; ++i)
		{
			R[0] -= (p*y[i])*Hr[i];
			R[1] -= (p*y[i])*Hs[i];

			A[0][1] += (p*y[i])*Hrs[i];
			A[1][0] += (p*y[i])*Hrs[i];

			for (j = 0; j<nf; ++j)
			{
				R[0] -= -H[j] * Hr[i] * (y[i] * y[j]);
				R[1] -= -H[j] * Hs[i] * (y[i] * y[j]);

				A[0][0] += -(y[i] * y[j])*(Hr[i] * Hr[j]);
				A[1][1] += -(y[i] * y[j])*(Hs[i] * Hs[j]);

				A[0][1] += -(y[i] * y[j])*(Hs[j] * Hr[i] + H[i] * Hrs[j]);
				A[1][0] += -(y[i] * y[j])*(Hr[j] * Hs[i] + H[i] * Hrs[j]);
			}

			q += y[i] * H[i];
		}

		// determinant of A
		D = A[0][0] * A[1][1] - A[0][1] * A[1][0];

		// solve for u = A^(-1)*R
		u[0] = (A[1][1] * R[0] - A[0][1] * R[1]) / D;
		u[1] = (A[0][0] * R[1] - A[1][0] * R[0]) / D;

		normu = sqrt(u[0] * u[0] + u[1] * u[1]);

		r += u[0];
		s += u[1];

		++n;
	} while ((normu > 1e-7) && (n < NMAX));

	if (bedge)
	{
		if (nf == 4)
		{
			if (r < -1) q = ProjectToEdge(y[0], y[3], p, s);
			else if (r >  1) q = ProjectToEdge(y[1], y[2], p, s);
			else if (s < -1) q = ProjectToEdge(y[0], y[1], p, s);
			else if (s >  1) q = ProjectToEdge(y[3], y[2], p, s);
		}
		else
		{
			if (r < 0) q = ProjectToEdge(y[0], y[2], p, s);
			else if (s < 0) q = ProjectToEdge(y[0], y[1], p, s);
			else if (r + s>1) q = ProjectToEdge(y[1], y[2], p, s);
		}
	}

	return q;
}

//-----------------------------------------------------------------------------
// Project a node to an edge
vec3d ProjectToEdge(vec3d e1, vec3d e2, vec3d p, double& r)
{
	vec3d t = e2 - e1;
	r = (p - e1)*t / (t*t);
	if (r < 0) r = 0;
	if (r > 1) r = 1;
	return e1 + t*r;
}

//-----------------------------------------------------------------------------
std::vector<vec3d> FindAllIntersections(FEMeshBase& mesh, const vec3d& x, const vec3d& n, bool forwardOnly)
{
	vector<vec3d> q;
	int NF = mesh.Faces();
	vec3d r;
	double g;
	for (int i = 0; i<NF; ++i)
	{
		FEFace& f = mesh.Face(i);
		if (FindIntersection(mesh, f, x, n, r, g))
		{
			if ((forwardOnly == false) || (g > 0.0))
			{
				q.push_back(r);
			}
		}
	}
	return q;
}

//-----------------------------------------------------------------------------
bool FindIntersection(FEMeshBase& mesh, const vec3d& x, const vec3d& n, vec3d& q, bool snap)
{
	int NF = mesh.Faces();
	vec3d r, rmin;
	double g, gmin = 1e99;
	bool b = false;
	int imin = -1;
	for (int i = 0; i<NF; ++i)
	{
		FEFace& f = mesh.Face(i);
		if (FindIntersection(mesh, f, x, n, r, g))
		{
			if ((g > 0.0) && (g < gmin))
			{
				gmin = g;
				rmin = r;
				b = true;
				imin = i;
			}
		}
	}

	if (b) 
	{
		q = rmin;

		if (snap && (imin != -1))
		{
			FEFace& face = mesh.Face(imin);
			int nf = face.Nodes();
			double Dmin = 0.0;
			rmin = q;
			for (int i=0; i<nf; ++i)
			{
				vec3d ri = mesh.Node(face.n[i]).r;
				double D = (ri - q).SqrLength();
				if ((i==0) || (D < Dmin))
				{
					rmin = ri;
					Dmin = D;
				}
			}
			q = rmin;
		}
	}

	return b;
}

//-----------------------------------------------------------------------------
// Find the intersection.
//
bool FindIntersection(FEMeshBase& mesh, FEFace &f, const vec3d& x, const vec3d& n, vec3d& q, double& g)
{
	int N = f.Nodes();

	vec3d y[FEFace::MAX_NODES];
	for (int i = 0; i<N; ++i) y[i] = mesh.Node(f.n[i]).r;

	// call the correct intersection function
	if (N == 3) return IntersectTri(y, x, n, q, g);
	else if (N == 4) return IntersectQuad(y, x, n, q, g);

	// if we get here, the ray did not intersect the element
	return false;
}

#include <set>
//using namespace std;

bool projectToLine(const vec3d& p, const vec3d& r0, const vec3d& r1, vec3d& q)
{
	vec3d t = r1 - r0;
	double tt = t*t;
	if (tt != 0.0)
	{
		double l = (t*(p - r0)) / tt;
		q = r0 + t*l;
		return ((l >= 0) && (l <= 1.0));
	}
	else return false;
}

bool projectToTriangle(const vec3d& p, const vec3d& r0, const vec3d& r1, const vec3d& r2, vec3d& q)
{
	vec3d e1 = r1 - r0;
	vec3d e2 = r2 - r0;

	vec3d N = e1 ^ e2;
	double NN = N*N;
	if (NN != 0.0)
	{
		double l = -((p - r0)*N) / NN;
		q = p + N*l;

		double G[2][2];
		G[0][0] = e1 * e1; G[0][1] = e1 * e2;
		G[1][0] = e2 * e1; G[1][1] = e2 * e2;

		// and its inverse
		double D = G[0][0] * G[1][1] - G[0][1] * G[1][0];
		double Gi[2][2];
		Gi[0][0] = 1 / D*G[1][1]; Gi[0][1] = -1 / D*G[0][1];
		Gi[1][0] = -1 / D*G[1][0]; Gi[1][1] = 1 / D*G[0][0];

		// build dual basis
		vec3d E1 = e1 * Gi[0][0] + e2 * Gi[0][1];
		vec3d E2 = e1 * Gi[1][0] + e2 * Gi[1][1];

		// get the components
		double rp = E1 * (q - r0);
		double sp = E2 * (q - r0);

		return ((rp >= 0) && (sp >= 0) && (rp + sp <= 1.0));

		//		vec3d s = q - r0;
		//		return ((N*(e1 ^ s) >= 0) && (N*(e2 ^ s) <= 0));
	}
	else return false;
}


//-----------------------------------------------------------------------------
// Project a point to the surface of a FE mesh
//
bool projectToQuad(const vec3d& p, const vec3d y[4], vec3d& q)
{
	double R[2], u[2], D;

	double gr[4] = { -1, +1, +1, -1 };
	double gs[4] = { -1, -1, +1, +1 };
	double H[4], Hr[4], Hs[4], Hrs[4];
	double normu;

	int i, j;
	int NMAX = 10, n = 0;

	// loop until converged
	double r = 0.0, s = 0.0;
	do
	{
		// do quadrilaterals
		for (i = 0; i<4; ++i)
		{
			H[i] = 0.25*(1 + gr[i] * r)*(1 + gs[i] * s);

			Hr[i] = 0.25*gr[i] * (1 + gs[i] * s);
			Hs[i] = 0.25*gs[i] * (1 + gr[i] * r);

			Hrs[i] = 0.25*gr[i] * gs[i];
		}

		// set up the system of equations
		q = vec3d(0, 0, 0);
		R[0] = R[1] = 0;
		double A[2][2] = { 0 };
		for (i = 0; i<4; ++i)
		{
			R[0] -= (p*y[i])*Hr[i];
			R[1] -= (p*y[i])*Hs[i];

			A[0][1] += (p*y[i])*Hrs[i];
			A[1][0] += (p*y[i])*Hrs[i];

			for (j = 0; j<4; ++j)
			{
				R[0] -= -H[j] * Hr[i] * (y[i] * y[j]);
				R[1] -= -H[j] * Hs[i] * (y[i] * y[j]);

				A[0][0] += -(y[i] * y[j])*(Hr[i] * Hr[j]);
				A[1][1] += -(y[i] * y[j])*(Hs[i] * Hs[j]);

				A[0][1] += -(y[i] * y[j])*(Hs[j] * Hr[i] + H[i] * Hrs[j]);
				A[1][0] += -(y[i] * y[j])*(Hr[j] * Hs[i] + H[i] * Hrs[j]);
			}

			q += y[i] * H[i];
		}

		// determinant of A
		D = A[0][0] * A[1][1] - A[0][1] * A[1][0];

		// solve for u = A^(-1)*R
		u[0] = (A[1][1] * R[0] - A[0][1] * R[1]) / D;
		u[1] = (A[0][0] * R[1] - A[1][0] * R[0]) / D;

		normu = sqrt(u[0] * u[0] + u[1] * u[1]);

		r += u[0];
		s += u[1];

		++n;
	}
	while ((normu > 1e-7) && (n < NMAX));

	const double eps = 0.001;
	return ((r > -1.0 - eps) && (r < 1.0 + eps) && (s > -1.0 - eps) && (s < 1.0 + eps));
}

vec3d projectToEdge(const FEMeshBase& m, const vec3d& p, int gid)
{
	double Dmin = 1e99;
	vec3d rmin = p;
	for (int i = 0; i<m.Edges(); ++i)
	{
		const FEEdge& edge = m.Edge(i);
		if (edge.m_gid == gid)
		{
			// calculate distance to edge nodes
			int ne = edge.Nodes();
			for (int j = 0; j<ne; ++j)
			{
				vec3d rj = m.Node(edge.n[j]).r;
				double dj = (p - rj).SqrLength();
				if (dj < Dmin)
				{
					rmin = rj;
					Dmin = dj;
				}
			}

			// try to project it on the edge
			vec3d q(0, 0, 0);
			if (projectToLine(p, m.Node(edge.n[0]).r, m.Node(edge.n[1]).r, q))
			{
				double dj = (p - q).SqrLength();
				if (dj < Dmin)
				{
					rmin = q;
					Dmin = dj;
				}
			}
		}
	}

	return rmin;
}

vec3d projectToSurface(const FEMeshBase& m, const vec3d& p, int gid, int* faceID)
{
	double Dmin = 1e99;
	vec3d rmin = p;
	vec3d r[4];
	if (faceID) *faceID = -1;
	for (int i = 0; i<m.Faces(); ++i)
	{
		const FEFace& face = m.Face(i);
		if ((face.m_gid == gid) || (gid == -1))
		{
			int nf = face.Nodes();
			for (int j = 0; j<nf; ++j) r[j] = m.Node(face.n[j]).r;

			// calculate distance to face nodes
			for (int j = 0; j<nf; ++j)
			{
				double dj = (p - r[j]).SqrLength();
				if (dj < Dmin)
				{
					rmin = r[j];
					Dmin = dj;
				}
			}

			// try to project it on the face
			vec3d q(0, 0, 0);
			bool bproject = false;
			if (nf == 3) bproject = projectToTriangle(p, r[0], r[1], r[2], q);
			else if (nf == 4) bproject = projectToQuad(p, r, q);

			if (bproject)
			{
				double dj = (p - q).SqrLength();
				if (dj < Dmin)
				{
					rmin = q;
					Dmin = dj;
					if (faceID) *faceID = i;
				}
			}
		}
	}

	return rmin;
}

vec3d projectToPatch(const FEMeshBase& m, const vec3d& p, int gid, int faceID, int l)
{
	double Dmin = 1e99;
	vec3d rmin = p;
	vec3d r[3];

	set<int> patch;
	patch.insert(faceID);
	for (int i = 0; i<l; ++i)
	{
		set<int> tmp;
		for (set<int>::iterator it = patch.begin(); it != patch.end(); ++it)
		{
			const FEFace& face = m.Face(*it);
			int ne = face.Edges();
			for (int j = 0; j<ne; ++j)
			{
				if (face.m_nbr[j] >= 0)
					tmp.insert(face.m_nbr[j]);
			}
		}

		for (set<int>::iterator it = tmp.begin(); it != tmp.end(); ++it)
		{
			patch.insert(*it);
		}
	}

	for (set<int>::iterator it = patch.begin(); it != patch.end(); ++it)
	{
		const FEFace& face = m.Face(*it);
		if (face.m_gid == gid)
		{
			assert(face.Type() == FE_FACE_TRI3);
			int nf = face.Nodes();
			for (int j = 0; j<nf; ++j) r[j] = m.Node(face.n[j]).r;

			// calculate distance to face nodes
			for (int j = 0; j<nf; ++j)
			{
				double dj = (p - r[j]).SqrLength();
				if (dj < Dmin)
				{
					rmin = r[j];
					Dmin = dj;
				}
			}

			// try to project it on the face
			vec3d q(0, 0, 0);
			if (projectToTriangle(p, r[0], r[1], r[2], q))
			{
				double dj = (p - q).SqrLength();
				if (dj < Dmin)
				{
					rmin = q;
					Dmin = dj;
				}
			}
		}
	}

	return rmin;
}


//-----------------------------------------------------------------------------
// See if two edges intersect in plane (n0, N)
// returns:
// 0 = no intersection
// 1 = intersects at node n0
// 2 = intersects at node n1
// 3 = proper intersection
// 4 = edges coincide at points
// 5 = edges are identical
int edgeIntersect(const vec3d& r0, const vec3d& r1, const vec3d& r2, const vec3d& r3, vec3d N, vec3d& q, double& L, const double eps)
{
	// see if the edges are identical
	if ((r0 == r2) && (r1 == r3)) return 5;
	if ((r0 == r3) && (r1 == r2)) return 5;

	// see if any nodes coincides
	if ((r0 == r2) || (r0 == r3)) return 4;
	if ((r1 == r2) || (r1 == r3)) return 4;

	double tol = eps;

	//		vec3d T = N^(r1 - r0);
	//		N = (r1 - r0) ^ T;

	// project all points onto the plane defined by (c0;N)
	vec3d a = r1 - N*((r1 - r0)*N);
	vec3d b = r2 - N*((r2 - r0)*N);
	vec3d c = r3 - N*((r3 - r0)*N);

	vec3d t = a - r0;
	vec3d r = c - b;
	vec3d p = b - r0;

	// Rotate the vectors into this plane
	quatd Q(N, vec3d(0, 0, 1)), Qi = Q.Inverse();
	Q.RotateVector(t);
	Q.RotateVector(r);
	Q.RotateVector(p);

	double A[2][2], B[2];
	A[0][0] = t.x; A[0][1] = -r.x; B[0] = p.x;
	A[1][0] = t.y; A[1][1] = -r.y; B[1] = p.y;

	// calculate inverse
	double D = A[0][0] * A[1][1] - A[0][1] * A[1][0];
	if (D != 0.0)
	{
		double Ai[2][2];
		Ai[0][0] = A[1][1] / D; Ai[0][1] = -A[0][1] / D;
		Ai[1][0] = -A[1][0] / D; Ai[1][1] = A[0][0] / D;

		double lm = Ai[0][0] * B[0] + Ai[0][1] * B[1];
		double mu = Ai[1][0] * B[0] + Ai[1][1] * B[1];

		if ((mu >= 0) && (mu <= 1))
		{
			if ((lm >= 0) && (lm <= tol))
			{
				q = r0;
				return 1;
			}

			if ((lm <= 1.0) && (lm >= 1.0 - tol))
			{
				q = r1;
				return 2;
			}

			if ((lm > tol) && (lm < 1 - tol))
			{
				// it's a proper intersection
				q = r0 + (r1 - r0)*lm;

				// calculate the 
				vec3d s = r2 + (r3 - r2)*mu;
				L = (s - q).Length();

				return 3;
			}
		}
	}

	return 0;
}

// same as above, except the normal is defined by the cross product of the two edges
int edgeIntersect(const vec3d& r0, const vec3d& r1, const vec3d& r2, const vec3d& r3, vec3d& q, double& L, const double eps)
{
	// see if the edges are identical
	if ((r0 == r2) && (r1 == r3)) return 5;
	if ((r0 == r3) && (r1 == r2)) return 5;

	// see if any nodes coincides
	if ((r0 == r2) || (r0 == r3)) return 4;
	if ((r1 == r2) || (r1 == r3)) return 4;

	double tol = eps;

	// calculate the normal
	vec3d N = (r1 - r0) ^ (r3 - r2);
	N.Normalize();
	if (N.SqrLength() == 0.0) return 0;

	// project all points onto the plane defined by (c0;N)
	vec3d a = r1 - N*((r1 - r0)*N);
	vec3d b = r2 - N*((r2 - r0)*N);
	vec3d c = r3 - N*((r3 - r0)*N);

	vec3d t = a - r0;
	vec3d r = c - b;
	vec3d p = b - r0;

	// Rotate the vectors into this plane
	quatd Q(N, vec3d(0, 0, 1)), Qi = Q.Inverse();
	Q.RotateVector(t);
	Q.RotateVector(r);
	Q.RotateVector(p);

	double A[2][2], B[2];
	A[0][0] = t.x; A[0][1] = -r.x; B[0] = p.x;
	A[1][0] = t.y; A[1][1] = -r.y; B[1] = p.y;

	// calculate inverse
	double D = A[0][0] * A[1][1] - A[0][1] * A[1][0];
	if (D != 0.0)
	{
		double Ai[2][2];
		Ai[0][0] = A[1][1] / D; Ai[0][1] = -A[0][1] / D;
		Ai[1][0] = -A[1][0] / D; Ai[1][1] = A[0][0] / D;

		double lm = Ai[0][0] * B[0] + Ai[0][1] * B[1];
		double mu = Ai[1][0] * B[0] + Ai[1][1] * B[1];

		if ((mu >= 0) && (mu <= 1))
		{
			if ((lm >= 0) && (lm <= tol))
			{
				q = r0;
				return 1;
			}

			if ((lm <= 1.0) && (lm >= 1.0 - tol))
			{
				q = r1;
				return 2;
			}

			if ((lm > tol) && (lm < 1 - tol))
			{
				// it's a proper intersection
				q = r0 + (r1 - r0)*lm;

				// calculate the 
				vec3d s = r2 + (r3 - r2)*mu;
				L = (s - q).Length();

				return 3;
			}
		}
	}

	return 0;
}

//-----------------------------------------------------------------------------
// this calculates the ratio of the shortest diagonal to the longest edge
double TriangleQuality(vec3d r[3])
{
	// get the edge lengths
	double l01 = (r[0] - r[1])*(r[0] - r[1]);
	double l12 = (r[1] - r[2])*(r[1] - r[2]);
	double l20 = (r[2] - r[0])*(r[2] - r[0]);

	// get the max edge length
	double lmax = l01;
	if (l12 > lmax) lmax = l12;
	if (l20 > lmax) lmax = l20;

	// calculate the diagonals
	double D[3];
	for (int i = 0; i<3; ++i)
	{
		int a = i;
		int b = (i + 1) % 3;
		int c = (i + 2) % 3;
		vec3d ab = r[b] - r[a];
		vec3d ac = r[c] - r[a];
		double l = (ac*ab) / (ab*ab);
		vec3d p = r[a] + ab*l;
		vec3d pc = r[c] - p;
		D[i] = pc*pc;
	}

	// get the smallest diagonal
	double dmin = D[0];
	if (D[1] < dmin) dmin = D[1];
	if (D[2] < dmin) dmin = D[2];

	// the quality is the ratio of shortest diagonal to longest edge
	double Q2 = dmin / lmax;

	return sqrt(Q2);
}


//-----------------------------------------------------------------------------
bool FindElementRef(FECoreMesh& m, const vec3f& p, int& nelem, double r[3])
{
	vec3d y[FEElement::MAX_NODES];
	int NE = m.Elements();
	for (int i = 0; i<NE; ++i)
	{
		FEElement_& e = m.ElementRef(i);
		int ne = e.Nodes();
		nelem = i;

		// do a quick bounding box test
		vec3d r0 = m.Node(e.m_node[0]).r;
		vec3d r1 = r0;
		for (int j = 1; j<ne; ++j)
		{
			vec3d& rj = m.Node(e.m_node[j]).r;
			if (rj.x < r0.x) r0.x = rj.x;
			if (rj.y < r0.y) r0.y = rj.y;
			if (rj.z < r0.z) r0.z = rj.z;
			if (rj.x > r1.x) r1.x = rj.x;
			if (rj.y > r1.y) r1.y = rj.y;
			if (rj.z > r1.z) r1.z = rj.z;
		}

		double dx = fabs(r0.x - r1.x);
		double dy = fabs(r0.y - r1.y);
		double dz = fabs(r0.z - r1.z);

		double R = dx;
		if (dy > R) R = dy;
		if (dz > R) R = dz;
		double eps = R*0.001;

		r0.x -= eps;
		r0.y -= eps;
		r0.z -= eps;

		r1.x += eps;
		r1.y += eps;
		r1.z += eps;

		if ((p.x >= r0.x) && (p.x <= r1.x) &&
			(p.y >= r0.y) && (p.y <= r1.y) &&
			(p.z >= r0.z) && (p.z <= r1.z))
		{
			if (ProjectInsideElement(m, e, p, r)) return true;
		}
	}

	return false;
}

//-----------------------------------------------------------------------------
bool ProjectInsideElement(FECoreMesh& m, FEElement_& el, const vec3f& p, double r[3])
{
	r[0] = r[1] = r[2] = 0.f;
	int ne = el.Nodes();
	vec3f x[FEElement::MAX_NODES];
	for (int i = 0; i<ne; ++i) x[i] = to_vec3f(m.Node(el.m_node[i]).r);

	project_inside_element(el, p, r, x);

	return IsInsideElement(el, r, 0.001);
}


//-----------------------------------------------------------------------------
bool IsInsideElement(FEElement_& el, double r[3], const double tol)
{
	switch (el.Type())
	{
	case FE_TET4:
	case FE_TET10:
	case FE_TET15:
	case FE_TET20:
		return (r[0] >= -tol) && (r[1] >= -tol) && (r[2] >= -tol) && (r[0] + r[1] + r[2] <= 1.0 + tol);
	case FE_HEX8:
	case FE_HEX20:
	case FE_HEX27:
	case FE_PYRA5:
    case FE_PYRA13:
		return ((r[0] >= -1.0 - tol) && (r[0] <= 1.0 + tol) &&
			(r[1] >= -1.0 - tol) && (r[1] <= 1.0 + tol) &&
			(r[2] >= -1.0 - tol) && (r[2] <= 1.0 + tol));
	}
	return false;
}

//-----------------------------------------------------------------------------
void project_inside_element(FEElement_& el, const vec3f& p, double r[3], vec3f* x)
{
	const double tol = 0.0001;
	const int nmax = 10;

	int ne = el.Nodes();
	double dr[3], R[3];
	mat3d K;
	double u2, N[FEElement::MAX_NODES], G[3][FEElement::MAX_NODES];
	int n = 0;
	do
	{
		el.shape(N, r[0], r[1], r[2]);
		el.shape_deriv(G[0], G[1], G[2], r[0], r[1], r[2]);

		R[0] = p.x;
		R[1] = p.y;
		R[2] = p.z;
		for (int i = 0; i<ne; ++i)
		{
			R[0] -= N[i] * x[i].x;
			R[1] -= N[i] * x[i].y;
			R[2] -= N[i] * x[i].z;
		}

		K.zero();
		for (int i = 0; i<ne; ++i)
		{
			K[0][0] -= G[0][i] * x[i].x; K[0][1] -= G[1][i] * x[i].x; K[0][2] -= G[2][i] * x[i].x;
			K[1][0] -= G[0][i] * x[i].y; K[1][1] -= G[1][i] * x[i].y; K[1][2] -= G[2][i] * x[i].y;
			K[2][0] -= G[0][i] * x[i].z; K[2][1] -= G[1][i] * x[i].z; K[2][2] -= G[2][i] * x[i].z;
		}

		K.invert();

		dr[0] = K[0][0] * R[0] + K[0][1] * R[1] + K[0][2] * R[2];
		dr[1] = K[1][0] * R[0] + K[1][1] * R[1] + K[1][2] * R[2];
		dr[2] = K[2][0] * R[0] + K[2][1] * R[1] + K[2][2] * R[2];

		r[0] -= dr[0];
		r[1] -= dr[1];
		r[2] -= dr[2];

		u2 = dr[0] * dr[0] + dr[1] * dr[1] + dr[2] * dr[2];
		++n;
	} while ((u2 > tol*tol) && (n < nmax));
}

//-----------------------------------------------------------------------------
bool ProjectInsideReferenceElement(FECoreMesh& m, FEElement_& el, const vec3f& p, double r[3])
{
	r[0] = r[1] = r[2] = 0.f;
	int ne = el.Nodes();
	vec3f x[FEElement::MAX_NODES];
	for (int i = 0; i<ne; ++i) x[i] = to_vec3f(m.Node(el.m_node[i]).r);

	project_inside_element(el, p, r, x);

	return IsInsideElement(el, r, 0.001);
}

//-------------------------------------------------------------------------------
std::vector<vec3d> FindShortestPath(FEMesh& mesh, int m0, int m1)
{
	// helper class for finding neighbors
	FENodeNodeList NNL(&mesh);

	const double INF = 1e34;
	int N = mesh.Nodes();
	vector<double> dist(N, INF);

	mesh.TagAllNodes(-1);

	int ncurrent = m0;
	mesh.Node(m0).m_ntag = m0;
	dist[m0] = 0.0;
	double L0 = 0.0;
	while (ncurrent != m1)
	{
		// get the position of the current node
		FENode& node0 = mesh.Node(ncurrent);
		vec3d rc = node0.pos();

		// update neighbor distances
		int nval = NNL.Valence(ncurrent);
		for (int i = 0; i < nval; ++i)
		{
			int mi = NNL.Node(ncurrent, i);
			assert(mi != ncurrent);

			FENode& nodei = mesh.Node(mi);
			if (dist[mi] > 0)
			{
				vec3d ri = mesh.Node(mi).pos();
				double dL = (ri - rc).Length();

				double L1 = L0 + dL;
				if (L1 < dist[mi])
				{
					dist[mi] = L1;
					nodei.m_ntag = ncurrent;
				}
				else L1 = dist[mi];
			}
		}

		// choose the next node as the unvisited node with the smallest distance
		int nmin = -1;
		double dmin = 0.0;
		for (int i = 0; i < mesh.Nodes(); ++i)
		{
			if (dist[i] > 0)
			{
				if ((nmin == -1) || (dist[i] < dmin))
				{
					nmin = i;
					dmin = dist[i];
				}
			}
		}

		if (nmin == -1)
		{
			// hmmm, something went wrong
			assert(false);
			return std::vector<vec3d>();
		}

		L0 = dist[nmin];
		dist[nmin] = -1.0;
		ncurrent = nmin;
	}

	// build the path
	// NOTE: This traverses the path in reverse!
	std::vector<vec3d> tmp;
	ncurrent = m1;
	tmp.push_back(mesh.Node(m1).pos());
	do
	{
		int parentNode = mesh.Node(ncurrent).m_ntag;

		vec3d rc = mesh.Node(parentNode).pos();
		tmp.push_back(rc);

		ncurrent = parentNode;

	} while (ncurrent != m0);

	// invert the temp path to get the final path
	std::vector<vec3d> path;
	int n = tmp.size();
	if (n > 0)
	{
		path.resize(n);
		for (int i = 0; i < n; ++i)
		{
			path[i] = tmp[n - i - 1];
		}
	}

	return path;
}<|MERGE_RESOLUTION|>--- conflicted
+++ resolved
@@ -25,11 +25,8 @@
 SOFTWARE.*/
 
 #include "MeshTools.h"
-<<<<<<< HEAD
+#include "FENodeNodeList.h"
 using namespace std;
-=======
-#include "FENodeNodeList.h"
->>>>>>> 41011e2a
 
 // calculate the closest-fitting circle of a triangle
 // This assumes a are in fact 2D vectors
