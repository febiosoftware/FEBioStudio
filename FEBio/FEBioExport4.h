--- conflicted
+++ resolved
@@ -233,12 +233,8 @@
 	void WriteMeshElements();
 	void WriteMeshDomainsSection();
 	void WriteGeometryNodes();
-<<<<<<< HEAD
+	void WriteMixedElementsPart(Part* part, GPart* pg, std::vector<int>& elemList, bool writeMats = true, bool useMatNames = false);
 	void WriteGeometryPart(Part* part, GPart* pg, std::vector<int>& elemList, bool writeMats = true, bool useMatNames = false);
-=======
-	void WriteGeometryPart(Part* part, GPart* pg, bool writeMats = true, bool useMatNames = false);
-	void WriteMixedElementsPart(Part* part, GPart* pg, bool writeMats = true, bool useMatNames = false);
->>>>>>> 634fb59f
 	void WriteGeometryEdges();
 	void WriteGeometrySurfaces();
 	void WriteGeometryElementSets();
