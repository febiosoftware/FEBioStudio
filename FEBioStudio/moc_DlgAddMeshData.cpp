<<<<<<< HEAD
/****************************************************************************
** Meta object code from reading C++ file 'DlgAddMeshData.h'
**
** Created by: The Qt Meta Object Compiler version 67 (Qt 5.14.1)
**
** WARNING! All changes made in this file will be lost!
*****************************************************************************/

#include <memory>
#include "DlgAddMeshData.h"
#include <QtCore/qbytearray.h>
#include <QtCore/qmetatype.h>
#if !defined(Q_MOC_OUTPUT_REVISION)
#error "The header file 'DlgAddMeshData.h' doesn't include <QObject>."
#elif Q_MOC_OUTPUT_REVISION != 67
#error "This file was generated using the moc from 5.14.1. It"
#error "cannot be used with the include files from this version of Qt."
#error "(The moc has changed too much.)"
#endif

QT_BEGIN_MOC_NAMESPACE
QT_WARNING_PUSH
QT_WARNING_DISABLE_DEPRECATED
struct qt_meta_stringdata_CDlgAddMeshData_t {
    QByteArrayData data[10];
    char stringdata0[96];
};
#define QT_MOC_LITERAL(idx, ofs, len) \
    Q_STATIC_BYTE_ARRAY_DATA_HEADER_INITIALIZER_WITH_OFFSET(len, \
    qptrdiff(offsetof(qt_meta_stringdata_CDlgAddMeshData_t, stringdata0) + ofs \
        - idx * sizeof(QByteArrayData)) \
    )
static const qt_meta_stringdata_CDlgAddMeshData_t qt_meta_stringdata_CDlgAddMeshData = {
    {
QT_MOC_LITERAL(0, 0, 15), // "CDlgAddMeshData"
QT_MOC_LITERAL(1, 16, 8), // "onCustom"
QT_MOC_LITERAL(2, 25, 0), // ""
QT_MOC_LITERAL(3, 26, 7), // "setItem"
QT_MOC_LITERAL(4, 34, 1), // "i"
QT_MOC_LITERAL(5, 36, 10), // "GetMapName"
QT_MOC_LITERAL(6, 47, 11), // "std::string"
QT_MOC_LITERAL(7, 59, 12), // "GetParamName"
QT_MOC_LITERAL(8, 72, 12), // "GetParamType"
QT_MOC_LITERAL(9, 85, 10) // "Param_Type"

    },
    "CDlgAddMeshData\0onCustom\0\0setItem\0i\0"
    "GetMapName\0std::string\0GetParamName\0"
    "GetParamType\0Param_Type"
};
#undef QT_MOC_LITERAL

static const uint qt_meta_data_CDlgAddMeshData[] = {

 // content:
       8,       // revision
       0,       // classname
       0,    0, // classinfo
       5,   14, // methods
       0,    0, // properties
       0,    0, // enums/sets
       0,    0, // constructors
       0,       // flags
       0,       // signalCount

 // slots: name, argc, parameters, tag, flags
       1,    0,   39,    2, 0x0a /* Public */,
       3,    1,   40,    2, 0x0a /* Public */,
       5,    0,   43,    2, 0x0a /* Public */,
       7,    0,   44,    2, 0x0a /* Public */,
       8,    0,   45,    2, 0x0a /* Public */,

 // slots: parameters
    QMetaType::Void,
    QMetaType::Void, QMetaType::Int,    4,
    0x80000000 | 6,
    0x80000000 | 6,
    0x80000000 | 9,

       0        // eod
};

void CDlgAddMeshData::qt_static_metacall(QObject *_o, QMetaObject::Call _c, int _id, void **_a)
{
    if (_c == QMetaObject::InvokeMetaMethod) {
        auto *_t = static_cast<CDlgAddMeshData *>(_o);
        Q_UNUSED(_t)
        switch (_id) {
        case 0: _t->onCustom(); break;
        case 1: _t->setItem((*reinterpret_cast< int(*)>(_a[1]))); break;
        case 2: { std::string _r = _t->GetMapName();
            if (_a[0]) *reinterpret_cast< std::string*>(_a[0]) = std::move(_r); }  break;
        case 3: { std::string _r = _t->GetParamName();
            if (_a[0]) *reinterpret_cast< std::string*>(_a[0]) = std::move(_r); }  break;
        case 4: { Param_Type _r = _t->GetParamType();
            if (_a[0]) *reinterpret_cast< Param_Type*>(_a[0]) = std::move(_r); }  break;
        default: ;
        }
    }
}

QT_INIT_METAOBJECT const QMetaObject CDlgAddMeshData::staticMetaObject = { {
    QMetaObject::SuperData::link<QDialog::staticMetaObject>(),
    qt_meta_stringdata_CDlgAddMeshData.data,
    qt_meta_data_CDlgAddMeshData,
    qt_static_metacall,
    nullptr,
    nullptr
} };


const QMetaObject *CDlgAddMeshData::metaObject() const
{
    return QObject::d_ptr->metaObject ? QObject::d_ptr->dynamicMetaObject() : &staticMetaObject;
}

void *CDlgAddMeshData::qt_metacast(const char *_clname)
{
    if (!_clname) return nullptr;
    if (!strcmp(_clname, qt_meta_stringdata_CDlgAddMeshData.stringdata0))
        return static_cast<void*>(this);
    return QDialog::qt_metacast(_clname);
}

int CDlgAddMeshData::qt_metacall(QMetaObject::Call _c, int _id, void **_a)
{
    _id = QDialog::qt_metacall(_c, _id, _a);
    if (_id < 0)
        return _id;
    if (_c == QMetaObject::InvokeMetaMethod) {
        if (_id < 5)
            qt_static_metacall(this, _c, _id, _a);
        _id -= 5;
    } else if (_c == QMetaObject::RegisterMethodArgumentMetaType) {
        if (_id < 5)
            *reinterpret_cast<int*>(_a[0]) = -1;
        _id -= 5;
    }
    return _id;
}
QT_WARNING_POP
QT_END_MOC_NAMESPACE
=======
/****************************************************************************
** Meta object code from reading C++ file 'DlgAddMeshData.h'
**
** Created by: The Qt Meta Object Compiler version 67 (Qt 5.14.2)
**
** WARNING! All changes made in this file will be lost!
*****************************************************************************/

#include <memory>
#include "DlgAddMeshData.h"
#include <QtCore/qbytearray.h>
#include <QtCore/qmetatype.h>
#if !defined(Q_MOC_OUTPUT_REVISION)
#error "The header file 'DlgAddMeshData.h' doesn't include <QObject>."
#elif Q_MOC_OUTPUT_REVISION != 67
#error "This file was generated using the moc from 5.14.2. It"
#error "cannot be used with the include files from this version of Qt."
#error "(The moc has changed too much.)"
#endif

QT_BEGIN_MOC_NAMESPACE
QT_WARNING_PUSH
QT_WARNING_DISABLE_DEPRECATED
struct qt_meta_stringdata_CDlgAddMeshData_t {
    QByteArrayData data[10];
    char stringdata0[96];
};
#define QT_MOC_LITERAL(idx, ofs, len) \
    Q_STATIC_BYTE_ARRAY_DATA_HEADER_INITIALIZER_WITH_OFFSET(len, \
    qptrdiff(offsetof(qt_meta_stringdata_CDlgAddMeshData_t, stringdata0) + ofs \
        - idx * sizeof(QByteArrayData)) \
    )
static const qt_meta_stringdata_CDlgAddMeshData_t qt_meta_stringdata_CDlgAddMeshData = {
    {
QT_MOC_LITERAL(0, 0, 15), // "CDlgAddMeshData"
QT_MOC_LITERAL(1, 16, 8), // "onCustom"
QT_MOC_LITERAL(2, 25, 0), // ""
QT_MOC_LITERAL(3, 26, 7), // "setItem"
QT_MOC_LITERAL(4, 34, 1), // "i"
QT_MOC_LITERAL(5, 36, 10), // "GetMapName"
QT_MOC_LITERAL(6, 47, 11), // "std::string"
QT_MOC_LITERAL(7, 59, 12), // "GetParamName"
QT_MOC_LITERAL(8, 72, 12), // "GetParamType"
QT_MOC_LITERAL(9, 85, 10) // "Param_Type"

    },
    "CDlgAddMeshData\0onCustom\0\0setItem\0i\0"
    "GetMapName\0std::string\0GetParamName\0"
    "GetParamType\0Param_Type"
};
#undef QT_MOC_LITERAL

static const uint qt_meta_data_CDlgAddMeshData[] = {

 // content:
       8,       // revision
       0,       // classname
       0,    0, // classinfo
       5,   14, // methods
       0,    0, // properties
       0,    0, // enums/sets
       0,    0, // constructors
       0,       // flags
       0,       // signalCount

 // slots: name, argc, parameters, tag, flags
       1,    0,   39,    2, 0x0a /* Public */,
       3,    1,   40,    2, 0x0a /* Public */,
       5,    0,   43,    2, 0x0a /* Public */,
       7,    0,   44,    2, 0x0a /* Public */,
       8,    0,   45,    2, 0x0a /* Public */,

 // slots: parameters
    QMetaType::Void,
    QMetaType::Void, QMetaType::Int,    4,
    0x80000000 | 6,
    0x80000000 | 6,
    0x80000000 | 9,

       0        // eod
};

void CDlgAddMeshData::qt_static_metacall(QObject *_o, QMetaObject::Call _c, int _id, void **_a)
{
    if (_c == QMetaObject::InvokeMetaMethod) {
        auto *_t = static_cast<CDlgAddMeshData *>(_o);
        Q_UNUSED(_t)
        switch (_id) {
        case 0: _t->onCustom(); break;
        case 1: _t->setItem((*reinterpret_cast< int(*)>(_a[1]))); break;
        case 2: { std::string _r = _t->GetMapName();
            if (_a[0]) *reinterpret_cast< std::string*>(_a[0]) = std::move(_r); }  break;
        case 3: { std::string _r = _t->GetParamName();
            if (_a[0]) *reinterpret_cast< std::string*>(_a[0]) = std::move(_r); }  break;
        case 4: { Param_Type _r = _t->GetParamType();
            if (_a[0]) *reinterpret_cast< Param_Type*>(_a[0]) = std::move(_r); }  break;
        default: ;
        }
    }
}

QT_INIT_METAOBJECT const QMetaObject CDlgAddMeshData::staticMetaObject = { {
    QMetaObject::SuperData::link<QDialog::staticMetaObject>(),
    qt_meta_stringdata_CDlgAddMeshData.data,
    qt_meta_data_CDlgAddMeshData,
    qt_static_metacall,
    nullptr,
    nullptr
} };


const QMetaObject *CDlgAddMeshData::metaObject() const
{
    return QObject::d_ptr->metaObject ? QObject::d_ptr->dynamicMetaObject() : &staticMetaObject;
}

void *CDlgAddMeshData::qt_metacast(const char *_clname)
{
    if (!_clname) return nullptr;
    if (!strcmp(_clname, qt_meta_stringdata_CDlgAddMeshData.stringdata0))
        return static_cast<void*>(this);
    return QDialog::qt_metacast(_clname);
}

int CDlgAddMeshData::qt_metacall(QMetaObject::Call _c, int _id, void **_a)
{
    _id = QDialog::qt_metacall(_c, _id, _a);
    if (_id < 0)
        return _id;
    if (_c == QMetaObject::InvokeMetaMethod) {
        if (_id < 5)
            qt_static_metacall(this, _c, _id, _a);
        _id -= 5;
    } else if (_c == QMetaObject::RegisterMethodArgumentMetaType) {
        if (_id < 5)
            *reinterpret_cast<int*>(_a[0]) = -1;
        _id -= 5;
    }
    return _id;
}
QT_WARNING_POP
QT_END_MOC_NAMESPACE
>>>>>>> 13b041e9
<|MERGE_RESOLUTION|>--- conflicted
+++ resolved
@@ -1,287 +1,142 @@
-<<<<<<< HEAD
-/****************************************************************************
-** Meta object code from reading C++ file 'DlgAddMeshData.h'
-**
-** Created by: The Qt Meta Object Compiler version 67 (Qt 5.14.1)
-**
-** WARNING! All changes made in this file will be lost!
-*****************************************************************************/
-
-#include <memory>
-#include "DlgAddMeshData.h"
-#include <QtCore/qbytearray.h>
-#include <QtCore/qmetatype.h>
-#if !defined(Q_MOC_OUTPUT_REVISION)
-#error "The header file 'DlgAddMeshData.h' doesn't include <QObject>."
-#elif Q_MOC_OUTPUT_REVISION != 67
-#error "This file was generated using the moc from 5.14.1. It"
-#error "cannot be used with the include files from this version of Qt."
-#error "(The moc has changed too much.)"
-#endif
-
-QT_BEGIN_MOC_NAMESPACE
-QT_WARNING_PUSH
-QT_WARNING_DISABLE_DEPRECATED
-struct qt_meta_stringdata_CDlgAddMeshData_t {
-    QByteArrayData data[10];
-    char stringdata0[96];
-};
-#define QT_MOC_LITERAL(idx, ofs, len) \
-    Q_STATIC_BYTE_ARRAY_DATA_HEADER_INITIALIZER_WITH_OFFSET(len, \
-    qptrdiff(offsetof(qt_meta_stringdata_CDlgAddMeshData_t, stringdata0) + ofs \
-        - idx * sizeof(QByteArrayData)) \
-    )
-static const qt_meta_stringdata_CDlgAddMeshData_t qt_meta_stringdata_CDlgAddMeshData = {
-    {
-QT_MOC_LITERAL(0, 0, 15), // "CDlgAddMeshData"
-QT_MOC_LITERAL(1, 16, 8), // "onCustom"
-QT_MOC_LITERAL(2, 25, 0), // ""
-QT_MOC_LITERAL(3, 26, 7), // "setItem"
-QT_MOC_LITERAL(4, 34, 1), // "i"
-QT_MOC_LITERAL(5, 36, 10), // "GetMapName"
-QT_MOC_LITERAL(6, 47, 11), // "std::string"
-QT_MOC_LITERAL(7, 59, 12), // "GetParamName"
-QT_MOC_LITERAL(8, 72, 12), // "GetParamType"
-QT_MOC_LITERAL(9, 85, 10) // "Param_Type"
-
-    },
-    "CDlgAddMeshData\0onCustom\0\0setItem\0i\0"
-    "GetMapName\0std::string\0GetParamName\0"
-    "GetParamType\0Param_Type"
-};
-#undef QT_MOC_LITERAL
-
-static const uint qt_meta_data_CDlgAddMeshData[] = {
-
- // content:
-       8,       // revision
-       0,       // classname
-       0,    0, // classinfo
-       5,   14, // methods
-       0,    0, // properties
-       0,    0, // enums/sets
-       0,    0, // constructors
-       0,       // flags
-       0,       // signalCount
-
- // slots: name, argc, parameters, tag, flags
-       1,    0,   39,    2, 0x0a /* Public */,
-       3,    1,   40,    2, 0x0a /* Public */,
-       5,    0,   43,    2, 0x0a /* Public */,
-       7,    0,   44,    2, 0x0a /* Public */,
-       8,    0,   45,    2, 0x0a /* Public */,
-
- // slots: parameters
-    QMetaType::Void,
-    QMetaType::Void, QMetaType::Int,    4,
-    0x80000000 | 6,
-    0x80000000 | 6,
-    0x80000000 | 9,
-
-       0        // eod
-};
-
-void CDlgAddMeshData::qt_static_metacall(QObject *_o, QMetaObject::Call _c, int _id, void **_a)
-{
-    if (_c == QMetaObject::InvokeMetaMethod) {
-        auto *_t = static_cast<CDlgAddMeshData *>(_o);
-        Q_UNUSED(_t)
-        switch (_id) {
-        case 0: _t->onCustom(); break;
-        case 1: _t->setItem((*reinterpret_cast< int(*)>(_a[1]))); break;
-        case 2: { std::string _r = _t->GetMapName();
-            if (_a[0]) *reinterpret_cast< std::string*>(_a[0]) = std::move(_r); }  break;
-        case 3: { std::string _r = _t->GetParamName();
-            if (_a[0]) *reinterpret_cast< std::string*>(_a[0]) = std::move(_r); }  break;
-        case 4: { Param_Type _r = _t->GetParamType();
-            if (_a[0]) *reinterpret_cast< Param_Type*>(_a[0]) = std::move(_r); }  break;
-        default: ;
-        }
-    }
-}
-
-QT_INIT_METAOBJECT const QMetaObject CDlgAddMeshData::staticMetaObject = { {
-    QMetaObject::SuperData::link<QDialog::staticMetaObject>(),
-    qt_meta_stringdata_CDlgAddMeshData.data,
-    qt_meta_data_CDlgAddMeshData,
-    qt_static_metacall,
-    nullptr,
-    nullptr
-} };
-
-
-const QMetaObject *CDlgAddMeshData::metaObject() const
-{
-    return QObject::d_ptr->metaObject ? QObject::d_ptr->dynamicMetaObject() : &staticMetaObject;
-}
-
-void *CDlgAddMeshData::qt_metacast(const char *_clname)
-{
-    if (!_clname) return nullptr;
-    if (!strcmp(_clname, qt_meta_stringdata_CDlgAddMeshData.stringdata0))
-        return static_cast<void*>(this);
-    return QDialog::qt_metacast(_clname);
-}
-
-int CDlgAddMeshData::qt_metacall(QMetaObject::Call _c, int _id, void **_a)
-{
-    _id = QDialog::qt_metacall(_c, _id, _a);
-    if (_id < 0)
-        return _id;
-    if (_c == QMetaObject::InvokeMetaMethod) {
-        if (_id < 5)
-            qt_static_metacall(this, _c, _id, _a);
-        _id -= 5;
-    } else if (_c == QMetaObject::RegisterMethodArgumentMetaType) {
-        if (_id < 5)
-            *reinterpret_cast<int*>(_a[0]) = -1;
-        _id -= 5;
-    }
-    return _id;
-}
-QT_WARNING_POP
-QT_END_MOC_NAMESPACE
-=======
-/****************************************************************************
-** Meta object code from reading C++ file 'DlgAddMeshData.h'
-**
-** Created by: The Qt Meta Object Compiler version 67 (Qt 5.14.2)
-**
-** WARNING! All changes made in this file will be lost!
-*****************************************************************************/
-
-#include <memory>
-#include "DlgAddMeshData.h"
-#include <QtCore/qbytearray.h>
-#include <QtCore/qmetatype.h>
-#if !defined(Q_MOC_OUTPUT_REVISION)
-#error "The header file 'DlgAddMeshData.h' doesn't include <QObject>."
-#elif Q_MOC_OUTPUT_REVISION != 67
-#error "This file was generated using the moc from 5.14.2. It"
-#error "cannot be used with the include files from this version of Qt."
-#error "(The moc has changed too much.)"
-#endif
-
-QT_BEGIN_MOC_NAMESPACE
-QT_WARNING_PUSH
-QT_WARNING_DISABLE_DEPRECATED
-struct qt_meta_stringdata_CDlgAddMeshData_t {
-    QByteArrayData data[10];
-    char stringdata0[96];
-};
-#define QT_MOC_LITERAL(idx, ofs, len) \
-    Q_STATIC_BYTE_ARRAY_DATA_HEADER_INITIALIZER_WITH_OFFSET(len, \
-    qptrdiff(offsetof(qt_meta_stringdata_CDlgAddMeshData_t, stringdata0) + ofs \
-        - idx * sizeof(QByteArrayData)) \
-    )
-static const qt_meta_stringdata_CDlgAddMeshData_t qt_meta_stringdata_CDlgAddMeshData = {
-    {
-QT_MOC_LITERAL(0, 0, 15), // "CDlgAddMeshData"
-QT_MOC_LITERAL(1, 16, 8), // "onCustom"
-QT_MOC_LITERAL(2, 25, 0), // ""
-QT_MOC_LITERAL(3, 26, 7), // "setItem"
-QT_MOC_LITERAL(4, 34, 1), // "i"
-QT_MOC_LITERAL(5, 36, 10), // "GetMapName"
-QT_MOC_LITERAL(6, 47, 11), // "std::string"
-QT_MOC_LITERAL(7, 59, 12), // "GetParamName"
-QT_MOC_LITERAL(8, 72, 12), // "GetParamType"
-QT_MOC_LITERAL(9, 85, 10) // "Param_Type"
-
-    },
-    "CDlgAddMeshData\0onCustom\0\0setItem\0i\0"
-    "GetMapName\0std::string\0GetParamName\0"
-    "GetParamType\0Param_Type"
-};
-#undef QT_MOC_LITERAL
-
-static const uint qt_meta_data_CDlgAddMeshData[] = {
-
- // content:
-       8,       // revision
-       0,       // classname
-       0,    0, // classinfo
-       5,   14, // methods
-       0,    0, // properties
-       0,    0, // enums/sets
-       0,    0, // constructors
-       0,       // flags
-       0,       // signalCount
-
- // slots: name, argc, parameters, tag, flags
-       1,    0,   39,    2, 0x0a /* Public */,
-       3,    1,   40,    2, 0x0a /* Public */,
-       5,    0,   43,    2, 0x0a /* Public */,
-       7,    0,   44,    2, 0x0a /* Public */,
-       8,    0,   45,    2, 0x0a /* Public */,
-
- // slots: parameters
-    QMetaType::Void,
-    QMetaType::Void, QMetaType::Int,    4,
-    0x80000000 | 6,
-    0x80000000 | 6,
-    0x80000000 | 9,
-
-       0        // eod
-};
-
-void CDlgAddMeshData::qt_static_metacall(QObject *_o, QMetaObject::Call _c, int _id, void **_a)
-{
-    if (_c == QMetaObject::InvokeMetaMethod) {
-        auto *_t = static_cast<CDlgAddMeshData *>(_o);
-        Q_UNUSED(_t)
-        switch (_id) {
-        case 0: _t->onCustom(); break;
-        case 1: _t->setItem((*reinterpret_cast< int(*)>(_a[1]))); break;
-        case 2: { std::string _r = _t->GetMapName();
-            if (_a[0]) *reinterpret_cast< std::string*>(_a[0]) = std::move(_r); }  break;
-        case 3: { std::string _r = _t->GetParamName();
-            if (_a[0]) *reinterpret_cast< std::string*>(_a[0]) = std::move(_r); }  break;
-        case 4: { Param_Type _r = _t->GetParamType();
-            if (_a[0]) *reinterpret_cast< Param_Type*>(_a[0]) = std::move(_r); }  break;
-        default: ;
-        }
-    }
-}
-
-QT_INIT_METAOBJECT const QMetaObject CDlgAddMeshData::staticMetaObject = { {
-    QMetaObject::SuperData::link<QDialog::staticMetaObject>(),
-    qt_meta_stringdata_CDlgAddMeshData.data,
-    qt_meta_data_CDlgAddMeshData,
-    qt_static_metacall,
-    nullptr,
-    nullptr
-} };
-
-
-const QMetaObject *CDlgAddMeshData::metaObject() const
-{
-    return QObject::d_ptr->metaObject ? QObject::d_ptr->dynamicMetaObject() : &staticMetaObject;
-}
-
-void *CDlgAddMeshData::qt_metacast(const char *_clname)
-{
-    if (!_clname) return nullptr;
-    if (!strcmp(_clname, qt_meta_stringdata_CDlgAddMeshData.stringdata0))
-        return static_cast<void*>(this);
-    return QDialog::qt_metacast(_clname);
-}
-
-int CDlgAddMeshData::qt_metacall(QMetaObject::Call _c, int _id, void **_a)
-{
-    _id = QDialog::qt_metacall(_c, _id, _a);
-    if (_id < 0)
-        return _id;
-    if (_c == QMetaObject::InvokeMetaMethod) {
-        if (_id < 5)
-            qt_static_metacall(this, _c, _id, _a);
-        _id -= 5;
-    } else if (_c == QMetaObject::RegisterMethodArgumentMetaType) {
-        if (_id < 5)
-            *reinterpret_cast<int*>(_a[0]) = -1;
-        _id -= 5;
-    }
-    return _id;
-}
-QT_WARNING_POP
-QT_END_MOC_NAMESPACE
->>>>>>> 13b041e9
+/****************************************************************************
+** Meta object code from reading C++ file 'DlgAddMeshData.h'
+**
+** Created by: The Qt Meta Object Compiler version 67 (Qt 5.14.2)
+**
+** WARNING! All changes made in this file will be lost!
+*****************************************************************************/
+
+#include <memory>
+#include "DlgAddMeshData.h"
+#include <QtCore/qbytearray.h>
+#include <QtCore/qmetatype.h>
+#if !defined(Q_MOC_OUTPUT_REVISION)
+#error "The header file 'DlgAddMeshData.h' doesn't include <QObject>."
+#elif Q_MOC_OUTPUT_REVISION != 67
+#error "This file was generated using the moc from 5.14.2. It"
+#error "cannot be used with the include files from this version of Qt."
+#error "(The moc has changed too much.)"
+#endif
+
+QT_BEGIN_MOC_NAMESPACE
+QT_WARNING_PUSH
+QT_WARNING_DISABLE_DEPRECATED
+struct qt_meta_stringdata_CDlgAddMeshData_t {
+    QByteArrayData data[10];
+    char stringdata0[96];
+};
+#define QT_MOC_LITERAL(idx, ofs, len) \
+    Q_STATIC_BYTE_ARRAY_DATA_HEADER_INITIALIZER_WITH_OFFSET(len, \
+    qptrdiff(offsetof(qt_meta_stringdata_CDlgAddMeshData_t, stringdata0) + ofs \
+        - idx * sizeof(QByteArrayData)) \
+    )
+static const qt_meta_stringdata_CDlgAddMeshData_t qt_meta_stringdata_CDlgAddMeshData = {
+    {
+QT_MOC_LITERAL(0, 0, 15), // "CDlgAddMeshData"
+QT_MOC_LITERAL(1, 16, 8), // "onCustom"
+QT_MOC_LITERAL(2, 25, 0), // ""
+QT_MOC_LITERAL(3, 26, 7), // "setItem"
+QT_MOC_LITERAL(4, 34, 1), // "i"
+QT_MOC_LITERAL(5, 36, 10), // "GetMapName"
+QT_MOC_LITERAL(6, 47, 11), // "std::string"
+QT_MOC_LITERAL(7, 59, 12), // "GetParamName"
+QT_MOC_LITERAL(8, 72, 12), // "GetParamType"
+QT_MOC_LITERAL(9, 85, 10) // "Param_Type"
+
+    },
+    "CDlgAddMeshData\0onCustom\0\0setItem\0i\0"
+    "GetMapName\0std::string\0GetParamName\0"
+    "GetParamType\0Param_Type"
+};
+#undef QT_MOC_LITERAL
+
+static const uint qt_meta_data_CDlgAddMeshData[] = {
+
+ // content:
+       8,       // revision
+       0,       // classname
+       0,    0, // classinfo
+       5,   14, // methods
+       0,    0, // properties
+       0,    0, // enums/sets
+       0,    0, // constructors
+       0,       // flags
+       0,       // signalCount
+
+ // slots: name, argc, parameters, tag, flags
+       1,    0,   39,    2, 0x0a /* Public */,
+       3,    1,   40,    2, 0x0a /* Public */,
+       5,    0,   43,    2, 0x0a /* Public */,
+       7,    0,   44,    2, 0x0a /* Public */,
+       8,    0,   45,    2, 0x0a /* Public */,
+
+ // slots: parameters
+    QMetaType::Void,
+    QMetaType::Void, QMetaType::Int,    4,
+    0x80000000 | 6,
+    0x80000000 | 6,
+    0x80000000 | 9,
+
+       0        // eod
+};
+
+void CDlgAddMeshData::qt_static_metacall(QObject *_o, QMetaObject::Call _c, int _id, void **_a)
+{
+    if (_c == QMetaObject::InvokeMetaMethod) {
+        auto *_t = static_cast<CDlgAddMeshData *>(_o);
+        Q_UNUSED(_t)
+        switch (_id) {
+        case 0: _t->onCustom(); break;
+        case 1: _t->setItem((*reinterpret_cast< int(*)>(_a[1]))); break;
+        case 2: { std::string _r = _t->GetMapName();
+            if (_a[0]) *reinterpret_cast< std::string*>(_a[0]) = std::move(_r); }  break;
+        case 3: { std::string _r = _t->GetParamName();
+            if (_a[0]) *reinterpret_cast< std::string*>(_a[0]) = std::move(_r); }  break;
+        case 4: { Param_Type _r = _t->GetParamType();
+            if (_a[0]) *reinterpret_cast< Param_Type*>(_a[0]) = std::move(_r); }  break;
+        default: ;
+        }
+    }
+}
+
+QT_INIT_METAOBJECT const QMetaObject CDlgAddMeshData::staticMetaObject = { {
+    QMetaObject::SuperData::link<QDialog::staticMetaObject>(),
+    qt_meta_stringdata_CDlgAddMeshData.data,
+    qt_meta_data_CDlgAddMeshData,
+    qt_static_metacall,
+    nullptr,
+    nullptr
+} };
+
+
+const QMetaObject *CDlgAddMeshData::metaObject() const
+{
+    return QObject::d_ptr->metaObject ? QObject::d_ptr->dynamicMetaObject() : &staticMetaObject;
+}
+
+void *CDlgAddMeshData::qt_metacast(const char *_clname)
+{
+    if (!_clname) return nullptr;
+    if (!strcmp(_clname, qt_meta_stringdata_CDlgAddMeshData.stringdata0))
+        return static_cast<void*>(this);
+    return QDialog::qt_metacast(_clname);
+}
+
+int CDlgAddMeshData::qt_metacall(QMetaObject::Call _c, int _id, void **_a)
+{
+    _id = QDialog::qt_metacall(_c, _id, _a);
+    if (_id < 0)
+        return _id;
+    if (_c == QMetaObject::InvokeMetaMethod) {
+        if (_id < 5)
+            qt_static_metacall(this, _c, _id, _a);
+        _id -= 5;
+    } else if (_c == QMetaObject::RegisterMethodArgumentMetaType) {
+        if (_id < 5)
+            *reinterpret_cast<int*>(_a[0]) = -1;
+        _id -= 5;
+    }
+    return _id;
+}
+QT_WARNING_POP
+QT_END_MOC_NAMESPACE