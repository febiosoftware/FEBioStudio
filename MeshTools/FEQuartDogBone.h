--- conflicted
+++ resolved
@@ -40,17 +40,11 @@
 	FSMesh* BuildMesh();
 
 protected:
-<<<<<<< HEAD
 	FSMesh* BuildMeshLegacy();
-	FSMesh* BuildMultiBlockMesh4();
-	FSMesh* BuildMultiBlockMesh6();
-=======
-	FEMesh* BuildMeshLegacy();
 
 	bool BuildMultiBlock() override;
 	bool BuildMultiBlockMesh6();
 	bool BuildMultiBlockMesh4();
->>>>>>> 4ebcc257
 
 protected:
 	GQuartDogBone* m_pobj;
