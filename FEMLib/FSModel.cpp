/*This file is part of the FEBio Studio source code and is licensed under the MIT license
listed below.

See Copyright-FEBio-Studio.txt for details.

Copyright (c) 2021 University of Utah, The Trustees of Columbia University in
the City of New York, and others.

Permission is hereby granted, free of charge, to any person obtaining a copy
of this software and associated documentation files (the "Software"), to deal
in the Software without restriction, including without limitation the rights
to use, copy, modify, merge, publish, distribute, sublicense, and/or sell
copies of the Software, and to permit persons to whom the Software is
furnished to do so, subject to the following conditions:

The above copyright notice and this permission notice shall be included in all
copies or substantial portions of the Software.

THE SOFTWARE IS PROVIDED "AS IS", WITHOUT WARRANTY OF ANY KIND, EXPRESS OR
IMPLIED, INCLUDING BUT NOT LIMITED TO THE WARRANTIES OF MERCHANTABILITY,
FITNESS FOR A PARTICULAR PURPOSE AND NONINFRINGEMENT. IN NO EVENT SHALL THE
AUTHORS OR COPYRIGHT HOLDERS BE LIABLE FOR ANY CLAIM, DAMAGES OR OTHER
LIABILITY, WHETHER IN AN ACTION OF CONTRACT, TORT OR OTHERWISE, ARISING FROM,
OUT OF OR IN CONNECTION WITH THE SOFTWARE OR THE USE OR OTHER DEALINGS IN THE
SOFTWARE.*/

// FSModel.cpp: implementation of the FSModel class.
//
//////////////////////////////////////////////////////////////////////

#include "stdafx.h"
#include "FSModel.h"
#include "FERigidConstraint.h"
#include "FEMultiMaterial.h"
#include "FEUserMaterial.h"
#include "FESurfaceLoad.h"
#include "FEBodyLoad.h"
#include "FERigidLoad.h"
#include "FEModelConstraint.h"
#include <GeomLib/GObject.h>
#include <FECore/units.h>
#include <FSCore/ParamBlock.h>
#include <FEBioLink/FEBioInterface.h>
#include <FEBioLink/FEBioModule.h>
#include "FEMKernel.h"
#include <GeomLib/GGroup.h>
#include <GeomLib/GModel.h>
#include <vector>
#include <sstream>
#include <algorithm>
#include <cstring>
//using namespace std;

using std::vector;
using std::stringstream;

#ifndef WIN32
#define _stricmp strcasecmp
#endif

std::string Namify(const char* sz)
{
	char s[128] = { 0 };
	int n = 0;
	const char* c = sz;
	bool cap = true;
	while (*c)
	{
		if (isspace(*c) || (*c=='-')) cap = true;
		else
		{
			if (cap)
			{
				if (islower(*c)) s[n++] = toupper(*c);
				else s[n++] = *c;
				cap = false;
			}
			else s[n++] = *c;
		}
		++c;
	}

	return s;
}

std::string defaultBCName(FSModel* fem, FSBoundaryCondition* pbc)
{
	const char* ch = pbc->GetTypeString();
	string type = Namify(ch);

	int n = fem->CountBCs(pbc->Type());

	stringstream ss;
	ss << type << n + 1;
	return ss.str();
}

std::string defaultICName(FSModel* fem, FSInitialCondition* pic)
{
	const char* ch = pic->GetTypeString();
	string type = Namify(ch);

	int n = fem->CountICs(pic->Type());

	stringstream ss;
	ss << type << n + 1;
	return ss.str();
}

std::string defaultLoadName(FSModel* fem, FSLoad* pbc)
{
	const char* ch = pbc->GetTypeString();
	string type = Namify(ch);

	int n = fem->CountLoads(pbc->Type());

	stringstream ss;
	ss << type << n + 1;
	return ss.str();
}

std::string defaultInterfaceName(FSModel* fem, FSInterface* pi)
{
	const char* ch = pi->GetTypeString();
	string type = Namify(ch);

	int n = fem->CountInterfaces(pi->Type());

	stringstream ss;
	ss << type << n + 1;
	return ss.str();
}

std::string defaultConstraintName(FSModel* fem, FSModelConstraint* pi)
{
	const char* ch = pi->GetTypeString();
	string type = Namify(ch);

	int n = CountConstraints<FSModelConstraint>(*fem);

	stringstream ss;
	ss << type << n + 1;
	return ss.str();
}

std::string defaultRigidConnectorName(FSModel* fem, FSRigidConnector* pi)
{
	int nrc = CountConnectors<FSRigidConnector>(*fem);
	stringstream ss;
	ss << "RigidConnector" << nrc + 1;
	return  ss.str();
}

std::string defaultRigidBCName(FSModel* fem, FSRigidBC* pc)
{
	int nrc = CountRigidBCs<FSRigidBC>(*fem);
	stringstream ss;
	ss << "RigidConstraint" << nrc + 1;
	return  ss.str();
}

std::string defaultRigidICName(FSModel* fem, FSRigidIC* pc)
{
	int nrc = CountRigidICs<FSRigidIC>(*fem);
	stringstream ss;
	ss << "RigidIC" << nrc + 1;
	return  ss.str();
}

std::string defaultRigidLoadName(FSModel* fem, FSRigidLoad* pc)
{
	int nrc = CountRigidLoads<FSRigidLoad>(*fem);
	stringstream ss;
	ss << "RigidLoad" << nrc + 1;
	return  ss.str();
}

std::string defaultMeshAdaptorName(FSModel* fem, FSMeshAdaptor* pc)
{
	int nrc = CountMeshAdaptors<FSMeshAdaptor>(*fem);
	stringstream ss;
	ss << "MeshAdaptor" << nrc + 1;
	return ss.str();
}

std::string defaultStepName(FSModel* fem, FSStep* ps)
{
	int nsteps = fem->Steps();
	stringstream ss;
	ss << "Step" << nsteps;
	return ss.str();
}

//-----------------------------------------------------------------------------
FSModel::FSModel() : m_skipGeometry(false)
{
	m_pModel = new GModel(this);
	New();

	// define degrees of freedom
	m_DOF.clear();

	FEDOFVariable* varDisp = AddVariable("displacement");
	varDisp->AddDOF("X-displacement", "x");
	varDisp->AddDOF("Y-displacement", "y");
	varDisp->AddDOF("Z-displacement", "z");

	FEDOFVariable* varRot = AddVariable("shell rotation");
	varRot->AddDOF("X-rotation", "u");
	varRot->AddDOF("Y-rotation", "v");
	varRot->AddDOF("Z-rotation", "w");

	FEDOFVariable* varPressure = AddVariable("fluid pressure");
	varPressure->AddDOF("pressure", "p");

	FEDOFVariable* varTemperature = AddVariable("temperature");
	varTemperature->AddDOF("temperature", "T");

    FEDOFVariable* varSolute = AddVariable("concentration");
    // (start with an empty solute variable)
    
    FEDOFVariable* varVel = AddVariable("relative fluid velocity");
    varVel->AddDOF("X-fluid velocity", "wx");
    varVel->AddDOF("Y-fluid velocity", "wy");
    varVel->AddDOF("Z-fluid velocity", "wz");
    
	FEDOFVariable* varDil = AddVariable("fluid dilatation");
	varDil->AddDOF("dilatation", "ef");

	FEDOFVariable* varSDisp = AddVariable("shell displacement");
	varSDisp->AddDOF("Shell X-displacement", "sx");
	varSDisp->AddDOF("Shell Y-displacement", "sy");
	varSDisp->AddDOF("Shell Z-displacement", "sz");

    FEDOFVariable* varAVel = AddVariable("fluid angular velocity");
    varAVel->AddDOF("X-fluid angular velocity", "gx");
    varAVel->AddDOF("Y-fluid angular velocity", "gy");
    varAVel->AddDOF("Z-fluid angular velocity", "gz");
    
	// define model parameters
	AddScienceParam(0, UNIT_TEMPERATURE, "T", "Referential absolute temperature");
    AddScienceParam(0, UNIT_PRESSURE, "P", "Referential absolute pressure");
	AddScienceParam(0, UNIT_GAS_CONSTANT, "R", "Gas constant");
	AddScienceParam(0, UNIT_FARADAY_CONSTANT, "Fc", "Faraday's constant");
}

//-----------------------------------------------------------------------------
void FSModel::ClearVariables()
{
	m_DOF.clear();
}

//-----------------------------------------------------------------------------
FEDOFVariable* FSModel::AddVariable(const std::string& varName)
{
	FEDOFVariable var(varName);
	m_DOF.push_back(var);
	return &m_DOF[m_DOF.size() - 1];
}

//-----------------------------------------------------------------------------
int FSModel::GetVariableIndex(const char* sz)
{
	for (int i=0; i<(int)m_DOF.size(); ++i)
	{
		if (strcmp(m_DOF[i].name(), sz) == 0) return i;
	}
	assert(false);
	return -1;
}

//-----------------------------------------------------------------------------
int FSModel::GetDOFIndex(const char* sz)
{
    int idx = -1;
    for (int i=0; i<(int)m_DOF.size(); ++i)
    {
        for (int j=0; j<m_DOF[i].DOFs(); ++j) {
            ++idx;
            if (strcmp(m_DOF[i].GetDOF(j).symbol(), sz) == 0) return idx;
        }
    }
    assert(false);
    return -1;
}

//-----------------------------------------------------------------------------
FEDOFVariable& FSModel::GetVariable(const char* sz)
{
	int nvar = GetVariableIndex(sz);
	return m_DOF[nvar];
}

//-----------------------------------------------------------------------------
const char* FSModel::GetDOFSymbol(int n) const
{
	if (n < 0) { assert(false); return nullptr; }
	for (int i = 0, m = 0; i < m_DOF.size(); ++i)
	{
		const FEDOFVariable& var = m_DOF[i];
		for (int j = 0; j < var.DOFs(); ++j, ++m)
		{
			if (m == n)
			{
				const FEDOF& dof = var.GetDOF(j);
				return dof.symbol();
			}
		}
	}
	assert(false);
	return nullptr;
}

//-----------------------------------------------------------------------------
const char* FSModel::GetDOFName(int n) const
{
	if (n < 0) { return "(invalid)"; }
	for (int i = 0, m = 0; i < m_DOF.size(); ++i)
	{
		const FEDOFVariable& var = m_DOF[i];
		for (int j = 0; j < var.DOFs(); ++j, ++m)
		{
			if (m == n)
			{
				const FEDOF& dof = var.GetDOF(j);
				return dof.name();
			}
		}
	}
	assert(false);
	return nullptr;
}

//-----------------------------------------------------------------------------
FSModel::~FSModel()
{
	Clear();
	delete m_pModel;
}

//-----------------------------------------------------------------------------
void FSModel::ClearSolutes()
{
	if (m_Sol.IsEmpty() == false)
	{
		m_Sol.Clear(); 
		FEDOFVariable& var = GetVariable("concentration");
		var.Clear();
	}
}

//-----------------------------------------------------------------------------
void FSModel::AddSolute(const std::string& name, int z, double M, double d)
{
	SoluteData* s = new SoluteData;
	s->SetName(name);
	s->SetChargeNumber(z);
	s->SetMolarMass(M);
	s->SetDensity(d);
	m_Sol.Add(s);

	// Also add a degree of freedom for this
	FEDOFVariable& var = GetVariable("concentration");

	char sz[12] = {0};
	sprintf(sz, "c%d", (int)m_Sol.Size());
	var.AddDOF(name, sz);
}

//-----------------------------------------------------------------------------
void FSModel::GetRigidMaterialNames(char* szbuf)
{
	char* ch = szbuf;
	for (int i = 0; i<Materials(); ++i)
	{
		GMaterial* pm = GetMaterial(i);
		if (pm->GetMaterialProperties()->IsRigid())
		{
			const char* szi = pm->GetName().c_str();
			strcat(ch, szi);
			ch += strlen(szi);
			*ch++ = '\0';
		}
	}
}

//-----------------------------------------------------------------------------
void FSModel::GetVariableNames(const char* szvar, char* szbuf)
{
	char var[512] = {0};
	const char* chl = strchr(szvar, '('); assert(chl);
	const char* chr = strchr(szvar, ')'); assert(chr);
	strncpy(var, chl+1, chr-chl-1);

	if      (strcmp(var, "solutes"        ) == 0) { GetSoluteNames(szbuf); return; }
	else if (strcmp(var, "sbms"           ) == 0) { GetSBMNames(szbuf); return; }
	else if (strcmp(var, "species"        ) == 0) { GetSpeciesNames(szbuf); return; }
	else if (strcmp(var, "rigid_materials") == 0) 
	{
		GetRigidMaterialNames(szbuf); return;
	}
	else
	{
		const char* szvar = var;
		if (strncmp(var, "dof_list", 8) == 0)
		{
			if (szvar[8] == 0)
			{
				char* ch = szbuf;
				int NVAR = Variables();
				for (int i = 0; i < NVAR; ++i)
				{
					FEDOFVariable& var = Variable(i);
					for (int j = 0; j < var.DOFs(); ++j)
					{
						const char* szi = var.GetDOF(j).name();
						strcat(ch, szi);
						ch += strlen(szi);
						*ch++ = '\0';
					}
				}
				return;
			}
			else if (szvar[8] == ':')
			{
				szvar = var + 9;
				int NVAR = Variables();
				for (int i = 0; i < NVAR; ++i)
				{
					FEDOFVariable& v = Variable(i);
					if (strcmp(v.name(), szvar) == 0) { GetDOFNames(v, szbuf); return; }
				}
			}
			else assert(false);
		}
	}
	assert(false);
}


//-----------------------------------------------------------------------------
const char* FSModel::GetVariableName(const char* szvar, int n, bool longName)
{
	if (szvar[0] != '$') return nullptr;

	char var[256] = { 0 };
	const char* chl = strchr(szvar, '('); assert(chl);
	const char* chr = strchr(szvar, ')'); assert(chr);
	strncpy(var, chl + 1, chr - chl - 1);

	if (strcmp(var, "solutes") == 0)
	{
		if ((n >= 0) && (n < m_Sol.Size()))
			return m_Sol[n]->GetName().c_str();
		else
			return "(invalid)";
	}
	else if (strcmp(var, "sbms") == 0)
	{
		if ((n >= 0) && (n < m_SBM.Size()))
			return m_SBM[n]->GetName().c_str();
		else
			return "(invalid)";
	}
	else if (strcmp(var, "species") == 0)
	{
		if ((n >= 0) && (n < m_Sol.Size()))
			return m_Sol[n]->GetName().c_str();
		else
		{
			n -= m_Sol.Size();
			if ((n >= 0) && (n < m_SBM.Size()))
				return m_SBM[n]->GetName().c_str();
			else
				return "(invalid)";
		}
	}
	else if (strncmp(var, "dof_list", 8) == 0)
	{
		if (var[8] == 0)
		{
			const char* szdof = (longName ? GetDOFName(n) : GetDOFSymbol(n)); assert(szdof);
			return (szdof == "nullptr" ? "(error)" : szdof);
		}
		else if (var[8] == ':')
		{
			szvar = var + 9;
			int NVAR = Variables();
			for (int i = 0; i < NVAR; ++i)
			{
				FEDOFVariable& v = Variable(i);
				if (strcmp(v.name(), szvar) == 0)
				{
					if ((n >= 0) && (n < v.DOFs()))
					{
						if (longName)
							return v.GetDOF(n).name();
						else
							return v.GetDOF(n).symbol();
					}
					else return nullptr;
				}
			}
		}
	}
	else if (strcmp(var, "rigid_materials") == 0)
	{
		GMaterial* mat = GetMaterialFromID(n);
		if (mat)
		{
			FSMaterial* femat = mat->GetMaterialProperties();
			if (femat && femat->IsRigid())
			{
				return mat->GetName().c_str();
			}
			else assert(femat);
		}
		else return nullptr;
	}
	assert(false);
	return nullptr;
}

//-----------------------------------------------------------------------------
const char* FSModel::GetEnumKey(const Param& param, bool longName)
{
	const char* szenum = param.GetEnumNames();

	if (szenum == nullptr) return nullptr;

	if (szenum[0] == '$')
	{
		return GetVariableName(szenum, param.GetIntValue(), longName);
	}
	
	int n = param.GetIntValue();
	const char* ch = szenum;
	int i = 0;
	while (*ch && (i < n))
	{
		ch = ch + strlen(ch) + 1;
		i++;
	}

	return ch;
}

//-----------------------------------------------------------------------------
int FSModel::GetEnumValue(const Param& param)
{
	const char* szenum = param.GetEnumNames(); assert(szenum);
	if ((szenum == nullptr) || (szenum[0] != '$')) return param.GetIntValue();

	const char* szvar = param.GetEnumNames();
	int n = param.GetIntValue();

	if (strcmp(szvar, "$(solutes)") == 0)
	{
		return n + 1;
	}
	else if (strcmp(szvar, "$(sbms)") == 0)
	{
		return n + 1;
	}
	else if (strcmp(szvar, "$(species)") == 0)
	{
		return n + 1;
	}
	else if (strcmp(szvar, "$(rigid_materials)") == 0)
	{
		for (int i = 0; i < Materials(); ++i)
		{
			GMaterial* mat = GetMaterial(i);
			FSMaterial* femat = mat->GetMaterialProperties();
			if (femat && femat->IsRigid())
			{
				if (mat->GetID() == n) return i + 1;
			}
		}
//		assert(false);
	}

	return param.GetIntValue();
}

//-----------------------------------------------------------------------------
int FSModel::GetEnumIndex(const Param& param)
{
	const char* szenum = param.GetEnumNames();
	int n = param.GetIntValue();
	if (szenum == nullptr) return n;
	if (szenum[0] == '$')
	{
		if (strcmp(szenum, "$(solutes)") == 0)
		{
			if ((n >= 0) && (n < m_Sol.Size()))
				return n;
			else
				return -1;
		}
		else if (strcmp(szenum, "$(sbms)") == 0)
		{
			if ((n >= 0) && (n < m_SBM.Size()))
				return n;
			else
				return -1;
		}
		else if (strcmp(szenum, "$(species)") == 0)
		{
			if ((n >= 0) && (n < m_Sol.Size())) return n;
			else
			{
				n -= m_Sol.Size();
				if ((n >= 0) && (n < m_SBM.Size())) return n + m_Sol.Size();
			}
		}
		else if (strcmp(szenum, "$(rigid_materials)") == 0)
		{
			int m = 0;
			for (int i = 0; i < Materials(); ++i)
			{
				GMaterial* mat = GetMaterial(i);
				FSMaterial* femat = mat->GetMaterialProperties();
				if (femat && femat->IsRigid())
				{
					if (mat->GetID() == n) return m;
					m++;
				}
			}
			return -1;
		}
	}
	
	return n;
}

//-----------------------------------------------------------------------------
void FSModel::GetDOFNames(FEDOFVariable& var, char* szbuf)
{
	char* ch = szbuf;
	for (int i = 0; i<var.DOFs(); ++i)
	{
		const char* szi = var.GetDOF(i).name();
		strcat(ch, szi);
		ch += strlen(szi);
		*ch++ = '\0';
	}
}

//-----------------------------------------------------------------------------
void FSModel::GetDOFNames(FEDOFVariable& var, vector<string>& dofList)
{
	dofList.clear();
	for (int i = 0; i < var.DOFs(); ++i)
	{
		const char* szi = var.GetDOF(i).name();
		dofList.push_back(szi);
	}
}

//-----------------------------------------------------------------------------
void FSModel::GetDOFSymbols(FEDOFVariable& var, vector<string>& dofList)
{
	dofList.clear();

	// TODO: little hack for concentration variables.
	//       The problem is that the concentration variable is empty and does not get updated.
	//       when solutes are added. So, we do it this way.
	if (strcmp(var.name(), "concentration") == 0)
	{
		int nsol = Solutes();
		for (int i = 0; i < nsol; ++i)
		{
			char sz[16] = { 0 };
			sprintf(sz, "c%d", i + 1);
			dofList.push_back(sz);
		}
	}

	for (int i = 0; i < var.DOFs(); ++i)
	{
		const char* szi = var.GetDOF(i).symbol();
		dofList.push_back(szi);
	}
}

//-----------------------------------------------------------------------------
bool FSModel::GetEnumValues(char* szbuf, std::vector<int>& l, const char* szenum)
{
	assert(szbuf);
	if (szbuf == nullptr) return false;
	if (szenum == nullptr) return false;
	if (szenum[0] == '$')
	{
		char var[256] = { 0 };
		const char* chl = strchr(szenum, '('); assert(chl);
		const char* chr = strchr(szenum, ')'); assert(chr);
		strncpy(var, chl + 1, chr - chl - 1);

		if (strncmp(var, "dof_list", 8) == 0)
		{
			const char* szvar = var + 9;
			FEDOFVariable& var = GetVariable(szvar);

			vector<string> dofList; 
			GetDOFSymbols(var, dofList);

			char* sz = szbuf;
			for (int i = 0; i < l.size(); ++i)
			{
				strcat(sz, dofList[l[i]].c_str());
				int n = strlen(sz);
				if (i != l.size()-1) sz[n] = ',';
				sz += n + 1;
			}

			return true;
		}
	}
	
	return false;
}

//-----------------------------------------------------------------------------
bool FSModel::SetEnumIndex(Param& param, int index)
{
	const char* szvar = param.GetEnumNames();
	if ((szvar == nullptr) || (szvar[0] != '$')) param.SetIntValue(index);

	int val = index;
	if (strcmp(szvar, "$(solutes)") == 0)
	{
		val = index;
	}
	else if (strcmp(szvar, "$(sbms)") == 0)
	{
		val = index;
	}
	else if (strcmp(szvar, "$(species)") == 0)
	{
		val = index;
	}
	else if (strcmp(szvar, "$(rigid_materials)") == 0)
	{
		int m = 0;
		for (int i = 0; i < Materials(); ++i)
		{
			GMaterial* mat = GetMaterial(i);
			FSMaterial* femat = mat->GetMaterialProperties();
			if (femat && femat->IsRigid())
			{
				if (m == index)
				{
					val = mat->GetID();
					break;
				}
				m++;
			}
		}
	}
	param.SetIntValue(val);

	return true;
}

//-----------------------------------------------------------------------------
bool FSModel::SetEnumValue(Param& param, int nvalue)
{
	const char* szvar = param.GetEnumNames();
	if (strcmp(szvar, "$(solutes)") == 0)
	{
		if ((nvalue > 0) && (nvalue <= m_Sol.Size()))
			param.SetIntValue(nvalue - 1);
		else
			param.SetIntValue(-1);
		return true;
	}
	else if (strcmp(szvar, "$(sbms)") == 0)
	{
		if ((nvalue > 0) && (nvalue <= m_SBM.Size()))
			param.SetIntValue(nvalue - 1);
		else
			param.SetIntValue(-1);
		return true;
	}
	else if (strcmp(szvar, "$(species)") == 0)
	{
		if ((nvalue > 0) && (nvalue <= m_Sol.Size() + m_SBM.Size()))
			param.SetIntValue(nvalue - 1);
		else
			param.SetIntValue(-1);
		return true;
	}
	else if (strcmp(szvar, "$(rigid_materials)") == 0)
	{
		if ((nvalue > 0) && (nvalue <= Materials()))
		{
			GMaterial* mat = GetMaterial(nvalue - 1);
			FSMaterial* femat = mat->GetMaterialProperties();
			if (femat && femat->IsRigid())
			{
				param.SetIntValue(mat->GetID());
				return true;
			}
		}
		assert(false);
	}

	param.SetIntValue(nvalue);

	return true;
}

//-----------------------------------------------------------------------------
bool FSModel::SetEnumKey(Param& param, const std::string& key)
{
	const char* szvar = param.GetEnumNames();
	if (szvar == nullptr) return false;

	if (strcmp(szvar, "$(solutes)") == 0)
	{
		for (int i = 0; i < Solutes(); ++i)
		{
			string si = GetSoluteData(i).GetName();
			if (si == key)
			{
				param.SetIntValue(i);
				return true;
			}
		}
	}
	else if (strcmp(szvar, "$(sbms)") == 0)
	{
		for (int i = 0; i < SBMs(); ++i)
		{
			string si = GetSBMData(i).GetName();
			if (si == key)
			{
				param.SetIntValue(i);
				return true;
			}
		}
	}
	else if (strcmp(szvar, "$(species)") == 0)
	{
		for (int i = 0; i < Solutes(); ++i)
		{
			string si = GetSoluteData(i).GetName();
			if (si == key)
			{
				param.SetIntValue(i);
				return true;
			}
		}
		for (int i = 0; i < SBMs(); ++i)
		{
			string si = GetSBMData(i).GetName();
			if (si == key)
			{
				param.SetIntValue(i + Solutes());
				return true;
			}
		}
	}
	else if (strcmp(szvar, "$(rigid_materials)") == 0)
	{
		for (int i=0; i<Materials(); ++i)
		{
			GMaterial* mat = GetMaterial(i);
			FSMaterial* femat = mat->GetMaterialProperties();
			if (femat && femat->IsRigid() && (mat->GetName() == key))
			{
				param.SetIntValue(mat->GetID());
				return true;
			}
		}
	}
	else if (strcmp(szvar, "$(dof_list)") == 0)
	{
		int n = 0;
		int NVAR = Variables();
		for (int i = 0; i < NVAR; ++i)
		{
			FEDOFVariable& var = Variable(i);
			for (int j = 0; j < var.DOFs(); ++j, ++n)
			{
				const char* szi = var.GetDOF(j).symbol();
				if (key == szi)
				{
					param.SetIntValue(n);
					return true;
				}
			}
		}
	}
	else if (strncmp(szvar, "$(dof_list:", 11) == 0)
	{
		const char* szvarname = szvar + 11;
		char tmp[256] = { 0 };
		strcpy(tmp, szvar + 11);
		int l = strlen(tmp);
		tmp[l - 1] = 0;

		int i = GetVariableIndex(tmp);
		FEDOFVariable& var = Variable(i);
		for (int j = 0; j < var.DOFs(); ++j)
		{
			const char* szi = var.GetDOF(j).symbol();
			if (key == szi)
			{
				param.SetIntValue(j);
				return true;
			}
		}
	}
	else if (szvar[0] != '$')
	{
		// see if the value string matches an enum string
		int n = 0;
		const char* sz = nullptr;
		while (sz = param.GetEnumName(n))
		{
			if (_stricmp(key.c_str(), sz) == 0)
			{
				param.SetIntValue(n - param.GetOffset());
				return true;
			}
			n++;
		}
	}

	assert(false);
	return false;
}

//-----------------------------------------------------------------------------
void FSModel::GetSoluteNames(char* szbuf)
{
	char* ch = szbuf;
	for (int i=0; i<(int)m_Sol.Size(); ++i)
	{
		const char* szi = m_Sol[i]->GetName().c_str();
		strcat(ch, szi);
		ch += strlen(szi);
		*ch++ = '\0';
	}
}

//-----------------------------------------------------------------------------
void FSModel::GetSBMNames(char* szbuf)
{
	char* ch = szbuf;
	for (int i = 0; i<(int)m_SBM.Size(); ++i)
	{
		const char* szi = m_SBM[i]->GetName().c_str();
		strcat(ch, szi);
		ch += strlen(szi);
		*ch++ = '\0';
	}
}

//-----------------------------------------------------------------------------
void FSModel::GetSpeciesNames(char* szbuf)
{
	// get the solute names
	GetSoluteNames(szbuf);

	// wind the buffer forward
	while (szbuf[0])
	{
		szbuf = szbuf + strlen(szbuf) + 1;
	}

	// add the SBM names
	GetSBMNames(szbuf);
}

//-----------------------------------------------------------------------------
int FSModel::FindSolute(const char* sz)
{
	string sol(sz);
	for (int i=0; i<m_Sol.Size(); ++i)
	{
		if (m_Sol[i]->GetName() == sol) return i;
	}
	return -1;
}

//-----------------------------------------------------------------------------
SoluteData& FSModel::GetSoluteData(int i)
{ 
	return *m_Sol[i]; 
}

//-----------------------------------------------------------------------------
int FSModel::Solutes()
{ 
	return (int)m_Sol.Size(); 
}

//-----------------------------------------------------------------------------
void FSModel::RemoveSolute(int n)
{
	delete m_Sol[n];

	// Also remove degree of freedom for this
	FEDOFVariable& var = GetVariable("concentration");
	var.RemoveDOF(n);

	// redefine the symbols
	char sz[12] = {0};
	for (int i=0; i<var.DOFs(); ++i)
	{
		sprintf(sz, "c%d", i + 1);
		var.GetDOF(i).SetSymbol(sz);
	}
}

//-----------------------------------------------------------------------------
int FSModel::FindSBM(const char* sz)
{
	string sbm(sz);
	for (int i = 0; i<m_SBM.Size(); ++i)
	{
		if (m_SBM[i]->GetName() == sbm) return i;
	}
	return -1;
}

//-----------------------------------------------------------------------------
SoluteData& FSModel::GetSBMData(int i)
{ 
	return *m_SBM[i]; 
}

//-----------------------------------------------------------------------------
int FSModel::SBMs()
{ 
	return (int)m_SBM.Size(); 
}

//-----------------------------------------------------------------------------
void FSModel::AddSBM(const std::string& name, int z, double M, double d)
{
	SoluteData* s = new SoluteData;
	s->SetName(name);
	s->SetChargeNumber(z);
	s->SetMolarMass(M);
	s->SetDensity(d);
	m_SBM.Add(s);
}

//-----------------------------------------------------------------------------
void FSModel::ClearSBMs()
{
	m_SBM.Clear();
}

//-----------------------------------------------------------------------------
void FSModel::RemoveSBM(int n)
{
	delete m_SBM[n];
}

//-----------------------------------------------------------------------------
int FSModel::Reactions()
{
    int n = 0;
	for (int i=0; i<(int) m_pMat.Size(); ++i)
    {
        FSMaterial* pmat = m_pMat[i]->GetMaterialProperties();
        FSMultiphasicMaterial* pmp = dynamic_cast<FSMultiphasicMaterial*>(pmat);
        if (pmp) n += pmp->Reactions();
    }
    return n;
}

//-----------------------------------------------------------------------------
FSReactionMaterial* FSModel::GetReaction(int id)
{
    int n = -1;
	for (int i=0; i<(int) m_pMat.Size(); ++i)
    {
        FSMaterial* pmat = m_pMat[i]->GetMaterialProperties();
        FSMultiphasicMaterial* pmp = dynamic_cast<FSMultiphasicMaterial*>(pmat);
        if (pmp) {
            for (int j=0; j<pmp->Reactions(); ++j) {
                n++;
                if (n == id) {
                    return pmp->GetReaction(j);
                }
            }
        }
    }
    return NULL;
}

//-----------------------------------------------------------------------------
void FSModel::ReplaceMaterial(GMaterial *pold, GMaterial *pnew)
{
	// find the old material
	for (int i=0; i<(int) m_pMat.Size(); ++i)
	{
		if (m_pMat[i] == pold)
		{
			size_t n = m_pMat.Remove(pold);
			m_pMat.Insert(n, pnew);
			delete pold;
			break;
		}
	}

	// replace all occurences of this material
	for (int i=0; i<m_pModel->Objects(); ++i)
	{
		GObject* po = m_pModel->Object(i);
		for (int j=0; j<po->Parts(); ++j)
		{
			GPart* pp = po->Part(j);
			GMaterial* pmat = GetMaterialFromID(pp->GetMaterialID());
			if (pmat == pold) pp->SetMaterialID(pnew->GetID());
		}
	}
}

//-----------------------------------------------------------------------------

bool FSModel::CanDeleteMaterial(GMaterial* pmat)
{
	int i, j;

	// first, we see if this material being used by a mesh
	for (i=0; i<m_pModel->Objects(); ++i)
	{
		GObject* po = m_pModel->Object(i);
		for (j=0; j<po->Parts(); ++j)
		{
			GPart* pp = po->Part(j);
			GMaterial* pm = GetMaterialFromID(pp->GetMaterialID());
			if (pm == pmat) return false;
		}
	}

	return true;
}

//-----------------------------------------------------------------------------
GMaterial* FSModel::GetMaterial(int n)
{
	return (n<0 || n >= (int)m_pMat.Size() ? 0 : m_pMat[n]);
}

//-----------------------------------------------------------------------------
void FSModel::AddMaterial(GMaterial* pmat)
{
	m_pMat.Add(pmat); pmat->SetModel(this);
}

//-----------------------------------------------------------------------------
void FSModel::InsertMaterial(int n, GMaterial* pm)
{ 
	m_pMat.Insert(n, pm); 
}

//-----------------------------------------------------------------------------
int FSModel::Materials()
{ 
	return (int)m_pMat.Size(); 
}

//-----------------------------------------------------------------------------
int FSModel::DeleteMaterial(GMaterial* pmat)
{
	// first, we see if this material being used by a mesh
	for (int i = 0; i<m_pModel->Objects(); ++i)
	{
		GObject* po = m_pModel->Object(i);
		for (int j = 0; j<po->Parts(); ++j)
		{
			GPart* pp = po->Part(j);
			GMaterial* pm = GetMaterialFromID(pp->GetMaterialID());
			if (pm == pmat) pp->SetMaterialID(-1);
		}
	}

	return m_pMat.Remove(pmat);
}

//-----------------------------------------------------------------------------
GMaterial* FSModel::GetMaterialFromID(int id)
{
	// don't bother looking of ID is invalid
	if (id < 0) return 0;

	for (int i=0; i<Materials(); ++i)
		if (m_pMat[i]->GetID() == id) return m_pMat[i];

	return 0;
}

//-----------------------------------------------------------------------------
// find a material from its name
GMaterial* FSModel::FindMaterial(const char* szname)
{
	if (szname == 0) return 0;
	string sname = szname;

	for (int i=0; i<Materials(); ++i)
	{
		if (m_pMat[i]->GetName() == sname) return m_pMat[i];
	}

	return 0;
}

//-----------------------------------------------------------------------------
FSRigidConnector* FSModel::GetRigidConnectorFromID(int id)
{
    // don't bother looking of ID is invalid
    if (id < 0) return 0;

    int lid = -1;
    for (int n = 0; n<Steps(); ++n)
    {
        FSStep& s = *GetStep(n);
        for (int i = 0; i<s.RigidConnectors(); ++i)
            if (++lid == id) return s.RigidConnector(i);
    }

    return 0;
}

//-----------------------------------------------------------------------------

void FSModel::Clear()
{
	// clear all data variables
	m_Var.Clear();

	// remove all meshes
	m_pModel->Clear();

	// remove all materials
	m_pMat.Clear();

	// remove all steps
	m_pStep.Clear();

	// clear all solutes and SBMS
	ClearSolutes();
	ClearSBMs();
}

//-----------------------------------------------------------------------------
void FSModel::New()
{
	// clear FE data
	Clear();

	// define the initial step
	m_pStep.Add(new FSInitialStep(this));
}

//-----------------------------------------------------------------------------
int FSModel::CountMeshDataFields()
{
	// count the mesh data fields on the meshes
	GModel& mdl = GetModel();
	int total = 0;
	for (int i = 0; i < mdl.Objects(); ++i)
	{
		GObject* po = mdl.Object(i);
		FSMesh* mesh = po->GetFEMesh();
		if (mesh) total += mesh->MeshDataFields();
	}

	// add the data generators
	total += MeshDataGenerators();

	return total;
}

//-----------------------------------------------------------------------------
void FSModel::Save(OArchive& ar)
{
	// save model data
	int nvar = Parameters();
	if (nvar > 0)
	{
		ar.BeginChunk(CID_FEM_DATA);
		{
			for (int i=0; i<nvar; ++i)
			{
				Param& p = GetParam(i);
				double v = p.GetFloatValue();
				ar.BeginChunk(CID_FEM_CONSTANT);
				{
					ar.WriteChunk(CID_FEM_CONST_NAME , (char*) p.GetShortName ());
					ar.WriteChunk(CID_FEM_CONST_VALUE, v);
				}
				ar.EndChunk();
			}
		}
		ar.EndChunk();
	}

	// save solute data
	if (m_Sol.IsEmpty() == false)
	{
		ar.BeginChunk(CID_FEM_SOLUTE_DATA);
		{
			int NS = Solutes();
			for (int i=0; i<NS; ++i)
			{
				SoluteData& sd = *m_Sol[i];
				ar.BeginChunk(CID_FEM_SOLUTE);
				{
					ar.WriteChunk(CID_FEM_SOLUTE_NAME      , sd.GetName());
					ar.WriteChunk(CID_FEM_SOLUTE_CHARGE    , sd.GetChargeNumber());
					ar.WriteChunk(CID_FEM_SOLUTE_MOLAR_MASS, sd.GetMolarMass());
					ar.WriteChunk(CID_FEM_SOLUTE_DENSITY   , sd.GetDensity());
				}
				ar.EndChunk();
			}
		}
		ar.EndChunk();
	}

	// save solid-bound molecule data
	if (m_SBM.IsEmpty() == false)
	{
		ar.BeginChunk(CID_FEM_SBM_DATA);
		{
			int NS = SBMs();
			for (int i=0; i<NS; ++i)
			{
				SoluteData& sd = *m_SBM[i];
				ar.BeginChunk(CID_FEM_SBM);
				{
					ar.WriteChunk(CID_FEM_SBM_NAME      , sd.GetName());
					ar.WriteChunk(CID_FEM_SBM_CHARGE    , sd.GetChargeNumber());
					ar.WriteChunk(CID_FEM_SBM_MOLAR_MASS, sd.GetMolarMass());
					ar.WriteChunk(CID_FEM_SBM_DENSITY   , sd.GetDensity());
				}
				ar.EndChunk();
			}
		}
		ar.EndChunk();
	}
    
	// save the materials
	int nmats = Materials();
	if (nmats > 0)
	{
		ar.BeginChunk(CID_MATERIAL_SECTION);
		{
			for (int i=0; i<nmats; ++i)
			{
				GMaterial* pm = GetMaterial(i);

				int ntype = 0;
				FSMaterial* mat = pm->GetMaterialProperties();
				if (mat) ntype = mat->Type();
				ar.BeginChunk(ntype);
				{
					pm->Save(ar);
				}
				ar.EndChunk();
			}
		}
		ar.EndChunk();
	}

	// save the geometry
	int nobjs = m_pModel->Objects() + m_pModel->DiscreteObjects();
	if (nobjs > 0)
	{
		ar.BeginChunk(CID_GEOMETRY_SECTION);
		{
			m_pModel->Save(ar);
		}
		ar.EndChunk();
	}

	// save mesh data generators
	if (MeshDataGenerators() > 0)
	{
		ar.BeginChunk(CID_MESHDATA_LIST);
		{
			for (int i = 0; i < MeshDataGenerators(); ++i)
			{
				FSMeshDataGenerator* pmd = GetMeshDataGenerator(i);
				int ntype = pmd->Type();
				ar.BeginChunk(ntype);
				{
					pmd->Save(ar);
				}
				ar.EndChunk();
			}
		}
		ar.EndChunk();
	}

	// save load controllers
	if (LoadControllers() > 0)
	{
		ar.BeginChunk(CID_LOAD_CONTROLLER_LIST);
		{
			for (int i = 0; i < LoadControllers(); ++i)
			{
				FSLoadController* plc = GetLoadController(i);
				int ntype = plc->Type();
				ar.BeginChunk(ntype);
				{
					plc->Save(ar);
				}
				ar.EndChunk();
			}
		}
		ar.EndChunk();
	}

	// save the steps
	int nsteps = Steps();
	if (nsteps > 0)
	{
		ar.BeginChunk(CID_STEP_SECTION);
		{
			for (int i=0; i<nsteps; ++i)
			{
				FSStep* ps = GetStep(i);
				int ntype = ps->GetType();
				ar.BeginChunk(ntype);
				{
					ps->Save(ar);
				}
				ar.EndChunk();
			}
		}
		ar.EndChunk();
	}
}

//-----------------------------------------------------------------------------

void FSModel::Load(IArchive& ar)
{
	TRACE("FSModel::Load");

	// clear the model
	Clear();

    m_pModel->SetLoadOnlyDiscreteFlag(m_skipGeometry);

	// read the model data
	while (IArchive::IO_OK == ar.OpenChunk())
	{
		int nid = ar.GetChunkID();
		switch (nid)
		{
		case CID_FEM_DATA            : LoadData(ar); break;
		case CID_FEM_SOLUTE_DATA     : LoadSoluteData(ar); break;
        case CID_FEM_SBM_DATA        : LoadSBMData(ar); break;
		case CID_MATERIAL_SECTION    : LoadMaterials(ar); break;
		case CID_GEOMETRY_SECTION    : m_pModel->Load(ar); break;
		case CID_STEP_SECTION        : LoadSteps(ar); break;
		case CID_LOAD_CONTROLLER_LIST: LoadLoadControllers(ar); break;
		case CID_MESHDATA_LIST       : LoadMeshDataGenerators(ar); break;
		}
		ar.CloseChunk();
	}
<<<<<<< HEAD

	// update materials item lists
	// (This is needed so that the rigid material's glyphs can be positioned correctly.)
	for (int i = 0; i < Materials(); ++i)
	{
		GMaterial* pm = GetMaterial(i);
		pm->GetItemList();
	}

	GPartList::SetModel(nullptr);
=======
>>>>>>> 1eccf593
}

//-----------------------------------------------------------------------------
// reads the model data
void FSModel::LoadData(IArchive& ar)
{
	TRACE("FSModel::LoadData");

	while (IArchive::IO_OK == ar.OpenChunk())
	{
		int ntype = ar.GetChunkID();
		if (ntype == CID_FEM_CONSTANT)
		{
			char sz[256] = {0};
			double val;

			while (IArchive::IO_OK == ar.OpenChunk())
			{
				int ntype = ar.GetChunkID();
				if      (ntype == CID_FEM_CONST_NAME ) ar.read(sz);
				else if (ntype == CID_FEM_CONST_VALUE) ar.read(val);
				else ReadError("unknown CID");
				ar.CloseChunk();
			}

			Param* p = GetParam(sz);
			if (p) p->SetFloatValue(val);
		}
		else throw ReadError("unknown CID");
		ar.CloseChunk();
	}
}

//-----------------------------------------------------------------------------
// Load solute data
void FSModel::LoadSoluteData(IArchive& ar)
{
	int n = 0;
	m_Sol.Clear();
	while (IArchive::IO_OK == ar.OpenChunk())
	{
		int ntype = ar.GetChunkID();
		if (ntype == CID_FEM_SOLUTE)
		{
			if (n > 1) throw ReadError("error parsing CID_FEM_SOLUTE (FSModel::LoadSoluteData)");
			std::string name;
			int z; double M, d;
			while (IArchive::IO_OK == ar.OpenChunk())
			{
				int ntype = ar.GetChunkID();
				if      (ntype == CID_FEM_SOLUTE_NAME      ) ar.read(name);
				else if (ntype == CID_FEM_SOLUTE_CHARGE    ) ar.read(z);
				else if (ntype == CID_FEM_SOLUTE_MOLAR_MASS) ar.read(M);
				else if (ntype == CID_FEM_SOLUTE_DENSITY   ) ar.read(d);
				ar.CloseChunk();
			}
			AddSolute(name, z, M, d);
		}
		else throw ReadError("error in FSModel::LoadSoluteData");
		ar.CloseChunk();
	}
}

//-----------------------------------------------------------------------------
// Load solid-bound molecule data
void FSModel::LoadSBMData(IArchive& ar)
{
	int n = 0;
	m_SBM.Clear();
	while (IArchive::IO_OK == ar.OpenChunk())
	{
		int ntype = ar.GetChunkID();
		if (ntype == CID_FEM_SBM)
		{
			if (n > 1) throw ReadError("error parsing CID_FEM_SBM (FSModel::LoadSBMData)");
			std::string name;
			int z; double M, d;
			while (IArchive::IO_OK == ar.OpenChunk())
			{
				int ntype = ar.GetChunkID();
				if      (ntype == CID_FEM_SBM_NAME      ) ar.read(name);
				else if (ntype == CID_FEM_SBM_CHARGE    ) ar.read(z);
				else if (ntype == CID_FEM_SBM_MOLAR_MASS) ar.read(M);
				else if (ntype == CID_FEM_SBM_DENSITY   ) ar.read(d);
				ar.CloseChunk();
			}
			AddSBM(name, z, M, d);
		}
		else throw ReadError("error in FSModel::LoadSBMData");
		ar.CloseChunk();
	}
}

//-----------------------------------------------------------------------------
// reads the steps from the input file
void FSModel::LoadSteps(IArchive& ar)
{
	while (IArchive::IO_OK == ar.OpenChunk())
	{
		int ntype = ar.GetChunkID();
		FSStep* ps = 0;
		switch (ntype)
		{
		case FE_STEP_INITIAL            : ps = new FSInitialStep        (this); break;
		case FE_STEP_MECHANICS          : ps = new FSNonLinearMechanics (this); break;
		case FE_STEP_NL_DYNAMIC         : ps = new FSNonLinearMechanics (this); break;	// obsolete (remains for backward compatibility)
		case FE_STEP_HEAT_TRANSFER      : ps = new FSHeatTransfer       (this); break;
		case FE_STEP_BIPHASIC           : ps = new FSNonLinearBiphasic  (this); break;
		case FE_STEP_BIPHASIC_SOLUTE    : ps = new FSBiphasicSolutes    (this); break;
		case FE_STEP_MULTIPHASIC		: ps = new FSMultiphasicAnalysis(this); break;
        case FE_STEP_FLUID              : ps = new FSFluidAnalysis      (this); break;
        case FE_STEP_FLUID_FSI          : ps = new FSFluidFSIAnalysis   (this); break;
		case FE_STEP_REACTION_DIFFUSION : ps = new FSReactionDiffusionAnalysis(this); break;
        case FE_STEP_POLAR_FLUID        : ps = new FSPolarFluidAnalysis (this); break;
		case FE_STEP_FEBIO_ANALYSIS     : ps = new FEBioAnalysisStep(this); break;
        case FE_STEP_FLUID_SOLUTES      : ps = new FSFluidSolutesAnalysis(this); break;
        case FE_STEP_THERMO_FLUID       : ps = new FSThermoFluidAnalysis(this); break;
		default:
			throw ReadError("unknown CID in FSModel::LoadSteps");
		}

		// load the step data
		ps->Load(ar);

		// add step to model
		AddStep(ps);

		ar.CloseChunk();
	}
}

//-----------------------------------------------------------------------------
void FSModel::LoadMeshDataGenerators(IArchive& ar)
{
	assert(MeshDataGenerators() == 0);
	FEMKernel& kernel = *FEMKernel::Instance();
	while (IArchive::IO_OK == ar.OpenChunk())
	{
		int ntype = ar.GetChunkID();
		FSMeshDataGenerator* pmd = nullptr;
		switch (ntype)
		{
		case FE_FEBIO_NODEDATA_GENERATOR: pmd = new FEBioNodeDataGenerator(this); break;
		case FE_FEBIO_EDGEDATA_GENERATOR: pmd = new FEBioEdgeDataGenerator(this); break;
		case FE_FEBIO_FACEDATA_GENERATOR: pmd = new FEBioFaceDataGenerator(this); break;
		case FE_FEBIO_ELEMDATA_GENERATOR: pmd = new FEBioElemDataGenerator(this); break;
		default:
			assert(false);
		}
		
		if (pmd == nullptr) throw ReadError("unknown CID in FSModel::LoadMeshDataGenerators");
		AddMeshDataGenerator(pmd);
		pmd->Load(ar);
		ar.CloseChunk();
	}
}

//-----------------------------------------------------------------------------
void FSModel::LoadLoadControllers(IArchive& ar)
{
	assert(LoadControllers() == 0);
	FEMKernel& kernel = *FEMKernel::Instance();
	while (IArchive::IO_OK == ar.OpenChunk())
	{
		int ntype = ar.GetChunkID();
		FSLoadController* plc = dynamic_cast<FSLoadController*>(kernel.Create(this, FELOADCONTROLLER_ID, ntype));
		if (plc == nullptr) throw ReadError("unknown CID in FSModel::LoadLoadControllers");
		AddLoadController(plc);
		plc->Load(ar);
		ar.CloseChunk();
	}
}

//-----------------------------------------------------------------------------
// reads materials from archive
void FSModel::LoadMaterials(IArchive& ar)
{
	while (IArchive::IO_OK == ar.OpenChunk())
	{
		int ntype = ar.GetChunkID();

		FSMaterial* pmat = 0;
		// allocate the material
		if (ntype == FE_USER_MATERIAL) pmat = new FSUserMaterial(FE_USER_MATERIAL, this);
		else if (ntype == FE_TRANS_MOONEY_RIVLIN_OLD    ) pmat = new FSTransMooneyRivlinOld(this);
		else if (ntype == FE_TRANS_VERONDA_WESTMANN_OLD ) pmat = new FSTransVerondaWestmannOld(this);
		else if (ntype == FE_COUPLED_TRANS_ISO_MR_OLD   ) pmat = new FSCoupledTransIsoMooneyRivlinOld(this);
        else if (ntype == FE_ACTIVE_CONTRACT_UNI_OLD    ) pmat = new FSPrescribedActiveContractionUniaxialOld(this);
        else if (ntype == FE_ACTIVE_CONTRACT_TISO_OLD   ) pmat = new FSPrescribedActiveContractionTransIsoOld(this);
        else if (ntype == FE_ACTIVE_CONTRACT_UNI_UC_OLD ) pmat = new FSPrescribedActiveContractionUniaxialUCOld(this);
        else if (ntype == FE_ACTIVE_CONTRACT_TISO_UC_OLD) pmat = new FSPrescribedActiveContractionTransIsoUCOld(this);
        else if (ntype == FE_FIBEREXPPOW_COUPLED_OLD    ) pmat = new FSFiberExpPowOld(this);
        else if (ntype == FE_FIBEREXPPOW_UNCOUPLED_OLD  ) pmat = new FSFiberExpPowUncoupledOld(this);
        else if (ntype == FE_FIBERPOWLIN_COUPLED_OLD    ) pmat = new FSFiberPowLinOld(this);
        else if (ntype == FE_FIBERPOWLIN_UNCOUPLED_OLD  ) pmat = new FSFiberPowLinUncoupledOld(this);
		else pmat = FEMaterialFactory::Create(this, ntype);

		GMaterial* pgm = new GMaterial(pmat);

		// load material data
		pgm->Load(ar);

		if (ntype == FE_TRANS_MOONEY_RIVLIN_OLD)
		{
			FSTransMooneyRivlin* pnewMat = new FSTransMooneyRivlin(this);
			pnewMat->Convert(dynamic_cast<FSTransMooneyRivlinOld*>(pmat));
			pgm->SetMaterialProperties(pnewMat);
		}
		else if (ntype == FE_TRANS_VERONDA_WESTMANN_OLD)
		{
			FSTransVerondaWestmann* pnewMat = new FSTransVerondaWestmann(this);
			pnewMat->Convert(dynamic_cast<FSTransVerondaWestmannOld*>(pmat));
			pgm->SetMaterialProperties(pnewMat);
		}
		else if (ntype == FE_COUPLED_TRANS_ISO_MR_OLD)
		{
			FSCoupledTransIsoMooneyRivlin* pnewMat = new FSCoupledTransIsoMooneyRivlin(this);
			pnewMat->Convert(dynamic_cast<FSCoupledTransIsoMooneyRivlinOld*>(pmat));
			pgm->SetMaterialProperties(pnewMat);
		}
        else if (ntype == FE_ACTIVE_CONTRACT_UNI_OLD)
        {
            FSPrescribedActiveContractionUniaxial* pnewMat = new FSPrescribedActiveContractionUniaxial(this);
            pnewMat->Convert(dynamic_cast<FSPrescribedActiveContractionUniaxialOld*>(pmat));
            pgm->SetMaterialProperties(pnewMat);
        }
        else if (ntype == FE_ACTIVE_CONTRACT_TISO_OLD)
        {
            FSPrescribedActiveContractionTransIso* pnewMat = new FSPrescribedActiveContractionTransIso(this);
            pnewMat->Convert(dynamic_cast<FSPrescribedActiveContractionTransIsoOld*>(pmat));
            pgm->SetMaterialProperties(pnewMat);
        }
        else if (ntype == FE_ACTIVE_CONTRACT_UNI_UC_OLD)
        {
            FSPrescribedActiveContractionUniaxialUC* pnewMat = new FSPrescribedActiveContractionUniaxialUC(this);
            pnewMat->Convert(dynamic_cast<FSPrescribedActiveContractionUniaxialUCOld*>(pmat));
            pgm->SetMaterialProperties(pnewMat);
        }
        else if (ntype == FE_ACTIVE_CONTRACT_TISO_UC_OLD)
        {
            FSPrescribedActiveContractionTransIsoUC* pnewMat = new FSPrescribedActiveContractionTransIsoUC(this);
            pnewMat->Convert(dynamic_cast<FSPrescribedActiveContractionTransIsoUCOld*>(pmat));
            pgm->SetMaterialProperties(pnewMat);
        }
        else if (ntype == FE_FIBEREXPPOW_COUPLED_OLD)
        {
            FSFiberExpPow* pnewMat = new FSFiberExpPow(this);
            pnewMat->Convert(dynamic_cast<FSFiberExpPowOld*>(pmat));
            pgm->SetMaterialProperties(pnewMat);
        }
        else if (ntype == FE_FIBEREXPPOW_UNCOUPLED_OLD)
        {
            FSFiberExpPowUncoupled* pnewMat = new FSFiberExpPowUncoupled(this);
            pnewMat->Convert(dynamic_cast<FSFiberExpPowUncoupledOld*>(pmat));
            pgm->SetMaterialProperties(pnewMat);
        }
        else if (ntype == FE_FIBERPOWLIN_COUPLED_OLD)
        {
            FSFiberPowLin* pnewMat = new FSFiberPowLin(this);
            pnewMat->Convert(dynamic_cast<FSFiberPowLinOld*>(pmat));
            pgm->SetMaterialProperties(pnewMat);
        }
        else if (ntype == FE_FIBERPOWLIN_UNCOUPLED_OLD)
        {
            FSFiberPowLinUncoupled* pnewMat = new FSFiberPowLinUncoupled(this);
            pnewMat->Convert(dynamic_cast<FSFiberPowLinUncoupledOld*>(pmat));
            pgm->SetMaterialProperties(pnewMat);
        }

		// add the material to the model
		AddMaterial(pgm);

		ar.CloseChunk();
	}
}

//-----------------------------------------------------------------------------
int FSModel::Steps()
{ 
	return (int)m_pStep.Size(); 
}

//-----------------------------------------------------------------------------
FSStep* FSModel::GetStep(int i)
{ 
	return m_pStep[i]; 
}

//-----------------------------------------------------------------------------
void FSModel::AddStep(FSStep* ps)
{ 
	m_pStep.Add(ps); 
}

//-----------------------------------------------------------------------------
void FSModel::InsertStep(int n, FSStep* ps)
{ 
	m_pStep.Insert(n, ps); 
}

//-----------------------------------------------------------------------------
void FSModel::SwapSteps(FSStep* ps0, FSStep* ps1)
{
	int n0 = GetStepIndex(ps0);
	assert(n0 >= 0);

	int n1 = GetStepIndex(ps1);
	assert(n1 >= 0);

	if ((n0 >= 0) && (n1 >= 0))
	{
		FSStep* tmp = m_pStep[n0];
		m_pStep.Set(n0, m_pStep[n1]);
		m_pStep.Set(n1, tmp);
	}
}

//-----------------------------------------------------------------------------
FSStep* FSModel::ReplaceStep(int i, FSStep* newStep)
{
	return m_pStep.Replace(i, newStep);
}

//-----------------------------------------------------------------------------
FSStep* FSModel::FindStep(int nid)
{
	for (int i=0; i<(int) m_pStep.Size(); ++i)
	{
		if (m_pStep[i]->GetID() == nid) return m_pStep[i];
	}
	assert(false);
	return 0;
}

//-----------------------------------------------------------------------------
int FSModel::GetStepIndex(FSStep* ps)
{
	for (int i = 0; i < (int)m_pStep.Size(); ++i)
	{
		if (m_pStep[i] == ps) return i;
	}
	return -1;
}

//-----------------------------------------------------------------------------

int FSModel::DeleteStep(FSStep* ps)
{
	return m_pStep.Remove(ps);
}

//-----------------------------------------------------------------------------
void FSModel::DeleteAllMaterials()
{
	// reset all objects materials
	for (int i = 0; i<m_pModel->Objects(); ++i)
	{
		GObject* po = m_pModel->Object(i);
		for (int j = 0; j<po->Parts(); ++j) po->AssignMaterial(po->Part(j)->GetID(), 0);
	}

	// delete all materials
	m_pMat.Clear();
}

//-----------------------------------------------------------------------------
void FSModel::DeleteAllBC()
{
	for (int i=0; i<Steps(); ++i)
	{
		FSStep* pstep = GetStep(i);
		pstep->RemoveAllBCs();
	}
}

//-----------------------------------------------------------------------------
void FSModel::DeleteAllLoads()
{
	for (int i = 0; i<Steps(); ++i)
	{
		FSStep* pstep = GetStep(i);
		pstep->RemoveAllLoads();
	}
}

//-----------------------------------------------------------------------------
void FSModel::DeleteAllIC()
{
	for (int i = 0; i<Steps(); ++i)
	{
		FSStep* pstep = GetStep(i);
		pstep->RemoveAllICs();
	}
}

//-----------------------------------------------------------------------------
void FSModel::DeleteAllContact()
{
	for (int i = 0; i<Steps(); ++i)
	{
		FSStep* pstep = GetStep(i);
		pstep->RemoveAllInterfaces();
	}
}

//-----------------------------------------------------------------------------
void FSModel::DeleteAllConstraints()
{
	for (int i = 0; i<Steps(); ++i)
	{
		FSStep* pstep = GetStep(i);
		pstep->RemoveAllConstraints();
	}
}

//-----------------------------------------------------------------------------
void FSModel::DeleteAllRigidLoads()
{
	for (int i = 0; i<Steps(); ++i)
	{
		FSStep* pstep = GetStep(i);
		pstep->RemoveAllRigidLoads();
	}
}

//-----------------------------------------------------------------------------
void FSModel::DeleteAllLoadControllers()
{
	m_LC.Clear();
}

//-----------------------------------------------------------------------------
void FSModel::DeleteAllMeshDataGenerators()
{
	m_MD.Clear();
}

//-----------------------------------------------------------------------------
void FSModel::DeleteAllRigidBCs()
{
	for (int i = 0; i<Steps(); ++i)
	{
		FSStep* pstep = GetStep(i);
		pstep->RemoveAllRigidBCs();
	}
}

//-----------------------------------------------------------------------------
void FSModel::DeleteAllRigidICs()
{
	for (int i = 0; i < Steps(); ++i)
	{
		FSStep* pstep = GetStep(i);
		pstep->RemoveAllRigidICs();
	}
}

//-----------------------------------------------------------------------------
void FSModel::DeleteAllRigidConnectors()
{
	for (int i = 0; i<Steps(); ++i)
	{
		FSStep* pstep = GetStep(i);
		pstep->RemoveAllRigidConnectors();
	}
}

//-----------------------------------------------------------------------------
void FSModel::DeleteAllSteps()
{
	// remove all steps except the initial step
	int N = Steps();
	for (int i = 1; i<N; ++i) 
	{
		delete GetStep(1);
	}
}

//-----------------------------------------------------------------------------
void FSModel::Purge(int ops)
{
	if (ops == 0)
	{
		// clear all groups
		m_pModel->ClearGroups();

		// remove discrete objects
		m_pModel->ClearDiscrete();

		// remove all steps
		m_pStep.Clear();

		// remove all materials
		DeleteAllMaterials();

		// add an initial step
		m_pStep.Add(new FSInitialStep(this));
	}
	else
	{
		ClearSelections();
	}
}

//-----------------------------------------------------------------------------
// clear the selections of all the bc, loads, etc.
void FSModel::ClearSelections()
{
	for (int i=0; i<Steps(); ++i)
	{
		FSStep* step = GetStep(i);

		for (int i=0; i<step->BCs(); ++i)
		{
			FSBoundaryCondition* pbc = step->BC(i);
			delete pbc->GetItemList(); pbc->SetItemList(0);
		}

		for (int i=0; i<step->Loads(); ++i)
		{
			FSLoad* pl = step->Load(i);
			delete pl->GetItemList(); pl->SetItemList(0);
		}

		for (int i = 0; i<step->ICs(); ++i)
		{
			FSInitialCondition* pic = step->IC(i);
			delete pic->GetItemList(); pic->SetItemList(0);
		}

		for (int i=0; i<step->Interfaces(); ++i)
		{
			FSInterface* pi = step->Interface(i);

			if (dynamic_cast<FSSoloInterface*>(pi))
			{
				FSSoloInterface* pc = dynamic_cast<FSSoloInterface*>(pi);
				delete pc->GetItemList(); pc->SetItemList(0);
			}
			else if (dynamic_cast<FSPairedInterface*>(pi))
			{
				FSPairedInterface* pc = dynamic_cast<FSPairedInterface*>(pi);
				delete pc->GetSecondarySurface(); pc->SetSecondarySurface(0);
				delete pc->GetPrimarySurface(); pc->SetPrimarySurface(0);
			}
		}

		for (int i = 0; i < step->Constraints(); ++i)
		{
			FSModelConstraint* mc = step->Constraint(i);
			delete mc->GetItemList(); mc->SetItemList(0);
		}
	}
}

//-----------------------------------------------------------------------------
int FSModel::DataVariables()
{ 
	return (int)m_Var.Size(); 
}

//-----------------------------------------------------------------------------
FEDataVariable* FSModel::DataVariable(int i)
{ 
	return m_Var[i]; 
}

//-----------------------------------------------------------------------------
void FSModel::AddDataVariable(FEDataVariable* pv)
{ 
	m_Var.Add(pv); 
}

//-----------------------------------------------------------------------------
FEDataVariable* FSModel::FindDataVariable(int nid)
{
	for (int i=0; i<(int)m_Var.Size(); ++i)
	{
		FEDataVariable* pv = m_Var[i];
		if (pv->GetID() == nid) return pv;
	}
	return 0;
}

//-----------------------------------------------------------------------------
// Update model data
void FSModel::UpdateData()
{
	// update material fiber pointer for trans-iso materials
	for (int i=0; i<m_pModel->Objects(); ++i)
	{
		GObject* po = m_pModel->Object(i);
		FSMesh* pm = po->GetFEMesh();
		if (pm)
		{
			int NP = po->Parts();
			for (int j=0; j<NP; ++j)
			{
				GPart& p = *po->Part(j);
				GMaterial* pgm = GetMaterialFromID(p.GetMaterialID());
				FSTransverselyIsotropic* pmat = (pgm?dynamic_cast<FSTransverselyIsotropic*>(pgm->GetMaterialProperties()):0);
				if (pmat && (pmat->GetFiberMaterial()->m_naopt == FE_FIBER_USER))
				{
					FEDataVariable* pv = FindDataVariable(pmat->GetFiberMaterial()->m_nuser);
					int NE = pm->Elements();
					if (pv)
					{
						vec3d r;
						for (int n=0; n<NE; ++n)
						{
							FSElement& e = pm->Element(n);
							int ne = e.Nodes();
							r = vec3d(0,0,0);
							for (int m = 0; m<ne; ++m) r += po->GetTransform().LocalToGlobal(pm->Node(e.m_node[m]).r);
							r /= (double) ne;
							e.m_fiber = pv->Value(r);
							e.m_fiber.Normalize();
						}
					}
					else
					{
						// NOTE: Don't zero it since this will overwrite the values
						//       that are read from the FEBio input file.
//						for (int n=0; n<NE; ++n) pm->Element(n).m_fiber = vec3d(0,0,0);
					}
				}
			}
		}
	}
}

//-----------------------------------------------------------------------------
void FSModel::AssignComponentToStep(FSStepComponent* pc, FSStep* ps)
{
	FSStep* po = FindStep(pc->GetStep());
	assert(po);
	if (po == 0) return;

	if (po != ps)
	{
		po->RemoveComponent(pc);
		ps->AddComponent(pc);
	}
}

//-----------------------------------------------------------------------------
// This function is used when reading FSGroup's that are not managed by an FSMesh.
// The FSGroup class reads the mesh ID and then the owner of the FSGroup calls
// this function to find the parent object (and mesh).
bool FSModel::FindGroupParent(FSGroup* pg)
{
	int obj_id = pg->GetObjectID();
	if (obj_id == -1) return false;
	else
	{
		GObject* po = GetModel().FindObject(obj_id);
		if (po == 0) return false;
		pg->SetGObject(po);
	}
	return true;
}

//-----------------------------------------------------------------------------
int FSModel::CountBCs(int type)
{
	int n = 0;
	int NSTEPS = Steps();
	for (int i=0; i<NSTEPS; ++i)
	{
		FSStep* step = GetStep(i);

		int NBC = step->BCs();
		for (int j=0; j<NBC; ++j)
		{
			FSBoundaryCondition* pbc = step->BC(j);
			if (pbc->Type() == type) n++;
		}
	}
	return n;
}

//-----------------------------------------------------------------------------
int FSModel::CountLoads(int type)
{
	int n = 0;
	int NSTEPS = Steps();
	for (int i = 0; i<NSTEPS; ++i)
	{
		FSStep* step = GetStep(i);

		int NL = step->Loads();
		for (int j = 0; j<NL; ++j)
		{
			FSLoad* pl = step->Load(j);
			if (pl->Type() == type) n++;
		}
	}
	return n;
}

//-----------------------------------------------------------------------------
int FSModel::CountICs(int type)
{
	int n = 0;
	int NSTEPS = Steps();
	for (int i = 0; i<NSTEPS; ++i)
	{
		FSStep* step = GetStep(i);

		int NL = step->ICs();
		for (int j = 0; j<NL; ++j)
		{
			FSInitialCondition* pbc = step->IC(j);
			if (pbc->Type() == type) n++;
		}
	}
	return n;
}

//-----------------------------------------------------------------------------
int FSModel::CountInterfaces(int type)
{
	int n = 0;
	int NSTEPS = Steps();
	for (int i = 0; i<NSTEPS; ++i)
	{
		FSStep* step = GetStep(i);

		int NC = step->Interfaces();
		for (int j = 0; j<NC; ++j)
		{
			FSInterface* pi = step->Interface(j);
			if (pi->Type() == type) n++;
		}
	}
	return n;
}

//-----------------------------------------------------------------------------
int FSModel::CountRigidConstraints(int type)
{
	int n = 0;
	int NSTEPS = Steps();
	for (int i = 0; i<NSTEPS; ++i)
	{
		FSStep* step = GetStep(i);

		int NRC = step->RigidConstraints();
		for (int j = 0; j<NRC; ++j)
		{
			FSRigidConstraint* prc = step->RigidConstraint(j);
			if (prc->Type() == type) n++;
		}
	}
	return n;
}

//-----------------------------------------------------------------------------
int FSModel::CountRigidConnectors(int type)
{
	int n = 0;
	int NSTEPS = Steps();
	for (int i = 0; i < NSTEPS; ++i)
	{
		FSStep* step = GetStep(i);

		int NRC = step->RigidConnectors();
		for (int j = 0; j < NRC; ++j)
		{
			FSRigidConnector* prc = step->RigidConnector(j);
			if (prc->Type() == type) n++;
		}
	}
	return n;
}

void FSModel::SetSkipGeometry(bool skip)
{
    m_skipGeometry = skip;
}

int FSModel::LoadControllers() const
{
	return (int)m_LC.Size();
}

FSLoadController* FSModel::GetLoadController(int i)
{
	return m_LC[i];
}

FSLoadController* FSModel::GetLoadControllerFromID(int lc)
{
	if (lc < 0) return nullptr;
	for (int i = 0; i < m_LC.Size(); ++i)
	{
		FSLoadController* plc = m_LC[i];
		if (plc->GetID() == lc) return plc;
	}
	return nullptr;
}

void FSModel::AddLoadController(FSLoadController* plc)
{
	m_LC.Add(plc);
}

int FSModel::RemoveLoadController(FSLoadController* plc)
{
	return (int) m_LC.Remove(plc);
}

// helper function for creating load curves (returns UID of load controller)
FSLoadController* FSModel::AddLoadCurve(LoadCurve& lc)
{
	// allocate load curve
	FSLoadController* plc = FEBio::CreateLoadController("loadcurve", this);

	// set default name
	std::string name;
	const char* szname = lc.GetName();
	if ((szname == nullptr) || (szname[0] == 0)) 
	{
		std::stringstream ss;
		ss << "LC" << LoadControllers() + 1;
		name = ss.str();
	}
	else name = szname;
	plc->SetName(name);

	// set parameters
	plc->SetParamInt("interpolate", lc.GetInterpolator());
	plc->SetParamInt("extend", lc.GetExtendMode());

	// copy point data
	std::vector<vec2d> pt;
	for (int i = 0; i < lc.Points(); ++i)
	{
		vec2d pi = lc.Point(i);
		pt.push_back(pi);
	}
	Param& points = *plc->GetParam("points");
	points.val<std::vector<vec2d> >() = pt;

	// add it to the pile
	AddLoadController(plc);

	return plc;
}

//----------------------------------------------------------------------------------------
void UpdateLCRefsCount(FSModelComponent* pmc, std::map<int, int>& LCT)
{
	if (pmc == nullptr) return;

	for (int n = 0; n < pmc->Parameters(); ++n)
	{
		Param& p = pmc->GetParam(n);
		if (p.GetLoadCurveID() > 0)
		{
			LCT[p.GetLoadCurveID()]++;
		}
	}

	for (int m = 0; m < pmc->Properties(); ++m)
	{
		FSProperty& prop = pmc->GetProperty(m);
		for (int k = 0; k < prop.Size(); ++k)
		{
			FSModelComponent* pmk = dynamic_cast<FSModelComponent*>(prop.GetComponent(k));
			if (pmk) UpdateLCRefsCount(pmk, LCT);
		}
	}
}

//----------------------------------------------------------------------------------------
void FSModel::UpdateLoadControllerReferenceCounts()
{
	// clear all reference counters
	int NLC = LoadControllers();
	std::map<int, int> LCT;
	for (int i = 0; i < NLC; ++i)
	{
		FSLoadController* plc = GetLoadController(i);
		plc->SetReferenceCount(0);
		LCT[plc->GetID()] = 0;
	}

	// process materials
	for (int i = 0; i < Materials(); ++i)
	{
		GMaterial* mat = GetMaterial(i);
		FSMaterial* pm = mat->GetMaterialProperties();
		if (pm) UpdateLCRefsCount(pm, LCT);
	}

	// process Steps
	for (int n = 0; n < Steps(); ++n)
	{
		FSStep* step = GetStep(n);
		UpdateLCRefsCount(step, LCT);

		// process BCs
		for (int i = 0; i < step->BCs(); ++i)
		{
			FSBoundaryCondition* pbc = step->BC(i);
			UpdateLCRefsCount(pbc, LCT);
		}

		// process Loads
		for (int i = 0; i < step->Loads(); ++i)
		{
			FSLoad* pload = step->Load(i);
			UpdateLCRefsCount(pload, LCT);
		}

		// process contact
		for (int i = 0; i < step->Interfaces(); ++i)
		{
			FSInterface* pi = step->Interface(i);
			UpdateLCRefsCount(pi, LCT);
		}

		// nonlinear constraints
		for (int i = 0; i < step->Constraints(); ++i)
		{
			FSModelConstraint* pi = step->Constraint(i);
			UpdateLCRefsCount(pi, LCT);
		}

		// rigid BC
		for (int i = 0; i < step->RigidBCs(); ++i)
		{
			FSRigidBC* pi = step->RigidBC(i);
			UpdateLCRefsCount(pi, LCT);
		}

		// rigid load
		for (int i = 0; i < step->RigidLoads(); ++i)
		{
			FSRigidLoad* pi = step->RigidLoad(i);
			UpdateLCRefsCount(pi, LCT);
		}

		// rigid constraints
		for (int i = 0; i < step->RigidConstraints(); ++i)
		{
			FSRigidConstraint* pi = step->RigidConstraint(i);
			UpdateLCRefsCount(pi, LCT);
		}

		// rigid connector
		for (int i = 0; i < step->RigidConnectors(); ++i)
		{
			FSRigidConnector* pi = step->RigidConnector(i);
			UpdateLCRefsCount(pi, LCT);
		}

		// mesh adaptor
		for (int i = 0; i < step->MeshAdaptors(); ++i)
		{
			FSMeshAdaptor* pi = step->MeshAdaptor(i);
			UpdateLCRefsCount(pi, LCT);
		}
	}

	// update reference counts
	for (int i = 0; i < NLC; ++i)
	{
		FSLoadController* plc = GetLoadController(i);
		plc->SetReferenceCount(LCT[plc->GetID()]);
	}
}


//----------------------------------------------------------------------------------------
int FSModel::MeshDataGenerators() const
{
	return m_MD.Size();
}

FSMeshDataGenerator* FSModel::GetMeshDataGenerator(int i)
{
	return m_MD[i];
}

void FSModel::AddMeshDataGenerator(FSMeshDataGenerator* pmd)
{
	m_MD.Add(pmd);
}

int FSModel::RemoveMeshDataGenerator(FSMeshDataGenerator* pmd)
{
	return (int)m_MD.Remove(pmd);
}

//----------------------------------------------------------------------------------------
int CountBCsByTypeString(const std::string& typeStr, FSModel& fem)
{
	int nc = 0;
	for (int i = 0; i < fem.Steps(); ++i)
	{
		FSStep* ps = fem.GetStep(i);
		for (int j = 0; j < ps->BCs(); ++j)
		{
			FSBoundaryCondition* pbc = ps->BC(j);
			string t = pbc->GetTypeString();
			if (t == typeStr) nc++;
		}
	}
	return nc;
}<|MERGE_RESOLUTION|>--- conflicted
+++ resolved
@@ -1469,7 +1469,6 @@
 		}
 		ar.CloseChunk();
 	}
-<<<<<<< HEAD
 
 	// update materials item lists
 	// (This is needed so that the rigid material's glyphs can be positioned correctly.)
@@ -1478,10 +1477,6 @@
 		GMaterial* pm = GetMaterial(i);
 		pm->GetItemList();
 	}
-
-	GPartList::SetModel(nullptr);
-=======
->>>>>>> 1eccf593
 }
 
 //-----------------------------------------------------------------------------
