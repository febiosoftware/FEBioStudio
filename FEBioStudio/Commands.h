--- conflicted
+++ resolved
@@ -1019,75 +1019,6 @@
 };
 
 //-----------------------------------------------------------------------------
-<<<<<<< HEAD
-
-class CCmdAssignPartMaterial : public CCommand
-{
-public:
-	CCmdAssignPartMaterial(GModel* model, std::vector<int> npart, int nmat);
-
-	void Execute();
-	void UnExecute();
-
-protected:
-	GModel*		m_model;
-	std::vector<int>	m_part;
-
-	std::vector<int>	m_old;	// old materials
-	int			m_mat;	// new material
-};
-
-//-----------------------------------------------------------------------------
-
-class CCmdAssignObjectMaterial : public CCommand
-{
-public:
-	CCmdAssignObjectMaterial(GObject* po, int mat);
-
-	void Execute();
-	void UnExecute();
-
-protected:
-	GObject*	m_po;
-	int			m_mat;
-	std::vector<int>	m_old;
-};
-
-//-----------------------------------------------------------------------------
-class CCmdAssignObjectListMaterial : public CCmdGroup
-{
-public:
-	CCmdAssignObjectListMaterial(std::vector<GObject*> o, int mat);
-};
-
-//-----------------------------------------------------------------------------
-// Obsolete as of 1.4
-/*
-class CCmdAssignMaterial : public CCommand
-{
-public:
-CCmdAssignMaterial(GObject* po, FSMaterial* pmat, int* pel=0, int N=0);
-~CCmdAssignMaterial(){ delete [] m_ppmat; }
-
-void Execute();
-void UnExecute();
-
-protected:
-FSMaterial*	m_pmat;
-FSMesh*	m_pm;
-GObject* m_po;
-
-int*	m_pel;
-int		m_N;
-
-FSMaterial**	m_ppmat;
-};
-*/
-
-//-----------------------------------------------------------------------------
-
-=======
->>>>>>> 05227392
 class CCmdDeleteFESelection : public CCommand
 {
 public:
