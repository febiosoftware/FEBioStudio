--- conflicted
+++ resolved
@@ -1,2425 +1,1211 @@
-<<<<<<< HEAD
-/****************************************************************************
-** Meta object code from reading C++ file 'MainWindow.h'
-**
-** Created by: The Qt Meta Object Compiler version 67 (Qt 5.14.1)
-**
-** WARNING! All changes made in this file will be lost!
-*****************************************************************************/
-
-#include <memory>
-#include "MainWindow.h"
-#include <QtCore/qbytearray.h>
-#include <QtCore/qmetatype.h>
-#if !defined(Q_MOC_OUTPUT_REVISION)
-#error "The header file 'MainWindow.h' doesn't include <QObject>."
-#elif Q_MOC_OUTPUT_REVISION != 67
-#error "This file was generated using the moc from 5.14.1. It"
-#error "cannot be used with the include files from this version of Qt."
-#error "(The moc has changed too much.)"
-#endif
-
-QT_BEGIN_MOC_NAMESPACE
-QT_WARNING_PUSH
-QT_WARNING_DISABLE_DEPRECATED
-struct qt_meta_stringdata_CMainWindow_t {
-    QByteArrayData data[256];
-    char stringdata0[6019];
-};
-#define QT_MOC_LITERAL(idx, ofs, len) \
-    Q_STATIC_BYTE_ARRAY_DATA_HEADER_INITIALIZER_WITH_OFFSET(len, \
-    qptrdiff(offsetof(qt_meta_stringdata_CMainWindow_t, stringdata0) + ofs \
-        - idx * sizeof(QByteArrayData)) \
-    )
-static const qt_meta_stringdata_CMainWindow_t qt_meta_stringdata_CMainWindow = {
-    {
-QT_MOC_LITERAL(0, 0, 11), // "CMainWindow"
-QT_MOC_LITERAL(1, 12, 27), // "on_actionNewModel_triggered"
-QT_MOC_LITERAL(2, 40, 0), // ""
-QT_MOC_LITERAL(3, 41, 29), // "on_actionNewProject_triggered"
-QT_MOC_LITERAL(4, 71, 30), // "on_actionOpenProject_triggered"
-QT_MOC_LITERAL(5, 102, 23), // "on_actionOpen_triggered"
-QT_MOC_LITERAL(6, 126, 23), // "on_actionSave_triggered"
-QT_MOC_LITERAL(7, 150, 25), // "on_actionSaveAs_triggered"
-QT_MOC_LITERAL(8, 176, 26), // "on_actionSaveAll_triggered"
-QT_MOC_LITERAL(9, 203, 27), // "on_actionCloseAll_triggered"
-QT_MOC_LITERAL(10, 231, 27), // "on_actionSnapShot_triggered"
-QT_MOC_LITERAL(11, 259, 30), // "on_actionSaveProject_triggered"
-QT_MOC_LITERAL(12, 290, 32), // "on_actionExportFEModel_triggered"
-QT_MOC_LITERAL(13, 323, 33), // "on_actionImportGeometry_trigg..."
-QT_MOC_LITERAL(14, 357, 33), // "on_actionExportGeometry_trigg..."
-QT_MOC_LITERAL(15, 391, 32), // "on_actionImportProject_triggered"
-QT_MOC_LITERAL(16, 424, 32), // "on_actionExportProject_triggered"
-QT_MOC_LITERAL(17, 457, 30), // "on_actionImportImage_triggered"
-QT_MOC_LITERAL(18, 488, 29), // "on_actionConvertFeb_triggered"
-QT_MOC_LITERAL(19, 518, 29), // "on_actionConvertGeo_triggered"
-QT_MOC_LITERAL(20, 548, 23), // "on_actionExit_triggered"
-QT_MOC_LITERAL(21, 572, 24), // "on_recentFiles_triggered"
-QT_MOC_LITERAL(22, 597, 8), // "QAction*"
-QT_MOC_LITERAL(23, 606, 6), // "action"
-QT_MOC_LITERAL(24, 613, 26), // "on_recentFEFiles_triggered"
-QT_MOC_LITERAL(25, 640, 28), // "on_recentGeomFiles_triggered"
-QT_MOC_LITERAL(26, 669, 23), // "on_actionUndo_triggered"
-QT_MOC_LITERAL(27, 693, 23), // "on_actionRedo_triggered"
-QT_MOC_LITERAL(28, 717, 34), // "on_actionInvertSelection_trig..."
-QT_MOC_LITERAL(29, 752, 33), // "on_actionClearSelection_trigg..."
-QT_MOC_LITERAL(30, 786, 34), // "on_actionDeleteSelection_trig..."
-QT_MOC_LITERAL(31, 821, 32), // "on_actionHideSelection_triggered"
-QT_MOC_LITERAL(32, 854, 33), // "on_actionHideUnselected_trigg..."
-QT_MOC_LITERAL(33, 888, 28), // "on_actionUnhideAll_triggered"
-QT_MOC_LITERAL(34, 917, 23), // "on_actionFind_triggered"
-QT_MOC_LITERAL(35, 941, 30), // "on_actionSelectRange_triggered"
-QT_MOC_LITERAL(36, 972, 32), // "on_actionToggleVisible_triggered"
-QT_MOC_LITERAL(37, 1005, 32), // "on_actionNameSelection_triggered"
-QT_MOC_LITERAL(38, 1038, 28), // "on_actionTransform_triggered"
-QT_MOC_LITERAL(39, 1067, 36), // "on_actionCollapseTransform_tr..."
-QT_MOC_LITERAL(40, 1104, 24), // "on_actionClone_triggered"
-QT_MOC_LITERAL(41, 1129, 28), // "on_actionCloneGrid_triggered"
-QT_MOC_LITERAL(42, 1158, 31), // "on_actionCloneRevolve_triggered"
-QT_MOC_LITERAL(43, 1190, 24), // "on_actionMerge_triggered"
-QT_MOC_LITERAL(44, 1215, 24), // "on_actionPurge_triggered"
-QT_MOC_LITERAL(45, 1240, 25), // "on_actionDetach_triggered"
-QT_MOC_LITERAL(46, 1266, 26), // "on_actionExtract_triggered"
-QT_MOC_LITERAL(47, 1293, 30), // "on_actionEditProject_triggered"
-QT_MOC_LITERAL(48, 1324, 29), // "on_actionFaceToElem_triggered"
-QT_MOC_LITERAL(49, 1354, 32), // "on_actionSelectOverlap_triggered"
-QT_MOC_LITERAL(50, 1387, 24), // "on_actionAddBC_triggered"
-QT_MOC_LITERAL(51, 1412, 31), // "on_actionAddNodalLoad_triggered"
-QT_MOC_LITERAL(52, 1444, 30), // "on_actionAddSurfLoad_triggered"
-QT_MOC_LITERAL(53, 1475, 30), // "on_actionAddBodyLoad_triggered"
-QT_MOC_LITERAL(54, 1506, 24), // "on_actionAddIC_triggered"
-QT_MOC_LITERAL(55, 1531, 29), // "on_actionAddContact_triggered"
-QT_MOC_LITERAL(56, 1561, 32), // "on_actionAddConstraint_triggered"
-QT_MOC_LITERAL(57, 1594, 37), // "on_actionAddRigidConstraint_t..."
-QT_MOC_LITERAL(58, 1632, 36), // "on_actionAddRigidConnector_tr..."
-QT_MOC_LITERAL(59, 1669, 30), // "on_actionAddMaterial_triggered"
-QT_MOC_LITERAL(60, 1700, 26), // "on_actionAddStep_triggered"
-QT_MOC_LITERAL(61, 1727, 30), // "on_actionAddReaction_triggered"
-QT_MOC_LITERAL(62, 1758, 30), // "on_actionSoluteTable_triggered"
-QT_MOC_LITERAL(63, 1789, 27), // "on_actionSBMTable_triggered"
-QT_MOC_LITERAL(64, 1817, 30), // "on_actionCurveEditor_triggered"
-QT_MOC_LITERAL(65, 1848, 32), // "on_actionMeshInspector_triggered"
-QT_MOC_LITERAL(66, 1881, 38), // "on_actionElasticityConvertor_..."
-QT_MOC_LITERAL(67, 1920, 32), // "on_actionUnitConverter_triggered"
-QT_MOC_LITERAL(68, 1953, 26), // "on_actionKinemat_triggered"
-QT_MOC_LITERAL(69, 1980, 26), // "on_actionPlotMix_triggered"
-QT_MOC_LITERAL(70, 2007, 27), // "on_actionFEBioRun_triggered"
-QT_MOC_LITERAL(71, 2035, 28), // "on_actionFEBioStop_triggered"
-QT_MOC_LITERAL(72, 2064, 32), // "on_actionFEBioOptimize_triggered"
-QT_MOC_LITERAL(73, 2097, 26), // "on_actionOptions_triggered"
-QT_MOC_LITERAL(74, 2124, 28), // "on_actionLayerInfo_triggered"
-QT_MOC_LITERAL(75, 2153, 27), // "on_actionPlaneCut_triggered"
-QT_MOC_LITERAL(76, 2181, 30), // "on_actionMirrorPlane_triggered"
-QT_MOC_LITERAL(77, 2212, 29), // "on_actionVectorPlot_triggered"
-QT_MOC_LITERAL(78, 2242, 29), // "on_actionTensorPlot_triggered"
-QT_MOC_LITERAL(79, 2272, 33), // "on_actionIsosurfacePlot_trigg..."
-QT_MOC_LITERAL(80, 2306, 28), // "on_actionSlicePlot_triggered"
-QT_MOC_LITERAL(81, 2335, 34), // "on_actionDisplacementMap_trig..."
-QT_MOC_LITERAL(82, 2370, 33), // "on_actionStreamLinePlot_trigg..."
-QT_MOC_LITERAL(83, 2404, 35), // "on_actionParticleFlowPlot_tri..."
-QT_MOC_LITERAL(84, 2440, 33), // "on_actionVolumeFlowPlot_trigg..."
-QT_MOC_LITERAL(85, 2474, 30), // "on_actionImageSlicer_triggered"
-QT_MOC_LITERAL(86, 2505, 31), // "on_actionVolumeRender_triggered"
-QT_MOC_LITERAL(87, 2537, 32), // "on_actionMarchingCubes_triggered"
-QT_MOC_LITERAL(88, 2570, 24), // "on_actionGraph_triggered"
-QT_MOC_LITERAL(89, 2595, 26), // "on_actionSummary_triggered"
-QT_MOC_LITERAL(90, 2622, 24), // "on_actionStats_triggered"
-QT_MOC_LITERAL(91, 2647, 28), // "on_actionIntegrate_triggered"
-QT_MOC_LITERAL(92, 2676, 31), // "on_actionImportPoints_triggered"
-QT_MOC_LITERAL(93, 2708, 30), // "on_actionImportLines_triggered"
-QT_MOC_LITERAL(94, 2739, 28), // "on_actionRecordNew_triggered"
-QT_MOC_LITERAL(95, 2768, 30), // "on_actionRecordStart_triggered"
-QT_MOC_LITERAL(96, 2799, 30), // "on_actionRecordPause_triggered"
-QT_MOC_LITERAL(97, 2830, 29), // "on_actionRecordStop_triggered"
-QT_MOC_LITERAL(98, 2860, 33), // "on_actionUndoViewChange_trigg..."
-QT_MOC_LITERAL(99, 2894, 33), // "on_actionRedoViewChange_trigg..."
-QT_MOC_LITERAL(100, 2928, 29), // "on_actionZoomSelect_triggered"
-QT_MOC_LITERAL(101, 2958, 30), // "on_actionZoomExtents_triggered"
-QT_MOC_LITERAL(102, 2989, 28), // "on_actionViewCapture_toggled"
-QT_MOC_LITERAL(103, 3018, 8), // "bchecked"
-QT_MOC_LITERAL(104, 3027, 22), // "on_actionOrtho_toggled"
-QT_MOC_LITERAL(105, 3050, 1), // "b"
-QT_MOC_LITERAL(106, 3052, 25), // "on_actionShowGrid_toggled"
-QT_MOC_LITERAL(107, 3078, 30), // "on_actionShowMeshLines_toggled"
-QT_MOC_LITERAL(108, 3109, 30), // "on_actionShowEdgeLines_toggled"
-QT_MOC_LITERAL(109, 3140, 32), // "on_actionBackfaceCulling_toggled"
-QT_MOC_LITERAL(110, 3173, 27), // "on_actionViewSmooth_toggled"
-QT_MOC_LITERAL(111, 3201, 28), // "on_actionShowNormals_toggled"
-QT_MOC_LITERAL(112, 3230, 27), // "on_actionShowFibers_toggled"
-QT_MOC_LITERAL(113, 3258, 28), // "on_actionShowMatAxes_toggled"
-QT_MOC_LITERAL(114, 3287, 29), // "on_actionShowDiscrete_toggled"
-QT_MOC_LITERAL(115, 3317, 30), // "on_actionToggleLight_triggered"
-QT_MOC_LITERAL(116, 3348, 24), // "on_actionFront_triggered"
-QT_MOC_LITERAL(117, 3373, 23), // "on_actionBack_triggered"
-QT_MOC_LITERAL(118, 3397, 23), // "on_actionLeft_triggered"
-QT_MOC_LITERAL(119, 3421, 24), // "on_actionRight_triggered"
-QT_MOC_LITERAL(120, 3446, 22), // "on_actionTop_triggered"
-QT_MOC_LITERAL(121, 3469, 25), // "on_actionBottom_triggered"
-QT_MOC_LITERAL(122, 3495, 26), // "on_actionWireframe_toggled"
-QT_MOC_LITERAL(123, 3522, 25), // "on_actionSnap3D_triggered"
-QT_MOC_LITERAL(124, 3548, 22), // "on_actionTrack_toggled"
-QT_MOC_LITERAL(125, 3571, 29), // "on_actionViewVPSave_triggered"
-QT_MOC_LITERAL(126, 3601, 29), // "on_actionViewVPPrev_triggered"
-QT_MOC_LITERAL(127, 3631, 29), // "on_actionViewVPNext_triggered"
-QT_MOC_LITERAL(128, 3661, 28), // "on_actionSyncViews_triggered"
-QT_MOC_LITERAL(129, 3690, 34), // "on_actionToggleConnected_trig..."
-QT_MOC_LITERAL(130, 3725, 27), // "on_actionFEBioURL_triggered"
-QT_MOC_LITERAL(131, 3753, 29), // "on_actionFEBioForum_triggered"
-QT_MOC_LITERAL(132, 3783, 33), // "on_actionFEBioResources_trigg..."
-QT_MOC_LITERAL(133, 3817, 28), // "on_actionFEBioPubs_triggered"
-QT_MOC_LITERAL(134, 3846, 24), // "on_actionAbout_triggered"
-QT_MOC_LITERAL(135, 3871, 23), // "on_actionSelect_toggled"
-QT_MOC_LITERAL(136, 3895, 26), // "on_actionTranslate_toggled"
-QT_MOC_LITERAL(137, 3922, 23), // "on_actionRotate_toggled"
-QT_MOC_LITERAL(138, 3946, 22), // "on_actionScale_toggled"
-QT_MOC_LITERAL(139, 3969, 34), // "on_selectCoord_currentIndexCh..."
-QT_MOC_LITERAL(140, 4004, 1), // "n"
-QT_MOC_LITERAL(141, 4006, 30), // "on_actionSelectObjects_toggled"
-QT_MOC_LITERAL(142, 4037, 28), // "on_actionSelectParts_toggled"
-QT_MOC_LITERAL(143, 4066, 31), // "on_actionSelectSurfaces_toggled"
-QT_MOC_LITERAL(144, 4098, 29), // "on_actionSelectCurves_toggled"
-QT_MOC_LITERAL(145, 4128, 28), // "on_actionSelectNodes_toggled"
-QT_MOC_LITERAL(146, 4157, 31), // "on_actionSelectDiscrete_toggled"
-QT_MOC_LITERAL(147, 4189, 21), // "on_selectRect_toggled"
-QT_MOC_LITERAL(148, 4211, 23), // "on_selectCircle_toggled"
-QT_MOC_LITERAL(149, 4235, 21), // "on_selectFree_toggled"
-QT_MOC_LITERAL(150, 4257, 30), // "on_actionMeasureTool_triggered"
-QT_MOC_LITERAL(151, 4288, 31), // "on_actionPlaneCutTool_triggered"
-QT_MOC_LITERAL(152, 4320, 25), // "on_postSelectRect_toggled"
-QT_MOC_LITERAL(153, 4346, 27), // "on_postSelectCircle_toggled"
-QT_MOC_LITERAL(154, 4374, 25), // "on_postSelectFree_toggled"
-QT_MOC_LITERAL(155, 4400, 34), // "on_postActionMeasureTool_trig..."
-QT_MOC_LITERAL(156, 4435, 33), // "on_selectData_currentValueCha..."
-QT_MOC_LITERAL(157, 4469, 1), // "i"
-QT_MOC_LITERAL(158, 4471, 21), // "on_actionPlay_toggled"
-QT_MOC_LITERAL(159, 4493, 26), // "on_actionRefresh_triggered"
-QT_MOC_LITERAL(160, 4520, 24), // "on_actionFirst_triggered"
-QT_MOC_LITERAL(161, 4545, 23), // "on_actionPrev_triggered"
-QT_MOC_LITERAL(162, 4569, 23), // "on_actionNext_triggered"
-QT_MOC_LITERAL(163, 4593, 23), // "on_actionLast_triggered"
-QT_MOC_LITERAL(164, 4617, 31), // "on_actionTimeSettings_triggered"
-QT_MOC_LITERAL(165, 4649, 25), // "on_actionColorMap_toggled"
-QT_MOC_LITERAL(166, 4675, 26), // "on_selectTime_valueChanged"
-QT_MOC_LITERAL(167, 4702, 31), // "on_fontStyle_currentFontChanged"
-QT_MOC_LITERAL(168, 4734, 4), // "font"
-QT_MOC_LITERAL(169, 4739, 24), // "on_fontSize_valueChanged"
-QT_MOC_LITERAL(170, 4764, 19), // "on_fontBold_toggled"
-QT_MOC_LITERAL(171, 4784, 7), // "checked"
-QT_MOC_LITERAL(172, 4792, 21), // "on_fontItalic_toggled"
-QT_MOC_LITERAL(173, 4814, 29), // "on_actionProperties_triggered"
-QT_MOC_LITERAL(174, 4844, 21), // "on_tab_currentChanged"
-QT_MOC_LITERAL(175, 4866, 24), // "on_tab_tabCloseRequested"
-QT_MOC_LITERAL(176, 4891, 24), // "on_welcome_anchorClicked"
-QT_MOC_LITERAL(177, 4916, 4), // "link"
-QT_MOC_LITERAL(178, 4921, 15), // "on_clearProject"
-QT_MOC_LITERAL(179, 4937, 15), // "on_closeProject"
-QT_MOC_LITERAL(180, 4953, 12), // "on_closeFile"
-QT_MOC_LITERAL(181, 4966, 4), // "file"
-QT_MOC_LITERAL(182, 4971, 15), // "on_addToProject"
-QT_MOC_LITERAL(183, 4987, 24), // "OnPostObjectStateChanged"
-QT_MOC_LITERAL(184, 5012, 24), // "OnPostObjectPropsChanged"
-QT_MOC_LITERAL(185, 5037, 9), // "FSObject*"
-QT_MOC_LITERAL(186, 5047, 2), // "po"
-QT_MOC_LITERAL(187, 5050, 35), // "on_modelViewer_currentObjectC..."
-QT_MOC_LITERAL(188, 5086, 17), // "OnSelectMeshLayer"
-QT_MOC_LITERAL(189, 5104, 2), // "ac"
-QT_MOC_LITERAL(190, 5107, 30), // "OnSelectObjectTransparencyMode"
-QT_MOC_LITERAL(191, 5138, 9), // "CloseView"
-QT_MOC_LITERAL(192, 5148, 10), // "forceClose"
-QT_MOC_LITERAL(193, 5159, 10), // "CDocument*"
-QT_MOC_LITERAL(194, 5170, 3), // "doc"
-QT_MOC_LITERAL(195, 5174, 15), // "SetCurrentState"
-QT_MOC_LITERAL(196, 5190, 10), // "closeEvent"
-QT_MOC_LITERAL(197, 5201, 12), // "QCloseEvent*"
-QT_MOC_LITERAL(198, 5214, 2), // "ev"
-QT_MOC_LITERAL(199, 5217, 13), // "keyPressEvent"
-QT_MOC_LITERAL(200, 5231, 10), // "QKeyEvent*"
-QT_MOC_LITERAL(201, 5242, 22), // "on_finishedReadingFile"
-QT_MOC_LITERAL(202, 5265, 7), // "success"
-QT_MOC_LITERAL(203, 5273, 11), // "errorString"
-QT_MOC_LITERAL(204, 5285, 19), // "finishedReadingFile"
-QT_MOC_LITERAL(205, 5305, 11), // "QueuedFile&"
-QT_MOC_LITERAL(206, 5317, 5), // "qfile"
-QT_MOC_LITERAL(207, 5323, 17), // "checkFileProgress"
-QT_MOC_LITERAL(208, 5341, 13), // "StopAnimation"
-QT_MOC_LITERAL(209, 5355, 7), // "onTimer"
-QT_MOC_LITERAL(210, 5363, 21), // "on_glview_pointPicked"
-QT_MOC_LITERAL(211, 5385, 5), // "vec3d"
-QT_MOC_LITERAL(212, 5391, 1), // "r"
-QT_MOC_LITERAL(213, 5393, 26), // "on_glview_selectionChanged"
-QT_MOC_LITERAL(214, 5420, 13), // "onRunFinished"
-QT_MOC_LITERAL(215, 5434, 8), // "exitCode"
-QT_MOC_LITERAL(216, 5443, 20), // "QProcess::ExitStatus"
-QT_MOC_LITERAL(217, 5464, 2), // "es"
-QT_MOC_LITERAL(218, 5467, 11), // "onReadyRead"
-QT_MOC_LITERAL(219, 5479, 15), // "onErrorOccurred"
-QT_MOC_LITERAL(220, 5495, 22), // "QProcess::ProcessError"
-QT_MOC_LITERAL(221, 5518, 3), // "err"
-QT_MOC_LITERAL(222, 5522, 17), // "onExportMaterials"
-QT_MOC_LITERAL(223, 5540, 18), // "vector<GMaterial*>"
-QT_MOC_LITERAL(224, 5559, 7), // "matList"
-QT_MOC_LITERAL(225, 5567, 20), // "onExportAllMaterials"
-QT_MOC_LITERAL(226, 5588, 17), // "onImportMaterials"
-QT_MOC_LITERAL(227, 5606, 18), // "DeleteAllMaterials"
-QT_MOC_LITERAL(228, 5625, 11), // "DeleteAllBC"
-QT_MOC_LITERAL(229, 5637, 14), // "DeleteAllLoads"
-QT_MOC_LITERAL(230, 5652, 11), // "DeleteAllIC"
-QT_MOC_LITERAL(231, 5664, 16), // "DeleteAllContact"
-QT_MOC_LITERAL(232, 5681, 20), // "DeleteAllConstraints"
-QT_MOC_LITERAL(233, 5702, 25), // "DeleteAllRigidConstraints"
-QT_MOC_LITERAL(234, 5728, 24), // "DeleteAllRigidConnectors"
-QT_MOC_LITERAL(235, 5753, 14), // "DeleteAllSteps"
-QT_MOC_LITERAL(236, 5768, 9), // "GetGLView"
-QT_MOC_LITERAL(237, 5778, 8), // "CGLView*"
-QT_MOC_LITERAL(238, 5787, 15), // "GetCurrentModel"
-QT_MOC_LITERAL(239, 5803, 15), // "Post::CGLModel*"
-QT_MOC_LITERAL(240, 5819, 17), // "UpdateFontToolbar"
-QT_MOC_LITERAL(241, 5837, 11), // "RunFEBioJob"
-QT_MOC_LITERAL(242, 5849, 10), // "CFEBioJob*"
-QT_MOC_LITERAL(243, 5860, 3), // "job"
-QT_MOC_LITERAL(244, 5864, 8), // "autoSave"
-QT_MOC_LITERAL(245, 5873, 15), // "NextSSHFunction"
-QT_MOC_LITERAL(246, 5889, 12), // "CSSHHandler*"
-QT_MOC_LITERAL(247, 5902, 12), // "ShowProgress"
-QT_MOC_LITERAL(248, 5915, 4), // "show"
-QT_MOC_LITERAL(249, 5920, 7), // "message"
-QT_MOC_LITERAL(250, 5928, 25), // "ShowIndeterminateProgress"
-QT_MOC_LITERAL(251, 5954, 14), // "UpdateProgress"
-QT_MOC_LITERAL(252, 5969, 12), // "DoModelCheck"
-QT_MOC_LITERAL(253, 5982, 15), // "CModelDocument*"
-QT_MOC_LITERAL(254, 5998, 11), // "toggleOrtho"
-QT_MOC_LITERAL(255, 6010, 8) // "autosave"
-
-    },
-    "CMainWindow\0on_actionNewModel_triggered\0"
-    "\0on_actionNewProject_triggered\0"
-    "on_actionOpenProject_triggered\0"
-    "on_actionOpen_triggered\0on_actionSave_triggered\0"
-    "on_actionSaveAs_triggered\0"
-    "on_actionSaveAll_triggered\0"
-    "on_actionCloseAll_triggered\0"
-    "on_actionSnapShot_triggered\0"
-    "on_actionSaveProject_triggered\0"
-    "on_actionExportFEModel_triggered\0"
-    "on_actionImportGeometry_triggered\0"
-    "on_actionExportGeometry_triggered\0"
-    "on_actionImportProject_triggered\0"
-    "on_actionExportProject_triggered\0"
-    "on_actionImportImage_triggered\0"
-    "on_actionConvertFeb_triggered\0"
-    "on_actionConvertGeo_triggered\0"
-    "on_actionExit_triggered\0"
-    "on_recentFiles_triggered\0QAction*\0"
-    "action\0on_recentFEFiles_triggered\0"
-    "on_recentGeomFiles_triggered\0"
-    "on_actionUndo_triggered\0on_actionRedo_triggered\0"
-    "on_actionInvertSelection_triggered\0"
-    "on_actionClearSelection_triggered\0"
-    "on_actionDeleteSelection_triggered\0"
-    "on_actionHideSelection_triggered\0"
-    "on_actionHideUnselected_triggered\0"
-    "on_actionUnhideAll_triggered\0"
-    "on_actionFind_triggered\0"
-    "on_actionSelectRange_triggered\0"
-    "on_actionToggleVisible_triggered\0"
-    "on_actionNameSelection_triggered\0"
-    "on_actionTransform_triggered\0"
-    "on_actionCollapseTransform_triggered\0"
-    "on_actionClone_triggered\0"
-    "on_actionCloneGrid_triggered\0"
-    "on_actionCloneRevolve_triggered\0"
-    "on_actionMerge_triggered\0"
-    "on_actionPurge_triggered\0"
-    "on_actionDetach_triggered\0"
-    "on_actionExtract_triggered\0"
-    "on_actionEditProject_triggered\0"
-    "on_actionFaceToElem_triggered\0"
-    "on_actionSelectOverlap_triggered\0"
-    "on_actionAddBC_triggered\0"
-    "on_actionAddNodalLoad_triggered\0"
-    "on_actionAddSurfLoad_triggered\0"
-    "on_actionAddBodyLoad_triggered\0"
-    "on_actionAddIC_triggered\0"
-    "on_actionAddContact_triggered\0"
-    "on_actionAddConstraint_triggered\0"
-    "on_actionAddRigidConstraint_triggered\0"
-    "on_actionAddRigidConnector_triggered\0"
-    "on_actionAddMaterial_triggered\0"
-    "on_actionAddStep_triggered\0"
-    "on_actionAddReaction_triggered\0"
-    "on_actionSoluteTable_triggered\0"
-    "on_actionSBMTable_triggered\0"
-    "on_actionCurveEditor_triggered\0"
-    "on_actionMeshInspector_triggered\0"
-    "on_actionElasticityConvertor_triggered\0"
-    "on_actionUnitConverter_triggered\0"
-    "on_actionKinemat_triggered\0"
-    "on_actionPlotMix_triggered\0"
-    "on_actionFEBioRun_triggered\0"
-    "on_actionFEBioStop_triggered\0"
-    "on_actionFEBioOptimize_triggered\0"
-    "on_actionOptions_triggered\0"
-    "on_actionLayerInfo_triggered\0"
-    "on_actionPlaneCut_triggered\0"
-    "on_actionMirrorPlane_triggered\0"
-    "on_actionVectorPlot_triggered\0"
-    "on_actionTensorPlot_triggered\0"
-    "on_actionIsosurfacePlot_triggered\0"
-    "on_actionSlicePlot_triggered\0"
-    "on_actionDisplacementMap_triggered\0"
-    "on_actionStreamLinePlot_triggered\0"
-    "on_actionParticleFlowPlot_triggered\0"
-    "on_actionVolumeFlowPlot_triggered\0"
-    "on_actionImageSlicer_triggered\0"
-    "on_actionVolumeRender_triggered\0"
-    "on_actionMarchingCubes_triggered\0"
-    "on_actionGraph_triggered\0"
-    "on_actionSummary_triggered\0"
-    "on_actionStats_triggered\0"
-    "on_actionIntegrate_triggered\0"
-    "on_actionImportPoints_triggered\0"
-    "on_actionImportLines_triggered\0"
-    "on_actionRecordNew_triggered\0"
-    "on_actionRecordStart_triggered\0"
-    "on_actionRecordPause_triggered\0"
-    "on_actionRecordStop_triggered\0"
-    "on_actionUndoViewChange_triggered\0"
-    "on_actionRedoViewChange_triggered\0"
-    "on_actionZoomSelect_triggered\0"
-    "on_actionZoomExtents_triggered\0"
-    "on_actionViewCapture_toggled\0bchecked\0"
-    "on_actionOrtho_toggled\0b\0"
-    "on_actionShowGrid_toggled\0"
-    "on_actionShowMeshLines_toggled\0"
-    "on_actionShowEdgeLines_toggled\0"
-    "on_actionBackfaceCulling_toggled\0"
-    "on_actionViewSmooth_toggled\0"
-    "on_actionShowNormals_toggled\0"
-    "on_actionShowFibers_toggled\0"
-    "on_actionShowMatAxes_toggled\0"
-    "on_actionShowDiscrete_toggled\0"
-    "on_actionToggleLight_triggered\0"
-    "on_actionFront_triggered\0"
-    "on_actionBack_triggered\0on_actionLeft_triggered\0"
-    "on_actionRight_triggered\0"
-    "on_actionTop_triggered\0on_actionBottom_triggered\0"
-    "on_actionWireframe_toggled\0"
-    "on_actionSnap3D_triggered\0"
-    "on_actionTrack_toggled\0"
-    "on_actionViewVPSave_triggered\0"
-    "on_actionViewVPPrev_triggered\0"
-    "on_actionViewVPNext_triggered\0"
-    "on_actionSyncViews_triggered\0"
-    "on_actionToggleConnected_triggered\0"
-    "on_actionFEBioURL_triggered\0"
-    "on_actionFEBioForum_triggered\0"
-    "on_actionFEBioResources_triggered\0"
-    "on_actionFEBioPubs_triggered\0"
-    "on_actionAbout_triggered\0"
-    "on_actionSelect_toggled\0"
-    "on_actionTranslate_toggled\0"
-    "on_actionRotate_toggled\0on_actionScale_toggled\0"
-    "on_selectCoord_currentIndexChanged\0n\0"
-    "on_actionSelectObjects_toggled\0"
-    "on_actionSelectParts_toggled\0"
-    "on_actionSelectSurfaces_toggled\0"
-    "on_actionSelectCurves_toggled\0"
-    "on_actionSelectNodes_toggled\0"
-    "on_actionSelectDiscrete_toggled\0"
-    "on_selectRect_toggled\0on_selectCircle_toggled\0"
-    "on_selectFree_toggled\0"
-    "on_actionMeasureTool_triggered\0"
-    "on_actionPlaneCutTool_triggered\0"
-    "on_postSelectRect_toggled\0"
-    "on_postSelectCircle_toggled\0"
-    "on_postSelectFree_toggled\0"
-    "on_postActionMeasureTool_triggered\0"
-    "on_selectData_currentValueChanged\0i\0"
-    "on_actionPlay_toggled\0on_actionRefresh_triggered\0"
-    "on_actionFirst_triggered\0"
-    "on_actionPrev_triggered\0on_actionNext_triggered\0"
-    "on_actionLast_triggered\0"
-    "on_actionTimeSettings_triggered\0"
-    "on_actionColorMap_toggled\0"
-    "on_selectTime_valueChanged\0"
-    "on_fontStyle_currentFontChanged\0font\0"
-    "on_fontSize_valueChanged\0on_fontBold_toggled\0"
-    "checked\0on_fontItalic_toggled\0"
-    "on_actionProperties_triggered\0"
-    "on_tab_currentChanged\0on_tab_tabCloseRequested\0"
-    "on_welcome_anchorClicked\0link\0"
-    "on_clearProject\0on_closeProject\0"
-    "on_closeFile\0file\0on_addToProject\0"
-    "OnPostObjectStateChanged\0"
-    "OnPostObjectPropsChanged\0FSObject*\0"
-    "po\0on_modelViewer_currentObjectChanged\0"
-    "OnSelectMeshLayer\0ac\0"
-    "OnSelectObjectTransparencyMode\0CloseView\0"
-    "forceClose\0CDocument*\0doc\0SetCurrentState\0"
-    "closeEvent\0QCloseEvent*\0ev\0keyPressEvent\0"
-    "QKeyEvent*\0on_finishedReadingFile\0"
-    "success\0errorString\0finishedReadingFile\0"
-    "QueuedFile&\0qfile\0checkFileProgress\0"
-    "StopAnimation\0onTimer\0on_glview_pointPicked\0"
-    "vec3d\0r\0on_glview_selectionChanged\0"
-    "onRunFinished\0exitCode\0QProcess::ExitStatus\0"
-    "es\0onReadyRead\0onErrorOccurred\0"
-    "QProcess::ProcessError\0err\0onExportMaterials\0"
-    "vector<GMaterial*>\0matList\0"
-    "onExportAllMaterials\0onImportMaterials\0"
-    "DeleteAllMaterials\0DeleteAllBC\0"
-    "DeleteAllLoads\0DeleteAllIC\0DeleteAllContact\0"
-    "DeleteAllConstraints\0DeleteAllRigidConstraints\0"
-    "DeleteAllRigidConnectors\0DeleteAllSteps\0"
-    "GetGLView\0CGLView*\0GetCurrentModel\0"
-    "Post::CGLModel*\0UpdateFontToolbar\0"
-    "RunFEBioJob\0CFEBioJob*\0job\0autoSave\0"
-    "NextSSHFunction\0CSSHHandler*\0ShowProgress\0"
-    "show\0message\0ShowIndeterminateProgress\0"
-    "UpdateProgress\0DoModelCheck\0CModelDocument*\0"
-    "toggleOrtho\0autosave"
-};
-#undef QT_MOC_LITERAL
-
-static const uint qt_meta_data_CMainWindow[] = {
-
- // content:
-       8,       // revision
-       0,       // classname
-       0,    0, // classinfo
-     218,   14, // methods
-       0,    0, // properties
-       0,    0, // enums/sets
-       0,    0, // constructors
-       0,       // flags
-       0,       // signalCount
-
- // slots: name, argc, parameters, tag, flags
-       1,    0, 1104,    2, 0x0a /* Public */,
-       3,    0, 1105,    2, 0x0a /* Public */,
-       4,    0, 1106,    2, 0x0a /* Public */,
-       5,    0, 1107,    2, 0x0a /* Public */,
-       6,    0, 1108,    2, 0x0a /* Public */,
-       7,    0, 1109,    2, 0x0a /* Public */,
-       8,    0, 1110,    2, 0x0a /* Public */,
-       9,    0, 1111,    2, 0x0a /* Public */,
-      10,    0, 1112,    2, 0x0a /* Public */,
-      11,    0, 1113,    2, 0x0a /* Public */,
-      12,    0, 1114,    2, 0x0a /* Public */,
-      13,    0, 1115,    2, 0x0a /* Public */,
-      14,    0, 1116,    2, 0x0a /* Public */,
-      15,    0, 1117,    2, 0x0a /* Public */,
-      16,    0, 1118,    2, 0x0a /* Public */,
-      17,    0, 1119,    2, 0x0a /* Public */,
-      18,    0, 1120,    2, 0x0a /* Public */,
-      19,    0, 1121,    2, 0x0a /* Public */,
-      20,    0, 1122,    2, 0x0a /* Public */,
-      21,    1, 1123,    2, 0x0a /* Public */,
-      24,    1, 1126,    2, 0x0a /* Public */,
-      25,    1, 1129,    2, 0x0a /* Public */,
-      26,    0, 1132,    2, 0x0a /* Public */,
-      27,    0, 1133,    2, 0x0a /* Public */,
-      28,    0, 1134,    2, 0x0a /* Public */,
-      29,    0, 1135,    2, 0x0a /* Public */,
-      30,    0, 1136,    2, 0x0a /* Public */,
-      31,    0, 1137,    2, 0x0a /* Public */,
-      32,    0, 1138,    2, 0x0a /* Public */,
-      33,    0, 1139,    2, 0x0a /* Public */,
-      34,    0, 1140,    2, 0x0a /* Public */,
-      35,    0, 1141,    2, 0x0a /* Public */,
-      36,    0, 1142,    2, 0x0a /* Public */,
-      37,    0, 1143,    2, 0x0a /* Public */,
-      38,    0, 1144,    2, 0x0a /* Public */,
-      39,    0, 1145,    2, 0x0a /* Public */,
-      40,    0, 1146,    2, 0x0a /* Public */,
-      41,    0, 1147,    2, 0x0a /* Public */,
-      42,    0, 1148,    2, 0x0a /* Public */,
-      43,    0, 1149,    2, 0x0a /* Public */,
-      44,    0, 1150,    2, 0x0a /* Public */,
-      45,    0, 1151,    2, 0x0a /* Public */,
-      46,    0, 1152,    2, 0x0a /* Public */,
-      47,    0, 1153,    2, 0x0a /* Public */,
-      48,    0, 1154,    2, 0x0a /* Public */,
-      49,    0, 1155,    2, 0x0a /* Public */,
-      50,    0, 1156,    2, 0x0a /* Public */,
-      51,    0, 1157,    2, 0x0a /* Public */,
-      52,    0, 1158,    2, 0x0a /* Public */,
-      53,    0, 1159,    2, 0x0a /* Public */,
-      54,    0, 1160,    2, 0x0a /* Public */,
-      55,    0, 1161,    2, 0x0a /* Public */,
-      56,    0, 1162,    2, 0x0a /* Public */,
-      57,    0, 1163,    2, 0x0a /* Public */,
-      58,    0, 1164,    2, 0x0a /* Public */,
-      59,    0, 1165,    2, 0x0a /* Public */,
-      60,    0, 1166,    2, 0x0a /* Public */,
-      61,    0, 1167,    2, 0x0a /* Public */,
-      62,    0, 1168,    2, 0x0a /* Public */,
-      63,    0, 1169,    2, 0x0a /* Public */,
-      64,    0, 1170,    2, 0x0a /* Public */,
-      65,    0, 1171,    2, 0x0a /* Public */,
-      66,    0, 1172,    2, 0x0a /* Public */,
-      67,    0, 1173,    2, 0x0a /* Public */,
-      68,    0, 1174,    2, 0x0a /* Public */,
-      69,    0, 1175,    2, 0x0a /* Public */,
-      70,    0, 1176,    2, 0x0a /* Public */,
-      71,    0, 1177,    2, 0x0a /* Public */,
-      72,    0, 1178,    2, 0x0a /* Public */,
-      73,    0, 1179,    2, 0x0a /* Public */,
-      74,    0, 1180,    2, 0x0a /* Public */,
-      75,    0, 1181,    2, 0x0a /* Public */,
-      76,    0, 1182,    2, 0x0a /* Public */,
-      77,    0, 1183,    2, 0x0a /* Public */,
-      78,    0, 1184,    2, 0x0a /* Public */,
-      79,    0, 1185,    2, 0x0a /* Public */,
-      80,    0, 1186,    2, 0x0a /* Public */,
-      81,    0, 1187,    2, 0x0a /* Public */,
-      82,    0, 1188,    2, 0x0a /* Public */,
-      83,    0, 1189,    2, 0x0a /* Public */,
-      84,    0, 1190,    2, 0x0a /* Public */,
-      85,    0, 1191,    2, 0x0a /* Public */,
-      86,    0, 1192,    2, 0x0a /* Public */,
-      87,    0, 1193,    2, 0x0a /* Public */,
-      88,    0, 1194,    2, 0x0a /* Public */,
-      89,    0, 1195,    2, 0x0a /* Public */,
-      90,    0, 1196,    2, 0x0a /* Public */,
-      91,    0, 1197,    2, 0x0a /* Public */,
-      92,    0, 1198,    2, 0x0a /* Public */,
-      93,    0, 1199,    2, 0x0a /* Public */,
-      94,    0, 1200,    2, 0x0a /* Public */,
-      95,    0, 1201,    2, 0x0a /* Public */,
-      96,    0, 1202,    2, 0x0a /* Public */,
-      97,    0, 1203,    2, 0x0a /* Public */,
-      98,    0, 1204,    2, 0x0a /* Public */,
-      99,    0, 1205,    2, 0x0a /* Public */,
-     100,    0, 1206,    2, 0x0a /* Public */,
-     101,    0, 1207,    2, 0x0a /* Public */,
-     102,    1, 1208,    2, 0x0a /* Public */,
-     104,    1, 1211,    2, 0x0a /* Public */,
-     106,    1, 1214,    2, 0x0a /* Public */,
-     107,    1, 1217,    2, 0x0a /* Public */,
-     108,    1, 1220,    2, 0x0a /* Public */,
-     109,    1, 1223,    2, 0x0a /* Public */,
-     110,    1, 1226,    2, 0x0a /* Public */,
-     111,    1, 1229,    2, 0x0a /* Public */,
-     112,    1, 1232,    2, 0x0a /* Public */,
-     113,    1, 1235,    2, 0x0a /* Public */,
-     114,    1, 1238,    2, 0x0a /* Public */,
-     115,    0, 1241,    2, 0x0a /* Public */,
-     116,    0, 1242,    2, 0x0a /* Public */,
-     117,    0, 1243,    2, 0x0a /* Public */,
-     118,    0, 1244,    2, 0x0a /* Public */,
-     119,    0, 1245,    2, 0x0a /* Public */,
-     120,    0, 1246,    2, 0x0a /* Public */,
-     121,    0, 1247,    2, 0x0a /* Public */,
-     122,    1, 1248,    2, 0x0a /* Public */,
-     123,    0, 1251,    2, 0x0a /* Public */,
-     124,    1, 1252,    2, 0x0a /* Public */,
-     125,    0, 1255,    2, 0x0a /* Public */,
-     126,    0, 1256,    2, 0x0a /* Public */,
-     127,    0, 1257,    2, 0x0a /* Public */,
-     128,    0, 1258,    2, 0x0a /* Public */,
-     129,    0, 1259,    2, 0x0a /* Public */,
-     130,    0, 1260,    2, 0x0a /* Public */,
-     131,    0, 1261,    2, 0x0a /* Public */,
-     132,    0, 1262,    2, 0x0a /* Public */,
-     133,    0, 1263,    2, 0x0a /* Public */,
-     134,    0, 1264,    2, 0x0a /* Public */,
-     135,    1, 1265,    2, 0x0a /* Public */,
-     136,    1, 1268,    2, 0x0a /* Public */,
-     137,    1, 1271,    2, 0x0a /* Public */,
-     138,    1, 1274,    2, 0x0a /* Public */,
-     139,    1, 1277,    2, 0x0a /* Public */,
-     141,    1, 1280,    2, 0x0a /* Public */,
-     142,    1, 1283,    2, 0x0a /* Public */,
-     143,    1, 1286,    2, 0x0a /* Public */,
-     144,    1, 1289,    2, 0x0a /* Public */,
-     145,    1, 1292,    2, 0x0a /* Public */,
-     146,    1, 1295,    2, 0x0a /* Public */,
-     147,    1, 1298,    2, 0x0a /* Public */,
-     148,    1, 1301,    2, 0x0a /* Public */,
-     149,    1, 1304,    2, 0x0a /* Public */,
-     150,    0, 1307,    2, 0x0a /* Public */,
-     151,    0, 1308,    2, 0x0a /* Public */,
-     152,    1, 1309,    2, 0x0a /* Public */,
-     153,    1, 1312,    2, 0x0a /* Public */,
-     154,    1, 1315,    2, 0x0a /* Public */,
-     155,    0, 1318,    2, 0x0a /* Public */,
-     156,    1, 1319,    2, 0x0a /* Public */,
-     158,    1, 1322,    2, 0x0a /* Public */,
-     159,    0, 1325,    2, 0x0a /* Public */,
-     160,    0, 1326,    2, 0x0a /* Public */,
-     161,    0, 1327,    2, 0x0a /* Public */,
-     162,    0, 1328,    2, 0x0a /* Public */,
-     163,    0, 1329,    2, 0x0a /* Public */,
-     164,    0, 1330,    2, 0x0a /* Public */,
-     165,    1, 1331,    2, 0x0a /* Public */,
-     166,    1, 1334,    2, 0x0a /* Public */,
-     167,    1, 1337,    2, 0x0a /* Public */,
-     169,    1, 1340,    2, 0x0a /* Public */,
-     170,    1, 1343,    2, 0x0a /* Public */,
-     172,    1, 1346,    2, 0x0a /* Public */,
-     173,    0, 1349,    2, 0x0a /* Public */,
-     174,    1, 1350,    2, 0x0a /* Public */,
-     175,    1, 1353,    2, 0x0a /* Public */,
-     176,    1, 1356,    2, 0x0a /* Public */,
-     178,    0, 1359,    2, 0x0a /* Public */,
-     179,    0, 1360,    2, 0x0a /* Public */,
-     180,    1, 1361,    2, 0x0a /* Public */,
-     182,    1, 1364,    2, 0x0a /* Public */,
-     183,    0, 1367,    2, 0x0a /* Public */,
-     184,    1, 1368,    2, 0x0a /* Public */,
-     187,    1, 1371,    2, 0x0a /* Public */,
-     188,    1, 1374,    2, 0x0a /* Public */,
-     190,    1, 1377,    2, 0x0a /* Public */,
-     191,    2, 1380,    2, 0x0a /* Public */,
-     191,    1, 1385,    2, 0x2a /* Public | MethodCloned */,
-     191,    1, 1388,    2, 0x0a /* Public */,
-     195,    1, 1391,    2, 0x0a /* Public */,
-     196,    1, 1394,    2, 0x0a /* Public */,
-     199,    1, 1397,    2, 0x0a /* Public */,
-     201,    2, 1400,    2, 0x0a /* Public */,
-     204,    3, 1405,    2, 0x0a /* Public */,
-     207,    0, 1412,    2, 0x0a /* Public */,
-     208,    0, 1413,    2, 0x0a /* Public */,
-     209,    0, 1414,    2, 0x0a /* Public */,
-     210,    1, 1415,    2, 0x0a /* Public */,
-     213,    0, 1418,    2, 0x0a /* Public */,
-     214,    2, 1419,    2, 0x0a /* Public */,
-     218,    0, 1424,    2, 0x0a /* Public */,
-     219,    1, 1425,    2, 0x0a /* Public */,
-     222,    1, 1428,    2, 0x0a /* Public */,
-     225,    0, 1431,    2, 0x0a /* Public */,
-     226,    0, 1432,    2, 0x0a /* Public */,
-     227,    0, 1433,    2, 0x0a /* Public */,
-     228,    0, 1434,    2, 0x0a /* Public */,
-     229,    0, 1435,    2, 0x0a /* Public */,
-     230,    0, 1436,    2, 0x0a /* Public */,
-     231,    0, 1437,    2, 0x0a /* Public */,
-     232,    0, 1438,    2, 0x0a /* Public */,
-     233,    0, 1439,    2, 0x0a /* Public */,
-     234,    0, 1440,    2, 0x0a /* Public */,
-     235,    0, 1441,    2, 0x0a /* Public */,
-     236,    0, 1442,    2, 0x0a /* Public */,
-     238,    0, 1443,    2, 0x0a /* Public */,
-     240,    0, 1444,    2, 0x0a /* Public */,
-     241,    2, 1445,    2, 0x0a /* Public */,
-     241,    1, 1450,    2, 0x2a /* Public | MethodCloned */,
-     245,    1, 1453,    2, 0x0a /* Public */,
-     247,    2, 1456,    2, 0x0a /* Public */,
-     247,    1, 1461,    2, 0x2a /* Public | MethodCloned */,
-     250,    2, 1464,    2, 0x0a /* Public */,
-     250,    1, 1469,    2, 0x2a /* Public | MethodCloned */,
-     251,    1, 1472,    2, 0x0a /* Public */,
-     252,    1, 1475,    2, 0x0a /* Public */,
-     254,    0, 1478,    2, 0x0a /* Public */,
-     255,    0, 1479,    2, 0x0a /* Public */,
-
- // slots: parameters
-    QMetaType::Void,
-    QMetaType::Void,
-    QMetaType::Void,
-    QMetaType::Void,
-    QMetaType::Void,
-    QMetaType::Void,
-    QMetaType::Void,
-    QMetaType::Void,
-    QMetaType::Void,
-    QMetaType::Void,
-    QMetaType::Void,
-    QMetaType::Void,
-    QMetaType::Void,
-    QMetaType::Void,
-    QMetaType::Void,
-    QMetaType::Void,
-    QMetaType::Void,
-    QMetaType::Void,
-    QMetaType::Void,
-    QMetaType::Void, 0x80000000 | 22,   23,
-    QMetaType::Void, 0x80000000 | 22,   23,
-    QMetaType::Void, 0x80000000 | 22,   23,
-    QMetaType::Void,
-    QMetaType::Void,
-    QMetaType::Void,
-    QMetaType::Void,
-    QMetaType::Void,
-    QMetaType::Void,
-    QMetaType::Void,
-    QMetaType::Void,
-    QMetaType::Void,
-    QMetaType::Void,
-    QMetaType::Void,
-    QMetaType::Void,
-    QMetaType::Void,
-    QMetaType::Void,
-    QMetaType::Void,
-    QMetaType::Void,
-    QMetaType::Void,
-    QMetaType::Void,
-    QMetaType::Void,
-    QMetaType::Void,
-    QMetaType::Void,
-    QMetaType::Void,
-    QMetaType::Void,
-    QMetaType::Void,
-    QMetaType::Void,
-    QMetaType::Void,
-    QMetaType::Void,
-    QMetaType::Void,
-    QMetaType::Void,
-    QMetaType::Void,
-    QMetaType::Void,
-    QMetaType::Void,
-    QMetaType::Void,
-    QMetaType::Void,
-    QMetaType::Void,
-    QMetaType::Void,
-    QMetaType::Void,
-    QMetaType::Void,
-    QMetaType::Void,
-    QMetaType::Void,
-    QMetaType::Void,
-    QMetaType::Void,
-    QMetaType::Void,
-    QMetaType::Void,
-    QMetaType::Void,
-    QMetaType::Void,
-    QMetaType::Void,
-    QMetaType::Void,
-    QMetaType::Void,
-    QMetaType::Void,
-    QMetaType::Void,
-    QMetaType::Void,
-    QMetaType::Void,
-    QMetaType::Void,
-    QMetaType::Void,
-    QMetaType::Void,
-    QMetaType::Void,
-    QMetaType::Void,
-    QMetaType::Void,
-    QMetaType::Void,
-    QMetaType::Void,
-    QMetaType::Void,
-    QMetaType::Void,
-    QMetaType::Void,
-    QMetaType::Void,
-    QMetaType::Void,
-    QMetaType::Void,
-    QMetaType::Void,
-    QMetaType::Void,
-    QMetaType::Void,
-    QMetaType::Void,
-    QMetaType::Void,
-    QMetaType::Void,
-    QMetaType::Void,
-    QMetaType::Void,
-    QMetaType::Void,
-    QMetaType::Void, QMetaType::Bool,  103,
-    QMetaType::Void, QMetaType::Bool,  105,
-    QMetaType::Void, QMetaType::Bool,  105,
-    QMetaType::Void, QMetaType::Bool,  105,
-    QMetaType::Void, QMetaType::Bool,  105,
-    QMetaType::Void, QMetaType::Bool,  105,
-    QMetaType::Void, QMetaType::Bool,  103,
-    QMetaType::Void, QMetaType::Bool,  105,
-    QMetaType::Void, QMetaType::Bool,  105,
-    QMetaType::Void, QMetaType::Bool,  105,
-    QMetaType::Void, QMetaType::Bool,  105,
-    QMetaType::Void,
-    QMetaType::Void,
-    QMetaType::Void,
-    QMetaType::Void,
-    QMetaType::Void,
-    QMetaType::Void,
-    QMetaType::Void,
-    QMetaType::Void, QMetaType::Bool,  105,
-    QMetaType::Void,
-    QMetaType::Void, QMetaType::Bool,  105,
-    QMetaType::Void,
-    QMetaType::Void,
-    QMetaType::Void,
-    QMetaType::Void,
-    QMetaType::Void,
-    QMetaType::Void,
-    QMetaType::Void,
-    QMetaType::Void,
-    QMetaType::Void,
-    QMetaType::Void,
-    QMetaType::Void, QMetaType::Bool,  105,
-    QMetaType::Void, QMetaType::Bool,  105,
-    QMetaType::Void, QMetaType::Bool,  105,
-    QMetaType::Void, QMetaType::Bool,  105,
-    QMetaType::Void, QMetaType::Int,  140,
-    QMetaType::Void, QMetaType::Bool,  105,
-    QMetaType::Void, QMetaType::Bool,  105,
-    QMetaType::Void, QMetaType::Bool,  105,
-    QMetaType::Void, QMetaType::Bool,  105,
-    QMetaType::Void, QMetaType::Bool,  105,
-    QMetaType::Void, QMetaType::Bool,  105,
-    QMetaType::Void, QMetaType::Bool,  105,
-    QMetaType::Void, QMetaType::Bool,  105,
-    QMetaType::Void, QMetaType::Bool,  105,
-    QMetaType::Void,
-    QMetaType::Void,
-    QMetaType::Void, QMetaType::Bool,  105,
-    QMetaType::Void, QMetaType::Bool,  105,
-    QMetaType::Void, QMetaType::Bool,  105,
-    QMetaType::Void,
-    QMetaType::Void, QMetaType::Int,  157,
-    QMetaType::Void, QMetaType::Bool,  103,
-    QMetaType::Void,
-    QMetaType::Void,
-    QMetaType::Void,
-    QMetaType::Void,
-    QMetaType::Void,
-    QMetaType::Void,
-    QMetaType::Void, QMetaType::Bool,  103,
-    QMetaType::Void, QMetaType::Int,  140,
-    QMetaType::Void, QMetaType::QFont,  168,
-    QMetaType::Void, QMetaType::Int,  157,
-    QMetaType::Void, QMetaType::Bool,  171,
-    QMetaType::Void, QMetaType::Bool,  103,
-    QMetaType::Void,
-    QMetaType::Void, QMetaType::Int,  140,
-    QMetaType::Void, QMetaType::Int,  140,
-    QMetaType::Void, QMetaType::QUrl,  177,
-    QMetaType::Void,
-    QMetaType::Void,
-    QMetaType::Void, QMetaType::QString,  181,
-    QMetaType::Void, QMetaType::QString,  181,
-    QMetaType::Void,
-    QMetaType::Void, 0x80000000 | 185,  186,
-    QMetaType::Void, 0x80000000 | 185,  186,
-    QMetaType::Void, 0x80000000 | 22,  189,
-    QMetaType::Void, 0x80000000 | 22,  189,
-    QMetaType::Void, QMetaType::Int, QMetaType::Bool,  140,  192,
-    QMetaType::Void, QMetaType::Int,  140,
-    QMetaType::Void, 0x80000000 | 193,  194,
-    QMetaType::Void, QMetaType::Int,  140,
-    QMetaType::Void, 0x80000000 | 197,  198,
-    QMetaType::Void, 0x80000000 | 200,  198,
-    QMetaType::Void, QMetaType::Bool, QMetaType::QString,  202,  203,
-    QMetaType::Void, QMetaType::Bool, 0x80000000 | 205, QMetaType::QString,  202,  206,  203,
-    QMetaType::Void,
-    QMetaType::Void,
-    QMetaType::Void,
-    QMetaType::Void, 0x80000000 | 211,  212,
-    QMetaType::Void,
-    QMetaType::Void, QMetaType::Int, 0x80000000 | 216,  215,  217,
-    QMetaType::Void,
-    QMetaType::Void, 0x80000000 | 220,  221,
-    QMetaType::Void, 0x80000000 | 223,  224,
-    QMetaType::Void,
-    QMetaType::Void,
-    QMetaType::Void,
-    QMetaType::Void,
-    QMetaType::Void,
-    QMetaType::Void,
-    QMetaType::Void,
-    QMetaType::Void,
-    QMetaType::Void,
-    QMetaType::Void,
-    QMetaType::Void,
-    0x80000000 | 237,
-    0x80000000 | 239,
-    QMetaType::Void,
-    QMetaType::Void, 0x80000000 | 242, QMetaType::Bool,  243,  244,
-    QMetaType::Void, 0x80000000 | 242,  243,
-    QMetaType::Void, 0x80000000 | 246,    2,
-    QMetaType::Void, QMetaType::Bool, QMetaType::QString,  248,  249,
-    QMetaType::Void, QMetaType::Bool,  248,
-    QMetaType::Void, QMetaType::Bool, QMetaType::QString,  248,  249,
-    QMetaType::Void, QMetaType::Bool,  248,
-    QMetaType::Void, QMetaType::Int,    2,
-    QMetaType::Bool, 0x80000000 | 253,  194,
-    QMetaType::Void,
-    QMetaType::Void,
-
-       0        // eod
-};
-
-void CMainWindow::qt_static_metacall(QObject *_o, QMetaObject::Call _c, int _id, void **_a)
-{
-    if (_c == QMetaObject::InvokeMetaMethod) {
-        auto *_t = static_cast<CMainWindow *>(_o);
-        Q_UNUSED(_t)
-        switch (_id) {
-        case 0: _t->on_actionNewModel_triggered(); break;
-        case 1: _t->on_actionNewProject_triggered(); break;
-        case 2: _t->on_actionOpenProject_triggered(); break;
-        case 3: _t->on_actionOpen_triggered(); break;
-        case 4: _t->on_actionSave_triggered(); break;
-        case 5: _t->on_actionSaveAs_triggered(); break;
-        case 6: _t->on_actionSaveAll_triggered(); break;
-        case 7: _t->on_actionCloseAll_triggered(); break;
-        case 8: _t->on_actionSnapShot_triggered(); break;
-        case 9: _t->on_actionSaveProject_triggered(); break;
-        case 10: _t->on_actionExportFEModel_triggered(); break;
-        case 11: _t->on_actionImportGeometry_triggered(); break;
-        case 12: _t->on_actionExportGeometry_triggered(); break;
-        case 13: _t->on_actionImportProject_triggered(); break;
-        case 14: _t->on_actionExportProject_triggered(); break;
-        case 15: _t->on_actionImportImage_triggered(); break;
-        case 16: _t->on_actionConvertFeb_triggered(); break;
-        case 17: _t->on_actionConvertGeo_triggered(); break;
-        case 18: _t->on_actionExit_triggered(); break;
-        case 19: _t->on_recentFiles_triggered((*reinterpret_cast< QAction*(*)>(_a[1]))); break;
-        case 20: _t->on_recentFEFiles_triggered((*reinterpret_cast< QAction*(*)>(_a[1]))); break;
-        case 21: _t->on_recentGeomFiles_triggered((*reinterpret_cast< QAction*(*)>(_a[1]))); break;
-        case 22: _t->on_actionUndo_triggered(); break;
-        case 23: _t->on_actionRedo_triggered(); break;
-        case 24: _t->on_actionInvertSelection_triggered(); break;
-        case 25: _t->on_actionClearSelection_triggered(); break;
-        case 26: _t->on_actionDeleteSelection_triggered(); break;
-        case 27: _t->on_actionHideSelection_triggered(); break;
-        case 28: _t->on_actionHideUnselected_triggered(); break;
-        case 29: _t->on_actionUnhideAll_triggered(); break;
-        case 30: _t->on_actionFind_triggered(); break;
-        case 31: _t->on_actionSelectRange_triggered(); break;
-        case 32: _t->on_actionToggleVisible_triggered(); break;
-        case 33: _t->on_actionNameSelection_triggered(); break;
-        case 34: _t->on_actionTransform_triggered(); break;
-        case 35: _t->on_actionCollapseTransform_triggered(); break;
-        case 36: _t->on_actionClone_triggered(); break;
-        case 37: _t->on_actionCloneGrid_triggered(); break;
-        case 38: _t->on_actionCloneRevolve_triggered(); break;
-        case 39: _t->on_actionMerge_triggered(); break;
-        case 40: _t->on_actionPurge_triggered(); break;
-        case 41: _t->on_actionDetach_triggered(); break;
-        case 42: _t->on_actionExtract_triggered(); break;
-        case 43: _t->on_actionEditProject_triggered(); break;
-        case 44: _t->on_actionFaceToElem_triggered(); break;
-        case 45: _t->on_actionSelectOverlap_triggered(); break;
-        case 46: _t->on_actionAddBC_triggered(); break;
-        case 47: _t->on_actionAddNodalLoad_triggered(); break;
-        case 48: _t->on_actionAddSurfLoad_triggered(); break;
-        case 49: _t->on_actionAddBodyLoad_triggered(); break;
-        case 50: _t->on_actionAddIC_triggered(); break;
-        case 51: _t->on_actionAddContact_triggered(); break;
-        case 52: _t->on_actionAddConstraint_triggered(); break;
-        case 53: _t->on_actionAddRigidConstraint_triggered(); break;
-        case 54: _t->on_actionAddRigidConnector_triggered(); break;
-        case 55: _t->on_actionAddMaterial_triggered(); break;
-        case 56: _t->on_actionAddStep_triggered(); break;
-        case 57: _t->on_actionAddReaction_triggered(); break;
-        case 58: _t->on_actionSoluteTable_triggered(); break;
-        case 59: _t->on_actionSBMTable_triggered(); break;
-        case 60: _t->on_actionCurveEditor_triggered(); break;
-        case 61: _t->on_actionMeshInspector_triggered(); break;
-        case 62: _t->on_actionElasticityConvertor_triggered(); break;
-        case 63: _t->on_actionUnitConverter_triggered(); break;
-        case 64: _t->on_actionKinemat_triggered(); break;
-        case 65: _t->on_actionPlotMix_triggered(); break;
-        case 66: _t->on_actionFEBioRun_triggered(); break;
-        case 67: _t->on_actionFEBioStop_triggered(); break;
-        case 68: _t->on_actionFEBioOptimize_triggered(); break;
-        case 69: _t->on_actionOptions_triggered(); break;
-        case 70: _t->on_actionLayerInfo_triggered(); break;
-        case 71: _t->on_actionPlaneCut_triggered(); break;
-        case 72: _t->on_actionMirrorPlane_triggered(); break;
-        case 73: _t->on_actionVectorPlot_triggered(); break;
-        case 74: _t->on_actionTensorPlot_triggered(); break;
-        case 75: _t->on_actionIsosurfacePlot_triggered(); break;
-        case 76: _t->on_actionSlicePlot_triggered(); break;
-        case 77: _t->on_actionDisplacementMap_triggered(); break;
-        case 78: _t->on_actionStreamLinePlot_triggered(); break;
-        case 79: _t->on_actionParticleFlowPlot_triggered(); break;
-        case 80: _t->on_actionVolumeFlowPlot_triggered(); break;
-        case 81: _t->on_actionImageSlicer_triggered(); break;
-        case 82: _t->on_actionVolumeRender_triggered(); break;
-        case 83: _t->on_actionMarchingCubes_triggered(); break;
-        case 84: _t->on_actionGraph_triggered(); break;
-        case 85: _t->on_actionSummary_triggered(); break;
-        case 86: _t->on_actionStats_triggered(); break;
-        case 87: _t->on_actionIntegrate_triggered(); break;
-        case 88: _t->on_actionImportPoints_triggered(); break;
-        case 89: _t->on_actionImportLines_triggered(); break;
-        case 90: _t->on_actionRecordNew_triggered(); break;
-        case 91: _t->on_actionRecordStart_triggered(); break;
-        case 92: _t->on_actionRecordPause_triggered(); break;
-        case 93: _t->on_actionRecordStop_triggered(); break;
-        case 94: _t->on_actionUndoViewChange_triggered(); break;
-        case 95: _t->on_actionRedoViewChange_triggered(); break;
-        case 96: _t->on_actionZoomSelect_triggered(); break;
-        case 97: _t->on_actionZoomExtents_triggered(); break;
-        case 98: _t->on_actionViewCapture_toggled((*reinterpret_cast< bool(*)>(_a[1]))); break;
-        case 99: _t->on_actionOrtho_toggled((*reinterpret_cast< bool(*)>(_a[1]))); break;
-        case 100: _t->on_actionShowGrid_toggled((*reinterpret_cast< bool(*)>(_a[1]))); break;
-        case 101: _t->on_actionShowMeshLines_toggled((*reinterpret_cast< bool(*)>(_a[1]))); break;
-        case 102: _t->on_actionShowEdgeLines_toggled((*reinterpret_cast< bool(*)>(_a[1]))); break;
-        case 103: _t->on_actionBackfaceCulling_toggled((*reinterpret_cast< bool(*)>(_a[1]))); break;
-        case 104: _t->on_actionViewSmooth_toggled((*reinterpret_cast< bool(*)>(_a[1]))); break;
-        case 105: _t->on_actionShowNormals_toggled((*reinterpret_cast< bool(*)>(_a[1]))); break;
-        case 106: _t->on_actionShowFibers_toggled((*reinterpret_cast< bool(*)>(_a[1]))); break;
-        case 107: _t->on_actionShowMatAxes_toggled((*reinterpret_cast< bool(*)>(_a[1]))); break;
-        case 108: _t->on_actionShowDiscrete_toggled((*reinterpret_cast< bool(*)>(_a[1]))); break;
-        case 109: _t->on_actionToggleLight_triggered(); break;
-        case 110: _t->on_actionFront_triggered(); break;
-        case 111: _t->on_actionBack_triggered(); break;
-        case 112: _t->on_actionLeft_triggered(); break;
-        case 113: _t->on_actionRight_triggered(); break;
-        case 114: _t->on_actionTop_triggered(); break;
-        case 115: _t->on_actionBottom_triggered(); break;
-        case 116: _t->on_actionWireframe_toggled((*reinterpret_cast< bool(*)>(_a[1]))); break;
-        case 117: _t->on_actionSnap3D_triggered(); break;
-        case 118: _t->on_actionTrack_toggled((*reinterpret_cast< bool(*)>(_a[1]))); break;
-        case 119: _t->on_actionViewVPSave_triggered(); break;
-        case 120: _t->on_actionViewVPPrev_triggered(); break;
-        case 121: _t->on_actionViewVPNext_triggered(); break;
-        case 122: _t->on_actionSyncViews_triggered(); break;
-        case 123: _t->on_actionToggleConnected_triggered(); break;
-        case 124: _t->on_actionFEBioURL_triggered(); break;
-        case 125: _t->on_actionFEBioForum_triggered(); break;
-        case 126: _t->on_actionFEBioResources_triggered(); break;
-        case 127: _t->on_actionFEBioPubs_triggered(); break;
-        case 128: _t->on_actionAbout_triggered(); break;
-        case 129: _t->on_actionSelect_toggled((*reinterpret_cast< bool(*)>(_a[1]))); break;
-        case 130: _t->on_actionTranslate_toggled((*reinterpret_cast< bool(*)>(_a[1]))); break;
-        case 131: _t->on_actionRotate_toggled((*reinterpret_cast< bool(*)>(_a[1]))); break;
-        case 132: _t->on_actionScale_toggled((*reinterpret_cast< bool(*)>(_a[1]))); break;
-        case 133: _t->on_selectCoord_currentIndexChanged((*reinterpret_cast< int(*)>(_a[1]))); break;
-        case 134: _t->on_actionSelectObjects_toggled((*reinterpret_cast< bool(*)>(_a[1]))); break;
-        case 135: _t->on_actionSelectParts_toggled((*reinterpret_cast< bool(*)>(_a[1]))); break;
-        case 136: _t->on_actionSelectSurfaces_toggled((*reinterpret_cast< bool(*)>(_a[1]))); break;
-        case 137: _t->on_actionSelectCurves_toggled((*reinterpret_cast< bool(*)>(_a[1]))); break;
-        case 138: _t->on_actionSelectNodes_toggled((*reinterpret_cast< bool(*)>(_a[1]))); break;
-        case 139: _t->on_actionSelectDiscrete_toggled((*reinterpret_cast< bool(*)>(_a[1]))); break;
-        case 140: _t->on_selectRect_toggled((*reinterpret_cast< bool(*)>(_a[1]))); break;
-        case 141: _t->on_selectCircle_toggled((*reinterpret_cast< bool(*)>(_a[1]))); break;
-        case 142: _t->on_selectFree_toggled((*reinterpret_cast< bool(*)>(_a[1]))); break;
-        case 143: _t->on_actionMeasureTool_triggered(); break;
-        case 144: _t->on_actionPlaneCutTool_triggered(); break;
-        case 145: _t->on_postSelectRect_toggled((*reinterpret_cast< bool(*)>(_a[1]))); break;
-        case 146: _t->on_postSelectCircle_toggled((*reinterpret_cast< bool(*)>(_a[1]))); break;
-        case 147: _t->on_postSelectFree_toggled((*reinterpret_cast< bool(*)>(_a[1]))); break;
-        case 148: _t->on_postActionMeasureTool_triggered(); break;
-        case 149: _t->on_selectData_currentValueChanged((*reinterpret_cast< int(*)>(_a[1]))); break;
-        case 150: _t->on_actionPlay_toggled((*reinterpret_cast< bool(*)>(_a[1]))); break;
-        case 151: _t->on_actionRefresh_triggered(); break;
-        case 152: _t->on_actionFirst_triggered(); break;
-        case 153: _t->on_actionPrev_triggered(); break;
-        case 154: _t->on_actionNext_triggered(); break;
-        case 155: _t->on_actionLast_triggered(); break;
-        case 156: _t->on_actionTimeSettings_triggered(); break;
-        case 157: _t->on_actionColorMap_toggled((*reinterpret_cast< bool(*)>(_a[1]))); break;
-        case 158: _t->on_selectTime_valueChanged((*reinterpret_cast< int(*)>(_a[1]))); break;
-        case 159: _t->on_fontStyle_currentFontChanged((*reinterpret_cast< const QFont(*)>(_a[1]))); break;
-        case 160: _t->on_fontSize_valueChanged((*reinterpret_cast< int(*)>(_a[1]))); break;
-        case 161: _t->on_fontBold_toggled((*reinterpret_cast< bool(*)>(_a[1]))); break;
-        case 162: _t->on_fontItalic_toggled((*reinterpret_cast< bool(*)>(_a[1]))); break;
-        case 163: _t->on_actionProperties_triggered(); break;
-        case 164: _t->on_tab_currentChanged((*reinterpret_cast< int(*)>(_a[1]))); break;
-        case 165: _t->on_tab_tabCloseRequested((*reinterpret_cast< int(*)>(_a[1]))); break;
-        case 166: _t->on_welcome_anchorClicked((*reinterpret_cast< const QUrl(*)>(_a[1]))); break;
-        case 167: _t->on_clearProject(); break;
-        case 168: _t->on_closeProject(); break;
-        case 169: _t->on_closeFile((*reinterpret_cast< const QString(*)>(_a[1]))); break;
-        case 170: _t->on_addToProject((*reinterpret_cast< const QString(*)>(_a[1]))); break;
-        case 171: _t->OnPostObjectStateChanged(); break;
-        case 172: _t->OnPostObjectPropsChanged((*reinterpret_cast< FSObject*(*)>(_a[1]))); break;
-        case 173: _t->on_modelViewer_currentObjectChanged((*reinterpret_cast< FSObject*(*)>(_a[1]))); break;
-        case 174: _t->OnSelectMeshLayer((*reinterpret_cast< QAction*(*)>(_a[1]))); break;
-        case 175: _t->OnSelectObjectTransparencyMode((*reinterpret_cast< QAction*(*)>(_a[1]))); break;
-        case 176: _t->CloseView((*reinterpret_cast< int(*)>(_a[1])),(*reinterpret_cast< bool(*)>(_a[2]))); break;
-        case 177: _t->CloseView((*reinterpret_cast< int(*)>(_a[1]))); break;
-        case 178: _t->CloseView((*reinterpret_cast< CDocument*(*)>(_a[1]))); break;
-        case 179: _t->SetCurrentState((*reinterpret_cast< int(*)>(_a[1]))); break;
-        case 180: _t->closeEvent((*reinterpret_cast< QCloseEvent*(*)>(_a[1]))); break;
-        case 181: _t->keyPressEvent((*reinterpret_cast< QKeyEvent*(*)>(_a[1]))); break;
-        case 182: _t->on_finishedReadingFile((*reinterpret_cast< bool(*)>(_a[1])),(*reinterpret_cast< const QString(*)>(_a[2]))); break;
-        case 183: _t->finishedReadingFile((*reinterpret_cast< bool(*)>(_a[1])),(*reinterpret_cast< QueuedFile(*)>(_a[2])),(*reinterpret_cast< const QString(*)>(_a[3]))); break;
-        case 184: _t->checkFileProgress(); break;
-        case 185: _t->StopAnimation(); break;
-        case 186: _t->onTimer(); break;
-        case 187: _t->on_glview_pointPicked((*reinterpret_cast< const vec3d(*)>(_a[1]))); break;
-        case 188: _t->on_glview_selectionChanged(); break;
-        case 189: _t->onRunFinished((*reinterpret_cast< int(*)>(_a[1])),(*reinterpret_cast< QProcess::ExitStatus(*)>(_a[2]))); break;
-        case 190: _t->onReadyRead(); break;
-        case 191: _t->onErrorOccurred((*reinterpret_cast< QProcess::ProcessError(*)>(_a[1]))); break;
-        case 192: _t->onExportMaterials((*reinterpret_cast< const vector<GMaterial*>(*)>(_a[1]))); break;
-        case 193: _t->onExportAllMaterials(); break;
-        case 194: _t->onImportMaterials(); break;
-        case 195: _t->DeleteAllMaterials(); break;
-        case 196: _t->DeleteAllBC(); break;
-        case 197: _t->DeleteAllLoads(); break;
-        case 198: _t->DeleteAllIC(); break;
-        case 199: _t->DeleteAllContact(); break;
-        case 200: _t->DeleteAllConstraints(); break;
-        case 201: _t->DeleteAllRigidConstraints(); break;
-        case 202: _t->DeleteAllRigidConnectors(); break;
-        case 203: _t->DeleteAllSteps(); break;
-        case 204: { CGLView* _r = _t->GetGLView();
-            if (_a[0]) *reinterpret_cast< CGLView**>(_a[0]) = std::move(_r); }  break;
-        case 205: { Post::CGLModel* _r = _t->GetCurrentModel();
-            if (_a[0]) *reinterpret_cast< Post::CGLModel**>(_a[0]) = std::move(_r); }  break;
-        case 206: _t->UpdateFontToolbar(); break;
-        case 207: _t->RunFEBioJob((*reinterpret_cast< CFEBioJob*(*)>(_a[1])),(*reinterpret_cast< bool(*)>(_a[2]))); break;
-        case 208: _t->RunFEBioJob((*reinterpret_cast< CFEBioJob*(*)>(_a[1]))); break;
-        case 209: _t->NextSSHFunction((*reinterpret_cast< CSSHHandler*(*)>(_a[1]))); break;
-        case 210: _t->ShowProgress((*reinterpret_cast< bool(*)>(_a[1])),(*reinterpret_cast< QString(*)>(_a[2]))); break;
-        case 211: _t->ShowProgress((*reinterpret_cast< bool(*)>(_a[1]))); break;
-        case 212: _t->ShowIndeterminateProgress((*reinterpret_cast< bool(*)>(_a[1])),(*reinterpret_cast< QString(*)>(_a[2]))); break;
-        case 213: _t->ShowIndeterminateProgress((*reinterpret_cast< bool(*)>(_a[1]))); break;
-        case 214: _t->UpdateProgress((*reinterpret_cast< int(*)>(_a[1]))); break;
-        case 215: { bool _r = _t->DoModelCheck((*reinterpret_cast< CModelDocument*(*)>(_a[1])));
-            if (_a[0]) *reinterpret_cast< bool*>(_a[0]) = std::move(_r); }  break;
-        case 216: _t->toggleOrtho(); break;
-        case 217: _t->autosave(); break;
-        default: ;
-        }
-    }
-}
-
-QT_INIT_METAOBJECT const QMetaObject CMainWindow::staticMetaObject = { {
-    QMetaObject::SuperData::link<QMainWindow::staticMetaObject>(),
-    qt_meta_stringdata_CMainWindow.data,
-    qt_meta_data_CMainWindow,
-    qt_static_metacall,
-    nullptr,
-    nullptr
-} };
-
-
-const QMetaObject *CMainWindow::metaObject() const
-{
-    return QObject::d_ptr->metaObject ? QObject::d_ptr->dynamicMetaObject() : &staticMetaObject;
-}
-
-void *CMainWindow::qt_metacast(const char *_clname)
-{
-    if (!_clname) return nullptr;
-    if (!strcmp(_clname, qt_meta_stringdata_CMainWindow.stringdata0))
-        return static_cast<void*>(this);
-    return QMainWindow::qt_metacast(_clname);
-}
-
-int CMainWindow::qt_metacall(QMetaObject::Call _c, int _id, void **_a)
-{
-    _id = QMainWindow::qt_metacall(_c, _id, _a);
-    if (_id < 0)
-        return _id;
-    if (_c == QMetaObject::InvokeMetaMethod) {
-        if (_id < 218)
-            qt_static_metacall(this, _c, _id, _a);
-        _id -= 218;
-    } else if (_c == QMetaObject::RegisterMethodArgumentMetaType) {
-        if (_id < 218)
-            *reinterpret_cast<int*>(_a[0]) = -1;
-        _id -= 218;
-    }
-    return _id;
-}
-QT_WARNING_POP
-QT_END_MOC_NAMESPACE
-=======
-/****************************************************************************
-** Meta object code from reading C++ file 'MainWindow.h'
-**
-** Created by: The Qt Meta Object Compiler version 67 (Qt 5.14.2)
-**
-** WARNING! All changes made in this file will be lost!
-*****************************************************************************/
-
-#include <memory>
-#include "MainWindow.h"
-#include <QtCore/qbytearray.h>
-#include <QtCore/qmetatype.h>
-#if !defined(Q_MOC_OUTPUT_REVISION)
-#error "The header file 'MainWindow.h' doesn't include <QObject>."
-#elif Q_MOC_OUTPUT_REVISION != 67
-#error "This file was generated using the moc from 5.14.2. It"
-#error "cannot be used with the include files from this version of Qt."
-#error "(The moc has changed too much.)"
-#endif
-
-QT_BEGIN_MOC_NAMESPACE
-QT_WARNING_PUSH
-QT_WARNING_DISABLE_DEPRECATED
-struct qt_meta_stringdata_CMainWindow_t {
-    QByteArrayData data[256];
-    char stringdata0[6019];
-};
-#define QT_MOC_LITERAL(idx, ofs, len) \
-    Q_STATIC_BYTE_ARRAY_DATA_HEADER_INITIALIZER_WITH_OFFSET(len, \
-    qptrdiff(offsetof(qt_meta_stringdata_CMainWindow_t, stringdata0) + ofs \
-        - idx * sizeof(QByteArrayData)) \
-    )
-static const qt_meta_stringdata_CMainWindow_t qt_meta_stringdata_CMainWindow = {
-    {
-QT_MOC_LITERAL(0, 0, 11), // "CMainWindow"
-QT_MOC_LITERAL(1, 12, 27), // "on_actionNewModel_triggered"
-QT_MOC_LITERAL(2, 40, 0), // ""
-QT_MOC_LITERAL(3, 41, 29), // "on_actionNewProject_triggered"
-QT_MOC_LITERAL(4, 71, 30), // "on_actionOpenProject_triggered"
-QT_MOC_LITERAL(5, 102, 23), // "on_actionOpen_triggered"
-QT_MOC_LITERAL(6, 126, 23), // "on_actionSave_triggered"
-QT_MOC_LITERAL(7, 150, 25), // "on_actionSaveAs_triggered"
-QT_MOC_LITERAL(8, 176, 26), // "on_actionSaveAll_triggered"
-QT_MOC_LITERAL(9, 203, 27), // "on_actionCloseAll_triggered"
-QT_MOC_LITERAL(10, 231, 27), // "on_actionSnapShot_triggered"
-QT_MOC_LITERAL(11, 259, 30), // "on_actionSaveProject_triggered"
-QT_MOC_LITERAL(12, 290, 32), // "on_actionExportFEModel_triggered"
-QT_MOC_LITERAL(13, 323, 33), // "on_actionImportGeometry_trigg..."
-QT_MOC_LITERAL(14, 357, 33), // "on_actionExportGeometry_trigg..."
-QT_MOC_LITERAL(15, 391, 32), // "on_actionImportProject_triggered"
-QT_MOC_LITERAL(16, 424, 32), // "on_actionExportProject_triggered"
-QT_MOC_LITERAL(17, 457, 30), // "on_actionImportImage_triggered"
-QT_MOC_LITERAL(18, 488, 29), // "on_actionConvertFeb_triggered"
-QT_MOC_LITERAL(19, 518, 29), // "on_actionConvertGeo_triggered"
-QT_MOC_LITERAL(20, 548, 23), // "on_actionExit_triggered"
-QT_MOC_LITERAL(21, 572, 24), // "on_recentFiles_triggered"
-QT_MOC_LITERAL(22, 597, 8), // "QAction*"
-QT_MOC_LITERAL(23, 606, 6), // "action"
-QT_MOC_LITERAL(24, 613, 26), // "on_recentFEFiles_triggered"
-QT_MOC_LITERAL(25, 640, 28), // "on_recentGeomFiles_triggered"
-QT_MOC_LITERAL(26, 669, 23), // "on_actionUndo_triggered"
-QT_MOC_LITERAL(27, 693, 23), // "on_actionRedo_triggered"
-QT_MOC_LITERAL(28, 717, 34), // "on_actionInvertSelection_trig..."
-QT_MOC_LITERAL(29, 752, 33), // "on_actionClearSelection_trigg..."
-QT_MOC_LITERAL(30, 786, 34), // "on_actionDeleteSelection_trig..."
-QT_MOC_LITERAL(31, 821, 32), // "on_actionHideSelection_triggered"
-QT_MOC_LITERAL(32, 854, 33), // "on_actionHideUnselected_trigg..."
-QT_MOC_LITERAL(33, 888, 28), // "on_actionUnhideAll_triggered"
-QT_MOC_LITERAL(34, 917, 23), // "on_actionFind_triggered"
-QT_MOC_LITERAL(35, 941, 30), // "on_actionSelectRange_triggered"
-QT_MOC_LITERAL(36, 972, 32), // "on_actionToggleVisible_triggered"
-QT_MOC_LITERAL(37, 1005, 32), // "on_actionNameSelection_triggered"
-QT_MOC_LITERAL(38, 1038, 28), // "on_actionTransform_triggered"
-QT_MOC_LITERAL(39, 1067, 36), // "on_actionCollapseTransform_tr..."
-QT_MOC_LITERAL(40, 1104, 24), // "on_actionClone_triggered"
-QT_MOC_LITERAL(41, 1129, 28), // "on_actionCloneGrid_triggered"
-QT_MOC_LITERAL(42, 1158, 31), // "on_actionCloneRevolve_triggered"
-QT_MOC_LITERAL(43, 1190, 24), // "on_actionMerge_triggered"
-QT_MOC_LITERAL(44, 1215, 24), // "on_actionPurge_triggered"
-QT_MOC_LITERAL(45, 1240, 25), // "on_actionDetach_triggered"
-QT_MOC_LITERAL(46, 1266, 26), // "on_actionExtract_triggered"
-QT_MOC_LITERAL(47, 1293, 30), // "on_actionEditProject_triggered"
-QT_MOC_LITERAL(48, 1324, 29), // "on_actionFaceToElem_triggered"
-QT_MOC_LITERAL(49, 1354, 32), // "on_actionSelectOverlap_triggered"
-QT_MOC_LITERAL(50, 1387, 24), // "on_actionAddBC_triggered"
-QT_MOC_LITERAL(51, 1412, 31), // "on_actionAddNodalLoad_triggered"
-QT_MOC_LITERAL(52, 1444, 30), // "on_actionAddSurfLoad_triggered"
-QT_MOC_LITERAL(53, 1475, 30), // "on_actionAddBodyLoad_triggered"
-QT_MOC_LITERAL(54, 1506, 24), // "on_actionAddIC_triggered"
-QT_MOC_LITERAL(55, 1531, 29), // "on_actionAddContact_triggered"
-QT_MOC_LITERAL(56, 1561, 32), // "on_actionAddConstraint_triggered"
-QT_MOC_LITERAL(57, 1594, 37), // "on_actionAddRigidConstraint_t..."
-QT_MOC_LITERAL(58, 1632, 36), // "on_actionAddRigidConnector_tr..."
-QT_MOC_LITERAL(59, 1669, 30), // "on_actionAddMaterial_triggered"
-QT_MOC_LITERAL(60, 1700, 26), // "on_actionAddStep_triggered"
-QT_MOC_LITERAL(61, 1727, 30), // "on_actionAddReaction_triggered"
-QT_MOC_LITERAL(62, 1758, 30), // "on_actionSoluteTable_triggered"
-QT_MOC_LITERAL(63, 1789, 27), // "on_actionSBMTable_triggered"
-QT_MOC_LITERAL(64, 1817, 30), // "on_actionCurveEditor_triggered"
-QT_MOC_LITERAL(65, 1848, 32), // "on_actionMeshInspector_triggered"
-QT_MOC_LITERAL(66, 1881, 38), // "on_actionElasticityConvertor_..."
-QT_MOC_LITERAL(67, 1920, 32), // "on_actionUnitConverter_triggered"
-QT_MOC_LITERAL(68, 1953, 26), // "on_actionKinemat_triggered"
-QT_MOC_LITERAL(69, 1980, 26), // "on_actionPlotMix_triggered"
-QT_MOC_LITERAL(70, 2007, 27), // "on_actionFEBioRun_triggered"
-QT_MOC_LITERAL(71, 2035, 28), // "on_actionFEBioStop_triggered"
-QT_MOC_LITERAL(72, 2064, 32), // "on_actionFEBioOptimize_triggered"
-QT_MOC_LITERAL(73, 2097, 26), // "on_actionOptions_triggered"
-QT_MOC_LITERAL(74, 2124, 28), // "on_actionLayerInfo_triggered"
-QT_MOC_LITERAL(75, 2153, 27), // "on_actionPlaneCut_triggered"
-QT_MOC_LITERAL(76, 2181, 30), // "on_actionMirrorPlane_triggered"
-QT_MOC_LITERAL(77, 2212, 29), // "on_actionVectorPlot_triggered"
-QT_MOC_LITERAL(78, 2242, 29), // "on_actionTensorPlot_triggered"
-QT_MOC_LITERAL(79, 2272, 33), // "on_actionIsosurfacePlot_trigg..."
-QT_MOC_LITERAL(80, 2306, 28), // "on_actionSlicePlot_triggered"
-QT_MOC_LITERAL(81, 2335, 34), // "on_actionDisplacementMap_trig..."
-QT_MOC_LITERAL(82, 2370, 33), // "on_actionStreamLinePlot_trigg..."
-QT_MOC_LITERAL(83, 2404, 35), // "on_actionParticleFlowPlot_tri..."
-QT_MOC_LITERAL(84, 2440, 33), // "on_actionVolumeFlowPlot_trigg..."
-QT_MOC_LITERAL(85, 2474, 30), // "on_actionImageSlicer_triggered"
-QT_MOC_LITERAL(86, 2505, 31), // "on_actionVolumeRender_triggered"
-QT_MOC_LITERAL(87, 2537, 32), // "on_actionMarchingCubes_triggered"
-QT_MOC_LITERAL(88, 2570, 24), // "on_actionGraph_triggered"
-QT_MOC_LITERAL(89, 2595, 26), // "on_actionSummary_triggered"
-QT_MOC_LITERAL(90, 2622, 24), // "on_actionStats_triggered"
-QT_MOC_LITERAL(91, 2647, 28), // "on_actionIntegrate_triggered"
-QT_MOC_LITERAL(92, 2676, 31), // "on_actionImportPoints_triggered"
-QT_MOC_LITERAL(93, 2708, 30), // "on_actionImportLines_triggered"
-QT_MOC_LITERAL(94, 2739, 28), // "on_actionRecordNew_triggered"
-QT_MOC_LITERAL(95, 2768, 30), // "on_actionRecordStart_triggered"
-QT_MOC_LITERAL(96, 2799, 30), // "on_actionRecordPause_triggered"
-QT_MOC_LITERAL(97, 2830, 29), // "on_actionRecordStop_triggered"
-QT_MOC_LITERAL(98, 2860, 33), // "on_actionUndoViewChange_trigg..."
-QT_MOC_LITERAL(99, 2894, 33), // "on_actionRedoViewChange_trigg..."
-QT_MOC_LITERAL(100, 2928, 29), // "on_actionZoomSelect_triggered"
-QT_MOC_LITERAL(101, 2958, 30), // "on_actionZoomExtents_triggered"
-QT_MOC_LITERAL(102, 2989, 28), // "on_actionViewCapture_toggled"
-QT_MOC_LITERAL(103, 3018, 8), // "bchecked"
-QT_MOC_LITERAL(104, 3027, 22), // "on_actionOrtho_toggled"
-QT_MOC_LITERAL(105, 3050, 1), // "b"
-QT_MOC_LITERAL(106, 3052, 25), // "on_actionShowGrid_toggled"
-QT_MOC_LITERAL(107, 3078, 30), // "on_actionShowMeshLines_toggled"
-QT_MOC_LITERAL(108, 3109, 30), // "on_actionShowEdgeLines_toggled"
-QT_MOC_LITERAL(109, 3140, 32), // "on_actionBackfaceCulling_toggled"
-QT_MOC_LITERAL(110, 3173, 27), // "on_actionViewSmooth_toggled"
-QT_MOC_LITERAL(111, 3201, 28), // "on_actionShowNormals_toggled"
-QT_MOC_LITERAL(112, 3230, 27), // "on_actionShowFibers_toggled"
-QT_MOC_LITERAL(113, 3258, 28), // "on_actionShowMatAxes_toggled"
-QT_MOC_LITERAL(114, 3287, 29), // "on_actionShowDiscrete_toggled"
-QT_MOC_LITERAL(115, 3317, 30), // "on_actionToggleLight_triggered"
-QT_MOC_LITERAL(116, 3348, 24), // "on_actionFront_triggered"
-QT_MOC_LITERAL(117, 3373, 23), // "on_actionBack_triggered"
-QT_MOC_LITERAL(118, 3397, 23), // "on_actionLeft_triggered"
-QT_MOC_LITERAL(119, 3421, 24), // "on_actionRight_triggered"
-QT_MOC_LITERAL(120, 3446, 22), // "on_actionTop_triggered"
-QT_MOC_LITERAL(121, 3469, 25), // "on_actionBottom_triggered"
-QT_MOC_LITERAL(122, 3495, 26), // "on_actionWireframe_toggled"
-QT_MOC_LITERAL(123, 3522, 25), // "on_actionSnap3D_triggered"
-QT_MOC_LITERAL(124, 3548, 22), // "on_actionTrack_toggled"
-QT_MOC_LITERAL(125, 3571, 29), // "on_actionViewVPSave_triggered"
-QT_MOC_LITERAL(126, 3601, 29), // "on_actionViewVPPrev_triggered"
-QT_MOC_LITERAL(127, 3631, 29), // "on_actionViewVPNext_triggered"
-QT_MOC_LITERAL(128, 3661, 28), // "on_actionSyncViews_triggered"
-QT_MOC_LITERAL(129, 3690, 34), // "on_actionToggleConnected_trig..."
-QT_MOC_LITERAL(130, 3725, 27), // "on_actionFEBioURL_triggered"
-QT_MOC_LITERAL(131, 3753, 29), // "on_actionFEBioForum_triggered"
-QT_MOC_LITERAL(132, 3783, 33), // "on_actionFEBioResources_trigg..."
-QT_MOC_LITERAL(133, 3817, 28), // "on_actionFEBioPubs_triggered"
-QT_MOC_LITERAL(134, 3846, 24), // "on_actionAbout_triggered"
-QT_MOC_LITERAL(135, 3871, 23), // "on_actionSelect_toggled"
-QT_MOC_LITERAL(136, 3895, 26), // "on_actionTranslate_toggled"
-QT_MOC_LITERAL(137, 3922, 23), // "on_actionRotate_toggled"
-QT_MOC_LITERAL(138, 3946, 22), // "on_actionScale_toggled"
-QT_MOC_LITERAL(139, 3969, 34), // "on_selectCoord_currentIndexCh..."
-QT_MOC_LITERAL(140, 4004, 1), // "n"
-QT_MOC_LITERAL(141, 4006, 30), // "on_actionSelectObjects_toggled"
-QT_MOC_LITERAL(142, 4037, 28), // "on_actionSelectParts_toggled"
-QT_MOC_LITERAL(143, 4066, 31), // "on_actionSelectSurfaces_toggled"
-QT_MOC_LITERAL(144, 4098, 29), // "on_actionSelectCurves_toggled"
-QT_MOC_LITERAL(145, 4128, 28), // "on_actionSelectNodes_toggled"
-QT_MOC_LITERAL(146, 4157, 31), // "on_actionSelectDiscrete_toggled"
-QT_MOC_LITERAL(147, 4189, 21), // "on_selectRect_toggled"
-QT_MOC_LITERAL(148, 4211, 23), // "on_selectCircle_toggled"
-QT_MOC_LITERAL(149, 4235, 21), // "on_selectFree_toggled"
-QT_MOC_LITERAL(150, 4257, 30), // "on_actionMeasureTool_triggered"
-QT_MOC_LITERAL(151, 4288, 31), // "on_actionPlaneCutTool_triggered"
-QT_MOC_LITERAL(152, 4320, 25), // "on_postSelectRect_toggled"
-QT_MOC_LITERAL(153, 4346, 27), // "on_postSelectCircle_toggled"
-QT_MOC_LITERAL(154, 4374, 25), // "on_postSelectFree_toggled"
-QT_MOC_LITERAL(155, 4400, 34), // "on_postActionMeasureTool_trig..."
-QT_MOC_LITERAL(156, 4435, 33), // "on_selectData_currentValueCha..."
-QT_MOC_LITERAL(157, 4469, 1), // "i"
-QT_MOC_LITERAL(158, 4471, 21), // "on_actionPlay_toggled"
-QT_MOC_LITERAL(159, 4493, 26), // "on_actionRefresh_triggered"
-QT_MOC_LITERAL(160, 4520, 24), // "on_actionFirst_triggered"
-QT_MOC_LITERAL(161, 4545, 23), // "on_actionPrev_triggered"
-QT_MOC_LITERAL(162, 4569, 23), // "on_actionNext_triggered"
-QT_MOC_LITERAL(163, 4593, 23), // "on_actionLast_triggered"
-QT_MOC_LITERAL(164, 4617, 31), // "on_actionTimeSettings_triggered"
-QT_MOC_LITERAL(165, 4649, 25), // "on_actionColorMap_toggled"
-QT_MOC_LITERAL(166, 4675, 26), // "on_selectTime_valueChanged"
-QT_MOC_LITERAL(167, 4702, 31), // "on_fontStyle_currentFontChanged"
-QT_MOC_LITERAL(168, 4734, 4), // "font"
-QT_MOC_LITERAL(169, 4739, 24), // "on_fontSize_valueChanged"
-QT_MOC_LITERAL(170, 4764, 19), // "on_fontBold_toggled"
-QT_MOC_LITERAL(171, 4784, 7), // "checked"
-QT_MOC_LITERAL(172, 4792, 21), // "on_fontItalic_toggled"
-QT_MOC_LITERAL(173, 4814, 29), // "on_actionProperties_triggered"
-QT_MOC_LITERAL(174, 4844, 21), // "on_tab_currentChanged"
-QT_MOC_LITERAL(175, 4866, 24), // "on_tab_tabCloseRequested"
-QT_MOC_LITERAL(176, 4891, 24), // "on_welcome_anchorClicked"
-QT_MOC_LITERAL(177, 4916, 4), // "link"
-QT_MOC_LITERAL(178, 4921, 15), // "on_clearProject"
-QT_MOC_LITERAL(179, 4937, 15), // "on_closeProject"
-QT_MOC_LITERAL(180, 4953, 12), // "on_closeFile"
-QT_MOC_LITERAL(181, 4966, 4), // "file"
-QT_MOC_LITERAL(182, 4971, 15), // "on_addToProject"
-QT_MOC_LITERAL(183, 4987, 24), // "OnPostObjectStateChanged"
-QT_MOC_LITERAL(184, 5012, 24), // "OnPostObjectPropsChanged"
-QT_MOC_LITERAL(185, 5037, 9), // "FSObject*"
-QT_MOC_LITERAL(186, 5047, 2), // "po"
-QT_MOC_LITERAL(187, 5050, 35), // "on_modelViewer_currentObjectC..."
-QT_MOC_LITERAL(188, 5086, 17), // "OnSelectMeshLayer"
-QT_MOC_LITERAL(189, 5104, 2), // "ac"
-QT_MOC_LITERAL(190, 5107, 30), // "OnSelectObjectTransparencyMode"
-QT_MOC_LITERAL(191, 5138, 9), // "CloseView"
-QT_MOC_LITERAL(192, 5148, 10), // "forceClose"
-QT_MOC_LITERAL(193, 5159, 10), // "CDocument*"
-QT_MOC_LITERAL(194, 5170, 3), // "doc"
-QT_MOC_LITERAL(195, 5174, 15), // "SetCurrentState"
-QT_MOC_LITERAL(196, 5190, 10), // "closeEvent"
-QT_MOC_LITERAL(197, 5201, 12), // "QCloseEvent*"
-QT_MOC_LITERAL(198, 5214, 2), // "ev"
-QT_MOC_LITERAL(199, 5217, 13), // "keyPressEvent"
-QT_MOC_LITERAL(200, 5231, 10), // "QKeyEvent*"
-QT_MOC_LITERAL(201, 5242, 22), // "on_finishedReadingFile"
-QT_MOC_LITERAL(202, 5265, 7), // "success"
-QT_MOC_LITERAL(203, 5273, 11), // "errorString"
-QT_MOC_LITERAL(204, 5285, 19), // "finishedReadingFile"
-QT_MOC_LITERAL(205, 5305, 11), // "QueuedFile&"
-QT_MOC_LITERAL(206, 5317, 5), // "qfile"
-QT_MOC_LITERAL(207, 5323, 17), // "checkFileProgress"
-QT_MOC_LITERAL(208, 5341, 13), // "StopAnimation"
-QT_MOC_LITERAL(209, 5355, 7), // "onTimer"
-QT_MOC_LITERAL(210, 5363, 21), // "on_glview_pointPicked"
-QT_MOC_LITERAL(211, 5385, 5), // "vec3d"
-QT_MOC_LITERAL(212, 5391, 1), // "r"
-QT_MOC_LITERAL(213, 5393, 26), // "on_glview_selectionChanged"
-QT_MOC_LITERAL(214, 5420, 13), // "onRunFinished"
-QT_MOC_LITERAL(215, 5434, 8), // "exitCode"
-QT_MOC_LITERAL(216, 5443, 20), // "QProcess::ExitStatus"
-QT_MOC_LITERAL(217, 5464, 2), // "es"
-QT_MOC_LITERAL(218, 5467, 11), // "onReadyRead"
-QT_MOC_LITERAL(219, 5479, 15), // "onErrorOccurred"
-QT_MOC_LITERAL(220, 5495, 22), // "QProcess::ProcessError"
-QT_MOC_LITERAL(221, 5518, 3), // "err"
-QT_MOC_LITERAL(222, 5522, 17), // "onExportMaterials"
-QT_MOC_LITERAL(223, 5540, 18), // "vector<GMaterial*>"
-QT_MOC_LITERAL(224, 5559, 7), // "matList"
-QT_MOC_LITERAL(225, 5567, 20), // "onExportAllMaterials"
-QT_MOC_LITERAL(226, 5588, 17), // "onImportMaterials"
-QT_MOC_LITERAL(227, 5606, 18), // "DeleteAllMaterials"
-QT_MOC_LITERAL(228, 5625, 11), // "DeleteAllBC"
-QT_MOC_LITERAL(229, 5637, 14), // "DeleteAllLoads"
-QT_MOC_LITERAL(230, 5652, 11), // "DeleteAllIC"
-QT_MOC_LITERAL(231, 5664, 16), // "DeleteAllContact"
-QT_MOC_LITERAL(232, 5681, 20), // "DeleteAllConstraints"
-QT_MOC_LITERAL(233, 5702, 25), // "DeleteAllRigidConstraints"
-QT_MOC_LITERAL(234, 5728, 24), // "DeleteAllRigidConnectors"
-QT_MOC_LITERAL(235, 5753, 14), // "DeleteAllSteps"
-QT_MOC_LITERAL(236, 5768, 9), // "GetGLView"
-QT_MOC_LITERAL(237, 5778, 8), // "CGLView*"
-QT_MOC_LITERAL(238, 5787, 15), // "GetCurrentModel"
-QT_MOC_LITERAL(239, 5803, 15), // "Post::CGLModel*"
-QT_MOC_LITERAL(240, 5819, 17), // "UpdateFontToolbar"
-QT_MOC_LITERAL(241, 5837, 11), // "RunFEBioJob"
-QT_MOC_LITERAL(242, 5849, 10), // "CFEBioJob*"
-QT_MOC_LITERAL(243, 5860, 3), // "job"
-QT_MOC_LITERAL(244, 5864, 8), // "autoSave"
-QT_MOC_LITERAL(245, 5873, 15), // "NextSSHFunction"
-QT_MOC_LITERAL(246, 5889, 12), // "CSSHHandler*"
-QT_MOC_LITERAL(247, 5902, 12), // "ShowProgress"
-QT_MOC_LITERAL(248, 5915, 4), // "show"
-QT_MOC_LITERAL(249, 5920, 7), // "message"
-QT_MOC_LITERAL(250, 5928, 25), // "ShowIndeterminateProgress"
-QT_MOC_LITERAL(251, 5954, 14), // "UpdateProgress"
-QT_MOC_LITERAL(252, 5969, 12), // "DoModelCheck"
-QT_MOC_LITERAL(253, 5982, 15), // "CModelDocument*"
-QT_MOC_LITERAL(254, 5998, 11), // "toggleOrtho"
-QT_MOC_LITERAL(255, 6010, 8) // "autosave"
-
-    },
-    "CMainWindow\0on_actionNewModel_triggered\0"
-    "\0on_actionNewProject_triggered\0"
-    "on_actionOpenProject_triggered\0"
-    "on_actionOpen_triggered\0on_actionSave_triggered\0"
-    "on_actionSaveAs_triggered\0"
-    "on_actionSaveAll_triggered\0"
-    "on_actionCloseAll_triggered\0"
-    "on_actionSnapShot_triggered\0"
-    "on_actionSaveProject_triggered\0"
-    "on_actionExportFEModel_triggered\0"
-    "on_actionImportGeometry_triggered\0"
-    "on_actionExportGeometry_triggered\0"
-    "on_actionImportProject_triggered\0"
-    "on_actionExportProject_triggered\0"
-    "on_actionImportImage_triggered\0"
-    "on_actionConvertFeb_triggered\0"
-    "on_actionConvertGeo_triggered\0"
-    "on_actionExit_triggered\0"
-    "on_recentFiles_triggered\0QAction*\0"
-    "action\0on_recentFEFiles_triggered\0"
-    "on_recentGeomFiles_triggered\0"
-    "on_actionUndo_triggered\0on_actionRedo_triggered\0"
-    "on_actionInvertSelection_triggered\0"
-    "on_actionClearSelection_triggered\0"
-    "on_actionDeleteSelection_triggered\0"
-    "on_actionHideSelection_triggered\0"
-    "on_actionHideUnselected_triggered\0"
-    "on_actionUnhideAll_triggered\0"
-    "on_actionFind_triggered\0"
-    "on_actionSelectRange_triggered\0"
-    "on_actionToggleVisible_triggered\0"
-    "on_actionNameSelection_triggered\0"
-    "on_actionTransform_triggered\0"
-    "on_actionCollapseTransform_triggered\0"
-    "on_actionClone_triggered\0"
-    "on_actionCloneGrid_triggered\0"
-    "on_actionCloneRevolve_triggered\0"
-    "on_actionMerge_triggered\0"
-    "on_actionPurge_triggered\0"
-    "on_actionDetach_triggered\0"
-    "on_actionExtract_triggered\0"
-    "on_actionEditProject_triggered\0"
-    "on_actionFaceToElem_triggered\0"
-    "on_actionSelectOverlap_triggered\0"
-    "on_actionAddBC_triggered\0"
-    "on_actionAddNodalLoad_triggered\0"
-    "on_actionAddSurfLoad_triggered\0"
-    "on_actionAddBodyLoad_triggered\0"
-    "on_actionAddIC_triggered\0"
-    "on_actionAddContact_triggered\0"
-    "on_actionAddConstraint_triggered\0"
-    "on_actionAddRigidConstraint_triggered\0"
-    "on_actionAddRigidConnector_triggered\0"
-    "on_actionAddMaterial_triggered\0"
-    "on_actionAddStep_triggered\0"
-    "on_actionAddReaction_triggered\0"
-    "on_actionSoluteTable_triggered\0"
-    "on_actionSBMTable_triggered\0"
-    "on_actionCurveEditor_triggered\0"
-    "on_actionMeshInspector_triggered\0"
-    "on_actionElasticityConvertor_triggered\0"
-    "on_actionUnitConverter_triggered\0"
-    "on_actionKinemat_triggered\0"
-    "on_actionPlotMix_triggered\0"
-    "on_actionFEBioRun_triggered\0"
-    "on_actionFEBioStop_triggered\0"
-    "on_actionFEBioOptimize_triggered\0"
-    "on_actionOptions_triggered\0"
-    "on_actionLayerInfo_triggered\0"
-    "on_actionPlaneCut_triggered\0"
-    "on_actionMirrorPlane_triggered\0"
-    "on_actionVectorPlot_triggered\0"
-    "on_actionTensorPlot_triggered\0"
-    "on_actionIsosurfacePlot_triggered\0"
-    "on_actionSlicePlot_triggered\0"
-    "on_actionDisplacementMap_triggered\0"
-    "on_actionStreamLinePlot_triggered\0"
-    "on_actionParticleFlowPlot_triggered\0"
-    "on_actionVolumeFlowPlot_triggered\0"
-    "on_actionImageSlicer_triggered\0"
-    "on_actionVolumeRender_triggered\0"
-    "on_actionMarchingCubes_triggered\0"
-    "on_actionGraph_triggered\0"
-    "on_actionSummary_triggered\0"
-    "on_actionStats_triggered\0"
-    "on_actionIntegrate_triggered\0"
-    "on_actionImportPoints_triggered\0"
-    "on_actionImportLines_triggered\0"
-    "on_actionRecordNew_triggered\0"
-    "on_actionRecordStart_triggered\0"
-    "on_actionRecordPause_triggered\0"
-    "on_actionRecordStop_triggered\0"
-    "on_actionUndoViewChange_triggered\0"
-    "on_actionRedoViewChange_triggered\0"
-    "on_actionZoomSelect_triggered\0"
-    "on_actionZoomExtents_triggered\0"
-    "on_actionViewCapture_toggled\0bchecked\0"
-    "on_actionOrtho_toggled\0b\0"
-    "on_actionShowGrid_toggled\0"
-    "on_actionShowMeshLines_toggled\0"
-    "on_actionShowEdgeLines_toggled\0"
-    "on_actionBackfaceCulling_toggled\0"
-    "on_actionViewSmooth_toggled\0"
-    "on_actionShowNormals_toggled\0"
-    "on_actionShowFibers_toggled\0"
-    "on_actionShowMatAxes_toggled\0"
-    "on_actionShowDiscrete_toggled\0"
-    "on_actionToggleLight_triggered\0"
-    "on_actionFront_triggered\0"
-    "on_actionBack_triggered\0on_actionLeft_triggered\0"
-    "on_actionRight_triggered\0"
-    "on_actionTop_triggered\0on_actionBottom_triggered\0"
-    "on_actionWireframe_toggled\0"
-    "on_actionSnap3D_triggered\0"
-    "on_actionTrack_toggled\0"
-    "on_actionViewVPSave_triggered\0"
-    "on_actionViewVPPrev_triggered\0"
-    "on_actionViewVPNext_triggered\0"
-    "on_actionSyncViews_triggered\0"
-    "on_actionToggleConnected_triggered\0"
-    "on_actionFEBioURL_triggered\0"
-    "on_actionFEBioForum_triggered\0"
-    "on_actionFEBioResources_triggered\0"
-    "on_actionFEBioPubs_triggered\0"
-    "on_actionAbout_triggered\0"
-    "on_actionSelect_toggled\0"
-    "on_actionTranslate_toggled\0"
-    "on_actionRotate_toggled\0on_actionScale_toggled\0"
-    "on_selectCoord_currentIndexChanged\0n\0"
-    "on_actionSelectObjects_toggled\0"
-    "on_actionSelectParts_toggled\0"
-    "on_actionSelectSurfaces_toggled\0"
-    "on_actionSelectCurves_toggled\0"
-    "on_actionSelectNodes_toggled\0"
-    "on_actionSelectDiscrete_toggled\0"
-    "on_selectRect_toggled\0on_selectCircle_toggled\0"
-    "on_selectFree_toggled\0"
-    "on_actionMeasureTool_triggered\0"
-    "on_actionPlaneCutTool_triggered\0"
-    "on_postSelectRect_toggled\0"
-    "on_postSelectCircle_toggled\0"
-    "on_postSelectFree_toggled\0"
-    "on_postActionMeasureTool_triggered\0"
-    "on_selectData_currentValueChanged\0i\0"
-    "on_actionPlay_toggled\0on_actionRefresh_triggered\0"
-    "on_actionFirst_triggered\0"
-    "on_actionPrev_triggered\0on_actionNext_triggered\0"
-    "on_actionLast_triggered\0"
-    "on_actionTimeSettings_triggered\0"
-    "on_actionColorMap_toggled\0"
-    "on_selectTime_valueChanged\0"
-    "on_fontStyle_currentFontChanged\0font\0"
-    "on_fontSize_valueChanged\0on_fontBold_toggled\0"
-    "checked\0on_fontItalic_toggled\0"
-    "on_actionProperties_triggered\0"
-    "on_tab_currentChanged\0on_tab_tabCloseRequested\0"
-    "on_welcome_anchorClicked\0link\0"
-    "on_clearProject\0on_closeProject\0"
-    "on_closeFile\0file\0on_addToProject\0"
-    "OnPostObjectStateChanged\0"
-    "OnPostObjectPropsChanged\0FSObject*\0"
-    "po\0on_modelViewer_currentObjectChanged\0"
-    "OnSelectMeshLayer\0ac\0"
-    "OnSelectObjectTransparencyMode\0CloseView\0"
-    "forceClose\0CDocument*\0doc\0SetCurrentState\0"
-    "closeEvent\0QCloseEvent*\0ev\0keyPressEvent\0"
-    "QKeyEvent*\0on_finishedReadingFile\0"
-    "success\0errorString\0finishedReadingFile\0"
-    "QueuedFile&\0qfile\0checkFileProgress\0"
-    "StopAnimation\0onTimer\0on_glview_pointPicked\0"
-    "vec3d\0r\0on_glview_selectionChanged\0"
-    "onRunFinished\0exitCode\0QProcess::ExitStatus\0"
-    "es\0onReadyRead\0onErrorOccurred\0"
-    "QProcess::ProcessError\0err\0onExportMaterials\0"
-    "vector<GMaterial*>\0matList\0"
-    "onExportAllMaterials\0onImportMaterials\0"
-    "DeleteAllMaterials\0DeleteAllBC\0"
-    "DeleteAllLoads\0DeleteAllIC\0DeleteAllContact\0"
-    "DeleteAllConstraints\0DeleteAllRigidConstraints\0"
-    "DeleteAllRigidConnectors\0DeleteAllSteps\0"
-    "GetGLView\0CGLView*\0GetCurrentModel\0"
-    "Post::CGLModel*\0UpdateFontToolbar\0"
-    "RunFEBioJob\0CFEBioJob*\0job\0autoSave\0"
-    "NextSSHFunction\0CSSHHandler*\0ShowProgress\0"
-    "show\0message\0ShowIndeterminateProgress\0"
-    "UpdateProgress\0DoModelCheck\0CModelDocument*\0"
-    "toggleOrtho\0autosave"
-};
-#undef QT_MOC_LITERAL
-
-static const uint qt_meta_data_CMainWindow[] = {
-
- // content:
-       8,       // revision
-       0,       // classname
-       0,    0, // classinfo
-     218,   14, // methods
-       0,    0, // properties
-       0,    0, // enums/sets
-       0,    0, // constructors
-       0,       // flags
-       0,       // signalCount
-
- // slots: name, argc, parameters, tag, flags
-       1,    0, 1104,    2, 0x0a /* Public */,
-       3,    0, 1105,    2, 0x0a /* Public */,
-       4,    0, 1106,    2, 0x0a /* Public */,
-       5,    0, 1107,    2, 0x0a /* Public */,
-       6,    0, 1108,    2, 0x0a /* Public */,
-       7,    0, 1109,    2, 0x0a /* Public */,
-       8,    0, 1110,    2, 0x0a /* Public */,
-       9,    0, 1111,    2, 0x0a /* Public */,
-      10,    0, 1112,    2, 0x0a /* Public */,
-      11,    0, 1113,    2, 0x0a /* Public */,
-      12,    0, 1114,    2, 0x0a /* Public */,
-      13,    0, 1115,    2, 0x0a /* Public */,
-      14,    0, 1116,    2, 0x0a /* Public */,
-      15,    0, 1117,    2, 0x0a /* Public */,
-      16,    0, 1118,    2, 0x0a /* Public */,
-      17,    0, 1119,    2, 0x0a /* Public */,
-      18,    0, 1120,    2, 0x0a /* Public */,
-      19,    0, 1121,    2, 0x0a /* Public */,
-      20,    0, 1122,    2, 0x0a /* Public */,
-      21,    1, 1123,    2, 0x0a /* Public */,
-      24,    1, 1126,    2, 0x0a /* Public */,
-      25,    1, 1129,    2, 0x0a /* Public */,
-      26,    0, 1132,    2, 0x0a /* Public */,
-      27,    0, 1133,    2, 0x0a /* Public */,
-      28,    0, 1134,    2, 0x0a /* Public */,
-      29,    0, 1135,    2, 0x0a /* Public */,
-      30,    0, 1136,    2, 0x0a /* Public */,
-      31,    0, 1137,    2, 0x0a /* Public */,
-      32,    0, 1138,    2, 0x0a /* Public */,
-      33,    0, 1139,    2, 0x0a /* Public */,
-      34,    0, 1140,    2, 0x0a /* Public */,
-      35,    0, 1141,    2, 0x0a /* Public */,
-      36,    0, 1142,    2, 0x0a /* Public */,
-      37,    0, 1143,    2, 0x0a /* Public */,
-      38,    0, 1144,    2, 0x0a /* Public */,
-      39,    0, 1145,    2, 0x0a /* Public */,
-      40,    0, 1146,    2, 0x0a /* Public */,
-      41,    0, 1147,    2, 0x0a /* Public */,
-      42,    0, 1148,    2, 0x0a /* Public */,
-      43,    0, 1149,    2, 0x0a /* Public */,
-      44,    0, 1150,    2, 0x0a /* Public */,
-      45,    0, 1151,    2, 0x0a /* Public */,
-      46,    0, 1152,    2, 0x0a /* Public */,
-      47,    0, 1153,    2, 0x0a /* Public */,
-      48,    0, 1154,    2, 0x0a /* Public */,
-      49,    0, 1155,    2, 0x0a /* Public */,
-      50,    0, 1156,    2, 0x0a /* Public */,
-      51,    0, 1157,    2, 0x0a /* Public */,
-      52,    0, 1158,    2, 0x0a /* Public */,
-      53,    0, 1159,    2, 0x0a /* Public */,
-      54,    0, 1160,    2, 0x0a /* Public */,
-      55,    0, 1161,    2, 0x0a /* Public */,
-      56,    0, 1162,    2, 0x0a /* Public */,
-      57,    0, 1163,    2, 0x0a /* Public */,
-      58,    0, 1164,    2, 0x0a /* Public */,
-      59,    0, 1165,    2, 0x0a /* Public */,
-      60,    0, 1166,    2, 0x0a /* Public */,
-      61,    0, 1167,    2, 0x0a /* Public */,
-      62,    0, 1168,    2, 0x0a /* Public */,
-      63,    0, 1169,    2, 0x0a /* Public */,
-      64,    0, 1170,    2, 0x0a /* Public */,
-      65,    0, 1171,    2, 0x0a /* Public */,
-      66,    0, 1172,    2, 0x0a /* Public */,
-      67,    0, 1173,    2, 0x0a /* Public */,
-      68,    0, 1174,    2, 0x0a /* Public */,
-      69,    0, 1175,    2, 0x0a /* Public */,
-      70,    0, 1176,    2, 0x0a /* Public */,
-      71,    0, 1177,    2, 0x0a /* Public */,
-      72,    0, 1178,    2, 0x0a /* Public */,
-      73,    0, 1179,    2, 0x0a /* Public */,
-      74,    0, 1180,    2, 0x0a /* Public */,
-      75,    0, 1181,    2, 0x0a /* Public */,
-      76,    0, 1182,    2, 0x0a /* Public */,
-      77,    0, 1183,    2, 0x0a /* Public */,
-      78,    0, 1184,    2, 0x0a /* Public */,
-      79,    0, 1185,    2, 0x0a /* Public */,
-      80,    0, 1186,    2, 0x0a /* Public */,
-      81,    0, 1187,    2, 0x0a /* Public */,
-      82,    0, 1188,    2, 0x0a /* Public */,
-      83,    0, 1189,    2, 0x0a /* Public */,
-      84,    0, 1190,    2, 0x0a /* Public */,
-      85,    0, 1191,    2, 0x0a /* Public */,
-      86,    0, 1192,    2, 0x0a /* Public */,
-      87,    0, 1193,    2, 0x0a /* Public */,
-      88,    0, 1194,    2, 0x0a /* Public */,
-      89,    0, 1195,    2, 0x0a /* Public */,
-      90,    0, 1196,    2, 0x0a /* Public */,
-      91,    0, 1197,    2, 0x0a /* Public */,
-      92,    0, 1198,    2, 0x0a /* Public */,
-      93,    0, 1199,    2, 0x0a /* Public */,
-      94,    0, 1200,    2, 0x0a /* Public */,
-      95,    0, 1201,    2, 0x0a /* Public */,
-      96,    0, 1202,    2, 0x0a /* Public */,
-      97,    0, 1203,    2, 0x0a /* Public */,
-      98,    0, 1204,    2, 0x0a /* Public */,
-      99,    0, 1205,    2, 0x0a /* Public */,
-     100,    0, 1206,    2, 0x0a /* Public */,
-     101,    0, 1207,    2, 0x0a /* Public */,
-     102,    1, 1208,    2, 0x0a /* Public */,
-     104,    1, 1211,    2, 0x0a /* Public */,
-     106,    1, 1214,    2, 0x0a /* Public */,
-     107,    1, 1217,    2, 0x0a /* Public */,
-     108,    1, 1220,    2, 0x0a /* Public */,
-     109,    1, 1223,    2, 0x0a /* Public */,
-     110,    1, 1226,    2, 0x0a /* Public */,
-     111,    1, 1229,    2, 0x0a /* Public */,
-     112,    1, 1232,    2, 0x0a /* Public */,
-     113,    1, 1235,    2, 0x0a /* Public */,
-     114,    1, 1238,    2, 0x0a /* Public */,
-     115,    0, 1241,    2, 0x0a /* Public */,
-     116,    0, 1242,    2, 0x0a /* Public */,
-     117,    0, 1243,    2, 0x0a /* Public */,
-     118,    0, 1244,    2, 0x0a /* Public */,
-     119,    0, 1245,    2, 0x0a /* Public */,
-     120,    0, 1246,    2, 0x0a /* Public */,
-     121,    0, 1247,    2, 0x0a /* Public */,
-     122,    1, 1248,    2, 0x0a /* Public */,
-     123,    0, 1251,    2, 0x0a /* Public */,
-     124,    1, 1252,    2, 0x0a /* Public */,
-     125,    0, 1255,    2, 0x0a /* Public */,
-     126,    0, 1256,    2, 0x0a /* Public */,
-     127,    0, 1257,    2, 0x0a /* Public */,
-     128,    0, 1258,    2, 0x0a /* Public */,
-     129,    0, 1259,    2, 0x0a /* Public */,
-     130,    0, 1260,    2, 0x0a /* Public */,
-     131,    0, 1261,    2, 0x0a /* Public */,
-     132,    0, 1262,    2, 0x0a /* Public */,
-     133,    0, 1263,    2, 0x0a /* Public */,
-     134,    0, 1264,    2, 0x0a /* Public */,
-     135,    1, 1265,    2, 0x0a /* Public */,
-     136,    1, 1268,    2, 0x0a /* Public */,
-     137,    1, 1271,    2, 0x0a /* Public */,
-     138,    1, 1274,    2, 0x0a /* Public */,
-     139,    1, 1277,    2, 0x0a /* Public */,
-     141,    1, 1280,    2, 0x0a /* Public */,
-     142,    1, 1283,    2, 0x0a /* Public */,
-     143,    1, 1286,    2, 0x0a /* Public */,
-     144,    1, 1289,    2, 0x0a /* Public */,
-     145,    1, 1292,    2, 0x0a /* Public */,
-     146,    1, 1295,    2, 0x0a /* Public */,
-     147,    1, 1298,    2, 0x0a /* Public */,
-     148,    1, 1301,    2, 0x0a /* Public */,
-     149,    1, 1304,    2, 0x0a /* Public */,
-     150,    0, 1307,    2, 0x0a /* Public */,
-     151,    0, 1308,    2, 0x0a /* Public */,
-     152,    1, 1309,    2, 0x0a /* Public */,
-     153,    1, 1312,    2, 0x0a /* Public */,
-     154,    1, 1315,    2, 0x0a /* Public */,
-     155,    0, 1318,    2, 0x0a /* Public */,
-     156,    1, 1319,    2, 0x0a /* Public */,
-     158,    1, 1322,    2, 0x0a /* Public */,
-     159,    0, 1325,    2, 0x0a /* Public */,
-     160,    0, 1326,    2, 0x0a /* Public */,
-     161,    0, 1327,    2, 0x0a /* Public */,
-     162,    0, 1328,    2, 0x0a /* Public */,
-     163,    0, 1329,    2, 0x0a /* Public */,
-     164,    0, 1330,    2, 0x0a /* Public */,
-     165,    1, 1331,    2, 0x0a /* Public */,
-     166,    1, 1334,    2, 0x0a /* Public */,
-     167,    1, 1337,    2, 0x0a /* Public */,
-     169,    1, 1340,    2, 0x0a /* Public */,
-     170,    1, 1343,    2, 0x0a /* Public */,
-     172,    1, 1346,    2, 0x0a /* Public */,
-     173,    0, 1349,    2, 0x0a /* Public */,
-     174,    1, 1350,    2, 0x0a /* Public */,
-     175,    1, 1353,    2, 0x0a /* Public */,
-     176,    1, 1356,    2, 0x0a /* Public */,
-     178,    0, 1359,    2, 0x0a /* Public */,
-     179,    0, 1360,    2, 0x0a /* Public */,
-     180,    1, 1361,    2, 0x0a /* Public */,
-     182,    1, 1364,    2, 0x0a /* Public */,
-     183,    0, 1367,    2, 0x0a /* Public */,
-     184,    1, 1368,    2, 0x0a /* Public */,
-     187,    1, 1371,    2, 0x0a /* Public */,
-     188,    1, 1374,    2, 0x0a /* Public */,
-     190,    1, 1377,    2, 0x0a /* Public */,
-     191,    2, 1380,    2, 0x0a /* Public */,
-     191,    1, 1385,    2, 0x2a /* Public | MethodCloned */,
-     191,    1, 1388,    2, 0x0a /* Public */,
-     195,    1, 1391,    2, 0x0a /* Public */,
-     196,    1, 1394,    2, 0x0a /* Public */,
-     199,    1, 1397,    2, 0x0a /* Public */,
-     201,    2, 1400,    2, 0x0a /* Public */,
-     204,    3, 1405,    2, 0x0a /* Public */,
-     207,    0, 1412,    2, 0x0a /* Public */,
-     208,    0, 1413,    2, 0x0a /* Public */,
-     209,    0, 1414,    2, 0x0a /* Public */,
-     210,    1, 1415,    2, 0x0a /* Public */,
-     213,    0, 1418,    2, 0x0a /* Public */,
-     214,    2, 1419,    2, 0x0a /* Public */,
-     218,    0, 1424,    2, 0x0a /* Public */,
-     219,    1, 1425,    2, 0x0a /* Public */,
-     222,    1, 1428,    2, 0x0a /* Public */,
-     225,    0, 1431,    2, 0x0a /* Public */,
-     226,    0, 1432,    2, 0x0a /* Public */,
-     227,    0, 1433,    2, 0x0a /* Public */,
-     228,    0, 1434,    2, 0x0a /* Public */,
-     229,    0, 1435,    2, 0x0a /* Public */,
-     230,    0, 1436,    2, 0x0a /* Public */,
-     231,    0, 1437,    2, 0x0a /* Public */,
-     232,    0, 1438,    2, 0x0a /* Public */,
-     233,    0, 1439,    2, 0x0a /* Public */,
-     234,    0, 1440,    2, 0x0a /* Public */,
-     235,    0, 1441,    2, 0x0a /* Public */,
-     236,    0, 1442,    2, 0x0a /* Public */,
-     238,    0, 1443,    2, 0x0a /* Public */,
-     240,    0, 1444,    2, 0x0a /* Public */,
-     241,    2, 1445,    2, 0x0a /* Public */,
-     241,    1, 1450,    2, 0x2a /* Public | MethodCloned */,
-     245,    1, 1453,    2, 0x0a /* Public */,
-     247,    2, 1456,    2, 0x0a /* Public */,
-     247,    1, 1461,    2, 0x2a /* Public | MethodCloned */,
-     250,    2, 1464,    2, 0x0a /* Public */,
-     250,    1, 1469,    2, 0x2a /* Public | MethodCloned */,
-     251,    1, 1472,    2, 0x0a /* Public */,
-     252,    1, 1475,    2, 0x0a /* Public */,
-     254,    0, 1478,    2, 0x0a /* Public */,
-     255,    0, 1479,    2, 0x0a /* Public */,
-
- // slots: parameters
-    QMetaType::Void,
-    QMetaType::Void,
-    QMetaType::Void,
-    QMetaType::Void,
-    QMetaType::Void,
-    QMetaType::Void,
-    QMetaType::Void,
-    QMetaType::Void,
-    QMetaType::Void,
-    QMetaType::Void,
-    QMetaType::Void,
-    QMetaType::Void,
-    QMetaType::Void,
-    QMetaType::Void,
-    QMetaType::Void,
-    QMetaType::Void,
-    QMetaType::Void,
-    QMetaType::Void,
-    QMetaType::Void,
-    QMetaType::Void, 0x80000000 | 22,   23,
-    QMetaType::Void, 0x80000000 | 22,   23,
-    QMetaType::Void, 0x80000000 | 22,   23,
-    QMetaType::Void,
-    QMetaType::Void,
-    QMetaType::Void,
-    QMetaType::Void,
-    QMetaType::Void,
-    QMetaType::Void,
-    QMetaType::Void,
-    QMetaType::Void,
-    QMetaType::Void,
-    QMetaType::Void,
-    QMetaType::Void,
-    QMetaType::Void,
-    QMetaType::Void,
-    QMetaType::Void,
-    QMetaType::Void,
-    QMetaType::Void,
-    QMetaType::Void,
-    QMetaType::Void,
-    QMetaType::Void,
-    QMetaType::Void,
-    QMetaType::Void,
-    QMetaType::Void,
-    QMetaType::Void,
-    QMetaType::Void,
-    QMetaType::Void,
-    QMetaType::Void,
-    QMetaType::Void,
-    QMetaType::Void,
-    QMetaType::Void,
-    QMetaType::Void,
-    QMetaType::Void,
-    QMetaType::Void,
-    QMetaType::Void,
-    QMetaType::Void,
-    QMetaType::Void,
-    QMetaType::Void,
-    QMetaType::Void,
-    QMetaType::Void,
-    QMetaType::Void,
-    QMetaType::Void,
-    QMetaType::Void,
-    QMetaType::Void,
-    QMetaType::Void,
-    QMetaType::Void,
-    QMetaType::Void,
-    QMetaType::Void,
-    QMetaType::Void,
-    QMetaType::Void,
-    QMetaType::Void,
-    QMetaType::Void,
-    QMetaType::Void,
-    QMetaType::Void,
-    QMetaType::Void,
-    QMetaType::Void,
-    QMetaType::Void,
-    QMetaType::Void,
-    QMetaType::Void,
-    QMetaType::Void,
-    QMetaType::Void,
-    QMetaType::Void,
-    QMetaType::Void,
-    QMetaType::Void,
-    QMetaType::Void,
-    QMetaType::Void,
-    QMetaType::Void,
-    QMetaType::Void,
-    QMetaType::Void,
-    QMetaType::Void,
-    QMetaType::Void,
-    QMetaType::Void,
-    QMetaType::Void,
-    QMetaType::Void,
-    QMetaType::Void,
-    QMetaType::Void,
-    QMetaType::Void,
-    QMetaType::Void,
-    QMetaType::Void, QMetaType::Bool,  103,
-    QMetaType::Void, QMetaType::Bool,  105,
-    QMetaType::Void, QMetaType::Bool,  105,
-    QMetaType::Void, QMetaType::Bool,  105,
-    QMetaType::Void, QMetaType::Bool,  105,
-    QMetaType::Void, QMetaType::Bool,  105,
-    QMetaType::Void, QMetaType::Bool,  103,
-    QMetaType::Void, QMetaType::Bool,  105,
-    QMetaType::Void, QMetaType::Bool,  105,
-    QMetaType::Void, QMetaType::Bool,  105,
-    QMetaType::Void, QMetaType::Bool,  105,
-    QMetaType::Void,
-    QMetaType::Void,
-    QMetaType::Void,
-    QMetaType::Void,
-    QMetaType::Void,
-    QMetaType::Void,
-    QMetaType::Void,
-    QMetaType::Void, QMetaType::Bool,  105,
-    QMetaType::Void,
-    QMetaType::Void, QMetaType::Bool,  105,
-    QMetaType::Void,
-    QMetaType::Void,
-    QMetaType::Void,
-    QMetaType::Void,
-    QMetaType::Void,
-    QMetaType::Void,
-    QMetaType::Void,
-    QMetaType::Void,
-    QMetaType::Void,
-    QMetaType::Void,
-    QMetaType::Void, QMetaType::Bool,  105,
-    QMetaType::Void, QMetaType::Bool,  105,
-    QMetaType::Void, QMetaType::Bool,  105,
-    QMetaType::Void, QMetaType::Bool,  105,
-    QMetaType::Void, QMetaType::Int,  140,
-    QMetaType::Void, QMetaType::Bool,  105,
-    QMetaType::Void, QMetaType::Bool,  105,
-    QMetaType::Void, QMetaType::Bool,  105,
-    QMetaType::Void, QMetaType::Bool,  105,
-    QMetaType::Void, QMetaType::Bool,  105,
-    QMetaType::Void, QMetaType::Bool,  105,
-    QMetaType::Void, QMetaType::Bool,  105,
-    QMetaType::Void, QMetaType::Bool,  105,
-    QMetaType::Void, QMetaType::Bool,  105,
-    QMetaType::Void,
-    QMetaType::Void,
-    QMetaType::Void, QMetaType::Bool,  105,
-    QMetaType::Void, QMetaType::Bool,  105,
-    QMetaType::Void, QMetaType::Bool,  105,
-    QMetaType::Void,
-    QMetaType::Void, QMetaType::Int,  157,
-    QMetaType::Void, QMetaType::Bool,  103,
-    QMetaType::Void,
-    QMetaType::Void,
-    QMetaType::Void,
-    QMetaType::Void,
-    QMetaType::Void,
-    QMetaType::Void,
-    QMetaType::Void, QMetaType::Bool,  103,
-    QMetaType::Void, QMetaType::Int,  140,
-    QMetaType::Void, QMetaType::QFont,  168,
-    QMetaType::Void, QMetaType::Int,  157,
-    QMetaType::Void, QMetaType::Bool,  171,
-    QMetaType::Void, QMetaType::Bool,  103,
-    QMetaType::Void,
-    QMetaType::Void, QMetaType::Int,  140,
-    QMetaType::Void, QMetaType::Int,  140,
-    QMetaType::Void, QMetaType::QUrl,  177,
-    QMetaType::Void,
-    QMetaType::Void,
-    QMetaType::Void, QMetaType::QString,  181,
-    QMetaType::Void, QMetaType::QString,  181,
-    QMetaType::Void,
-    QMetaType::Void, 0x80000000 | 185,  186,
-    QMetaType::Void, 0x80000000 | 185,  186,
-    QMetaType::Void, 0x80000000 | 22,  189,
-    QMetaType::Void, 0x80000000 | 22,  189,
-    QMetaType::Void, QMetaType::Int, QMetaType::Bool,  140,  192,
-    QMetaType::Void, QMetaType::Int,  140,
-    QMetaType::Void, 0x80000000 | 193,  194,
-    QMetaType::Void, QMetaType::Int,  140,
-    QMetaType::Void, 0x80000000 | 197,  198,
-    QMetaType::Void, 0x80000000 | 200,  198,
-    QMetaType::Void, QMetaType::Bool, QMetaType::QString,  202,  203,
-    QMetaType::Void, QMetaType::Bool, 0x80000000 | 205, QMetaType::QString,  202,  206,  203,
-    QMetaType::Void,
-    QMetaType::Void,
-    QMetaType::Void,
-    QMetaType::Void, 0x80000000 | 211,  212,
-    QMetaType::Void,
-    QMetaType::Void, QMetaType::Int, 0x80000000 | 216,  215,  217,
-    QMetaType::Void,
-    QMetaType::Void, 0x80000000 | 220,  221,
-    QMetaType::Void, 0x80000000 | 223,  224,
-    QMetaType::Void,
-    QMetaType::Void,
-    QMetaType::Void,
-    QMetaType::Void,
-    QMetaType::Void,
-    QMetaType::Void,
-    QMetaType::Void,
-    QMetaType::Void,
-    QMetaType::Void,
-    QMetaType::Void,
-    QMetaType::Void,
-    0x80000000 | 237,
-    0x80000000 | 239,
-    QMetaType::Void,
-    QMetaType::Void, 0x80000000 | 242, QMetaType::Bool,  243,  244,
-    QMetaType::Void, 0x80000000 | 242,  243,
-    QMetaType::Void, 0x80000000 | 246,    2,
-    QMetaType::Void, QMetaType::Bool, QMetaType::QString,  248,  249,
-    QMetaType::Void, QMetaType::Bool,  248,
-    QMetaType::Void, QMetaType::Bool, QMetaType::QString,  248,  249,
-    QMetaType::Void, QMetaType::Bool,  248,
-    QMetaType::Void, QMetaType::Int,    2,
-    QMetaType::Bool, 0x80000000 | 253,  194,
-    QMetaType::Void,
-    QMetaType::Void,
-
-       0        // eod
-};
-
-void CMainWindow::qt_static_metacall(QObject *_o, QMetaObject::Call _c, int _id, void **_a)
-{
-    if (_c == QMetaObject::InvokeMetaMethod) {
-        auto *_t = static_cast<CMainWindow *>(_o);
-        Q_UNUSED(_t)
-        switch (_id) {
-        case 0: _t->on_actionNewModel_triggered(); break;
-        case 1: _t->on_actionNewProject_triggered(); break;
-        case 2: _t->on_actionOpenProject_triggered(); break;
-        case 3: _t->on_actionOpen_triggered(); break;
-        case 4: _t->on_actionSave_triggered(); break;
-        case 5: _t->on_actionSaveAs_triggered(); break;
-        case 6: _t->on_actionSaveAll_triggered(); break;
-        case 7: _t->on_actionCloseAll_triggered(); break;
-        case 8: _t->on_actionSnapShot_triggered(); break;
-        case 9: _t->on_actionSaveProject_triggered(); break;
-        case 10: _t->on_actionExportFEModel_triggered(); break;
-        case 11: _t->on_actionImportGeometry_triggered(); break;
-        case 12: _t->on_actionExportGeometry_triggered(); break;
-        case 13: _t->on_actionImportProject_triggered(); break;
-        case 14: _t->on_actionExportProject_triggered(); break;
-        case 15: _t->on_actionImportImage_triggered(); break;
-        case 16: _t->on_actionConvertFeb_triggered(); break;
-        case 17: _t->on_actionConvertGeo_triggered(); break;
-        case 18: _t->on_actionExit_triggered(); break;
-        case 19: _t->on_recentFiles_triggered((*reinterpret_cast< QAction*(*)>(_a[1]))); break;
-        case 20: _t->on_recentFEFiles_triggered((*reinterpret_cast< QAction*(*)>(_a[1]))); break;
-        case 21: _t->on_recentGeomFiles_triggered((*reinterpret_cast< QAction*(*)>(_a[1]))); break;
-        case 22: _t->on_actionUndo_triggered(); break;
-        case 23: _t->on_actionRedo_triggered(); break;
-        case 24: _t->on_actionInvertSelection_triggered(); break;
-        case 25: _t->on_actionClearSelection_triggered(); break;
-        case 26: _t->on_actionDeleteSelection_triggered(); break;
-        case 27: _t->on_actionHideSelection_triggered(); break;
-        case 28: _t->on_actionHideUnselected_triggered(); break;
-        case 29: _t->on_actionUnhideAll_triggered(); break;
-        case 30: _t->on_actionFind_triggered(); break;
-        case 31: _t->on_actionSelectRange_triggered(); break;
-        case 32: _t->on_actionToggleVisible_triggered(); break;
-        case 33: _t->on_actionNameSelection_triggered(); break;
-        case 34: _t->on_actionTransform_triggered(); break;
-        case 35: _t->on_actionCollapseTransform_triggered(); break;
-        case 36: _t->on_actionClone_triggered(); break;
-        case 37: _t->on_actionCloneGrid_triggered(); break;
-        case 38: _t->on_actionCloneRevolve_triggered(); break;
-        case 39: _t->on_actionMerge_triggered(); break;
-        case 40: _t->on_actionPurge_triggered(); break;
-        case 41: _t->on_actionDetach_triggered(); break;
-        case 42: _t->on_actionExtract_triggered(); break;
-        case 43: _t->on_actionEditProject_triggered(); break;
-        case 44: _t->on_actionFaceToElem_triggered(); break;
-        case 45: _t->on_actionSelectOverlap_triggered(); break;
-        case 46: _t->on_actionAddBC_triggered(); break;
-        case 47: _t->on_actionAddNodalLoad_triggered(); break;
-        case 48: _t->on_actionAddSurfLoad_triggered(); break;
-        case 49: _t->on_actionAddBodyLoad_triggered(); break;
-        case 50: _t->on_actionAddIC_triggered(); break;
-        case 51: _t->on_actionAddContact_triggered(); break;
-        case 52: _t->on_actionAddConstraint_triggered(); break;
-        case 53: _t->on_actionAddRigidConstraint_triggered(); break;
-        case 54: _t->on_actionAddRigidConnector_triggered(); break;
-        case 55: _t->on_actionAddMaterial_triggered(); break;
-        case 56: _t->on_actionAddStep_triggered(); break;
-        case 57: _t->on_actionAddReaction_triggered(); break;
-        case 58: _t->on_actionSoluteTable_triggered(); break;
-        case 59: _t->on_actionSBMTable_triggered(); break;
-        case 60: _t->on_actionCurveEditor_triggered(); break;
-        case 61: _t->on_actionMeshInspector_triggered(); break;
-        case 62: _t->on_actionElasticityConvertor_triggered(); break;
-        case 63: _t->on_actionUnitConverter_triggered(); break;
-        case 64: _t->on_actionKinemat_triggered(); break;
-        case 65: _t->on_actionPlotMix_triggered(); break;
-        case 66: _t->on_actionFEBioRun_triggered(); break;
-        case 67: _t->on_actionFEBioStop_triggered(); break;
-        case 68: _t->on_actionFEBioOptimize_triggered(); break;
-        case 69: _t->on_actionOptions_triggered(); break;
-        case 70: _t->on_actionLayerInfo_triggered(); break;
-        case 71: _t->on_actionPlaneCut_triggered(); break;
-        case 72: _t->on_actionMirrorPlane_triggered(); break;
-        case 73: _t->on_actionVectorPlot_triggered(); break;
-        case 74: _t->on_actionTensorPlot_triggered(); break;
-        case 75: _t->on_actionIsosurfacePlot_triggered(); break;
-        case 76: _t->on_actionSlicePlot_triggered(); break;
-        case 77: _t->on_actionDisplacementMap_triggered(); break;
-        case 78: _t->on_actionStreamLinePlot_triggered(); break;
-        case 79: _t->on_actionParticleFlowPlot_triggered(); break;
-        case 80: _t->on_actionVolumeFlowPlot_triggered(); break;
-        case 81: _t->on_actionImageSlicer_triggered(); break;
-        case 82: _t->on_actionVolumeRender_triggered(); break;
-        case 83: _t->on_actionMarchingCubes_triggered(); break;
-        case 84: _t->on_actionGraph_triggered(); break;
-        case 85: _t->on_actionSummary_triggered(); break;
-        case 86: _t->on_actionStats_triggered(); break;
-        case 87: _t->on_actionIntegrate_triggered(); break;
-        case 88: _t->on_actionImportPoints_triggered(); break;
-        case 89: _t->on_actionImportLines_triggered(); break;
-        case 90: _t->on_actionRecordNew_triggered(); break;
-        case 91: _t->on_actionRecordStart_triggered(); break;
-        case 92: _t->on_actionRecordPause_triggered(); break;
-        case 93: _t->on_actionRecordStop_triggered(); break;
-        case 94: _t->on_actionUndoViewChange_triggered(); break;
-        case 95: _t->on_actionRedoViewChange_triggered(); break;
-        case 96: _t->on_actionZoomSelect_triggered(); break;
-        case 97: _t->on_actionZoomExtents_triggered(); break;
-        case 98: _t->on_actionViewCapture_toggled((*reinterpret_cast< bool(*)>(_a[1]))); break;
-        case 99: _t->on_actionOrtho_toggled((*reinterpret_cast< bool(*)>(_a[1]))); break;
-        case 100: _t->on_actionShowGrid_toggled((*reinterpret_cast< bool(*)>(_a[1]))); break;
-        case 101: _t->on_actionShowMeshLines_toggled((*reinterpret_cast< bool(*)>(_a[1]))); break;
-        case 102: _t->on_actionShowEdgeLines_toggled((*reinterpret_cast< bool(*)>(_a[1]))); break;
-        case 103: _t->on_actionBackfaceCulling_toggled((*reinterpret_cast< bool(*)>(_a[1]))); break;
-        case 104: _t->on_actionViewSmooth_toggled((*reinterpret_cast< bool(*)>(_a[1]))); break;
-        case 105: _t->on_actionShowNormals_toggled((*reinterpret_cast< bool(*)>(_a[1]))); break;
-        case 106: _t->on_actionShowFibers_toggled((*reinterpret_cast< bool(*)>(_a[1]))); break;
-        case 107: _t->on_actionShowMatAxes_toggled((*reinterpret_cast< bool(*)>(_a[1]))); break;
-        case 108: _t->on_actionShowDiscrete_toggled((*reinterpret_cast< bool(*)>(_a[1]))); break;
-        case 109: _t->on_actionToggleLight_triggered(); break;
-        case 110: _t->on_actionFront_triggered(); break;
-        case 111: _t->on_actionBack_triggered(); break;
-        case 112: _t->on_actionLeft_triggered(); break;
-        case 113: _t->on_actionRight_triggered(); break;
-        case 114: _t->on_actionTop_triggered(); break;
-        case 115: _t->on_actionBottom_triggered(); break;
-        case 116: _t->on_actionWireframe_toggled((*reinterpret_cast< bool(*)>(_a[1]))); break;
-        case 117: _t->on_actionSnap3D_triggered(); break;
-        case 118: _t->on_actionTrack_toggled((*reinterpret_cast< bool(*)>(_a[1]))); break;
-        case 119: _t->on_actionViewVPSave_triggered(); break;
-        case 120: _t->on_actionViewVPPrev_triggered(); break;
-        case 121: _t->on_actionViewVPNext_triggered(); break;
-        case 122: _t->on_actionSyncViews_triggered(); break;
-        case 123: _t->on_actionToggleConnected_triggered(); break;
-        case 124: _t->on_actionFEBioURL_triggered(); break;
-        case 125: _t->on_actionFEBioForum_triggered(); break;
-        case 126: _t->on_actionFEBioResources_triggered(); break;
-        case 127: _t->on_actionFEBioPubs_triggered(); break;
-        case 128: _t->on_actionAbout_triggered(); break;
-        case 129: _t->on_actionSelect_toggled((*reinterpret_cast< bool(*)>(_a[1]))); break;
-        case 130: _t->on_actionTranslate_toggled((*reinterpret_cast< bool(*)>(_a[1]))); break;
-        case 131: _t->on_actionRotate_toggled((*reinterpret_cast< bool(*)>(_a[1]))); break;
-        case 132: _t->on_actionScale_toggled((*reinterpret_cast< bool(*)>(_a[1]))); break;
-        case 133: _t->on_selectCoord_currentIndexChanged((*reinterpret_cast< int(*)>(_a[1]))); break;
-        case 134: _t->on_actionSelectObjects_toggled((*reinterpret_cast< bool(*)>(_a[1]))); break;
-        case 135: _t->on_actionSelectParts_toggled((*reinterpret_cast< bool(*)>(_a[1]))); break;
-        case 136: _t->on_actionSelectSurfaces_toggled((*reinterpret_cast< bool(*)>(_a[1]))); break;
-        case 137: _t->on_actionSelectCurves_toggled((*reinterpret_cast< bool(*)>(_a[1]))); break;
-        case 138: _t->on_actionSelectNodes_toggled((*reinterpret_cast< bool(*)>(_a[1]))); break;
-        case 139: _t->on_actionSelectDiscrete_toggled((*reinterpret_cast< bool(*)>(_a[1]))); break;
-        case 140: _t->on_selectRect_toggled((*reinterpret_cast< bool(*)>(_a[1]))); break;
-        case 141: _t->on_selectCircle_toggled((*reinterpret_cast< bool(*)>(_a[1]))); break;
-        case 142: _t->on_selectFree_toggled((*reinterpret_cast< bool(*)>(_a[1]))); break;
-        case 143: _t->on_actionMeasureTool_triggered(); break;
-        case 144: _t->on_actionPlaneCutTool_triggered(); break;
-        case 145: _t->on_postSelectRect_toggled((*reinterpret_cast< bool(*)>(_a[1]))); break;
-        case 146: _t->on_postSelectCircle_toggled((*reinterpret_cast< bool(*)>(_a[1]))); break;
-        case 147: _t->on_postSelectFree_toggled((*reinterpret_cast< bool(*)>(_a[1]))); break;
-        case 148: _t->on_postActionMeasureTool_triggered(); break;
-        case 149: _t->on_selectData_currentValueChanged((*reinterpret_cast< int(*)>(_a[1]))); break;
-        case 150: _t->on_actionPlay_toggled((*reinterpret_cast< bool(*)>(_a[1]))); break;
-        case 151: _t->on_actionRefresh_triggered(); break;
-        case 152: _t->on_actionFirst_triggered(); break;
-        case 153: _t->on_actionPrev_triggered(); break;
-        case 154: _t->on_actionNext_triggered(); break;
-        case 155: _t->on_actionLast_triggered(); break;
-        case 156: _t->on_actionTimeSettings_triggered(); break;
-        case 157: _t->on_actionColorMap_toggled((*reinterpret_cast< bool(*)>(_a[1]))); break;
-        case 158: _t->on_selectTime_valueChanged((*reinterpret_cast< int(*)>(_a[1]))); break;
-        case 159: _t->on_fontStyle_currentFontChanged((*reinterpret_cast< const QFont(*)>(_a[1]))); break;
-        case 160: _t->on_fontSize_valueChanged((*reinterpret_cast< int(*)>(_a[1]))); break;
-        case 161: _t->on_fontBold_toggled((*reinterpret_cast< bool(*)>(_a[1]))); break;
-        case 162: _t->on_fontItalic_toggled((*reinterpret_cast< bool(*)>(_a[1]))); break;
-        case 163: _t->on_actionProperties_triggered(); break;
-        case 164: _t->on_tab_currentChanged((*reinterpret_cast< int(*)>(_a[1]))); break;
-        case 165: _t->on_tab_tabCloseRequested((*reinterpret_cast< int(*)>(_a[1]))); break;
-        case 166: _t->on_welcome_anchorClicked((*reinterpret_cast< const QUrl(*)>(_a[1]))); break;
-        case 167: _t->on_clearProject(); break;
-        case 168: _t->on_closeProject(); break;
-        case 169: _t->on_closeFile((*reinterpret_cast< const QString(*)>(_a[1]))); break;
-        case 170: _t->on_addToProject((*reinterpret_cast< const QString(*)>(_a[1]))); break;
-        case 171: _t->OnPostObjectStateChanged(); break;
-        case 172: _t->OnPostObjectPropsChanged((*reinterpret_cast< FSObject*(*)>(_a[1]))); break;
-        case 173: _t->on_modelViewer_currentObjectChanged((*reinterpret_cast< FSObject*(*)>(_a[1]))); break;
-        case 174: _t->OnSelectMeshLayer((*reinterpret_cast< QAction*(*)>(_a[1]))); break;
-        case 175: _t->OnSelectObjectTransparencyMode((*reinterpret_cast< QAction*(*)>(_a[1]))); break;
-        case 176: _t->CloseView((*reinterpret_cast< int(*)>(_a[1])),(*reinterpret_cast< bool(*)>(_a[2]))); break;
-        case 177: _t->CloseView((*reinterpret_cast< int(*)>(_a[1]))); break;
-        case 178: _t->CloseView((*reinterpret_cast< CDocument*(*)>(_a[1]))); break;
-        case 179: _t->SetCurrentState((*reinterpret_cast< int(*)>(_a[1]))); break;
-        case 180: _t->closeEvent((*reinterpret_cast< QCloseEvent*(*)>(_a[1]))); break;
-        case 181: _t->keyPressEvent((*reinterpret_cast< QKeyEvent*(*)>(_a[1]))); break;
-        case 182: _t->on_finishedReadingFile((*reinterpret_cast< bool(*)>(_a[1])),(*reinterpret_cast< const QString(*)>(_a[2]))); break;
-        case 183: _t->finishedReadingFile((*reinterpret_cast< bool(*)>(_a[1])),(*reinterpret_cast< QueuedFile(*)>(_a[2])),(*reinterpret_cast< const QString(*)>(_a[3]))); break;
-        case 184: _t->checkFileProgress(); break;
-        case 185: _t->StopAnimation(); break;
-        case 186: _t->onTimer(); break;
-        case 187: _t->on_glview_pointPicked((*reinterpret_cast< const vec3d(*)>(_a[1]))); break;
-        case 188: _t->on_glview_selectionChanged(); break;
-        case 189: _t->onRunFinished((*reinterpret_cast< int(*)>(_a[1])),(*reinterpret_cast< QProcess::ExitStatus(*)>(_a[2]))); break;
-        case 190: _t->onReadyRead(); break;
-        case 191: _t->onErrorOccurred((*reinterpret_cast< QProcess::ProcessError(*)>(_a[1]))); break;
-        case 192: _t->onExportMaterials((*reinterpret_cast< const vector<GMaterial*>(*)>(_a[1]))); break;
-        case 193: _t->onExportAllMaterials(); break;
-        case 194: _t->onImportMaterials(); break;
-        case 195: _t->DeleteAllMaterials(); break;
-        case 196: _t->DeleteAllBC(); break;
-        case 197: _t->DeleteAllLoads(); break;
-        case 198: _t->DeleteAllIC(); break;
-        case 199: _t->DeleteAllContact(); break;
-        case 200: _t->DeleteAllConstraints(); break;
-        case 201: _t->DeleteAllRigidConstraints(); break;
-        case 202: _t->DeleteAllRigidConnectors(); break;
-        case 203: _t->DeleteAllSteps(); break;
-        case 204: { CGLView* _r = _t->GetGLView();
-            if (_a[0]) *reinterpret_cast< CGLView**>(_a[0]) = std::move(_r); }  break;
-        case 205: { Post::CGLModel* _r = _t->GetCurrentModel();
-            if (_a[0]) *reinterpret_cast< Post::CGLModel**>(_a[0]) = std::move(_r); }  break;
-        case 206: _t->UpdateFontToolbar(); break;
-        case 207: _t->RunFEBioJob((*reinterpret_cast< CFEBioJob*(*)>(_a[1])),(*reinterpret_cast< bool(*)>(_a[2]))); break;
-        case 208: _t->RunFEBioJob((*reinterpret_cast< CFEBioJob*(*)>(_a[1]))); break;
-        case 209: _t->NextSSHFunction((*reinterpret_cast< CSSHHandler*(*)>(_a[1]))); break;
-        case 210: _t->ShowProgress((*reinterpret_cast< bool(*)>(_a[1])),(*reinterpret_cast< QString(*)>(_a[2]))); break;
-        case 211: _t->ShowProgress((*reinterpret_cast< bool(*)>(_a[1]))); break;
-        case 212: _t->ShowIndeterminateProgress((*reinterpret_cast< bool(*)>(_a[1])),(*reinterpret_cast< QString(*)>(_a[2]))); break;
-        case 213: _t->ShowIndeterminateProgress((*reinterpret_cast< bool(*)>(_a[1]))); break;
-        case 214: _t->UpdateProgress((*reinterpret_cast< int(*)>(_a[1]))); break;
-        case 215: { bool _r = _t->DoModelCheck((*reinterpret_cast< CModelDocument*(*)>(_a[1])));
-            if (_a[0]) *reinterpret_cast< bool*>(_a[0]) = std::move(_r); }  break;
-        case 216: _t->toggleOrtho(); break;
-        case 217: _t->autosave(); break;
-        default: ;
-        }
-    }
-}
-
-QT_INIT_METAOBJECT const QMetaObject CMainWindow::staticMetaObject = { {
-    QMetaObject::SuperData::link<QMainWindow::staticMetaObject>(),
-    qt_meta_stringdata_CMainWindow.data,
-    qt_meta_data_CMainWindow,
-    qt_static_metacall,
-    nullptr,
-    nullptr
-} };
-
-
-const QMetaObject *CMainWindow::metaObject() const
-{
-    return QObject::d_ptr->metaObject ? QObject::d_ptr->dynamicMetaObject() : &staticMetaObject;
-}
-
-void *CMainWindow::qt_metacast(const char *_clname)
-{
-    if (!_clname) return nullptr;
-    if (!strcmp(_clname, qt_meta_stringdata_CMainWindow.stringdata0))
-        return static_cast<void*>(this);
-    return QMainWindow::qt_metacast(_clname);
-}
-
-int CMainWindow::qt_metacall(QMetaObject::Call _c, int _id, void **_a)
-{
-    _id = QMainWindow::qt_metacall(_c, _id, _a);
-    if (_id < 0)
-        return _id;
-    if (_c == QMetaObject::InvokeMetaMethod) {
-        if (_id < 218)
-            qt_static_metacall(this, _c, _id, _a);
-        _id -= 218;
-    } else if (_c == QMetaObject::RegisterMethodArgumentMetaType) {
-        if (_id < 218)
-            *reinterpret_cast<int*>(_a[0]) = -1;
-        _id -= 218;
-    }
-    return _id;
-}
-QT_WARNING_POP
-QT_END_MOC_NAMESPACE
->>>>>>> 13b041e9
+/****************************************************************************
+** Meta object code from reading C++ file 'MainWindow.h'
+**
+** Created by: The Qt Meta Object Compiler version 67 (Qt 5.14.2)
+**
+** WARNING! All changes made in this file will be lost!
+*****************************************************************************/
+
+#include <memory>
+#include "MainWindow.h"
+#include <QtCore/qbytearray.h>
+#include <QtCore/qmetatype.h>
+#if !defined(Q_MOC_OUTPUT_REVISION)
+#error "The header file 'MainWindow.h' doesn't include <QObject>."
+#elif Q_MOC_OUTPUT_REVISION != 67
+#error "This file was generated using the moc from 5.14.2. It"
+#error "cannot be used with the include files from this version of Qt."
+#error "(The moc has changed too much.)"
+#endif
+
+QT_BEGIN_MOC_NAMESPACE
+QT_WARNING_PUSH
+QT_WARNING_DISABLE_DEPRECATED
+struct qt_meta_stringdata_CMainWindow_t {
+    QByteArrayData data[256];
+    char stringdata0[6019];
+};
+#define QT_MOC_LITERAL(idx, ofs, len) \
+    Q_STATIC_BYTE_ARRAY_DATA_HEADER_INITIALIZER_WITH_OFFSET(len, \
+    qptrdiff(offsetof(qt_meta_stringdata_CMainWindow_t, stringdata0) + ofs \
+        - idx * sizeof(QByteArrayData)) \
+    )
+static const qt_meta_stringdata_CMainWindow_t qt_meta_stringdata_CMainWindow = {
+    {
+QT_MOC_LITERAL(0, 0, 11), // "CMainWindow"
+QT_MOC_LITERAL(1, 12, 27), // "on_actionNewModel_triggered"
+QT_MOC_LITERAL(2, 40, 0), // ""
+QT_MOC_LITERAL(3, 41, 29), // "on_actionNewProject_triggered"
+QT_MOC_LITERAL(4, 71, 30), // "on_actionOpenProject_triggered"
+QT_MOC_LITERAL(5, 102, 23), // "on_actionOpen_triggered"
+QT_MOC_LITERAL(6, 126, 23), // "on_actionSave_triggered"
+QT_MOC_LITERAL(7, 150, 25), // "on_actionSaveAs_triggered"
+QT_MOC_LITERAL(8, 176, 26), // "on_actionSaveAll_triggered"
+QT_MOC_LITERAL(9, 203, 27), // "on_actionCloseAll_triggered"
+QT_MOC_LITERAL(10, 231, 27), // "on_actionSnapShot_triggered"
+QT_MOC_LITERAL(11, 259, 30), // "on_actionSaveProject_triggered"
+QT_MOC_LITERAL(12, 290, 32), // "on_actionExportFEModel_triggered"
+QT_MOC_LITERAL(13, 323, 33), // "on_actionImportGeometry_trigg..."
+QT_MOC_LITERAL(14, 357, 33), // "on_actionExportGeometry_trigg..."
+QT_MOC_LITERAL(15, 391, 32), // "on_actionImportProject_triggered"
+QT_MOC_LITERAL(16, 424, 32), // "on_actionExportProject_triggered"
+QT_MOC_LITERAL(17, 457, 30), // "on_actionImportImage_triggered"
+QT_MOC_LITERAL(18, 488, 29), // "on_actionConvertFeb_triggered"
+QT_MOC_LITERAL(19, 518, 29), // "on_actionConvertGeo_triggered"
+QT_MOC_LITERAL(20, 548, 23), // "on_actionExit_triggered"
+QT_MOC_LITERAL(21, 572, 24), // "on_recentFiles_triggered"
+QT_MOC_LITERAL(22, 597, 8), // "QAction*"
+QT_MOC_LITERAL(23, 606, 6), // "action"
+QT_MOC_LITERAL(24, 613, 26), // "on_recentFEFiles_triggered"
+QT_MOC_LITERAL(25, 640, 28), // "on_recentGeomFiles_triggered"
+QT_MOC_LITERAL(26, 669, 23), // "on_actionUndo_triggered"
+QT_MOC_LITERAL(27, 693, 23), // "on_actionRedo_triggered"
+QT_MOC_LITERAL(28, 717, 34), // "on_actionInvertSelection_trig..."
+QT_MOC_LITERAL(29, 752, 33), // "on_actionClearSelection_trigg..."
+QT_MOC_LITERAL(30, 786, 34), // "on_actionDeleteSelection_trig..."
+QT_MOC_LITERAL(31, 821, 32), // "on_actionHideSelection_triggered"
+QT_MOC_LITERAL(32, 854, 33), // "on_actionHideUnselected_trigg..."
+QT_MOC_LITERAL(33, 888, 28), // "on_actionUnhideAll_triggered"
+QT_MOC_LITERAL(34, 917, 23), // "on_actionFind_triggered"
+QT_MOC_LITERAL(35, 941, 30), // "on_actionSelectRange_triggered"
+QT_MOC_LITERAL(36, 972, 32), // "on_actionToggleVisible_triggered"
+QT_MOC_LITERAL(37, 1005, 32), // "on_actionNameSelection_triggered"
+QT_MOC_LITERAL(38, 1038, 28), // "on_actionTransform_triggered"
+QT_MOC_LITERAL(39, 1067, 36), // "on_actionCollapseTransform_tr..."
+QT_MOC_LITERAL(40, 1104, 24), // "on_actionClone_triggered"
+QT_MOC_LITERAL(41, 1129, 28), // "on_actionCloneGrid_triggered"
+QT_MOC_LITERAL(42, 1158, 31), // "on_actionCloneRevolve_triggered"
+QT_MOC_LITERAL(43, 1190, 24), // "on_actionMerge_triggered"
+QT_MOC_LITERAL(44, 1215, 24), // "on_actionPurge_triggered"
+QT_MOC_LITERAL(45, 1240, 25), // "on_actionDetach_triggered"
+QT_MOC_LITERAL(46, 1266, 26), // "on_actionExtract_triggered"
+QT_MOC_LITERAL(47, 1293, 30), // "on_actionEditProject_triggered"
+QT_MOC_LITERAL(48, 1324, 29), // "on_actionFaceToElem_triggered"
+QT_MOC_LITERAL(49, 1354, 32), // "on_actionSelectOverlap_triggered"
+QT_MOC_LITERAL(50, 1387, 24), // "on_actionAddBC_triggered"
+QT_MOC_LITERAL(51, 1412, 31), // "on_actionAddNodalLoad_triggered"
+QT_MOC_LITERAL(52, 1444, 30), // "on_actionAddSurfLoad_triggered"
+QT_MOC_LITERAL(53, 1475, 30), // "on_actionAddBodyLoad_triggered"
+QT_MOC_LITERAL(54, 1506, 24), // "on_actionAddIC_triggered"
+QT_MOC_LITERAL(55, 1531, 29), // "on_actionAddContact_triggered"
+QT_MOC_LITERAL(56, 1561, 32), // "on_actionAddConstraint_triggered"
+QT_MOC_LITERAL(57, 1594, 37), // "on_actionAddRigidConstraint_t..."
+QT_MOC_LITERAL(58, 1632, 36), // "on_actionAddRigidConnector_tr..."
+QT_MOC_LITERAL(59, 1669, 30), // "on_actionAddMaterial_triggered"
+QT_MOC_LITERAL(60, 1700, 26), // "on_actionAddStep_triggered"
+QT_MOC_LITERAL(61, 1727, 30), // "on_actionAddReaction_triggered"
+QT_MOC_LITERAL(62, 1758, 30), // "on_actionSoluteTable_triggered"
+QT_MOC_LITERAL(63, 1789, 27), // "on_actionSBMTable_triggered"
+QT_MOC_LITERAL(64, 1817, 30), // "on_actionCurveEditor_triggered"
+QT_MOC_LITERAL(65, 1848, 32), // "on_actionMeshInspector_triggered"
+QT_MOC_LITERAL(66, 1881, 38), // "on_actionElasticityConvertor_..."
+QT_MOC_LITERAL(67, 1920, 32), // "on_actionUnitConverter_triggered"
+QT_MOC_LITERAL(68, 1953, 26), // "on_actionKinemat_triggered"
+QT_MOC_LITERAL(69, 1980, 26), // "on_actionPlotMix_triggered"
+QT_MOC_LITERAL(70, 2007, 27), // "on_actionFEBioRun_triggered"
+QT_MOC_LITERAL(71, 2035, 28), // "on_actionFEBioStop_triggered"
+QT_MOC_LITERAL(72, 2064, 32), // "on_actionFEBioOptimize_triggered"
+QT_MOC_LITERAL(73, 2097, 26), // "on_actionOptions_triggered"
+QT_MOC_LITERAL(74, 2124, 28), // "on_actionLayerInfo_triggered"
+QT_MOC_LITERAL(75, 2153, 27), // "on_actionPlaneCut_triggered"
+QT_MOC_LITERAL(76, 2181, 30), // "on_actionMirrorPlane_triggered"
+QT_MOC_LITERAL(77, 2212, 29), // "on_actionVectorPlot_triggered"
+QT_MOC_LITERAL(78, 2242, 29), // "on_actionTensorPlot_triggered"
+QT_MOC_LITERAL(79, 2272, 33), // "on_actionIsosurfacePlot_trigg..."
+QT_MOC_LITERAL(80, 2306, 28), // "on_actionSlicePlot_triggered"
+QT_MOC_LITERAL(81, 2335, 34), // "on_actionDisplacementMap_trig..."
+QT_MOC_LITERAL(82, 2370, 33), // "on_actionStreamLinePlot_trigg..."
+QT_MOC_LITERAL(83, 2404, 35), // "on_actionParticleFlowPlot_tri..."
+QT_MOC_LITERAL(84, 2440, 33), // "on_actionVolumeFlowPlot_trigg..."
+QT_MOC_LITERAL(85, 2474, 30), // "on_actionImageSlicer_triggered"
+QT_MOC_LITERAL(86, 2505, 31), // "on_actionVolumeRender_triggered"
+QT_MOC_LITERAL(87, 2537, 32), // "on_actionMarchingCubes_triggered"
+QT_MOC_LITERAL(88, 2570, 24), // "on_actionGraph_triggered"
+QT_MOC_LITERAL(89, 2595, 26), // "on_actionSummary_triggered"
+QT_MOC_LITERAL(90, 2622, 24), // "on_actionStats_triggered"
+QT_MOC_LITERAL(91, 2647, 28), // "on_actionIntegrate_triggered"
+QT_MOC_LITERAL(92, 2676, 31), // "on_actionImportPoints_triggered"
+QT_MOC_LITERAL(93, 2708, 30), // "on_actionImportLines_triggered"
+QT_MOC_LITERAL(94, 2739, 28), // "on_actionRecordNew_triggered"
+QT_MOC_LITERAL(95, 2768, 30), // "on_actionRecordStart_triggered"
+QT_MOC_LITERAL(96, 2799, 30), // "on_actionRecordPause_triggered"
+QT_MOC_LITERAL(97, 2830, 29), // "on_actionRecordStop_triggered"
+QT_MOC_LITERAL(98, 2860, 33), // "on_actionUndoViewChange_trigg..."
+QT_MOC_LITERAL(99, 2894, 33), // "on_actionRedoViewChange_trigg..."
+QT_MOC_LITERAL(100, 2928, 29), // "on_actionZoomSelect_triggered"
+QT_MOC_LITERAL(101, 2958, 30), // "on_actionZoomExtents_triggered"
+QT_MOC_LITERAL(102, 2989, 28), // "on_actionViewCapture_toggled"
+QT_MOC_LITERAL(103, 3018, 8), // "bchecked"
+QT_MOC_LITERAL(104, 3027, 22), // "on_actionOrtho_toggled"
+QT_MOC_LITERAL(105, 3050, 1), // "b"
+QT_MOC_LITERAL(106, 3052, 25), // "on_actionShowGrid_toggled"
+QT_MOC_LITERAL(107, 3078, 30), // "on_actionShowMeshLines_toggled"
+QT_MOC_LITERAL(108, 3109, 30), // "on_actionShowEdgeLines_toggled"
+QT_MOC_LITERAL(109, 3140, 32), // "on_actionBackfaceCulling_toggled"
+QT_MOC_LITERAL(110, 3173, 27), // "on_actionViewSmooth_toggled"
+QT_MOC_LITERAL(111, 3201, 28), // "on_actionShowNormals_toggled"
+QT_MOC_LITERAL(112, 3230, 27), // "on_actionShowFibers_toggled"
+QT_MOC_LITERAL(113, 3258, 28), // "on_actionShowMatAxes_toggled"
+QT_MOC_LITERAL(114, 3287, 29), // "on_actionShowDiscrete_toggled"
+QT_MOC_LITERAL(115, 3317, 30), // "on_actionToggleLight_triggered"
+QT_MOC_LITERAL(116, 3348, 24), // "on_actionFront_triggered"
+QT_MOC_LITERAL(117, 3373, 23), // "on_actionBack_triggered"
+QT_MOC_LITERAL(118, 3397, 23), // "on_actionLeft_triggered"
+QT_MOC_LITERAL(119, 3421, 24), // "on_actionRight_triggered"
+QT_MOC_LITERAL(120, 3446, 22), // "on_actionTop_triggered"
+QT_MOC_LITERAL(121, 3469, 25), // "on_actionBottom_triggered"
+QT_MOC_LITERAL(122, 3495, 26), // "on_actionWireframe_toggled"
+QT_MOC_LITERAL(123, 3522, 25), // "on_actionSnap3D_triggered"
+QT_MOC_LITERAL(124, 3548, 22), // "on_actionTrack_toggled"
+QT_MOC_LITERAL(125, 3571, 29), // "on_actionViewVPSave_triggered"
+QT_MOC_LITERAL(126, 3601, 29), // "on_actionViewVPPrev_triggered"
+QT_MOC_LITERAL(127, 3631, 29), // "on_actionViewVPNext_triggered"
+QT_MOC_LITERAL(128, 3661, 28), // "on_actionSyncViews_triggered"
+QT_MOC_LITERAL(129, 3690, 34), // "on_actionToggleConnected_trig..."
+QT_MOC_LITERAL(130, 3725, 27), // "on_actionFEBioURL_triggered"
+QT_MOC_LITERAL(131, 3753, 29), // "on_actionFEBioForum_triggered"
+QT_MOC_LITERAL(132, 3783, 33), // "on_actionFEBioResources_trigg..."
+QT_MOC_LITERAL(133, 3817, 28), // "on_actionFEBioPubs_triggered"
+QT_MOC_LITERAL(134, 3846, 24), // "on_actionAbout_triggered"
+QT_MOC_LITERAL(135, 3871, 23), // "on_actionSelect_toggled"
+QT_MOC_LITERAL(136, 3895, 26), // "on_actionTranslate_toggled"
+QT_MOC_LITERAL(137, 3922, 23), // "on_actionRotate_toggled"
+QT_MOC_LITERAL(138, 3946, 22), // "on_actionScale_toggled"
+QT_MOC_LITERAL(139, 3969, 34), // "on_selectCoord_currentIndexCh..."
+QT_MOC_LITERAL(140, 4004, 1), // "n"
+QT_MOC_LITERAL(141, 4006, 30), // "on_actionSelectObjects_toggled"
+QT_MOC_LITERAL(142, 4037, 28), // "on_actionSelectParts_toggled"
+QT_MOC_LITERAL(143, 4066, 31), // "on_actionSelectSurfaces_toggled"
+QT_MOC_LITERAL(144, 4098, 29), // "on_actionSelectCurves_toggled"
+QT_MOC_LITERAL(145, 4128, 28), // "on_actionSelectNodes_toggled"
+QT_MOC_LITERAL(146, 4157, 31), // "on_actionSelectDiscrete_toggled"
+QT_MOC_LITERAL(147, 4189, 21), // "on_selectRect_toggled"
+QT_MOC_LITERAL(148, 4211, 23), // "on_selectCircle_toggled"
+QT_MOC_LITERAL(149, 4235, 21), // "on_selectFree_toggled"
+QT_MOC_LITERAL(150, 4257, 30), // "on_actionMeasureTool_triggered"
+QT_MOC_LITERAL(151, 4288, 31), // "on_actionPlaneCutTool_triggered"
+QT_MOC_LITERAL(152, 4320, 25), // "on_postSelectRect_toggled"
+QT_MOC_LITERAL(153, 4346, 27), // "on_postSelectCircle_toggled"
+QT_MOC_LITERAL(154, 4374, 25), // "on_postSelectFree_toggled"
+QT_MOC_LITERAL(155, 4400, 34), // "on_postActionMeasureTool_trig..."
+QT_MOC_LITERAL(156, 4435, 33), // "on_selectData_currentValueCha..."
+QT_MOC_LITERAL(157, 4469, 1), // "i"
+QT_MOC_LITERAL(158, 4471, 21), // "on_actionPlay_toggled"
+QT_MOC_LITERAL(159, 4493, 26), // "on_actionRefresh_triggered"
+QT_MOC_LITERAL(160, 4520, 24), // "on_actionFirst_triggered"
+QT_MOC_LITERAL(161, 4545, 23), // "on_actionPrev_triggered"
+QT_MOC_LITERAL(162, 4569, 23), // "on_actionNext_triggered"
+QT_MOC_LITERAL(163, 4593, 23), // "on_actionLast_triggered"
+QT_MOC_LITERAL(164, 4617, 31), // "on_actionTimeSettings_triggered"
+QT_MOC_LITERAL(165, 4649, 25), // "on_actionColorMap_toggled"
+QT_MOC_LITERAL(166, 4675, 26), // "on_selectTime_valueChanged"
+QT_MOC_LITERAL(167, 4702, 31), // "on_fontStyle_currentFontChanged"
+QT_MOC_LITERAL(168, 4734, 4), // "font"
+QT_MOC_LITERAL(169, 4739, 24), // "on_fontSize_valueChanged"
+QT_MOC_LITERAL(170, 4764, 19), // "on_fontBold_toggled"
+QT_MOC_LITERAL(171, 4784, 7), // "checked"
+QT_MOC_LITERAL(172, 4792, 21), // "on_fontItalic_toggled"
+QT_MOC_LITERAL(173, 4814, 29), // "on_actionProperties_triggered"
+QT_MOC_LITERAL(174, 4844, 21), // "on_tab_currentChanged"
+QT_MOC_LITERAL(175, 4866, 24), // "on_tab_tabCloseRequested"
+QT_MOC_LITERAL(176, 4891, 24), // "on_welcome_anchorClicked"
+QT_MOC_LITERAL(177, 4916, 4), // "link"
+QT_MOC_LITERAL(178, 4921, 15), // "on_clearProject"
+QT_MOC_LITERAL(179, 4937, 15), // "on_closeProject"
+QT_MOC_LITERAL(180, 4953, 12), // "on_closeFile"
+QT_MOC_LITERAL(181, 4966, 4), // "file"
+QT_MOC_LITERAL(182, 4971, 15), // "on_addToProject"
+QT_MOC_LITERAL(183, 4987, 24), // "OnPostObjectStateChanged"
+QT_MOC_LITERAL(184, 5012, 24), // "OnPostObjectPropsChanged"
+QT_MOC_LITERAL(185, 5037, 9), // "FSObject*"
+QT_MOC_LITERAL(186, 5047, 2), // "po"
+QT_MOC_LITERAL(187, 5050, 35), // "on_modelViewer_currentObjectC..."
+QT_MOC_LITERAL(188, 5086, 17), // "OnSelectMeshLayer"
+QT_MOC_LITERAL(189, 5104, 2), // "ac"
+QT_MOC_LITERAL(190, 5107, 30), // "OnSelectObjectTransparencyMode"
+QT_MOC_LITERAL(191, 5138, 9), // "CloseView"
+QT_MOC_LITERAL(192, 5148, 10), // "forceClose"
+QT_MOC_LITERAL(193, 5159, 10), // "CDocument*"
+QT_MOC_LITERAL(194, 5170, 3), // "doc"
+QT_MOC_LITERAL(195, 5174, 15), // "SetCurrentState"
+QT_MOC_LITERAL(196, 5190, 10), // "closeEvent"
+QT_MOC_LITERAL(197, 5201, 12), // "QCloseEvent*"
+QT_MOC_LITERAL(198, 5214, 2), // "ev"
+QT_MOC_LITERAL(199, 5217, 13), // "keyPressEvent"
+QT_MOC_LITERAL(200, 5231, 10), // "QKeyEvent*"
+QT_MOC_LITERAL(201, 5242, 22), // "on_finishedReadingFile"
+QT_MOC_LITERAL(202, 5265, 7), // "success"
+QT_MOC_LITERAL(203, 5273, 11), // "errorString"
+QT_MOC_LITERAL(204, 5285, 19), // "finishedReadingFile"
+QT_MOC_LITERAL(205, 5305, 11), // "QueuedFile&"
+QT_MOC_LITERAL(206, 5317, 5), // "qfile"
+QT_MOC_LITERAL(207, 5323, 17), // "checkFileProgress"
+QT_MOC_LITERAL(208, 5341, 13), // "StopAnimation"
+QT_MOC_LITERAL(209, 5355, 7), // "onTimer"
+QT_MOC_LITERAL(210, 5363, 21), // "on_glview_pointPicked"
+QT_MOC_LITERAL(211, 5385, 5), // "vec3d"
+QT_MOC_LITERAL(212, 5391, 1), // "r"
+QT_MOC_LITERAL(213, 5393, 26), // "on_glview_selectionChanged"
+QT_MOC_LITERAL(214, 5420, 13), // "onRunFinished"
+QT_MOC_LITERAL(215, 5434, 8), // "exitCode"
+QT_MOC_LITERAL(216, 5443, 20), // "QProcess::ExitStatus"
+QT_MOC_LITERAL(217, 5464, 2), // "es"
+QT_MOC_LITERAL(218, 5467, 11), // "onReadyRead"
+QT_MOC_LITERAL(219, 5479, 15), // "onErrorOccurred"
+QT_MOC_LITERAL(220, 5495, 22), // "QProcess::ProcessError"
+QT_MOC_LITERAL(221, 5518, 3), // "err"
+QT_MOC_LITERAL(222, 5522, 17), // "onExportMaterials"
+QT_MOC_LITERAL(223, 5540, 18), // "vector<GMaterial*>"
+QT_MOC_LITERAL(224, 5559, 7), // "matList"
+QT_MOC_LITERAL(225, 5567, 20), // "onExportAllMaterials"
+QT_MOC_LITERAL(226, 5588, 17), // "onImportMaterials"
+QT_MOC_LITERAL(227, 5606, 18), // "DeleteAllMaterials"
+QT_MOC_LITERAL(228, 5625, 11), // "DeleteAllBC"
+QT_MOC_LITERAL(229, 5637, 14), // "DeleteAllLoads"
+QT_MOC_LITERAL(230, 5652, 11), // "DeleteAllIC"
+QT_MOC_LITERAL(231, 5664, 16), // "DeleteAllContact"
+QT_MOC_LITERAL(232, 5681, 20), // "DeleteAllConstraints"
+QT_MOC_LITERAL(233, 5702, 25), // "DeleteAllRigidConstraints"
+QT_MOC_LITERAL(234, 5728, 24), // "DeleteAllRigidConnectors"
+QT_MOC_LITERAL(235, 5753, 14), // "DeleteAllSteps"
+QT_MOC_LITERAL(236, 5768, 9), // "GetGLView"
+QT_MOC_LITERAL(237, 5778, 8), // "CGLView*"
+QT_MOC_LITERAL(238, 5787, 15), // "GetCurrentModel"
+QT_MOC_LITERAL(239, 5803, 15), // "Post::CGLModel*"
+QT_MOC_LITERAL(240, 5819, 17), // "UpdateFontToolbar"
+QT_MOC_LITERAL(241, 5837, 11), // "RunFEBioJob"
+QT_MOC_LITERAL(242, 5849, 10), // "CFEBioJob*"
+QT_MOC_LITERAL(243, 5860, 3), // "job"
+QT_MOC_LITERAL(244, 5864, 8), // "autoSave"
+QT_MOC_LITERAL(245, 5873, 15), // "NextSSHFunction"
+QT_MOC_LITERAL(246, 5889, 12), // "CSSHHandler*"
+QT_MOC_LITERAL(247, 5902, 12), // "ShowProgress"
+QT_MOC_LITERAL(248, 5915, 4), // "show"
+QT_MOC_LITERAL(249, 5920, 7), // "message"
+QT_MOC_LITERAL(250, 5928, 25), // "ShowIndeterminateProgress"
+QT_MOC_LITERAL(251, 5954, 14), // "UpdateProgress"
+QT_MOC_LITERAL(252, 5969, 12), // "DoModelCheck"
+QT_MOC_LITERAL(253, 5982, 15), // "CModelDocument*"
+QT_MOC_LITERAL(254, 5998, 11), // "toggleOrtho"
+QT_MOC_LITERAL(255, 6010, 8) // "autosave"
+
+    },
+    "CMainWindow\0on_actionNewModel_triggered\0"
+    "\0on_actionNewProject_triggered\0"
+    "on_actionOpenProject_triggered\0"
+    "on_actionOpen_triggered\0on_actionSave_triggered\0"
+    "on_actionSaveAs_triggered\0"
+    "on_actionSaveAll_triggered\0"
+    "on_actionCloseAll_triggered\0"
+    "on_actionSnapShot_triggered\0"
+    "on_actionSaveProject_triggered\0"
+    "on_actionExportFEModel_triggered\0"
+    "on_actionImportGeometry_triggered\0"
+    "on_actionExportGeometry_triggered\0"
+    "on_actionImportProject_triggered\0"
+    "on_actionExportProject_triggered\0"
+    "on_actionImportImage_triggered\0"
+    "on_actionConvertFeb_triggered\0"
+    "on_actionConvertGeo_triggered\0"
+    "on_actionExit_triggered\0"
+    "on_recentFiles_triggered\0QAction*\0"
+    "action\0on_recentFEFiles_triggered\0"
+    "on_recentGeomFiles_triggered\0"
+    "on_actionUndo_triggered\0on_actionRedo_triggered\0"
+    "on_actionInvertSelection_triggered\0"
+    "on_actionClearSelection_triggered\0"
+    "on_actionDeleteSelection_triggered\0"
+    "on_actionHideSelection_triggered\0"
+    "on_actionHideUnselected_triggered\0"
+    "on_actionUnhideAll_triggered\0"
+    "on_actionFind_triggered\0"
+    "on_actionSelectRange_triggered\0"
+    "on_actionToggleVisible_triggered\0"
+    "on_actionNameSelection_triggered\0"
+    "on_actionTransform_triggered\0"
+    "on_actionCollapseTransform_triggered\0"
+    "on_actionClone_triggered\0"
+    "on_actionCloneGrid_triggered\0"
+    "on_actionCloneRevolve_triggered\0"
+    "on_actionMerge_triggered\0"
+    "on_actionPurge_triggered\0"
+    "on_actionDetach_triggered\0"
+    "on_actionExtract_triggered\0"
+    "on_actionEditProject_triggered\0"
+    "on_actionFaceToElem_triggered\0"
+    "on_actionSelectOverlap_triggered\0"
+    "on_actionAddBC_triggered\0"
+    "on_actionAddNodalLoad_triggered\0"
+    "on_actionAddSurfLoad_triggered\0"
+    "on_actionAddBodyLoad_triggered\0"
+    "on_actionAddIC_triggered\0"
+    "on_actionAddContact_triggered\0"
+    "on_actionAddConstraint_triggered\0"
+    "on_actionAddRigidConstraint_triggered\0"
+    "on_actionAddRigidConnector_triggered\0"
+    "on_actionAddMaterial_triggered\0"
+    "on_actionAddStep_triggered\0"
+    "on_actionAddReaction_triggered\0"
+    "on_actionSoluteTable_triggered\0"
+    "on_actionSBMTable_triggered\0"
+    "on_actionCurveEditor_triggered\0"
+    "on_actionMeshInspector_triggered\0"
+    "on_actionElasticityConvertor_triggered\0"
+    "on_actionUnitConverter_triggered\0"
+    "on_actionKinemat_triggered\0"
+    "on_actionPlotMix_triggered\0"
+    "on_actionFEBioRun_triggered\0"
+    "on_actionFEBioStop_triggered\0"
+    "on_actionFEBioOptimize_triggered\0"
+    "on_actionOptions_triggered\0"
+    "on_actionLayerInfo_triggered\0"
+    "on_actionPlaneCut_triggered\0"
+    "on_actionMirrorPlane_triggered\0"
+    "on_actionVectorPlot_triggered\0"
+    "on_actionTensorPlot_triggered\0"
+    "on_actionIsosurfacePlot_triggered\0"
+    "on_actionSlicePlot_triggered\0"
+    "on_actionDisplacementMap_triggered\0"
+    "on_actionStreamLinePlot_triggered\0"
+    "on_actionParticleFlowPlot_triggered\0"
+    "on_actionVolumeFlowPlot_triggered\0"
+    "on_actionImageSlicer_triggered\0"
+    "on_actionVolumeRender_triggered\0"
+    "on_actionMarchingCubes_triggered\0"
+    "on_actionGraph_triggered\0"
+    "on_actionSummary_triggered\0"
+    "on_actionStats_triggered\0"
+    "on_actionIntegrate_triggered\0"
+    "on_actionImportPoints_triggered\0"
+    "on_actionImportLines_triggered\0"
+    "on_actionRecordNew_triggered\0"
+    "on_actionRecordStart_triggered\0"
+    "on_actionRecordPause_triggered\0"
+    "on_actionRecordStop_triggered\0"
+    "on_actionUndoViewChange_triggered\0"
+    "on_actionRedoViewChange_triggered\0"
+    "on_actionZoomSelect_triggered\0"
+    "on_actionZoomExtents_triggered\0"
+    "on_actionViewCapture_toggled\0bchecked\0"
+    "on_actionOrtho_toggled\0b\0"
+    "on_actionShowGrid_toggled\0"
+    "on_actionShowMeshLines_toggled\0"
+    "on_actionShowEdgeLines_toggled\0"
+    "on_actionBackfaceCulling_toggled\0"
+    "on_actionViewSmooth_toggled\0"
+    "on_actionShowNormals_toggled\0"
+    "on_actionShowFibers_toggled\0"
+    "on_actionShowMatAxes_toggled\0"
+    "on_actionShowDiscrete_toggled\0"
+    "on_actionToggleLight_triggered\0"
+    "on_actionFront_triggered\0"
+    "on_actionBack_triggered\0on_actionLeft_triggered\0"
+    "on_actionRight_triggered\0"
+    "on_actionTop_triggered\0on_actionBottom_triggered\0"
+    "on_actionWireframe_toggled\0"
+    "on_actionSnap3D_triggered\0"
+    "on_actionTrack_toggled\0"
+    "on_actionViewVPSave_triggered\0"
+    "on_actionViewVPPrev_triggered\0"
+    "on_actionViewVPNext_triggered\0"
+    "on_actionSyncViews_triggered\0"
+    "on_actionToggleConnected_triggered\0"
+    "on_actionFEBioURL_triggered\0"
+    "on_actionFEBioForum_triggered\0"
+    "on_actionFEBioResources_triggered\0"
+    "on_actionFEBioPubs_triggered\0"
+    "on_actionAbout_triggered\0"
+    "on_actionSelect_toggled\0"
+    "on_actionTranslate_toggled\0"
+    "on_actionRotate_toggled\0on_actionScale_toggled\0"
+    "on_selectCoord_currentIndexChanged\0n\0"
+    "on_actionSelectObjects_toggled\0"
+    "on_actionSelectParts_toggled\0"
+    "on_actionSelectSurfaces_toggled\0"
+    "on_actionSelectCurves_toggled\0"
+    "on_actionSelectNodes_toggled\0"
+    "on_actionSelectDiscrete_toggled\0"
+    "on_selectRect_toggled\0on_selectCircle_toggled\0"
+    "on_selectFree_toggled\0"
+    "on_actionMeasureTool_triggered\0"
+    "on_actionPlaneCutTool_triggered\0"
+    "on_postSelectRect_toggled\0"
+    "on_postSelectCircle_toggled\0"
+    "on_postSelectFree_toggled\0"
+    "on_postActionMeasureTool_triggered\0"
+    "on_selectData_currentValueChanged\0i\0"
+    "on_actionPlay_toggled\0on_actionRefresh_triggered\0"
+    "on_actionFirst_triggered\0"
+    "on_actionPrev_triggered\0on_actionNext_triggered\0"
+    "on_actionLast_triggered\0"
+    "on_actionTimeSettings_triggered\0"
+    "on_actionColorMap_toggled\0"
+    "on_selectTime_valueChanged\0"
+    "on_fontStyle_currentFontChanged\0font\0"
+    "on_fontSize_valueChanged\0on_fontBold_toggled\0"
+    "checked\0on_fontItalic_toggled\0"
+    "on_actionProperties_triggered\0"
+    "on_tab_currentChanged\0on_tab_tabCloseRequested\0"
+    "on_welcome_anchorClicked\0link\0"
+    "on_clearProject\0on_closeProject\0"
+    "on_closeFile\0file\0on_addToProject\0"
+    "OnPostObjectStateChanged\0"
+    "OnPostObjectPropsChanged\0FSObject*\0"
+    "po\0on_modelViewer_currentObjectChanged\0"
+    "OnSelectMeshLayer\0ac\0"
+    "OnSelectObjectTransparencyMode\0CloseView\0"
+    "forceClose\0CDocument*\0doc\0SetCurrentState\0"
+    "closeEvent\0QCloseEvent*\0ev\0keyPressEvent\0"
+    "QKeyEvent*\0on_finishedReadingFile\0"
+    "success\0errorString\0finishedReadingFile\0"
+    "QueuedFile&\0qfile\0checkFileProgress\0"
+    "StopAnimation\0onTimer\0on_glview_pointPicked\0"
+    "vec3d\0r\0on_glview_selectionChanged\0"
+    "onRunFinished\0exitCode\0QProcess::ExitStatus\0"
+    "es\0onReadyRead\0onErrorOccurred\0"
+    "QProcess::ProcessError\0err\0onExportMaterials\0"
+    "vector<GMaterial*>\0matList\0"
+    "onExportAllMaterials\0onImportMaterials\0"
+    "DeleteAllMaterials\0DeleteAllBC\0"
+    "DeleteAllLoads\0DeleteAllIC\0DeleteAllContact\0"
+    "DeleteAllConstraints\0DeleteAllRigidConstraints\0"
+    "DeleteAllRigidConnectors\0DeleteAllSteps\0"
+    "GetGLView\0CGLView*\0GetCurrentModel\0"
+    "Post::CGLModel*\0UpdateFontToolbar\0"
+    "RunFEBioJob\0CFEBioJob*\0job\0autoSave\0"
+    "NextSSHFunction\0CSSHHandler*\0ShowProgress\0"
+    "show\0message\0ShowIndeterminateProgress\0"
+    "UpdateProgress\0DoModelCheck\0CModelDocument*\0"
+    "toggleOrtho\0autosave"
+};
+#undef QT_MOC_LITERAL
+
+static const uint qt_meta_data_CMainWindow[] = {
+
+ // content:
+       8,       // revision
+       0,       // classname
+       0,    0, // classinfo
+     218,   14, // methods
+       0,    0, // properties
+       0,    0, // enums/sets
+       0,    0, // constructors
+       0,       // flags
+       0,       // signalCount
+
+ // slots: name, argc, parameters, tag, flags
+       1,    0, 1104,    2, 0x0a /* Public */,
+       3,    0, 1105,    2, 0x0a /* Public */,
+       4,    0, 1106,    2, 0x0a /* Public */,
+       5,    0, 1107,    2, 0x0a /* Public */,
+       6,    0, 1108,    2, 0x0a /* Public */,
+       7,    0, 1109,    2, 0x0a /* Public */,
+       8,    0, 1110,    2, 0x0a /* Public */,
+       9,    0, 1111,    2, 0x0a /* Public */,
+      10,    0, 1112,    2, 0x0a /* Public */,
+      11,    0, 1113,    2, 0x0a /* Public */,
+      12,    0, 1114,    2, 0x0a /* Public */,
+      13,    0, 1115,    2, 0x0a /* Public */,
+      14,    0, 1116,    2, 0x0a /* Public */,
+      15,    0, 1117,    2, 0x0a /* Public */,
+      16,    0, 1118,    2, 0x0a /* Public */,
+      17,    0, 1119,    2, 0x0a /* Public */,
+      18,    0, 1120,    2, 0x0a /* Public */,
+      19,    0, 1121,    2, 0x0a /* Public */,
+      20,    0, 1122,    2, 0x0a /* Public */,
+      21,    1, 1123,    2, 0x0a /* Public */,
+      24,    1, 1126,    2, 0x0a /* Public */,
+      25,    1, 1129,    2, 0x0a /* Public */,
+      26,    0, 1132,    2, 0x0a /* Public */,
+      27,    0, 1133,    2, 0x0a /* Public */,
+      28,    0, 1134,    2, 0x0a /* Public */,
+      29,    0, 1135,    2, 0x0a /* Public */,
+      30,    0, 1136,    2, 0x0a /* Public */,
+      31,    0, 1137,    2, 0x0a /* Public */,
+      32,    0, 1138,    2, 0x0a /* Public */,
+      33,    0, 1139,    2, 0x0a /* Public */,
+      34,    0, 1140,    2, 0x0a /* Public */,
+      35,    0, 1141,    2, 0x0a /* Public */,
+      36,    0, 1142,    2, 0x0a /* Public */,
+      37,    0, 1143,    2, 0x0a /* Public */,
+      38,    0, 1144,    2, 0x0a /* Public */,
+      39,    0, 1145,    2, 0x0a /* Public */,
+      40,    0, 1146,    2, 0x0a /* Public */,
+      41,    0, 1147,    2, 0x0a /* Public */,
+      42,    0, 1148,    2, 0x0a /* Public */,
+      43,    0, 1149,    2, 0x0a /* Public */,
+      44,    0, 1150,    2, 0x0a /* Public */,
+      45,    0, 1151,    2, 0x0a /* Public */,
+      46,    0, 1152,    2, 0x0a /* Public */,
+      47,    0, 1153,    2, 0x0a /* Public */,
+      48,    0, 1154,    2, 0x0a /* Public */,
+      49,    0, 1155,    2, 0x0a /* Public */,
+      50,    0, 1156,    2, 0x0a /* Public */,
+      51,    0, 1157,    2, 0x0a /* Public */,
+      52,    0, 1158,    2, 0x0a /* Public */,
+      53,    0, 1159,    2, 0x0a /* Public */,
+      54,    0, 1160,    2, 0x0a /* Public */,
+      55,    0, 1161,    2, 0x0a /* Public */,
+      56,    0, 1162,    2, 0x0a /* Public */,
+      57,    0, 1163,    2, 0x0a /* Public */,
+      58,    0, 1164,    2, 0x0a /* Public */,
+      59,    0, 1165,    2, 0x0a /* Public */,
+      60,    0, 1166,    2, 0x0a /* Public */,
+      61,    0, 1167,    2, 0x0a /* Public */,
+      62,    0, 1168,    2, 0x0a /* Public */,
+      63,    0, 1169,    2, 0x0a /* Public */,
+      64,    0, 1170,    2, 0x0a /* Public */,
+      65,    0, 1171,    2, 0x0a /* Public */,
+      66,    0, 1172,    2, 0x0a /* Public */,
+      67,    0, 1173,    2, 0x0a /* Public */,
+      68,    0, 1174,    2, 0x0a /* Public */,
+      69,    0, 1175,    2, 0x0a /* Public */,
+      70,    0, 1176,    2, 0x0a /* Public */,
+      71,    0, 1177,    2, 0x0a /* Public */,
+      72,    0, 1178,    2, 0x0a /* Public */,
+      73,    0, 1179,    2, 0x0a /* Public */,
+      74,    0, 1180,    2, 0x0a /* Public */,
+      75,    0, 1181,    2, 0x0a /* Public */,
+      76,    0, 1182,    2, 0x0a /* Public */,
+      77,    0, 1183,    2, 0x0a /* Public */,
+      78,    0, 1184,    2, 0x0a /* Public */,
+      79,    0, 1185,    2, 0x0a /* Public */,
+      80,    0, 1186,    2, 0x0a /* Public */,
+      81,    0, 1187,    2, 0x0a /* Public */,
+      82,    0, 1188,    2, 0x0a /* Public */,
+      83,    0, 1189,    2, 0x0a /* Public */,
+      84,    0, 1190,    2, 0x0a /* Public */,
+      85,    0, 1191,    2, 0x0a /* Public */,
+      86,    0, 1192,    2, 0x0a /* Public */,
+      87,    0, 1193,    2, 0x0a /* Public */,
+      88,    0, 1194,    2, 0x0a /* Public */,
+      89,    0, 1195,    2, 0x0a /* Public */,
+      90,    0, 1196,    2, 0x0a /* Public */,
+      91,    0, 1197,    2, 0x0a /* Public */,
+      92,    0, 1198,    2, 0x0a /* Public */,
+      93,    0, 1199,    2, 0x0a /* Public */,
+      94,    0, 1200,    2, 0x0a /* Public */,
+      95,    0, 1201,    2, 0x0a /* Public */,
+      96,    0, 1202,    2, 0x0a /* Public */,
+      97,    0, 1203,    2, 0x0a /* Public */,
+      98,    0, 1204,    2, 0x0a /* Public */,
+      99,    0, 1205,    2, 0x0a /* Public */,
+     100,    0, 1206,    2, 0x0a /* Public */,
+     101,    0, 1207,    2, 0x0a /* Public */,
+     102,    1, 1208,    2, 0x0a /* Public */,
+     104,    1, 1211,    2, 0x0a /* Public */,
+     106,    1, 1214,    2, 0x0a /* Public */,
+     107,    1, 1217,    2, 0x0a /* Public */,
+     108,    1, 1220,    2, 0x0a /* Public */,
+     109,    1, 1223,    2, 0x0a /* Public */,
+     110,    1, 1226,    2, 0x0a /* Public */,
+     111,    1, 1229,    2, 0x0a /* Public */,
+     112,    1, 1232,    2, 0x0a /* Public */,
+     113,    1, 1235,    2, 0x0a /* Public */,
+     114,    1, 1238,    2, 0x0a /* Public */,
+     115,    0, 1241,    2, 0x0a /* Public */,
+     116,    0, 1242,    2, 0x0a /* Public */,
+     117,    0, 1243,    2, 0x0a /* Public */,
+     118,    0, 1244,    2, 0x0a /* Public */,
+     119,    0, 1245,    2, 0x0a /* Public */,
+     120,    0, 1246,    2, 0x0a /* Public */,
+     121,    0, 1247,    2, 0x0a /* Public */,
+     122,    1, 1248,    2, 0x0a /* Public */,
+     123,    0, 1251,    2, 0x0a /* Public */,
+     124,    1, 1252,    2, 0x0a /* Public */,
+     125,    0, 1255,    2, 0x0a /* Public */,
+     126,    0, 1256,    2, 0x0a /* Public */,
+     127,    0, 1257,    2, 0x0a /* Public */,
+     128,    0, 1258,    2, 0x0a /* Public */,
+     129,    0, 1259,    2, 0x0a /* Public */,
+     130,    0, 1260,    2, 0x0a /* Public */,
+     131,    0, 1261,    2, 0x0a /* Public */,
+     132,    0, 1262,    2, 0x0a /* Public */,
+     133,    0, 1263,    2, 0x0a /* Public */,
+     134,    0, 1264,    2, 0x0a /* Public */,
+     135,    1, 1265,    2, 0x0a /* Public */,
+     136,    1, 1268,    2, 0x0a /* Public */,
+     137,    1, 1271,    2, 0x0a /* Public */,
+     138,    1, 1274,    2, 0x0a /* Public */,
+     139,    1, 1277,    2, 0x0a /* Public */,
+     141,    1, 1280,    2, 0x0a /* Public */,
+     142,    1, 1283,    2, 0x0a /* Public */,
+     143,    1, 1286,    2, 0x0a /* Public */,
+     144,    1, 1289,    2, 0x0a /* Public */,
+     145,    1, 1292,    2, 0x0a /* Public */,
+     146,    1, 1295,    2, 0x0a /* Public */,
+     147,    1, 1298,    2, 0x0a /* Public */,
+     148,    1, 1301,    2, 0x0a /* Public */,
+     149,    1, 1304,    2, 0x0a /* Public */,
+     150,    0, 1307,    2, 0x0a /* Public */,
+     151,    0, 1308,    2, 0x0a /* Public */,
+     152,    1, 1309,    2, 0x0a /* Public */,
+     153,    1, 1312,    2, 0x0a /* Public */,
+     154,    1, 1315,    2, 0x0a /* Public */,
+     155,    0, 1318,    2, 0x0a /* Public */,
+     156,    1, 1319,    2, 0x0a /* Public */,
+     158,    1, 1322,    2, 0x0a /* Public */,
+     159,    0, 1325,    2, 0x0a /* Public */,
+     160,    0, 1326,    2, 0x0a /* Public */,
+     161,    0, 1327,    2, 0x0a /* Public */,
+     162,    0, 1328,    2, 0x0a /* Public */,
+     163,    0, 1329,    2, 0x0a /* Public */,
+     164,    0, 1330,    2, 0x0a /* Public */,
+     165,    1, 1331,    2, 0x0a /* Public */,
+     166,    1, 1334,    2, 0x0a /* Public */,
+     167,    1, 1337,    2, 0x0a /* Public */,
+     169,    1, 1340,    2, 0x0a /* Public */,
+     170,    1, 1343,    2, 0x0a /* Public */,
+     172,    1, 1346,    2, 0x0a /* Public */,
+     173,    0, 1349,    2, 0x0a /* Public */,
+     174,    1, 1350,    2, 0x0a /* Public */,
+     175,    1, 1353,    2, 0x0a /* Public */,
+     176,    1, 1356,    2, 0x0a /* Public */,
+     178,    0, 1359,    2, 0x0a /* Public */,
+     179,    0, 1360,    2, 0x0a /* Public */,
+     180,    1, 1361,    2, 0x0a /* Public */,
+     182,    1, 1364,    2, 0x0a /* Public */,
+     183,    0, 1367,    2, 0x0a /* Public */,
+     184,    1, 1368,    2, 0x0a /* Public */,
+     187,    1, 1371,    2, 0x0a /* Public */,
+     188,    1, 1374,    2, 0x0a /* Public */,
+     190,    1, 1377,    2, 0x0a /* Public */,
+     191,    2, 1380,    2, 0x0a /* Public */,
+     191,    1, 1385,    2, 0x2a /* Public | MethodCloned */,
+     191,    1, 1388,    2, 0x0a /* Public */,
+     195,    1, 1391,    2, 0x0a /* Public */,
+     196,    1, 1394,    2, 0x0a /* Public */,
+     199,    1, 1397,    2, 0x0a /* Public */,
+     201,    2, 1400,    2, 0x0a /* Public */,
+     204,    3, 1405,    2, 0x0a /* Public */,
+     207,    0, 1412,    2, 0x0a /* Public */,
+     208,    0, 1413,    2, 0x0a /* Public */,
+     209,    0, 1414,    2, 0x0a /* Public */,
+     210,    1, 1415,    2, 0x0a /* Public */,
+     213,    0, 1418,    2, 0x0a /* Public */,
+     214,    2, 1419,    2, 0x0a /* Public */,
+     218,    0, 1424,    2, 0x0a /* Public */,
+     219,    1, 1425,    2, 0x0a /* Public */,
+     222,    1, 1428,    2, 0x0a /* Public */,
+     225,    0, 1431,    2, 0x0a /* Public */,
+     226,    0, 1432,    2, 0x0a /* Public */,
+     227,    0, 1433,    2, 0x0a /* Public */,
+     228,    0, 1434,    2, 0x0a /* Public */,
+     229,    0, 1435,    2, 0x0a /* Public */,
+     230,    0, 1436,    2, 0x0a /* Public */,
+     231,    0, 1437,    2, 0x0a /* Public */,
+     232,    0, 1438,    2, 0x0a /* Public */,
+     233,    0, 1439,    2, 0x0a /* Public */,
+     234,    0, 1440,    2, 0x0a /* Public */,
+     235,    0, 1441,    2, 0x0a /* Public */,
+     236,    0, 1442,    2, 0x0a /* Public */,
+     238,    0, 1443,    2, 0x0a /* Public */,
+     240,    0, 1444,    2, 0x0a /* Public */,
+     241,    2, 1445,    2, 0x0a /* Public */,
+     241,    1, 1450,    2, 0x2a /* Public | MethodCloned */,
+     245,    1, 1453,    2, 0x0a /* Public */,
+     247,    2, 1456,    2, 0x0a /* Public */,
+     247,    1, 1461,    2, 0x2a /* Public | MethodCloned */,
+     250,    2, 1464,    2, 0x0a /* Public */,
+     250,    1, 1469,    2, 0x2a /* Public | MethodCloned */,
+     251,    1, 1472,    2, 0x0a /* Public */,
+     252,    1, 1475,    2, 0x0a /* Public */,
+     254,    0, 1478,    2, 0x0a /* Public */,
+     255,    0, 1479,    2, 0x0a /* Public */,
+
+ // slots: parameters
+    QMetaType::Void,
+    QMetaType::Void,
+    QMetaType::Void,
+    QMetaType::Void,
+    QMetaType::Void,
+    QMetaType::Void,
+    QMetaType::Void,
+    QMetaType::Void,
+    QMetaType::Void,
+    QMetaType::Void,
+    QMetaType::Void,
+    QMetaType::Void,
+    QMetaType::Void,
+    QMetaType::Void,
+    QMetaType::Void,
+    QMetaType::Void,
+    QMetaType::Void,
+    QMetaType::Void,
+    QMetaType::Void,
+    QMetaType::Void, 0x80000000 | 22,   23,
+    QMetaType::Void, 0x80000000 | 22,   23,
+    QMetaType::Void, 0x80000000 | 22,   23,
+    QMetaType::Void,
+    QMetaType::Void,
+    QMetaType::Void,
+    QMetaType::Void,
+    QMetaType::Void,
+    QMetaType::Void,
+    QMetaType::Void,
+    QMetaType::Void,
+    QMetaType::Void,
+    QMetaType::Void,
+    QMetaType::Void,
+    QMetaType::Void,
+    QMetaType::Void,
+    QMetaType::Void,
+    QMetaType::Void,
+    QMetaType::Void,
+    QMetaType::Void,
+    QMetaType::Void,
+    QMetaType::Void,
+    QMetaType::Void,
+    QMetaType::Void,
+    QMetaType::Void,
+    QMetaType::Void,
+    QMetaType::Void,
+    QMetaType::Void,
+    QMetaType::Void,
+    QMetaType::Void,
+    QMetaType::Void,
+    QMetaType::Void,
+    QMetaType::Void,
+    QMetaType::Void,
+    QMetaType::Void,
+    QMetaType::Void,
+    QMetaType::Void,
+    QMetaType::Void,
+    QMetaType::Void,
+    QMetaType::Void,
+    QMetaType::Void,
+    QMetaType::Void,
+    QMetaType::Void,
+    QMetaType::Void,
+    QMetaType::Void,
+    QMetaType::Void,
+    QMetaType::Void,
+    QMetaType::Void,
+    QMetaType::Void,
+    QMetaType::Void,
+    QMetaType::Void,
+    QMetaType::Void,
+    QMetaType::Void,
+    QMetaType::Void,
+    QMetaType::Void,
+    QMetaType::Void,
+    QMetaType::Void,
+    QMetaType::Void,
+    QMetaType::Void,
+    QMetaType::Void,
+    QMetaType::Void,
+    QMetaType::Void,
+    QMetaType::Void,
+    QMetaType::Void,
+    QMetaType::Void,
+    QMetaType::Void,
+    QMetaType::Void,
+    QMetaType::Void,
+    QMetaType::Void,
+    QMetaType::Void,
+    QMetaType::Void,
+    QMetaType::Void,
+    QMetaType::Void,
+    QMetaType::Void,
+    QMetaType::Void,
+    QMetaType::Void,
+    QMetaType::Void,
+    QMetaType::Void,
+    QMetaType::Void,
+    QMetaType::Void, QMetaType::Bool,  103,
+    QMetaType::Void, QMetaType::Bool,  105,
+    QMetaType::Void, QMetaType::Bool,  105,
+    QMetaType::Void, QMetaType::Bool,  105,
+    QMetaType::Void, QMetaType::Bool,  105,
+    QMetaType::Void, QMetaType::Bool,  105,
+    QMetaType::Void, QMetaType::Bool,  103,
+    QMetaType::Void, QMetaType::Bool,  105,
+    QMetaType::Void, QMetaType::Bool,  105,
+    QMetaType::Void, QMetaType::Bool,  105,
+    QMetaType::Void, QMetaType::Bool,  105,
+    QMetaType::Void,
+    QMetaType::Void,
+    QMetaType::Void,
+    QMetaType::Void,
+    QMetaType::Void,
+    QMetaType::Void,
+    QMetaType::Void,
+    QMetaType::Void, QMetaType::Bool,  105,
+    QMetaType::Void,
+    QMetaType::Void, QMetaType::Bool,  105,
+    QMetaType::Void,
+    QMetaType::Void,
+    QMetaType::Void,
+    QMetaType::Void,
+    QMetaType::Void,
+    QMetaType::Void,
+    QMetaType::Void,
+    QMetaType::Void,
+    QMetaType::Void,
+    QMetaType::Void,
+    QMetaType::Void, QMetaType::Bool,  105,
+    QMetaType::Void, QMetaType::Bool,  105,
+    QMetaType::Void, QMetaType::Bool,  105,
+    QMetaType::Void, QMetaType::Bool,  105,
+    QMetaType::Void, QMetaType::Int,  140,
+    QMetaType::Void, QMetaType::Bool,  105,
+    QMetaType::Void, QMetaType::Bool,  105,
+    QMetaType::Void, QMetaType::Bool,  105,
+    QMetaType::Void, QMetaType::Bool,  105,
+    QMetaType::Void, QMetaType::Bool,  105,
+    QMetaType::Void, QMetaType::Bool,  105,
+    QMetaType::Void, QMetaType::Bool,  105,
+    QMetaType::Void, QMetaType::Bool,  105,
+    QMetaType::Void, QMetaType::Bool,  105,
+    QMetaType::Void,
+    QMetaType::Void,
+    QMetaType::Void, QMetaType::Bool,  105,
+    QMetaType::Void, QMetaType::Bool,  105,
+    QMetaType::Void, QMetaType::Bool,  105,
+    QMetaType::Void,
+    QMetaType::Void, QMetaType::Int,  157,
+    QMetaType::Void, QMetaType::Bool,  103,
+    QMetaType::Void,
+    QMetaType::Void,
+    QMetaType::Void,
+    QMetaType::Void,
+    QMetaType::Void,
+    QMetaType::Void,
+    QMetaType::Void, QMetaType::Bool,  103,
+    QMetaType::Void, QMetaType::Int,  140,
+    QMetaType::Void, QMetaType::QFont,  168,
+    QMetaType::Void, QMetaType::Int,  157,
+    QMetaType::Void, QMetaType::Bool,  171,
+    QMetaType::Void, QMetaType::Bool,  103,
+    QMetaType::Void,
+    QMetaType::Void, QMetaType::Int,  140,
+    QMetaType::Void, QMetaType::Int,  140,
+    QMetaType::Void, QMetaType::QUrl,  177,
+    QMetaType::Void,
+    QMetaType::Void,
+    QMetaType::Void, QMetaType::QString,  181,
+    QMetaType::Void, QMetaType::QString,  181,
+    QMetaType::Void,
+    QMetaType::Void, 0x80000000 | 185,  186,
+    QMetaType::Void, 0x80000000 | 185,  186,
+    QMetaType::Void, 0x80000000 | 22,  189,
+    QMetaType::Void, 0x80000000 | 22,  189,
+    QMetaType::Void, QMetaType::Int, QMetaType::Bool,  140,  192,
+    QMetaType::Void, QMetaType::Int,  140,
+    QMetaType::Void, 0x80000000 | 193,  194,
+    QMetaType::Void, QMetaType::Int,  140,
+    QMetaType::Void, 0x80000000 | 197,  198,
+    QMetaType::Void, 0x80000000 | 200,  198,
+    QMetaType::Void, QMetaType::Bool, QMetaType::QString,  202,  203,
+    QMetaType::Void, QMetaType::Bool, 0x80000000 | 205, QMetaType::QString,  202,  206,  203,
+    QMetaType::Void,
+    QMetaType::Void,
+    QMetaType::Void,
+    QMetaType::Void, 0x80000000 | 211,  212,
+    QMetaType::Void,
+    QMetaType::Void, QMetaType::Int, 0x80000000 | 216,  215,  217,
+    QMetaType::Void,
+    QMetaType::Void, 0x80000000 | 220,  221,
+    QMetaType::Void, 0x80000000 | 223,  224,
+    QMetaType::Void,
+    QMetaType::Void,
+    QMetaType::Void,
+    QMetaType::Void,
+    QMetaType::Void,
+    QMetaType::Void,
+    QMetaType::Void,
+    QMetaType::Void,
+    QMetaType::Void,
+    QMetaType::Void,
+    QMetaType::Void,
+    0x80000000 | 237,
+    0x80000000 | 239,
+    QMetaType::Void,
+    QMetaType::Void, 0x80000000 | 242, QMetaType::Bool,  243,  244,
+    QMetaType::Void, 0x80000000 | 242,  243,
+    QMetaType::Void, 0x80000000 | 246,    2,
+    QMetaType::Void, QMetaType::Bool, QMetaType::QString,  248,  249,
+    QMetaType::Void, QMetaType::Bool,  248,
+    QMetaType::Void, QMetaType::Bool, QMetaType::QString,  248,  249,
+    QMetaType::Void, QMetaType::Bool,  248,
+    QMetaType::Void, QMetaType::Int,    2,
+    QMetaType::Bool, 0x80000000 | 253,  194,
+    QMetaType::Void,
+    QMetaType::Void,
+
+       0        // eod
+};
+
+void CMainWindow::qt_static_metacall(QObject *_o, QMetaObject::Call _c, int _id, void **_a)
+{
+    if (_c == QMetaObject::InvokeMetaMethod) {
+        auto *_t = static_cast<CMainWindow *>(_o);
+        Q_UNUSED(_t)
+        switch (_id) {
+        case 0: _t->on_actionNewModel_triggered(); break;
+        case 1: _t->on_actionNewProject_triggered(); break;
+        case 2: _t->on_actionOpenProject_triggered(); break;
+        case 3: _t->on_actionOpen_triggered(); break;
+        case 4: _t->on_actionSave_triggered(); break;
+        case 5: _t->on_actionSaveAs_triggered(); break;
+        case 6: _t->on_actionSaveAll_triggered(); break;
+        case 7: _t->on_actionCloseAll_triggered(); break;
+        case 8: _t->on_actionSnapShot_triggered(); break;
+        case 9: _t->on_actionSaveProject_triggered(); break;
+        case 10: _t->on_actionExportFEModel_triggered(); break;
+        case 11: _t->on_actionImportGeometry_triggered(); break;
+        case 12: _t->on_actionExportGeometry_triggered(); break;
+        case 13: _t->on_actionImportProject_triggered(); break;
+        case 14: _t->on_actionExportProject_triggered(); break;
+        case 15: _t->on_actionImportImage_triggered(); break;
+        case 16: _t->on_actionConvertFeb_triggered(); break;
+        case 17: _t->on_actionConvertGeo_triggered(); break;
+        case 18: _t->on_actionExit_triggered(); break;
+        case 19: _t->on_recentFiles_triggered((*reinterpret_cast< QAction*(*)>(_a[1]))); break;
+        case 20: _t->on_recentFEFiles_triggered((*reinterpret_cast< QAction*(*)>(_a[1]))); break;
+        case 21: _t->on_recentGeomFiles_triggered((*reinterpret_cast< QAction*(*)>(_a[1]))); break;
+        case 22: _t->on_actionUndo_triggered(); break;
+        case 23: _t->on_actionRedo_triggered(); break;
+        case 24: _t->on_actionInvertSelection_triggered(); break;
+        case 25: _t->on_actionClearSelection_triggered(); break;
+        case 26: _t->on_actionDeleteSelection_triggered(); break;
+        case 27: _t->on_actionHideSelection_triggered(); break;
+        case 28: _t->on_actionHideUnselected_triggered(); break;
+        case 29: _t->on_actionUnhideAll_triggered(); break;
+        case 30: _t->on_actionFind_triggered(); break;
+        case 31: _t->on_actionSelectRange_triggered(); break;
+        case 32: _t->on_actionToggleVisible_triggered(); break;
+        case 33: _t->on_actionNameSelection_triggered(); break;
+        case 34: _t->on_actionTransform_triggered(); break;
+        case 35: _t->on_actionCollapseTransform_triggered(); break;
+        case 36: _t->on_actionClone_triggered(); break;
+        case 37: _t->on_actionCloneGrid_triggered(); break;
+        case 38: _t->on_actionCloneRevolve_triggered(); break;
+        case 39: _t->on_actionMerge_triggered(); break;
+        case 40: _t->on_actionPurge_triggered(); break;
+        case 41: _t->on_actionDetach_triggered(); break;
+        case 42: _t->on_actionExtract_triggered(); break;
+        case 43: _t->on_actionEditProject_triggered(); break;
+        case 44: _t->on_actionFaceToElem_triggered(); break;
+        case 45: _t->on_actionSelectOverlap_triggered(); break;
+        case 46: _t->on_actionAddBC_triggered(); break;
+        case 47: _t->on_actionAddNodalLoad_triggered(); break;
+        case 48: _t->on_actionAddSurfLoad_triggered(); break;
+        case 49: _t->on_actionAddBodyLoad_triggered(); break;
+        case 50: _t->on_actionAddIC_triggered(); break;
+        case 51: _t->on_actionAddContact_triggered(); break;
+        case 52: _t->on_actionAddConstraint_triggered(); break;
+        case 53: _t->on_actionAddRigidConstraint_triggered(); break;
+        case 54: _t->on_actionAddRigidConnector_triggered(); break;
+        case 55: _t->on_actionAddMaterial_triggered(); break;
+        case 56: _t->on_actionAddStep_triggered(); break;
+        case 57: _t->on_actionAddReaction_triggered(); break;
+        case 58: _t->on_actionSoluteTable_triggered(); break;
+        case 59: _t->on_actionSBMTable_triggered(); break;
+        case 60: _t->on_actionCurveEditor_triggered(); break;
+        case 61: _t->on_actionMeshInspector_triggered(); break;
+        case 62: _t->on_actionElasticityConvertor_triggered(); break;
+        case 63: _t->on_actionUnitConverter_triggered(); break;
+        case 64: _t->on_actionKinemat_triggered(); break;
+        case 65: _t->on_actionPlotMix_triggered(); break;
+        case 66: _t->on_actionFEBioRun_triggered(); break;
+        case 67: _t->on_actionFEBioStop_triggered(); break;
+        case 68: _t->on_actionFEBioOptimize_triggered(); break;
+        case 69: _t->on_actionOptions_triggered(); break;
+        case 70: _t->on_actionLayerInfo_triggered(); break;
+        case 71: _t->on_actionPlaneCut_triggered(); break;
+        case 72: _t->on_actionMirrorPlane_triggered(); break;
+        case 73: _t->on_actionVectorPlot_triggered(); break;
+        case 74: _t->on_actionTensorPlot_triggered(); break;
+        case 75: _t->on_actionIsosurfacePlot_triggered(); break;
+        case 76: _t->on_actionSlicePlot_triggered(); break;
+        case 77: _t->on_actionDisplacementMap_triggered(); break;
+        case 78: _t->on_actionStreamLinePlot_triggered(); break;
+        case 79: _t->on_actionParticleFlowPlot_triggered(); break;
+        case 80: _t->on_actionVolumeFlowPlot_triggered(); break;
+        case 81: _t->on_actionImageSlicer_triggered(); break;
+        case 82: _t->on_actionVolumeRender_triggered(); break;
+        case 83: _t->on_actionMarchingCubes_triggered(); break;
+        case 84: _t->on_actionGraph_triggered(); break;
+        case 85: _t->on_actionSummary_triggered(); break;
+        case 86: _t->on_actionStats_triggered(); break;
+        case 87: _t->on_actionIntegrate_triggered(); break;
+        case 88: _t->on_actionImportPoints_triggered(); break;
+        case 89: _t->on_actionImportLines_triggered(); break;
+        case 90: _t->on_actionRecordNew_triggered(); break;
+        case 91: _t->on_actionRecordStart_triggered(); break;
+        case 92: _t->on_actionRecordPause_triggered(); break;
+        case 93: _t->on_actionRecordStop_triggered(); break;
+        case 94: _t->on_actionUndoViewChange_triggered(); break;
+        case 95: _t->on_actionRedoViewChange_triggered(); break;
+        case 96: _t->on_actionZoomSelect_triggered(); break;
+        case 97: _t->on_actionZoomExtents_triggered(); break;
+        case 98: _t->on_actionViewCapture_toggled((*reinterpret_cast< bool(*)>(_a[1]))); break;
+        case 99: _t->on_actionOrtho_toggled((*reinterpret_cast< bool(*)>(_a[1]))); break;
+        case 100: _t->on_actionShowGrid_toggled((*reinterpret_cast< bool(*)>(_a[1]))); break;
+        case 101: _t->on_actionShowMeshLines_toggled((*reinterpret_cast< bool(*)>(_a[1]))); break;
+        case 102: _t->on_actionShowEdgeLines_toggled((*reinterpret_cast< bool(*)>(_a[1]))); break;
+        case 103: _t->on_actionBackfaceCulling_toggled((*reinterpret_cast< bool(*)>(_a[1]))); break;
+        case 104: _t->on_actionViewSmooth_toggled((*reinterpret_cast< bool(*)>(_a[1]))); break;
+        case 105: _t->on_actionShowNormals_toggled((*reinterpret_cast< bool(*)>(_a[1]))); break;
+        case 106: _t->on_actionShowFibers_toggled((*reinterpret_cast< bool(*)>(_a[1]))); break;
+        case 107: _t->on_actionShowMatAxes_toggled((*reinterpret_cast< bool(*)>(_a[1]))); break;
+        case 108: _t->on_actionShowDiscrete_toggled((*reinterpret_cast< bool(*)>(_a[1]))); break;
+        case 109: _t->on_actionToggleLight_triggered(); break;
+        case 110: _t->on_actionFront_triggered(); break;
+        case 111: _t->on_actionBack_triggered(); break;
+        case 112: _t->on_actionLeft_triggered(); break;
+        case 113: _t->on_actionRight_triggered(); break;
+        case 114: _t->on_actionTop_triggered(); break;
+        case 115: _t->on_actionBottom_triggered(); break;
+        case 116: _t->on_actionWireframe_toggled((*reinterpret_cast< bool(*)>(_a[1]))); break;
+        case 117: _t->on_actionSnap3D_triggered(); break;
+        case 118: _t->on_actionTrack_toggled((*reinterpret_cast< bool(*)>(_a[1]))); break;
+        case 119: _t->on_actionViewVPSave_triggered(); break;
+        case 120: _t->on_actionViewVPPrev_triggered(); break;
+        case 121: _t->on_actionViewVPNext_triggered(); break;
+        case 122: _t->on_actionSyncViews_triggered(); break;
+        case 123: _t->on_actionToggleConnected_triggered(); break;
+        case 124: _t->on_actionFEBioURL_triggered(); break;
+        case 125: _t->on_actionFEBioForum_triggered(); break;
+        case 126: _t->on_actionFEBioResources_triggered(); break;
+        case 127: _t->on_actionFEBioPubs_triggered(); break;
+        case 128: _t->on_actionAbout_triggered(); break;
+        case 129: _t->on_actionSelect_toggled((*reinterpret_cast< bool(*)>(_a[1]))); break;
+        case 130: _t->on_actionTranslate_toggled((*reinterpret_cast< bool(*)>(_a[1]))); break;
+        case 131: _t->on_actionRotate_toggled((*reinterpret_cast< bool(*)>(_a[1]))); break;
+        case 132: _t->on_actionScale_toggled((*reinterpret_cast< bool(*)>(_a[1]))); break;
+        case 133: _t->on_selectCoord_currentIndexChanged((*reinterpret_cast< int(*)>(_a[1]))); break;
+        case 134: _t->on_actionSelectObjects_toggled((*reinterpret_cast< bool(*)>(_a[1]))); break;
+        case 135: _t->on_actionSelectParts_toggled((*reinterpret_cast< bool(*)>(_a[1]))); break;
+        case 136: _t->on_actionSelectSurfaces_toggled((*reinterpret_cast< bool(*)>(_a[1]))); break;
+        case 137: _t->on_actionSelectCurves_toggled((*reinterpret_cast< bool(*)>(_a[1]))); break;
+        case 138: _t->on_actionSelectNodes_toggled((*reinterpret_cast< bool(*)>(_a[1]))); break;
+        case 139: _t->on_actionSelectDiscrete_toggled((*reinterpret_cast< bool(*)>(_a[1]))); break;
+        case 140: _t->on_selectRect_toggled((*reinterpret_cast< bool(*)>(_a[1]))); break;
+        case 141: _t->on_selectCircle_toggled((*reinterpret_cast< bool(*)>(_a[1]))); break;
+        case 142: _t->on_selectFree_toggled((*reinterpret_cast< bool(*)>(_a[1]))); break;
+        case 143: _t->on_actionMeasureTool_triggered(); break;
+        case 144: _t->on_actionPlaneCutTool_triggered(); break;
+        case 145: _t->on_postSelectRect_toggled((*reinterpret_cast< bool(*)>(_a[1]))); break;
+        case 146: _t->on_postSelectCircle_toggled((*reinterpret_cast< bool(*)>(_a[1]))); break;
+        case 147: _t->on_postSelectFree_toggled((*reinterpret_cast< bool(*)>(_a[1]))); break;
+        case 148: _t->on_postActionMeasureTool_triggered(); break;
+        case 149: _t->on_selectData_currentValueChanged((*reinterpret_cast< int(*)>(_a[1]))); break;
+        case 150: _t->on_actionPlay_toggled((*reinterpret_cast< bool(*)>(_a[1]))); break;
+        case 151: _t->on_actionRefresh_triggered(); break;
+        case 152: _t->on_actionFirst_triggered(); break;
+        case 153: _t->on_actionPrev_triggered(); break;
+        case 154: _t->on_actionNext_triggered(); break;
+        case 155: _t->on_actionLast_triggered(); break;
+        case 156: _t->on_actionTimeSettings_triggered(); break;
+        case 157: _t->on_actionColorMap_toggled((*reinterpret_cast< bool(*)>(_a[1]))); break;
+        case 158: _t->on_selectTime_valueChanged((*reinterpret_cast< int(*)>(_a[1]))); break;
+        case 159: _t->on_fontStyle_currentFontChanged((*reinterpret_cast< const QFont(*)>(_a[1]))); break;
+        case 160: _t->on_fontSize_valueChanged((*reinterpret_cast< int(*)>(_a[1]))); break;
+        case 161: _t->on_fontBold_toggled((*reinterpret_cast< bool(*)>(_a[1]))); break;
+        case 162: _t->on_fontItalic_toggled((*reinterpret_cast< bool(*)>(_a[1]))); break;
+        case 163: _t->on_actionProperties_triggered(); break;
+        case 164: _t->on_tab_currentChanged((*reinterpret_cast< int(*)>(_a[1]))); break;
+        case 165: _t->on_tab_tabCloseRequested((*reinterpret_cast< int(*)>(_a[1]))); break;
+        case 166: _t->on_welcome_anchorClicked((*reinterpret_cast< const QUrl(*)>(_a[1]))); break;
+        case 167: _t->on_clearProject(); break;
+        case 168: _t->on_closeProject(); break;
+        case 169: _t->on_closeFile((*reinterpret_cast< const QString(*)>(_a[1]))); break;
+        case 170: _t->on_addToProject((*reinterpret_cast< const QString(*)>(_a[1]))); break;
+        case 171: _t->OnPostObjectStateChanged(); break;
+        case 172: _t->OnPostObjectPropsChanged((*reinterpret_cast< FSObject*(*)>(_a[1]))); break;
+        case 173: _t->on_modelViewer_currentObjectChanged((*reinterpret_cast< FSObject*(*)>(_a[1]))); break;
+        case 174: _t->OnSelectMeshLayer((*reinterpret_cast< QAction*(*)>(_a[1]))); break;
+        case 175: _t->OnSelectObjectTransparencyMode((*reinterpret_cast< QAction*(*)>(_a[1]))); break;
+        case 176: _t->CloseView((*reinterpret_cast< int(*)>(_a[1])),(*reinterpret_cast< bool(*)>(_a[2]))); break;
+        case 177: _t->CloseView((*reinterpret_cast< int(*)>(_a[1]))); break;
+        case 178: _t->CloseView((*reinterpret_cast< CDocument*(*)>(_a[1]))); break;
+        case 179: _t->SetCurrentState((*reinterpret_cast< int(*)>(_a[1]))); break;
+        case 180: _t->closeEvent((*reinterpret_cast< QCloseEvent*(*)>(_a[1]))); break;
+        case 181: _t->keyPressEvent((*reinterpret_cast< QKeyEvent*(*)>(_a[1]))); break;
+        case 182: _t->on_finishedReadingFile((*reinterpret_cast< bool(*)>(_a[1])),(*reinterpret_cast< const QString(*)>(_a[2]))); break;
+        case 183: _t->finishedReadingFile((*reinterpret_cast< bool(*)>(_a[1])),(*reinterpret_cast< QueuedFile(*)>(_a[2])),(*reinterpret_cast< const QString(*)>(_a[3]))); break;
+        case 184: _t->checkFileProgress(); break;
+        case 185: _t->StopAnimation(); break;
+        case 186: _t->onTimer(); break;
+        case 187: _t->on_glview_pointPicked((*reinterpret_cast< const vec3d(*)>(_a[1]))); break;
+        case 188: _t->on_glview_selectionChanged(); break;
+        case 189: _t->onRunFinished((*reinterpret_cast< int(*)>(_a[1])),(*reinterpret_cast< QProcess::ExitStatus(*)>(_a[2]))); break;
+        case 190: _t->onReadyRead(); break;
+        case 191: _t->onErrorOccurred((*reinterpret_cast< QProcess::ProcessError(*)>(_a[1]))); break;
+        case 192: _t->onExportMaterials((*reinterpret_cast< const vector<GMaterial*>(*)>(_a[1]))); break;
+        case 193: _t->onExportAllMaterials(); break;
+        case 194: _t->onImportMaterials(); break;
+        case 195: _t->DeleteAllMaterials(); break;
+        case 196: _t->DeleteAllBC(); break;
+        case 197: _t->DeleteAllLoads(); break;
+        case 198: _t->DeleteAllIC(); break;
+        case 199: _t->DeleteAllContact(); break;
+        case 200: _t->DeleteAllConstraints(); break;
+        case 201: _t->DeleteAllRigidConstraints(); break;
+        case 202: _t->DeleteAllRigidConnectors(); break;
+        case 203: _t->DeleteAllSteps(); break;
+        case 204: { CGLView* _r = _t->GetGLView();
+            if (_a[0]) *reinterpret_cast< CGLView**>(_a[0]) = std::move(_r); }  break;
+        case 205: { Post::CGLModel* _r = _t->GetCurrentModel();
+            if (_a[0]) *reinterpret_cast< Post::CGLModel**>(_a[0]) = std::move(_r); }  break;
+        case 206: _t->UpdateFontToolbar(); break;
+        case 207: _t->RunFEBioJob((*reinterpret_cast< CFEBioJob*(*)>(_a[1])),(*reinterpret_cast< bool(*)>(_a[2]))); break;
+        case 208: _t->RunFEBioJob((*reinterpret_cast< CFEBioJob*(*)>(_a[1]))); break;
+        case 209: _t->NextSSHFunction((*reinterpret_cast< CSSHHandler*(*)>(_a[1]))); break;
+        case 210: _t->ShowProgress((*reinterpret_cast< bool(*)>(_a[1])),(*reinterpret_cast< QString(*)>(_a[2]))); break;
+        case 211: _t->ShowProgress((*reinterpret_cast< bool(*)>(_a[1]))); break;
+        case 212: _t->ShowIndeterminateProgress((*reinterpret_cast< bool(*)>(_a[1])),(*reinterpret_cast< QString(*)>(_a[2]))); break;
+        case 213: _t->ShowIndeterminateProgress((*reinterpret_cast< bool(*)>(_a[1]))); break;
+        case 214: _t->UpdateProgress((*reinterpret_cast< int(*)>(_a[1]))); break;
+        case 215: { bool _r = _t->DoModelCheck((*reinterpret_cast< CModelDocument*(*)>(_a[1])));
+            if (_a[0]) *reinterpret_cast< bool*>(_a[0]) = std::move(_r); }  break;
+        case 216: _t->toggleOrtho(); break;
+        case 217: _t->autosave(); break;
+        default: ;
+        }
+    }
+}
+
+QT_INIT_METAOBJECT const QMetaObject CMainWindow::staticMetaObject = { {
+    QMetaObject::SuperData::link<QMainWindow::staticMetaObject>(),
+    qt_meta_stringdata_CMainWindow.data,
+    qt_meta_data_CMainWindow,
+    qt_static_metacall,
+    nullptr,
+    nullptr
+} };
+
+
+const QMetaObject *CMainWindow::metaObject() const
+{
+    return QObject::d_ptr->metaObject ? QObject::d_ptr->dynamicMetaObject() : &staticMetaObject;
+}
+
+void *CMainWindow::qt_metacast(const char *_clname)
+{
+    if (!_clname) return nullptr;
+    if (!strcmp(_clname, qt_meta_stringdata_CMainWindow.stringdata0))
+        return static_cast<void*>(this);
+    return QMainWindow::qt_metacast(_clname);
+}
+
+int CMainWindow::qt_metacall(QMetaObject::Call _c, int _id, void **_a)
+{
+    _id = QMainWindow::qt_metacall(_c, _id, _a);
+    if (_id < 0)
+        return _id;
+    if (_c == QMetaObject::InvokeMetaMethod) {
+        if (_id < 218)
+            qt_static_metacall(this, _c, _id, _a);
+        _id -= 218;
+    } else if (_c == QMetaObject::RegisterMethodArgumentMetaType) {
+        if (_id < 218)
+            *reinterpret_cast<int*>(_a[0]) = -1;
+        _id -= 218;
+    }
+    return _id;
+}
+QT_WARNING_POP
+QT_END_MOC_NAMESPACE