<<<<<<< HEAD
/****************************************************************************
** Meta object code from reading C++ file 'PostModelPanel.h'
**
** Created by: The Qt Meta Object Compiler version 67 (Qt 5.14.1)
**
** WARNING! All changes made in this file will be lost!
*****************************************************************************/

#include <memory>
#include "PostModelPanel.h"
#include <QtCore/qbytearray.h>
#include <QtCore/qmetatype.h>
#if !defined(Q_MOC_OUTPUT_REVISION)
#error "The header file 'PostModelPanel.h' doesn't include <QObject>."
#elif Q_MOC_OUTPUT_REVISION != 67
#error "This file was generated using the moc from 5.14.1. It"
#error "cannot be used with the include files from this version of Qt."
#error "(The moc has changed too much.)"
#endif

QT_BEGIN_MOC_NAMESPACE
QT_WARNING_PUSH
QT_WARNING_DISABLE_DEPRECATED
struct qt_meta_stringdata_CPostModelPanel_t {
    QByteArrayData data[18];
    char stringdata0[285];
};
#define QT_MOC_LITERAL(idx, ofs, len) \
    Q_STATIC_BYTE_ARRAY_DATA_HEADER_INITIALIZER_WITH_OFFSET(len, \
    qptrdiff(offsetof(qt_meta_stringdata_CPostModelPanel_t, stringdata0) + ofs \
        - idx * sizeof(QByteArrayData)) \
    )
static const qt_meta_stringdata_CPostModelPanel_t qt_meta_stringdata_CPostModelPanel = {
    {
QT_MOC_LITERAL(0, 0, 15), // "CPostModelPanel"
QT_MOC_LITERAL(1, 16, 22), // "postObjectStateChanged"
QT_MOC_LITERAL(2, 39, 0), // ""
QT_MOC_LITERAL(3, 40, 22), // "postObjectPropsChanged"
QT_MOC_LITERAL(4, 63, 9), // "FSObject*"
QT_MOC_LITERAL(5, 73, 2), // "po"
QT_MOC_LITERAL(6, 76, 31), // "on_postModel_currentItemChanged"
QT_MOC_LITERAL(7, 108, 16), // "QTreeWidgetItem*"
QT_MOC_LITERAL(8, 125, 7), // "current"
QT_MOC_LITERAL(9, 133, 4), // "prev"
QT_MOC_LITERAL(10, 138, 30), // "on_postModel_itemDoubleClicked"
QT_MOC_LITERAL(11, 169, 4), // "item"
QT_MOC_LITERAL(12, 174, 6), // "column"
QT_MOC_LITERAL(13, 181, 27), // "on_nameEdit_editingFinished"
QT_MOC_LITERAL(14, 209, 23), // "on_deleteButton_clicked"
QT_MOC_LITERAL(15, 233, 20), // "on_props_dataChanged"
QT_MOC_LITERAL(16, 254, 23), // "on_enabled_stateChanged"
QT_MOC_LITERAL(17, 278, 6) // "nstate"

    },
    "CPostModelPanel\0postObjectStateChanged\0"
    "\0postObjectPropsChanged\0FSObject*\0po\0"
    "on_postModel_currentItemChanged\0"
    "QTreeWidgetItem*\0current\0prev\0"
    "on_postModel_itemDoubleClicked\0item\0"
    "column\0on_nameEdit_editingFinished\0"
    "on_deleteButton_clicked\0on_props_dataChanged\0"
    "on_enabled_stateChanged\0nstate"
};
#undef QT_MOC_LITERAL

static const uint qt_meta_data_CPostModelPanel[] = {

 // content:
       8,       // revision
       0,       // classname
       0,    0, // classinfo
       8,   14, // methods
       0,    0, // properties
       0,    0, // enums/sets
       0,    0, // constructors
       0,       // flags
       2,       // signalCount

 // signals: name, argc, parameters, tag, flags
       1,    0,   54,    2, 0x06 /* Public */,
       3,    1,   55,    2, 0x06 /* Public */,

 // slots: name, argc, parameters, tag, flags
       6,    2,   58,    2, 0x08 /* Private */,
      10,    2,   63,    2, 0x08 /* Private */,
      13,    0,   68,    2, 0x08 /* Private */,
      14,    0,   69,    2, 0x08 /* Private */,
      15,    0,   70,    2, 0x08 /* Private */,
      16,    1,   71,    2, 0x08 /* Private */,

 // signals: parameters
    QMetaType::Void,
    QMetaType::Void, 0x80000000 | 4,    5,

 // slots: parameters
    QMetaType::Void, 0x80000000 | 7, 0x80000000 | 7,    8,    9,
    QMetaType::Void, 0x80000000 | 7, QMetaType::Int,   11,   12,
    QMetaType::Void,
    QMetaType::Void,
    QMetaType::Void,
    QMetaType::Void, QMetaType::Int,   17,

       0        // eod
};

void CPostModelPanel::qt_static_metacall(QObject *_o, QMetaObject::Call _c, int _id, void **_a)
{
    if (_c == QMetaObject::InvokeMetaMethod) {
        auto *_t = static_cast<CPostModelPanel *>(_o);
        Q_UNUSED(_t)
        switch (_id) {
        case 0: _t->postObjectStateChanged(); break;
        case 1: _t->postObjectPropsChanged((*reinterpret_cast< FSObject*(*)>(_a[1]))); break;
        case 2: _t->on_postModel_currentItemChanged((*reinterpret_cast< QTreeWidgetItem*(*)>(_a[1])),(*reinterpret_cast< QTreeWidgetItem*(*)>(_a[2]))); break;
        case 3: _t->on_postModel_itemDoubleClicked((*reinterpret_cast< QTreeWidgetItem*(*)>(_a[1])),(*reinterpret_cast< int(*)>(_a[2]))); break;
        case 4: _t->on_nameEdit_editingFinished(); break;
        case 5: _t->on_deleteButton_clicked(); break;
        case 6: _t->on_props_dataChanged(); break;
        case 7: _t->on_enabled_stateChanged((*reinterpret_cast< int(*)>(_a[1]))); break;
        default: ;
        }
    } else if (_c == QMetaObject::IndexOfMethod) {
        int *result = reinterpret_cast<int *>(_a[0]);
        {
            using _t = void (CPostModelPanel::*)();
            if (*reinterpret_cast<_t *>(_a[1]) == static_cast<_t>(&CPostModelPanel::postObjectStateChanged)) {
                *result = 0;
                return;
            }
        }
        {
            using _t = void (CPostModelPanel::*)(FSObject * );
            if (*reinterpret_cast<_t *>(_a[1]) == static_cast<_t>(&CPostModelPanel::postObjectPropsChanged)) {
                *result = 1;
                return;
            }
        }
    }
}

QT_INIT_METAOBJECT const QMetaObject CPostModelPanel::staticMetaObject = { {
    QMetaObject::SuperData::link<CCommandPanel::staticMetaObject>(),
    qt_meta_stringdata_CPostModelPanel.data,
    qt_meta_data_CPostModelPanel,
    qt_static_metacall,
    nullptr,
    nullptr
} };


const QMetaObject *CPostModelPanel::metaObject() const
{
    return QObject::d_ptr->metaObject ? QObject::d_ptr->dynamicMetaObject() : &staticMetaObject;
}

void *CPostModelPanel::qt_metacast(const char *_clname)
{
    if (!_clname) return nullptr;
    if (!strcmp(_clname, qt_meta_stringdata_CPostModelPanel.stringdata0))
        return static_cast<void*>(this);
    return CCommandPanel::qt_metacast(_clname);
}

int CPostModelPanel::qt_metacall(QMetaObject::Call _c, int _id, void **_a)
{
    _id = CCommandPanel::qt_metacall(_c, _id, _a);
    if (_id < 0)
        return _id;
    if (_c == QMetaObject::InvokeMetaMethod) {
        if (_id < 8)
            qt_static_metacall(this, _c, _id, _a);
        _id -= 8;
    } else if (_c == QMetaObject::RegisterMethodArgumentMetaType) {
        if (_id < 8)
            *reinterpret_cast<int*>(_a[0]) = -1;
        _id -= 8;
    }
    return _id;
}

// SIGNAL 0
void CPostModelPanel::postObjectStateChanged()
{
    QMetaObject::activate(this, &staticMetaObject, 0, nullptr);
}

// SIGNAL 1
void CPostModelPanel::postObjectPropsChanged(FSObject * _t1)
{
    void *_a[] = { nullptr, const_cast<void*>(reinterpret_cast<const void*>(std::addressof(_t1))) };
    QMetaObject::activate(this, &staticMetaObject, 1, _a);
}
QT_WARNING_POP
QT_END_MOC_NAMESPACE
=======
/****************************************************************************
** Meta object code from reading C++ file 'PostModelPanel.h'
**
** Created by: The Qt Meta Object Compiler version 67 (Qt 5.14.2)
**
** WARNING! All changes made in this file will be lost!
*****************************************************************************/

#include <memory>
#include "PostModelPanel.h"
#include <QtCore/qbytearray.h>
#include <QtCore/qmetatype.h>
#if !defined(Q_MOC_OUTPUT_REVISION)
#error "The header file 'PostModelPanel.h' doesn't include <QObject>."
#elif Q_MOC_OUTPUT_REVISION != 67
#error "This file was generated using the moc from 5.14.2. It"
#error "cannot be used with the include files from this version of Qt."
#error "(The moc has changed too much.)"
#endif

QT_BEGIN_MOC_NAMESPACE
QT_WARNING_PUSH
QT_WARNING_DISABLE_DEPRECATED
struct qt_meta_stringdata_CPostModelPanel_t {
    QByteArrayData data[18];
    char stringdata0[285];
};
#define QT_MOC_LITERAL(idx, ofs, len) \
    Q_STATIC_BYTE_ARRAY_DATA_HEADER_INITIALIZER_WITH_OFFSET(len, \
    qptrdiff(offsetof(qt_meta_stringdata_CPostModelPanel_t, stringdata0) + ofs \
        - idx * sizeof(QByteArrayData)) \
    )
static const qt_meta_stringdata_CPostModelPanel_t qt_meta_stringdata_CPostModelPanel = {
    {
QT_MOC_LITERAL(0, 0, 15), // "CPostModelPanel"
QT_MOC_LITERAL(1, 16, 22), // "postObjectStateChanged"
QT_MOC_LITERAL(2, 39, 0), // ""
QT_MOC_LITERAL(3, 40, 22), // "postObjectPropsChanged"
QT_MOC_LITERAL(4, 63, 9), // "FSObject*"
QT_MOC_LITERAL(5, 73, 2), // "po"
QT_MOC_LITERAL(6, 76, 31), // "on_postModel_currentItemChanged"
QT_MOC_LITERAL(7, 108, 16), // "QTreeWidgetItem*"
QT_MOC_LITERAL(8, 125, 7), // "current"
QT_MOC_LITERAL(9, 133, 4), // "prev"
QT_MOC_LITERAL(10, 138, 30), // "on_postModel_itemDoubleClicked"
QT_MOC_LITERAL(11, 169, 4), // "item"
QT_MOC_LITERAL(12, 174, 6), // "column"
QT_MOC_LITERAL(13, 181, 27), // "on_nameEdit_editingFinished"
QT_MOC_LITERAL(14, 209, 23), // "on_deleteButton_clicked"
QT_MOC_LITERAL(15, 233, 20), // "on_props_dataChanged"
QT_MOC_LITERAL(16, 254, 23), // "on_enabled_stateChanged"
QT_MOC_LITERAL(17, 278, 6) // "nstate"

    },
    "CPostModelPanel\0postObjectStateChanged\0"
    "\0postObjectPropsChanged\0FSObject*\0po\0"
    "on_postModel_currentItemChanged\0"
    "QTreeWidgetItem*\0current\0prev\0"
    "on_postModel_itemDoubleClicked\0item\0"
    "column\0on_nameEdit_editingFinished\0"
    "on_deleteButton_clicked\0on_props_dataChanged\0"
    "on_enabled_stateChanged\0nstate"
};
#undef QT_MOC_LITERAL

static const uint qt_meta_data_CPostModelPanel[] = {

 // content:
       8,       // revision
       0,       // classname
       0,    0, // classinfo
       8,   14, // methods
       0,    0, // properties
       0,    0, // enums/sets
       0,    0, // constructors
       0,       // flags
       2,       // signalCount

 // signals: name, argc, parameters, tag, flags
       1,    0,   54,    2, 0x06 /* Public */,
       3,    1,   55,    2, 0x06 /* Public */,

 // slots: name, argc, parameters, tag, flags
       6,    2,   58,    2, 0x08 /* Private */,
      10,    2,   63,    2, 0x08 /* Private */,
      13,    0,   68,    2, 0x08 /* Private */,
      14,    0,   69,    2, 0x08 /* Private */,
      15,    0,   70,    2, 0x08 /* Private */,
      16,    1,   71,    2, 0x08 /* Private */,

 // signals: parameters
    QMetaType::Void,
    QMetaType::Void, 0x80000000 | 4,    5,

 // slots: parameters
    QMetaType::Void, 0x80000000 | 7, 0x80000000 | 7,    8,    9,
    QMetaType::Void, 0x80000000 | 7, QMetaType::Int,   11,   12,
    QMetaType::Void,
    QMetaType::Void,
    QMetaType::Void,
    QMetaType::Void, QMetaType::Int,   17,

       0        // eod
};

void CPostModelPanel::qt_static_metacall(QObject *_o, QMetaObject::Call _c, int _id, void **_a)
{
    if (_c == QMetaObject::InvokeMetaMethod) {
        auto *_t = static_cast<CPostModelPanel *>(_o);
        Q_UNUSED(_t)
        switch (_id) {
        case 0: _t->postObjectStateChanged(); break;
        case 1: _t->postObjectPropsChanged((*reinterpret_cast< FSObject*(*)>(_a[1]))); break;
        case 2: _t->on_postModel_currentItemChanged((*reinterpret_cast< QTreeWidgetItem*(*)>(_a[1])),(*reinterpret_cast< QTreeWidgetItem*(*)>(_a[2]))); break;
        case 3: _t->on_postModel_itemDoubleClicked((*reinterpret_cast< QTreeWidgetItem*(*)>(_a[1])),(*reinterpret_cast< int(*)>(_a[2]))); break;
        case 4: _t->on_nameEdit_editingFinished(); break;
        case 5: _t->on_deleteButton_clicked(); break;
        case 6: _t->on_props_dataChanged(); break;
        case 7: _t->on_enabled_stateChanged((*reinterpret_cast< int(*)>(_a[1]))); break;
        default: ;
        }
    } else if (_c == QMetaObject::IndexOfMethod) {
        int *result = reinterpret_cast<int *>(_a[0]);
        {
            using _t = void (CPostModelPanel::*)();
            if (*reinterpret_cast<_t *>(_a[1]) == static_cast<_t>(&CPostModelPanel::postObjectStateChanged)) {
                *result = 0;
                return;
            }
        }
        {
            using _t = void (CPostModelPanel::*)(FSObject * );
            if (*reinterpret_cast<_t *>(_a[1]) == static_cast<_t>(&CPostModelPanel::postObjectPropsChanged)) {
                *result = 1;
                return;
            }
        }
    }
}

QT_INIT_METAOBJECT const QMetaObject CPostModelPanel::staticMetaObject = { {
    QMetaObject::SuperData::link<CCommandPanel::staticMetaObject>(),
    qt_meta_stringdata_CPostModelPanel.data,
    qt_meta_data_CPostModelPanel,
    qt_static_metacall,
    nullptr,
    nullptr
} };


const QMetaObject *CPostModelPanel::metaObject() const
{
    return QObject::d_ptr->metaObject ? QObject::d_ptr->dynamicMetaObject() : &staticMetaObject;
}

void *CPostModelPanel::qt_metacast(const char *_clname)
{
    if (!_clname) return nullptr;
    if (!strcmp(_clname, qt_meta_stringdata_CPostModelPanel.stringdata0))
        return static_cast<void*>(this);
    return CCommandPanel::qt_metacast(_clname);
}

int CPostModelPanel::qt_metacall(QMetaObject::Call _c, int _id, void **_a)
{
    _id = CCommandPanel::qt_metacall(_c, _id, _a);
    if (_id < 0)
        return _id;
    if (_c == QMetaObject::InvokeMetaMethod) {
        if (_id < 8)
            qt_static_metacall(this, _c, _id, _a);
        _id -= 8;
    } else if (_c == QMetaObject::RegisterMethodArgumentMetaType) {
        if (_id < 8)
            *reinterpret_cast<int*>(_a[0]) = -1;
        _id -= 8;
    }
    return _id;
}

// SIGNAL 0
void CPostModelPanel::postObjectStateChanged()
{
    QMetaObject::activate(this, &staticMetaObject, 0, nullptr);
}

// SIGNAL 1
void CPostModelPanel::postObjectPropsChanged(FSObject * _t1)
{
    void *_a[] = { nullptr, const_cast<void*>(reinterpret_cast<const void*>(std::addressof(_t1))) };
    QMetaObject::activate(this, &staticMetaObject, 1, _a);
}
QT_WARNING_POP
QT_END_MOC_NAMESPACE
>>>>>>> 13b041e9
<|MERGE_RESOLUTION|>--- conflicted
+++ resolved
@@ -1,391 +1,194 @@
-<<<<<<< HEAD
-/****************************************************************************
-** Meta object code from reading C++ file 'PostModelPanel.h'
-**
-** Created by: The Qt Meta Object Compiler version 67 (Qt 5.14.1)
-**
-** WARNING! All changes made in this file will be lost!
-*****************************************************************************/
-
-#include <memory>
-#include "PostModelPanel.h"
-#include <QtCore/qbytearray.h>
-#include <QtCore/qmetatype.h>
-#if !defined(Q_MOC_OUTPUT_REVISION)
-#error "The header file 'PostModelPanel.h' doesn't include <QObject>."
-#elif Q_MOC_OUTPUT_REVISION != 67
-#error "This file was generated using the moc from 5.14.1. It"
-#error "cannot be used with the include files from this version of Qt."
-#error "(The moc has changed too much.)"
-#endif
-
-QT_BEGIN_MOC_NAMESPACE
-QT_WARNING_PUSH
-QT_WARNING_DISABLE_DEPRECATED
-struct qt_meta_stringdata_CPostModelPanel_t {
-    QByteArrayData data[18];
-    char stringdata0[285];
-};
-#define QT_MOC_LITERAL(idx, ofs, len) \
-    Q_STATIC_BYTE_ARRAY_DATA_HEADER_INITIALIZER_WITH_OFFSET(len, \
-    qptrdiff(offsetof(qt_meta_stringdata_CPostModelPanel_t, stringdata0) + ofs \
-        - idx * sizeof(QByteArrayData)) \
-    )
-static const qt_meta_stringdata_CPostModelPanel_t qt_meta_stringdata_CPostModelPanel = {
-    {
-QT_MOC_LITERAL(0, 0, 15), // "CPostModelPanel"
-QT_MOC_LITERAL(1, 16, 22), // "postObjectStateChanged"
-QT_MOC_LITERAL(2, 39, 0), // ""
-QT_MOC_LITERAL(3, 40, 22), // "postObjectPropsChanged"
-QT_MOC_LITERAL(4, 63, 9), // "FSObject*"
-QT_MOC_LITERAL(5, 73, 2), // "po"
-QT_MOC_LITERAL(6, 76, 31), // "on_postModel_currentItemChanged"
-QT_MOC_LITERAL(7, 108, 16), // "QTreeWidgetItem*"
-QT_MOC_LITERAL(8, 125, 7), // "current"
-QT_MOC_LITERAL(9, 133, 4), // "prev"
-QT_MOC_LITERAL(10, 138, 30), // "on_postModel_itemDoubleClicked"
-QT_MOC_LITERAL(11, 169, 4), // "item"
-QT_MOC_LITERAL(12, 174, 6), // "column"
-QT_MOC_LITERAL(13, 181, 27), // "on_nameEdit_editingFinished"
-QT_MOC_LITERAL(14, 209, 23), // "on_deleteButton_clicked"
-QT_MOC_LITERAL(15, 233, 20), // "on_props_dataChanged"
-QT_MOC_LITERAL(16, 254, 23), // "on_enabled_stateChanged"
-QT_MOC_LITERAL(17, 278, 6) // "nstate"
-
-    },
-    "CPostModelPanel\0postObjectStateChanged\0"
-    "\0postObjectPropsChanged\0FSObject*\0po\0"
-    "on_postModel_currentItemChanged\0"
-    "QTreeWidgetItem*\0current\0prev\0"
-    "on_postModel_itemDoubleClicked\0item\0"
-    "column\0on_nameEdit_editingFinished\0"
-    "on_deleteButton_clicked\0on_props_dataChanged\0"
-    "on_enabled_stateChanged\0nstate"
-};
-#undef QT_MOC_LITERAL
-
-static const uint qt_meta_data_CPostModelPanel[] = {
-
- // content:
-       8,       // revision
-       0,       // classname
-       0,    0, // classinfo
-       8,   14, // methods
-       0,    0, // properties
-       0,    0, // enums/sets
-       0,    0, // constructors
-       0,       // flags
-       2,       // signalCount
-
- // signals: name, argc, parameters, tag, flags
-       1,    0,   54,    2, 0x06 /* Public */,
-       3,    1,   55,    2, 0x06 /* Public */,
-
- // slots: name, argc, parameters, tag, flags
-       6,    2,   58,    2, 0x08 /* Private */,
-      10,    2,   63,    2, 0x08 /* Private */,
-      13,    0,   68,    2, 0x08 /* Private */,
-      14,    0,   69,    2, 0x08 /* Private */,
-      15,    0,   70,    2, 0x08 /* Private */,
-      16,    1,   71,    2, 0x08 /* Private */,
-
- // signals: parameters
-    QMetaType::Void,
-    QMetaType::Void, 0x80000000 | 4,    5,
-
- // slots: parameters
-    QMetaType::Void, 0x80000000 | 7, 0x80000000 | 7,    8,    9,
-    QMetaType::Void, 0x80000000 | 7, QMetaType::Int,   11,   12,
-    QMetaType::Void,
-    QMetaType::Void,
-    QMetaType::Void,
-    QMetaType::Void, QMetaType::Int,   17,
-
-       0        // eod
-};
-
-void CPostModelPanel::qt_static_metacall(QObject *_o, QMetaObject::Call _c, int _id, void **_a)
-{
-    if (_c == QMetaObject::InvokeMetaMethod) {
-        auto *_t = static_cast<CPostModelPanel *>(_o);
-        Q_UNUSED(_t)
-        switch (_id) {
-        case 0: _t->postObjectStateChanged(); break;
-        case 1: _t->postObjectPropsChanged((*reinterpret_cast< FSObject*(*)>(_a[1]))); break;
-        case 2: _t->on_postModel_currentItemChanged((*reinterpret_cast< QTreeWidgetItem*(*)>(_a[1])),(*reinterpret_cast< QTreeWidgetItem*(*)>(_a[2]))); break;
-        case 3: _t->on_postModel_itemDoubleClicked((*reinterpret_cast< QTreeWidgetItem*(*)>(_a[1])),(*reinterpret_cast< int(*)>(_a[2]))); break;
-        case 4: _t->on_nameEdit_editingFinished(); break;
-        case 5: _t->on_deleteButton_clicked(); break;
-        case 6: _t->on_props_dataChanged(); break;
-        case 7: _t->on_enabled_stateChanged((*reinterpret_cast< int(*)>(_a[1]))); break;
-        default: ;
-        }
-    } else if (_c == QMetaObject::IndexOfMethod) {
-        int *result = reinterpret_cast<int *>(_a[0]);
-        {
-            using _t = void (CPostModelPanel::*)();
-            if (*reinterpret_cast<_t *>(_a[1]) == static_cast<_t>(&CPostModelPanel::postObjectStateChanged)) {
-                *result = 0;
-                return;
-            }
-        }
-        {
-            using _t = void (CPostModelPanel::*)(FSObject * );
-            if (*reinterpret_cast<_t *>(_a[1]) == static_cast<_t>(&CPostModelPanel::postObjectPropsChanged)) {
-                *result = 1;
-                return;
-            }
-        }
-    }
-}
-
-QT_INIT_METAOBJECT const QMetaObject CPostModelPanel::staticMetaObject = { {
-    QMetaObject::SuperData::link<CCommandPanel::staticMetaObject>(),
-    qt_meta_stringdata_CPostModelPanel.data,
-    qt_meta_data_CPostModelPanel,
-    qt_static_metacall,
-    nullptr,
-    nullptr
-} };
-
-
-const QMetaObject *CPostModelPanel::metaObject() const
-{
-    return QObject::d_ptr->metaObject ? QObject::d_ptr->dynamicMetaObject() : &staticMetaObject;
-}
-
-void *CPostModelPanel::qt_metacast(const char *_clname)
-{
-    if (!_clname) return nullptr;
-    if (!strcmp(_clname, qt_meta_stringdata_CPostModelPanel.stringdata0))
-        return static_cast<void*>(this);
-    return CCommandPanel::qt_metacast(_clname);
-}
-
-int CPostModelPanel::qt_metacall(QMetaObject::Call _c, int _id, void **_a)
-{
-    _id = CCommandPanel::qt_metacall(_c, _id, _a);
-    if (_id < 0)
-        return _id;
-    if (_c == QMetaObject::InvokeMetaMethod) {
-        if (_id < 8)
-            qt_static_metacall(this, _c, _id, _a);
-        _id -= 8;
-    } else if (_c == QMetaObject::RegisterMethodArgumentMetaType) {
-        if (_id < 8)
-            *reinterpret_cast<int*>(_a[0]) = -1;
-        _id -= 8;
-    }
-    return _id;
-}
-
-// SIGNAL 0
-void CPostModelPanel::postObjectStateChanged()
-{
-    QMetaObject::activate(this, &staticMetaObject, 0, nullptr);
-}
-
-// SIGNAL 1
-void CPostModelPanel::postObjectPropsChanged(FSObject * _t1)
-{
-    void *_a[] = { nullptr, const_cast<void*>(reinterpret_cast<const void*>(std::addressof(_t1))) };
-    QMetaObject::activate(this, &staticMetaObject, 1, _a);
-}
-QT_WARNING_POP
-QT_END_MOC_NAMESPACE
-=======
-/****************************************************************************
-** Meta object code from reading C++ file 'PostModelPanel.h'
-**
-** Created by: The Qt Meta Object Compiler version 67 (Qt 5.14.2)
-**
-** WARNING! All changes made in this file will be lost!
-*****************************************************************************/
-
-#include <memory>
-#include "PostModelPanel.h"
-#include <QtCore/qbytearray.h>
-#include <QtCore/qmetatype.h>
-#if !defined(Q_MOC_OUTPUT_REVISION)
-#error "The header file 'PostModelPanel.h' doesn't include <QObject>."
-#elif Q_MOC_OUTPUT_REVISION != 67
-#error "This file was generated using the moc from 5.14.2. It"
-#error "cannot be used with the include files from this version of Qt."
-#error "(The moc has changed too much.)"
-#endif
-
-QT_BEGIN_MOC_NAMESPACE
-QT_WARNING_PUSH
-QT_WARNING_DISABLE_DEPRECATED
-struct qt_meta_stringdata_CPostModelPanel_t {
-    QByteArrayData data[18];
-    char stringdata0[285];
-};
-#define QT_MOC_LITERAL(idx, ofs, len) \
-    Q_STATIC_BYTE_ARRAY_DATA_HEADER_INITIALIZER_WITH_OFFSET(len, \
-    qptrdiff(offsetof(qt_meta_stringdata_CPostModelPanel_t, stringdata0) + ofs \
-        - idx * sizeof(QByteArrayData)) \
-    )
-static const qt_meta_stringdata_CPostModelPanel_t qt_meta_stringdata_CPostModelPanel = {
-    {
-QT_MOC_LITERAL(0, 0, 15), // "CPostModelPanel"
-QT_MOC_LITERAL(1, 16, 22), // "postObjectStateChanged"
-QT_MOC_LITERAL(2, 39, 0), // ""
-QT_MOC_LITERAL(3, 40, 22), // "postObjectPropsChanged"
-QT_MOC_LITERAL(4, 63, 9), // "FSObject*"
-QT_MOC_LITERAL(5, 73, 2), // "po"
-QT_MOC_LITERAL(6, 76, 31), // "on_postModel_currentItemChanged"
-QT_MOC_LITERAL(7, 108, 16), // "QTreeWidgetItem*"
-QT_MOC_LITERAL(8, 125, 7), // "current"
-QT_MOC_LITERAL(9, 133, 4), // "prev"
-QT_MOC_LITERAL(10, 138, 30), // "on_postModel_itemDoubleClicked"
-QT_MOC_LITERAL(11, 169, 4), // "item"
-QT_MOC_LITERAL(12, 174, 6), // "column"
-QT_MOC_LITERAL(13, 181, 27), // "on_nameEdit_editingFinished"
-QT_MOC_LITERAL(14, 209, 23), // "on_deleteButton_clicked"
-QT_MOC_LITERAL(15, 233, 20), // "on_props_dataChanged"
-QT_MOC_LITERAL(16, 254, 23), // "on_enabled_stateChanged"
-QT_MOC_LITERAL(17, 278, 6) // "nstate"
-
-    },
-    "CPostModelPanel\0postObjectStateChanged\0"
-    "\0postObjectPropsChanged\0FSObject*\0po\0"
-    "on_postModel_currentItemChanged\0"
-    "QTreeWidgetItem*\0current\0prev\0"
-    "on_postModel_itemDoubleClicked\0item\0"
-    "column\0on_nameEdit_editingFinished\0"
-    "on_deleteButton_clicked\0on_props_dataChanged\0"
-    "on_enabled_stateChanged\0nstate"
-};
-#undef QT_MOC_LITERAL
-
-static const uint qt_meta_data_CPostModelPanel[] = {
-
- // content:
-       8,       // revision
-       0,       // classname
-       0,    0, // classinfo
-       8,   14, // methods
-       0,    0, // properties
-       0,    0, // enums/sets
-       0,    0, // constructors
-       0,       // flags
-       2,       // signalCount
-
- // signals: name, argc, parameters, tag, flags
-       1,    0,   54,    2, 0x06 /* Public */,
-       3,    1,   55,    2, 0x06 /* Public */,
-
- // slots: name, argc, parameters, tag, flags
-       6,    2,   58,    2, 0x08 /* Private */,
-      10,    2,   63,    2, 0x08 /* Private */,
-      13,    0,   68,    2, 0x08 /* Private */,
-      14,    0,   69,    2, 0x08 /* Private */,
-      15,    0,   70,    2, 0x08 /* Private */,
-      16,    1,   71,    2, 0x08 /* Private */,
-
- // signals: parameters
-    QMetaType::Void,
-    QMetaType::Void, 0x80000000 | 4,    5,
-
- // slots: parameters
-    QMetaType::Void, 0x80000000 | 7, 0x80000000 | 7,    8,    9,
-    QMetaType::Void, 0x80000000 | 7, QMetaType::Int,   11,   12,
-    QMetaType::Void,
-    QMetaType::Void,
-    QMetaType::Void,
-    QMetaType::Void, QMetaType::Int,   17,
-
-       0        // eod
-};
-
-void CPostModelPanel::qt_static_metacall(QObject *_o, QMetaObject::Call _c, int _id, void **_a)
-{
-    if (_c == QMetaObject::InvokeMetaMethod) {
-        auto *_t = static_cast<CPostModelPanel *>(_o);
-        Q_UNUSED(_t)
-        switch (_id) {
-        case 0: _t->postObjectStateChanged(); break;
-        case 1: _t->postObjectPropsChanged((*reinterpret_cast< FSObject*(*)>(_a[1]))); break;
-        case 2: _t->on_postModel_currentItemChanged((*reinterpret_cast< QTreeWidgetItem*(*)>(_a[1])),(*reinterpret_cast< QTreeWidgetItem*(*)>(_a[2]))); break;
-        case 3: _t->on_postModel_itemDoubleClicked((*reinterpret_cast< QTreeWidgetItem*(*)>(_a[1])),(*reinterpret_cast< int(*)>(_a[2]))); break;
-        case 4: _t->on_nameEdit_editingFinished(); break;
-        case 5: _t->on_deleteButton_clicked(); break;
-        case 6: _t->on_props_dataChanged(); break;
-        case 7: _t->on_enabled_stateChanged((*reinterpret_cast< int(*)>(_a[1]))); break;
-        default: ;
-        }
-    } else if (_c == QMetaObject::IndexOfMethod) {
-        int *result = reinterpret_cast<int *>(_a[0]);
-        {
-            using _t = void (CPostModelPanel::*)();
-            if (*reinterpret_cast<_t *>(_a[1]) == static_cast<_t>(&CPostModelPanel::postObjectStateChanged)) {
-                *result = 0;
-                return;
-            }
-        }
-        {
-            using _t = void (CPostModelPanel::*)(FSObject * );
-            if (*reinterpret_cast<_t *>(_a[1]) == static_cast<_t>(&CPostModelPanel::postObjectPropsChanged)) {
-                *result = 1;
-                return;
-            }
-        }
-    }
-}
-
-QT_INIT_METAOBJECT const QMetaObject CPostModelPanel::staticMetaObject = { {
-    QMetaObject::SuperData::link<CCommandPanel::staticMetaObject>(),
-    qt_meta_stringdata_CPostModelPanel.data,
-    qt_meta_data_CPostModelPanel,
-    qt_static_metacall,
-    nullptr,
-    nullptr
-} };
-
-
-const QMetaObject *CPostModelPanel::metaObject() const
-{
-    return QObject::d_ptr->metaObject ? QObject::d_ptr->dynamicMetaObject() : &staticMetaObject;
-}
-
-void *CPostModelPanel::qt_metacast(const char *_clname)
-{
-    if (!_clname) return nullptr;
-    if (!strcmp(_clname, qt_meta_stringdata_CPostModelPanel.stringdata0))
-        return static_cast<void*>(this);
-    return CCommandPanel::qt_metacast(_clname);
-}
-
-int CPostModelPanel::qt_metacall(QMetaObject::Call _c, int _id, void **_a)
-{
-    _id = CCommandPanel::qt_metacall(_c, _id, _a);
-    if (_id < 0)
-        return _id;
-    if (_c == QMetaObject::InvokeMetaMethod) {
-        if (_id < 8)
-            qt_static_metacall(this, _c, _id, _a);
-        _id -= 8;
-    } else if (_c == QMetaObject::RegisterMethodArgumentMetaType) {
-        if (_id < 8)
-            *reinterpret_cast<int*>(_a[0]) = -1;
-        _id -= 8;
-    }
-    return _id;
-}
-
-// SIGNAL 0
-void CPostModelPanel::postObjectStateChanged()
-{
-    QMetaObject::activate(this, &staticMetaObject, 0, nullptr);
-}
-
-// SIGNAL 1
-void CPostModelPanel::postObjectPropsChanged(FSObject * _t1)
-{
-    void *_a[] = { nullptr, const_cast<void*>(reinterpret_cast<const void*>(std::addressof(_t1))) };
-    QMetaObject::activate(this, &staticMetaObject, 1, _a);
-}
-QT_WARNING_POP
-QT_END_MOC_NAMESPACE
->>>>>>> 13b041e9
+/****************************************************************************
+** Meta object code from reading C++ file 'PostModelPanel.h'
+**
+** Created by: The Qt Meta Object Compiler version 67 (Qt 5.14.2)
+**
+** WARNING! All changes made in this file will be lost!
+*****************************************************************************/
+
+#include <memory>
+#include "PostModelPanel.h"
+#include <QtCore/qbytearray.h>
+#include <QtCore/qmetatype.h>
+#if !defined(Q_MOC_OUTPUT_REVISION)
+#error "The header file 'PostModelPanel.h' doesn't include <QObject>."
+#elif Q_MOC_OUTPUT_REVISION != 67
+#error "This file was generated using the moc from 5.14.2. It"
+#error "cannot be used with the include files from this version of Qt."
+#error "(The moc has changed too much.)"
+#endif
+
+QT_BEGIN_MOC_NAMESPACE
+QT_WARNING_PUSH
+QT_WARNING_DISABLE_DEPRECATED
+struct qt_meta_stringdata_CPostModelPanel_t {
+    QByteArrayData data[18];
+    char stringdata0[285];
+};
+#define QT_MOC_LITERAL(idx, ofs, len) \
+    Q_STATIC_BYTE_ARRAY_DATA_HEADER_INITIALIZER_WITH_OFFSET(len, \
+    qptrdiff(offsetof(qt_meta_stringdata_CPostModelPanel_t, stringdata0) + ofs \
+        - idx * sizeof(QByteArrayData)) \
+    )
+static const qt_meta_stringdata_CPostModelPanel_t qt_meta_stringdata_CPostModelPanel = {
+    {
+QT_MOC_LITERAL(0, 0, 15), // "CPostModelPanel"
+QT_MOC_LITERAL(1, 16, 22), // "postObjectStateChanged"
+QT_MOC_LITERAL(2, 39, 0), // ""
+QT_MOC_LITERAL(3, 40, 22), // "postObjectPropsChanged"
+QT_MOC_LITERAL(4, 63, 9), // "FSObject*"
+QT_MOC_LITERAL(5, 73, 2), // "po"
+QT_MOC_LITERAL(6, 76, 31), // "on_postModel_currentItemChanged"
+QT_MOC_LITERAL(7, 108, 16), // "QTreeWidgetItem*"
+QT_MOC_LITERAL(8, 125, 7), // "current"
+QT_MOC_LITERAL(9, 133, 4), // "prev"
+QT_MOC_LITERAL(10, 138, 30), // "on_postModel_itemDoubleClicked"
+QT_MOC_LITERAL(11, 169, 4), // "item"
+QT_MOC_LITERAL(12, 174, 6), // "column"
+QT_MOC_LITERAL(13, 181, 27), // "on_nameEdit_editingFinished"
+QT_MOC_LITERAL(14, 209, 23), // "on_deleteButton_clicked"
+QT_MOC_LITERAL(15, 233, 20), // "on_props_dataChanged"
+QT_MOC_LITERAL(16, 254, 23), // "on_enabled_stateChanged"
+QT_MOC_LITERAL(17, 278, 6) // "nstate"
+
+    },
+    "CPostModelPanel\0postObjectStateChanged\0"
+    "\0postObjectPropsChanged\0FSObject*\0po\0"
+    "on_postModel_currentItemChanged\0"
+    "QTreeWidgetItem*\0current\0prev\0"
+    "on_postModel_itemDoubleClicked\0item\0"
+    "column\0on_nameEdit_editingFinished\0"
+    "on_deleteButton_clicked\0on_props_dataChanged\0"
+    "on_enabled_stateChanged\0nstate"
+};
+#undef QT_MOC_LITERAL
+
+static const uint qt_meta_data_CPostModelPanel[] = {
+
+ // content:
+       8,       // revision
+       0,       // classname
+       0,    0, // classinfo
+       8,   14, // methods
+       0,    0, // properties
+       0,    0, // enums/sets
+       0,    0, // constructors
+       0,       // flags
+       2,       // signalCount
+
+ // signals: name, argc, parameters, tag, flags
+       1,    0,   54,    2, 0x06 /* Public */,
+       3,    1,   55,    2, 0x06 /* Public */,
+
+ // slots: name, argc, parameters, tag, flags
+       6,    2,   58,    2, 0x08 /* Private */,
+      10,    2,   63,    2, 0x08 /* Private */,
+      13,    0,   68,    2, 0x08 /* Private */,
+      14,    0,   69,    2, 0x08 /* Private */,
+      15,    0,   70,    2, 0x08 /* Private */,
+      16,    1,   71,    2, 0x08 /* Private */,
+
+ // signals: parameters
+    QMetaType::Void,
+    QMetaType::Void, 0x80000000 | 4,    5,
+
+ // slots: parameters
+    QMetaType::Void, 0x80000000 | 7, 0x80000000 | 7,    8,    9,
+    QMetaType::Void, 0x80000000 | 7, QMetaType::Int,   11,   12,
+    QMetaType::Void,
+    QMetaType::Void,
+    QMetaType::Void,
+    QMetaType::Void, QMetaType::Int,   17,
+
+       0        // eod
+};
+
+void CPostModelPanel::qt_static_metacall(QObject *_o, QMetaObject::Call _c, int _id, void **_a)
+{
+    if (_c == QMetaObject::InvokeMetaMethod) {
+        auto *_t = static_cast<CPostModelPanel *>(_o);
+        Q_UNUSED(_t)
+        switch (_id) {
+        case 0: _t->postObjectStateChanged(); break;
+        case 1: _t->postObjectPropsChanged((*reinterpret_cast< FSObject*(*)>(_a[1]))); break;
+        case 2: _t->on_postModel_currentItemChanged((*reinterpret_cast< QTreeWidgetItem*(*)>(_a[1])),(*reinterpret_cast< QTreeWidgetItem*(*)>(_a[2]))); break;
+        case 3: _t->on_postModel_itemDoubleClicked((*reinterpret_cast< QTreeWidgetItem*(*)>(_a[1])),(*reinterpret_cast< int(*)>(_a[2]))); break;
+        case 4: _t->on_nameEdit_editingFinished(); break;
+        case 5: _t->on_deleteButton_clicked(); break;
+        case 6: _t->on_props_dataChanged(); break;
+        case 7: _t->on_enabled_stateChanged((*reinterpret_cast< int(*)>(_a[1]))); break;
+        default: ;
+        }
+    } else if (_c == QMetaObject::IndexOfMethod) {
+        int *result = reinterpret_cast<int *>(_a[0]);
+        {
+            using _t = void (CPostModelPanel::*)();
+            if (*reinterpret_cast<_t *>(_a[1]) == static_cast<_t>(&CPostModelPanel::postObjectStateChanged)) {
+                *result = 0;
+                return;
+            }
+        }
+        {
+            using _t = void (CPostModelPanel::*)(FSObject * );
+            if (*reinterpret_cast<_t *>(_a[1]) == static_cast<_t>(&CPostModelPanel::postObjectPropsChanged)) {
+                *result = 1;
+                return;
+            }
+        }
+    }
+}
+
+QT_INIT_METAOBJECT const QMetaObject CPostModelPanel::staticMetaObject = { {
+    QMetaObject::SuperData::link<CCommandPanel::staticMetaObject>(),
+    qt_meta_stringdata_CPostModelPanel.data,
+    qt_meta_data_CPostModelPanel,
+    qt_static_metacall,
+    nullptr,
+    nullptr
+} };
+
+
+const QMetaObject *CPostModelPanel::metaObject() const
+{
+    return QObject::d_ptr->metaObject ? QObject::d_ptr->dynamicMetaObject() : &staticMetaObject;
+}
+
+void *CPostModelPanel::qt_metacast(const char *_clname)
+{
+    if (!_clname) return nullptr;
+    if (!strcmp(_clname, qt_meta_stringdata_CPostModelPanel.stringdata0))
+        return static_cast<void*>(this);
+    return CCommandPanel::qt_metacast(_clname);
+}
+
+int CPostModelPanel::qt_metacall(QMetaObject::Call _c, int _id, void **_a)
+{
+    _id = CCommandPanel::qt_metacall(_c, _id, _a);
+    if (_id < 0)
+        return _id;
+    if (_c == QMetaObject::InvokeMetaMethod) {
+        if (_id < 8)
+            qt_static_metacall(this, _c, _id, _a);
+        _id -= 8;
+    } else if (_c == QMetaObject::RegisterMethodArgumentMetaType) {
+        if (_id < 8)
+            *reinterpret_cast<int*>(_a[0]) = -1;
+        _id -= 8;
+    }
+    return _id;
+}
+
+// SIGNAL 0
+void CPostModelPanel::postObjectStateChanged()
+{
+    QMetaObject::activate(this, &staticMetaObject, 0, nullptr);
+}
+
+// SIGNAL 1
+void CPostModelPanel::postObjectPropsChanged(FSObject * _t1)
+{
+    void *_a[] = { nullptr, const_cast<void*>(reinterpret_cast<const void*>(std::addressof(_t1))) };
+    QMetaObject::activate(this, &staticMetaObject, 1, _a);
+}
+QT_WARNING_POP
+QT_END_MOC_NAMESPACE