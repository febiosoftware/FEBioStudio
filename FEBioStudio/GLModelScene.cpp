/*This file is part of the FEBio Studio source code and is licensed under the MIT license
listed below.

See Copyright-FEBio-Studio.txt for details.

Copyright (c) 2021 University of Utah, The Trustees of Columbia University in
the City of New York, and others.

Permission is hereby granted, free of charge, to any person obtaining a copy
of this software and associated documentation files (the "Software"), to deal
in the Software without restriction, including without limitation the rights
to use, copy, modify, merge, publish, distribute, sublicense, and/or sell
copies of the Software, and to permit persons to whom the Software is
furnished to do so, subject to the following conditions:

The above copyright notice and this permission notice shall be included in all
copies or substantial portions of the Software.

THE SOFTWARE IS PROVIDED "AS IS", WITHOUT WARRANTY OF ANY KIND, EXPRESS OR
IMPLIED, INCLUDING BUT NOT LIMITED TO THE WARRANTIES OF MERCHANTABILITY,
FITNESS FOR A PARTICULAR PURPOSE AND NONINFRINGEMENT. IN NO EVENT SHALL THE
AUTHORS OR COPYRIGHT HOLDERS BE LIABLE FOR ANY CLAIM, DAMAGES OR OTHER
LIABILITY, WHETHER IN AN ACTION OF CONTRACT, TORT OR OTHERWISE, ARISING FROM,
OUT OF OR IN CONNECTION WITH THE SOFTWARE OR THE USE OR OTHER DEALINGS IN THE
SOFTWARE.*/
#include "GLModelScene.h"
#include "GLView.h"
#include "ModelDocument.h"
#include "GLHighlighter.h"
#include <GeomLib/GModel.h>
#include <GeomLib/GObject.h>
#include <GeomLib/GGroup.h>
#include <GLLib/glx.h>
#include <GLLib/GLMeshRender.h>
#include <FEMLib/FEModelConstraint.h>
#include <GeomLib/GSurfaceMeshObject.h>
<<<<<<< HEAD
#include <MeshLib/MeshMetrics.h>
#include <ImageLib/RGBImage.h>
#include <QImageReader>
=======
#include <FEMLib/FELoad.h>
>>>>>>> 30e5ac8c

const int HEX_NT[8] = { 0, 1, 2, 3, 4, 5, 6, 7 };
const int PEN_NT[8] = { 0, 1, 2, 2, 3, 4, 5, 5 };
const int TET_NT[8] = { 0, 1, 2, 2, 3, 3, 3, 3 };
const int PYR_NT[8] = { 0, 1, 2, 3, 4, 4, 4, 4 };

// in MeshTools\lut.cpp
extern int LUT[256][15];
extern int ET_HEX[12][2];
extern int ET_TET[6][2];
extern int ET_PYR[8][2];

static GLColor fiberColorPalette[GMaterial::MAX_COLORS] = {
	GLColor(255, 128, 128),
	GLColor(128, 255, 128),
	GLColor(128, 128, 255),
	GLColor(  0, 240, 240),
	GLColor(240, 180,   0),
	GLColor(240,   0, 180),
	GLColor(180, 240,   0),
	GLColor(  0, 240, 180),
	GLColor(180,   0, 240),
	GLColor(  0, 180, 240),
	GLColor(  0, 180,   0),
	GLColor(  0,   0, 180),
	GLColor(180, 180,   0),
	GLColor(  0, 180, 180),
	GLColor(180,   0, 180),
	GLColor(120,   0, 240)
};

CGLModelScene::CGLModelScene(CModelDocument* doc) : m_doc(doc)
{
	m_envtex = 0;
	m_bshowEnv = true;
}

GLMeshRender& CGLModelScene::GetMeshRenderer() { return m_renderer; }

BOX CGLModelScene::GetBoundingBox()
{
	BOX box;
	if (m_doc) box = m_doc->GetModelBox();
	return box;
}

BOX CGLModelScene::GetSelectionBox()
{
	BOX box;
	if (m_doc)
	{
		FESelection* ps = m_doc->GetCurrentSelection();
		if (ps && ps->Size() != 0)
		{
			box = ps->GetBoundingBox();
		}
	}
	return box;
}

void CGLModelScene::Render(CGLContext& rc)
{
	if ((m_doc == nullptr) || (m_doc->IsValid() == false)) return;

	CGLView* glview = rc.m_view; assert(glview);
	if (glview == nullptr) return;

	// We don't need this for rendering model docs
	glDisable(GL_COLOR_MATERIAL);

	GLViewSettings& view = glview->GetViewSettings();
	int nitem = m_doc->GetItemMode();

	CGLCamera& cam = *rc.m_cam;

	if (glview->ShowPlaneCut())
	{
		if (glview->PlaneCutMode() == 0)
		{
			// render the plane cut first
			glview->RenderPlaneCut();

			// then turn on the clipping plane before rendering the other geometry
			glClipPlane(GL_CLIP_PLANE0, glview->PlaneCoordinates());
			glEnable(GL_CLIP_PLANE0);
		}
	}

	// render the (solid) model
	if ((view.m_nrender == RENDER_SOLID) || (nitem != ITEM_MESH)) RenderModel(rc);

	// render discrete objects
	if (view.m_showDiscrete)
	{
		RenderDiscrete(rc);
	}

	// render selected box
	RenderSelectionBox(rc);

	cam.LineDrawMode(true);
	cam.Transform();

	// Render mesh lines
	//	if ((view.m_nrender == RENDER_SOLID) && (view.m_bmesh || (nitem != ITEM_MESH)))
	if (view.m_bmesh) RenderMeshLines(rc);

	if (view.m_bfeat || (view.m_nrender == RENDER_WIREFRAME))
	{
		// don't draw feature edges in edge mode, since the edges are the feature edges
		// (Don't draw feature edges when we are rendering FE edges)
		int nselect = m_doc->GetSelectionMode();
		if (((nitem != ITEM_MESH) || (nselect != SELECT_EDGE)) && (nitem != ITEM_EDGE)) RenderFeatureEdges(rc);
	}

	cam.LineDrawMode(false);
	cam.Transform();

	// render physics
	if (view.m_brigid) RenderRigidBodies(rc);
	if (view.m_bjoint) { RenderRigidJoints(rc); RenderRigidConnectors(rc); }
	if (view.m_bwall ) RenderRigidWalls(rc);
	if (view.m_bfiber) RenderMaterialFibers(rc);
	if (view.m_blma  ) RenderLocalMaterialAxes(rc);

	// render the selected parts
	GModel& model = *m_doc->GetGModel();
	int nsel = m_doc->GetSelectionMode();
	if (nitem == ITEM_MESH)
	{
		for (int i = 0; i < model.Objects(); ++i)
		{
			GObject* po = model.Object(i);
			if (po->IsVisible() && po->IsValid())
			{
				glPushMatrix();
				SetModelView(po);
				switch (nsel)
				{
				case SELECT_PART: RenderSelectedParts(rc, po); break;
				case SELECT_FACE: RenderSelectedSurfaces(rc, po); break;
				case SELECT_EDGE: RenderSelectedEdges(rc, po); break;
				case SELECT_NODE: RenderSelectedNodes(rc, po); break;
				}
				glPopMatrix();
			}
		}
	}

	glDisable(GL_CLIP_PLANE0);

	// show the labels on rigid bodies
	if (view.m_showRigidLabels) RenderRigidLabels(rc);

	// render the tags
	if (view.m_bTags) glview->RenderTags();

	// render the grid
	if (view.m_bgrid ) m_grid.Render(rc);

	// render the image data
	glview->RenderImageData();

	// render the decorations
	glview->RenderDecorations();

	// render the highlights
	GLHighlighter::draw();

	// render 3D cursor
	if (m_doc->GetItemMode() == ITEM_MESH)
	{
		glview->Render3DCursor();
	}
}

void TagFaces(GFaceList& faceList, int tag)
{
	std::vector<GFace*> faces = faceList.GetFaceList();
	for (auto pf : faces) pf->m_ntag = tag;
}

// TODO: This is currently called every time we render the scene (with color mode set to physics)!
void TagFacesByPhysics(FSModel& fem)
{
	GModel& model = fem.GetModel();

	// Clear all the tags
	for (int i = 0; i < model.Objects(); ++i)
	{
		GObject* po = model.Object(i);
		if (po->IsVisible() && po->IsValid())
		{
			for (int j = 0; j < po->Faces(); ++j)
			{
				GFace* pf = po->Face(j);
				pf->m_ntag = 0;
			}
		}
	}

	for (int i = 0; i < fem.Steps(); ++i)
	{
		FSStep* step = fem.GetStep(i);
		for (int j = 0; j < step->BCs(); ++j)
		{
			FSBoundaryCondition* pbc = step->BC(j);
			GFaceList* faceList = dynamic_cast<GFaceList*>(pbc->GetItemList());
			if (faceList) TagFaces(*faceList, 1);
		}
		for (int j = 0; j < step->ICs(); ++j)
		{
			FSInitialCondition* pic = step->IC(j);
			GFaceList* faceList = dynamic_cast<GFaceList*>(pic->GetItemList());
			if (faceList) TagFaces(*faceList, 2);
		}
		for (int j = 0; j < step->Loads(); ++j)
		{
			FSLoad* pl = step->Load(j);
			GFaceList* faceList = dynamic_cast<GFaceList*>(pl->GetItemList());
			if (faceList) TagFaces(*faceList, 3);
		}

		for (int j = 0; j < step->Interfaces(); ++j)
		{
			FSPairedInterface* pi = dynamic_cast<FSPairedInterface*>(step->Interface(j));
			if (pi)
			{
				GFaceList* faceList = dynamic_cast<GFaceList*>(pi->GetItemList(0));
				if (faceList) TagFaces(*faceList, 4);

				faceList = dynamic_cast<GFaceList*>(pi->GetItemList(1));
				if (faceList) TagFaces(*faceList, 5);
			}
		}
	}
}

void CGLModelScene::RenderModel(CGLContext& rc)
{
	CModelDocument* pdoc = m_doc;
	if (pdoc == nullptr) return;
	FSModel* ps = pdoc->GetFSModel();
	if (ps == nullptr) return;
	GModel& model = ps->GetModel();

	// we don't use backface culling when drawing
	glDisable(GL_CULL_FACE);
	
	GLViewSettings& view = rc.m_settings;
	if (view.m_objectColor == OBJECT_COLOR_MODE::PHYSICS_TYPE)
	{
		// Tag all faces depending on how they are used in a model component
		TagFacesByPhysics(*ps);
	}

	for (int i = 0; i < model.Objects(); ++i)
	{
		GObject* po = model.Object(i);
		if (po->IsVisible() && po->IsValid())
		{
			glPushMatrix();
			SetModelView(po);
			RenderGObject(rc, po);
			glPopMatrix();
		}
	}
}

void CGLModelScene::RenderGObject(CGLContext& rc, GObject* po)
{
	CModelDocument* pdoc = m_doc;
	GLViewSettings& view = rc.m_settings;

	CGLView* glview = rc.m_view;

	CGLCamera& cam = *rc.m_cam;
	
	// Get the item mode
	int item = pdoc->GetItemMode();

	// get the selection mode
	int nsel = pdoc->GetSelectionMode();

	GObject* poa = pdoc->GetActiveObject();

	if (item == ITEM_MESH)
	{
		switch (nsel)
		{
		case SELECT_OBJECT:
		{
			if (view.m_bcontour && (poa == po))
			{
				if (po->GetFEMesh()) RenderFEElements(rc, po);
				else if (po->GetEditableMesh()) RenderSurfaceMeshFaces(rc, po);
				else RenderObject(rc, po);
			}
			else if (view.m_objectColor == OBJECT_COLOR_MODE::FSELEMENT_TYPE)
			{
				if (po->GetFEMesh()) RenderFEElements(rc, po);
				else RenderObject(rc, po);
			}
			else if (glview->ShowPlaneCut() && (glview->PlaneCutMode() == Planecut_Mode::HIDE_ELEMENTS))
			{
				RenderFEElements(rc, po);

				GLColor c = view.m_mcol;
				glColor3ub(c.r, c.g, c.b);
				RenderMeshLines(rc, po);
			}
			else RenderObject(rc, po);
		}
		break;
		case SELECT_PART: RenderParts(rc, po); break;
		case SELECT_FACE: RenderSurfaces(rc, po); break;
		case SELECT_EDGE:
		{
			RenderObject(rc, po);
			cam.LineDrawMode(true);
			cam.Transform();
			SetModelView(po);
			RenderEdges(rc, po);
			cam.LineDrawMode(false);
			cam.Transform();
			SetModelView(po);
		}
		break;
		case SELECT_NODE:
		{
			RenderObject(rc, po);
			cam.LineDrawMode(true);
			cam.Transform();
			SetModelView(po);
			RenderNodes(rc, po);
			cam.LineDrawMode(false);
			cam.Transform();
			SetModelView(po);
		}
		break;
		case SELECT_DISCRETE:
		{
			RenderObject(rc, po);
		}
		break;
		}
	}
	else
	{
		// get the mesh mode
		int meshMode = glview->GetMeshMode();

		if (po == poa)
		{
			if (meshMode == MESH_MODE_VOLUME)
			{
				if (item == ITEM_ELEM)
				{
					RenderFEElements(rc, po);
				}
				else if (item == ITEM_FACE)
				{
					RenderFEFaces(rc, po);
				}
				else if (item == ITEM_EDGE)
				{
					RenderFEFaces(rc, po);
					cam.LineDrawMode(true);
					cam.Transform();
					SetModelView(po);
					RenderFEEdges(rc, po);
					cam.LineDrawMode(false);
					cam.Transform();
				}
				else if (item == ITEM_NODE)
				{
					RenderFEFaces(rc, po);
					RenderFENodes(rc, po);
				}
			}
			else
			{
				if (item == ITEM_FACE)
				{
					RenderSurfaceMeshFaces(rc, po);
				}
				else if (item == ITEM_EDGE)
				{
					RenderSurfaceMeshFaces(rc, po);
					cam.LineDrawMode(true);
					cam.Transform();
					SetModelView(po);
					RenderSurfaceMeshEdges(rc, po);
					cam.LineDrawMode(false);
					cam.Transform();
				}
				else if (item == ITEM_NODE)
				{
					RenderSurfaceMeshFaces(rc, po);
					RenderSurfaceMeshNodes(rc, po);
				}
			}
		}
		else RenderObject(rc, po);
	}

	// render normals if requested
	if (view.m_bnorm) RenderNormals(rc, po, view.m_scaleNormals);
}

void CGLModelScene::RenderSelectionBox(CGLContext& rc)
{
	CModelDocument* pdoc = m_doc;
	if (pdoc == nullptr) return;

	CGLView* glview = rc.m_view;
	if (glview == nullptr) return;

	GLViewSettings& view = glview->GetViewSettings();

	// get the model
	FSModel* ps = pdoc->GetFSModel();
	GModel& model = ps->GetModel();

	// Get the item mode
	int item = pdoc->GetItemMode();

	// get the selection mode
	int nsel = pdoc->GetSelectionMode();

	GObject* poa = pdoc->GetActiveObject();

	bool bnorm = view.m_bnorm;
	double scale = view.m_scaleNormals;

	if (item == ITEM_MESH)
	{
		for (int i = 0; i < model.Objects(); ++i)
		{
			GObject* po = model.Object(i);
			if (po->IsVisible())
			{
				glPushMatrix();
				SetModelView(po);

				if (nsel == SELECT_OBJECT)
				{
					glColor3ub(255, 255, 255);
					if (po->IsSelected())
					{
						glx::renderBox(po->GetLocalBox(), true, 1.025);
					}
				}
				else if (po == poa)
				{
					glColor3ub(164, 0, 164);
					assert(po->IsSelected());
					glx::renderBox(po->GetLocalBox(), true, 1.025);
				}
				glPopMatrix();
			}
		}
	}
	else if (poa)
	{
		glPushMatrix();
		SetModelView(poa);
		glColor3ub(255, 255, 0);
		glx::renderBox(poa->GetLocalBox(), true, 1.025);
		glPopMatrix();
	}
}

void CGLModelScene::RenderRigidBodies(CGLContext& rc)
{
	CModelDocument* pdoc = m_doc;
	if (pdoc == nullptr) return;

	CGLView* glview = rc.m_view;
	if (glview == nullptr) return;

	CGLCamera& cam = *rc.m_cam;

	FSModel* ps = pdoc->GetFSModel();

	double scale = 0.03 * (double)cam.GetTargetDistance();
	double R = 0.5 * scale;

	quatd qi = cam.GetOrientation().Inverse();

	glPushAttrib(GL_ENABLE_BIT);

	glDisable(GL_LIGHTING);
	glDisable(GL_DEPTH_TEST);

	for (int i = 0; i < ps->Materials(); ++i)
	{
		GMaterial* pgm = ps->GetMaterial(i);
		FSMaterial* pm = pgm->GetMaterialProperties();
		if (pm && pm->IsRigid())
		{
			GLColor c = pgm->Diffuse();

			glColor3ub(c.r, c.g, c.b);

			// We'll position the rigid body glyph, either in the center of rigid part,
			// or in the center_of_mass parameter if the override_com is true.
			vec3d r(0, 0, 0);
			bool b = pm->GetParamBool("override_com");
			if (b) r = pm->GetParamVec3d("center_of_mass");
			else r = pgm->GetPosition();

			glPushMatrix();
			glTranslatef((float)r.x, (float)r.y, (float)r.z);

			glx::renderRigidBody(R);

			glPopMatrix();

			// get the parent
/*			if (pb->m_pid != -1)
			{
				FSRigidMaterial* pp = dynamic_cast<FSRigidMaterial*>(ps->GetMaterialFromID(pb->m_pid)->GetMaterialProperties());
				assert(pp);

				glColor3ub(50, 50, 255);
				vec3d r0 = pb->GetVecValue(FSRigidMaterial::MP_RC);
				vec3d r1 = pp->GetVecValue(FSRigidMaterial::MP_RC);

				double l = (r1 - r0).Length();
				vec3d el = r0 - r1; el.Normalize();

				quatd q(vec3d(0, 0, 1), el);
				glPushMatrix();
				{
					glTranslated(r1.x, r1.y, r1.z);
					glx::rotate(q);

					vec3d e2 = q*vec3d(0, 0, 1);

					double a = l*0.25;
					double b = a*0.25;
					glBegin(GL_LINES);
					{
						glVertex3d(0, 0, 0); glVertex3d(b, b, a); glVertex3d(b, b, a); glVertex3d(0, 0, l);
						glVertex3d(0, 0, 0); glVertex3d(-b, b, a); glVertex3d(-b, b, a); glVertex3d(0, 0, l);
						glVertex3d(0, 0, 0); glVertex3d(-b, -b, a); glVertex3d(-b, -b, a); glVertex3d(0, 0, l);
						glVertex3d(0, 0, 0); glVertex3d(b, -b, a); glVertex3d(b, -b, a); glVertex3d(0, 0, l);
						glVertex3d(b, b, a); glVertex3d(-b, b, a);
						glVertex3d(-b, b, a); glVertex3d(-b, -b, a);
						glVertex3d(-b, -b, a); glVertex3d(b, -b, a);
						glVertex3d(b, -b, a); glVertex3d(b, b, a);
					}
					glEnd();
				}
				glPopMatrix();
			}*/
		}
	}

	glPopAttrib();
}

void CGLModelScene::RenderRigidWalls(CGLContext& rc)
{
	CModelDocument* pdoc = m_doc;
	if (pdoc == nullptr) return;

	CGLView* glview = rc.m_view;
	if (glview == nullptr) return;

	FSModel* ps = pdoc->GetFSModel();
	BOX box = ps->GetModel().GetBoundingBox();
	double R = box.GetMaxExtent();
	vec3d c = box.Center();

	glPushAttrib(GL_ENABLE_BIT);
	glDisable(GL_LIGHTING);
	glDisable(GL_DEPTH_TEST);

	for (int n = 0; n < ps->Steps(); ++n)
	{
		FSStep& s = *ps->GetStep(n);
		for (int i = 0; i < s.Constraints(); ++i)
		{
			FSModelConstraint* pw = s.Constraint(i);
			if (pw->IsType("rigid_wall"))
			{
				// get the plane equation
				vector<double> a = pw->GetParamArrayDouble("plane");
				vec3d n(a[0], a[1], a[2]);
				double D = a[3];
				vec3d r0 = n * (D / (n * n));

				// project the center of the box onto the plane
				n.Normalize();
				vec3d p = c - n * (n * (c - r0));

				quatd q(vec3d(0, 0, 1), n);
				glPushMatrix();
				{
					glTranslated(p.x, p.y, p.z);
					glx::rotate(q);
					glColor4ub(128, 96, 0, 96);
					glRectd(-R, -R, R, R);

					glColor3ub(164, 128, 0);
					glBegin(GL_LINE_LOOP);
					{
						glVertex3d(-R, -R, 0);
						glVertex3d(R, -R, 0);
						glVertex3d(R, R, 0);
						glVertex3d(-R, R, 0);
					}
					glEnd();
					glBegin(GL_LINES);
					{
						glVertex3d(0, 0, 0); glVertex3d(0, 0, R / 2);
						glVertex3d(0, 0, R / 2); glVertex3d(-R * 0.1, 0, R * 0.4);
						glVertex3d(0, 0, R / 2); glVertex3d(R * 0.1, 0, R * 0.4);
					}
					glEnd();
				}
				glPopMatrix();
			}
		}
	}

	glPopAttrib();
}

void CGLModelScene::RenderRigidJoints(CGLContext& rc)
{
	CModelDocument* pdoc = m_doc;
	if (pdoc == nullptr) return;

	CGLView* glview = rc.m_view;
	if (glview == nullptr) return;

	CGLCamera& cam = *rc.m_cam;

	FSModel* ps = pdoc->GetFSModel();

	double scale = 0.05 * (double)cam.GetTargetDistance();
	double R = 0.5 * scale;

	glPushAttrib(GL_ENABLE_BIT);
	glDisable(GL_LIGHTING);
	glDisable(GL_DEPTH_TEST);
	glColor3ub(255, 0, 0);

	for (int n = 0; n < ps->Steps(); ++n)
	{
		FSStep& s = *ps->GetStep(n);
		for (int i = 0; i < s.Interfaces(); ++i)
		{
			FSRigidJoint* pj = dynamic_cast<FSRigidJoint*> (s.Interface(i));
			if (pj)
			{
				vec3d r = pj->GetVecValue(FSRigidJoint::RJ);

				glColor3ub(255, 0, 0);
				glPushMatrix();
				glTranslatef((float)r.x, (float)r.y, (float)r.z);
				glx::renderJoint(R);
				glPopMatrix();
			}
		}
	}

	glPopAttrib();
}

void CGLModelScene::RenderRigidConnectors(CGLContext& rc)
{
	CModelDocument* pdoc = m_doc;
	if (pdoc == nullptr) return;

	CGLCamera& cam = *rc.m_cam;

	FSModel* ps = pdoc->GetFSModel();

	double scale = 0.05 * (double)cam.GetTargetDistance();
	double R = 0.5 * scale;

	glPushAttrib(GL_ENABLE_BIT);
	glDisable(GL_LIGHTING);
	glDisable(GL_DEPTH_TEST);
	glColor3ub(0, 0, 255);

	for (int n = 0; n < ps->Steps(); ++n)
	{
		FSStep& s = *ps->GetStep(n);
		for (int i = 0; i < s.RigidConnectors(); ++i)
		{
			FSRigidConnector* rci = s.RigidConnector(i);
			if (rci->IsType("rigid spherical joint"))
			{
				vec3d r = rci->GetParamVec3d("joint_origin");

				if (rci->IsActive())
					glColor3ub(255, 0, 0);
				else
					glColor3ub(64, 64, 64);

				glPushMatrix();
				glTranslatef((float)r.x, (float)r.y, (float)r.z);
				glx::renderJoint(R);
				glPopMatrix();
			}
			else if (rci->IsType("rigid revolute joint"))
			{
				vec3d r = rci->GetParamVec3d("joint_origin");
				vec3d c = rci->GetParamVec3d("rotation_axis"); c.Normalize();
				vec3d a = rci->GetParamVec3d("transverse_axis"); a.Normalize();
				vec3d b = c ^ a; b.Normalize();
				a = b ^ c; a.Normalize();
				GLfloat Q4[16] = {
					(GLfloat)a.x, (GLfloat)a.y, (GLfloat)a.z, 0.f,
					(GLfloat)b.x, (GLfloat)b.y, (GLfloat)b.z, 0.f,
					(GLfloat)c.x, (GLfloat)c.y, (GLfloat)c.z, 0.f,
					0.f, 0.f, 0.f, 1.f };

				glPushMatrix();
				glTranslatef((float)r.x, (float)r.y, (float)r.z);
				glMultMatrixf(Q4);

				if (rci->IsActive())
					glColor3ub(0, 0, 255);
				else
					glColor3ub(64, 64, 64);

				glx::renderRevoluteJoint(R);

				glPopMatrix();
			}
			else if (rci->IsType("rigid prismatic joint"))
			{
				vec3d r = rci->GetParamVec3d("joint_origin");
				vec3d a = rci->GetParamVec3d("translation_axis"); a.Normalize();
				vec3d b = rci->GetParamVec3d("transverse_axis"); b.Normalize();
				vec3d c = a ^ b; c.Normalize();
				b = c ^ a; b.Normalize();
				GLfloat Q4[16] = {
					(GLfloat)a.x, (GLfloat)a.y, (GLfloat)a.z, 0.f,
					(GLfloat)b.x, (GLfloat)b.y, (GLfloat)b.z, 0.f,
					(GLfloat)c.x, (GLfloat)c.y, (GLfloat)c.z, 0.f,
					0.f, 0.f, 0.f, 1.f };

				glPushMatrix();
				glTranslatef((float)r.x, (float)r.y, (float)r.z);
				glMultMatrixf(Q4);

				if (rci->IsActive())
					glColor3ub(0, 255, 0);
				else
					glColor3ub(64, 64, 64);
				glx::renderPrismaticJoint(R);

				glPopMatrix();
			}
			else if (rci->IsType("rigid cylindrical joint"))
			{
				vec3d r = rci->GetParamVec3d("joint_origin");
				vec3d c = rci->GetParamVec3d("joint_axis"); c.Normalize();
				vec3d a = rci->GetParamVec3d("transverse_axis"); a.Normalize();
				vec3d b = c ^ a; b.Normalize();
				a = b ^ c; a.Normalize();
				GLfloat Q4[16] = {
					(GLfloat)a.x, (GLfloat)a.y, (GLfloat)a.z, 0.f,
					(GLfloat)b.x, (GLfloat)b.y, (GLfloat)b.z, 0.f,
					(GLfloat)c.x, (GLfloat)c.y, (GLfloat)c.z, 0.f,
					0.f, 0.f, 0.f, 1.f };

				glPushMatrix();
				glTranslatef((float)r.x, (float)r.y, (float)r.z);
				glMultMatrixf(Q4);

				if (rci->IsActive())
					glColor3ub(255, 0, 255);
				else
					glColor3ub(64, 64, 64);

				glx::renderCylindricalJoint(R);

				glPopMatrix();
			}
			else if (rci->IsType("rigid planar joint"))
			{
				vec3d r = rci->GetParamVec3d("joint_origin");
				vec3d c = rci->GetParamVec3d("rotation_axis"); c.Normalize();
				vec3d a = rci->GetParamVec3d("translation_axis_1"); a.Normalize();
				vec3d b = c ^ a; b.Normalize();
				a = b ^ c; a.Normalize();
				GLfloat Q4[16] = {
					(GLfloat)a.x, (GLfloat)a.y, (GLfloat)a.z, 0.f,
					(GLfloat)b.x, (GLfloat)b.y, (GLfloat)b.z, 0.f,
					(GLfloat)c.x, (GLfloat)c.y, (GLfloat)c.z, 0.f,
					0.f, 0.f, 0.f, 1.f };

				glPushMatrix();
				glTranslatef((float)r.x, (float)r.y, (float)r.z);
				glMultMatrixf(Q4);

				if (rci->IsActive())
					glColor3ub(0, 255, 255);
				else
					glColor3ub(64, 64, 64);

				glx::renderPlanarJoint(R);

				glPopMatrix();
			}
			else if (rci->IsType("rigid lock"))
			{
				vec3d r = rci->GetParamVec3d("joint_origin");
				vec3d c = rci->GetParamVec3d("first_axis"); c.Normalize();
				vec3d a = rci->GetParamVec3d("second_axis"); a.Normalize();
				vec3d b = c ^ a; b.Normalize();
				a = b ^ c; a.Normalize();
				GLfloat Q4[16] = {
					(GLfloat)a.x, (GLfloat)a.y, (GLfloat)a.z, 0.f,
					(GLfloat)b.x, (GLfloat)b.y, (GLfloat)b.z, 0.f,
					(GLfloat)c.x, (GLfloat)c.y, (GLfloat)c.z, 0.f,
					0.f, 0.f, 0.f, 1.f };

				glPushMatrix();
				glTranslatef((float)r.x, (float)r.y, (float)r.z);
				glMultMatrixf(Q4);

				if (rci->IsActive())
					glColor3ub(255, 127, 0);
				else
					glColor3ub(64, 64, 64);

				glx::renderRigidLock(R);

				glPopMatrix();
			}
			else if (rci->IsType("rigid spring"))
			{
				vec3d xa = rci->GetParamVec3d("insertion_a");
				vec3d xb = rci->GetParamVec3d("insertion_b");

				glPushMatrix();
				if (rci->IsActive())
					glColor3ub(255, 0, 0);
				else
					glColor3ub(64, 64, 64);

				glx::renderSpring(xa, xb, R);
				glPopMatrix();
			}
			else if (rci->IsType("rigid damper"))
			{
				vec3d xa = rci->GetParamVec3d("insertion_a");
				vec3d xb = rci->GetParamVec3d("insertion_b");

				glPushMatrix();

				if (rci->IsActive())
					glColor3ub(255, 0, 0);
				else
					glColor3ub(64, 64, 64);

				glx::renderDamper(xa, xb, R);

				glPopMatrix();
			}
			else if (rci->IsType("rigid contractile force"))
			{
				vec3d xa = rci->GetParamVec3d("insertion_a");
				vec3d xb = rci->GetParamVec3d("insertion_b");

				glPushMatrix();

				if (rci->IsActive())
					glColor3ub(255, 0, 0);
				else
					glColor3ub(64, 64, 64);

				glx::renderContractileForce(xa, xb, R);

				glPopMatrix();
			}
		}
	}

	glPopAttrib();
}

class GLFiberRenderer
{
public:
	GLFiberRenderer() {}
	void RenderFiber(GObject* po, FSMaterial* pmat, FEElementRef& rel, const vec3d& c, mat3d Q = mat3d::identity());
	void RenderFiber(GObject* po, FSMaterialProperty* pmat, FEElementRef& rel, const vec3d& c, mat3d Q = mat3d::identity());

	void Init();

	void Finish();

public:
	void SetColorOption(int n) { m_colorOption = n; }
	void SetDefaultColor(GLColor c) { m_defaultCol = c; }
	void SetScaleFactor(double s) { m_scale = s; }
	void SetLineStyle(int n) { m_lineStyle = n; }
	void SetLineWidth(double l) { m_lineWidth = l; }

private:
	int		m_colorOption = 0;
	int		m_lineStyle = 0;
	double	m_lineWidth = 1.0;
	GLColor	m_defaultCol;
	double	m_scale = 1.0;
	GLUquadricObj* m_glyph = nullptr;
};

void GLFiberRenderer::Init()
{
	glPushAttrib(GL_ENABLE_BIT);
	glEnable(GL_COLOR_MATERIAL);
	if (m_lineStyle == 0)
	{
		glDisable(GL_LIGHTING);
		glDisable(GL_DEPTH_TEST);
		glBegin(GL_LINES);
	}
	else
	{
		m_glyph = gluNewQuadric();
		gluQuadricNormals(m_glyph, GLU_SMOOTH);
	}
}

void GLFiberRenderer::Finish()
{
	if (m_lineStyle == 0)
	{
		glEnd(); // GL_LINES
	}
	else
	{
		gluDeleteQuadric(m_glyph);
	}
	glPopAttrib();
}

void GLFiberRenderer::RenderFiber(GObject* po, FSMaterial* pmat, FEElementRef& rel, const vec3d& c, mat3d Q)
{
	if (pmat->HasFibers())
	{
		vec3d q0 = pmat->GetFiber(rel);

		vec3d q = Q * q0;

		// This vector is defined in global coordinates, except for user-defined fibers, which
		// are assumed to be in local coordinates
		FSTransverselyIsotropic* ptiso = dynamic_cast<FSTransverselyIsotropic*>(pmat);
		if (ptiso && (ptiso->GetFiberMaterial()->m_naopt == FE_FIBER_USER))
		{
			q = po->GetTransform().LocalToGlobalNormal(q);
		}

		GLColor col = m_defaultCol;
		if (m_colorOption == 0)
		{
			uint8_t r = (uint8_t)(255 * fabs(q.x));
			uint8_t g = (uint8_t)(255 * fabs(q.y));
			uint8_t b = (uint8_t)(255 * fabs(q.z));
			col = GLColor(r, g, b);
		}

		vec3d p0 = c - q * (m_scale * 0.5);
		vec3d p1 = c + q * (m_scale * 0.5);

		glColor3ub(col.r, col.g, col.b);
		if (m_lineStyle == 0)
		{
			glVertex3d(p0.x, p0.y, p0.z);
			glVertex3d(p1.x, p1.y, p1.z);
		}
		else
		{
			glPushMatrix();

			glx::translate(p0);
			quatd Q(vec3d(0, 0, 1), q);
			glx::rotate(Q);

			gluCylinder(m_glyph, m_lineWidth, m_lineWidth, m_scale, 10, 1);

			glPopMatrix();
		}
	}

	if (pmat->HasMaterialAxes())
	{
		Q = Q*pmat->GetMatAxes(rel);
	}

	int index = 0;
	for (int i = 0; i < pmat->Properties(); ++i)
	{
		FSProperty& prop = pmat->GetProperty(i);
		for (int j = 0; j < prop.Size(); ++j, ++index)
		{
			FSMaterial* matj = pmat->GetMaterialProperty(i, j);
			if (matj)
			{
				if (m_colorOption == 2) m_defaultCol = fiberColorPalette[index % GMaterial::MAX_COLORS];
				RenderFiber(po, matj, rel, c, Q);
			}
			else
			{
				FSMaterialProperty* matProp = dynamic_cast<FSMaterialProperty*>(pmat->GetProperty(i).GetComponent(j));
				if (matProp)
				{
					if (m_colorOption == 2) m_defaultCol = fiberColorPalette[index % GMaterial::MAX_COLORS];
					RenderFiber(po, matProp, rel, c, Q);
				}
			}
		}
	}
}

void GLFiberRenderer::RenderFiber(GObject* po, FSMaterialProperty* pmat, FEElementRef& rel, const vec3d& c, mat3d Q)
{
	if (pmat->HasFibers())
	{
		vec3d q0 = pmat->GetFiber(rel);

		vec3d q = Q * q0;

		// This vector is defined in global coordinates, except for user-defined fibers, which
		// are assumed to be in local coordinates
		FSTransverselyIsotropic* ptiso = dynamic_cast<FSTransverselyIsotropic*>(pmat);
		if (ptiso && (ptiso->GetFiberMaterial()->m_naopt == FE_FIBER_USER))
		{
			q = po->GetTransform().LocalToGlobalNormal(q);
		}

		GLColor col = m_defaultCol;
		if (m_colorOption == 0)
		{
			uint8_t r = (uint8_t)(255 * fabs(q.x));
			uint8_t g = (uint8_t)(255 * fabs(q.y));
			uint8_t b = (uint8_t)(255 * fabs(q.z));
			col = GLColor(r, g, b);
		}

		vec3d p0 = c - q * (m_scale * 0.5);
		vec3d p1 = c + q * (m_scale * 0.5);

		glColor3ub(col.r, col.g, col.b);
		if (m_lineStyle == 0)
		{
			glVertex3d(p0.x, p0.y, p0.z);
			glVertex3d(p1.x, p1.y, p1.z);
		}
		else
		{
			glPushMatrix();

			glx::translate(p0);
			quatd Q(vec3d(0, 0, 1), q);
			glx::rotate(Q);

			gluCylinder(m_glyph, m_lineWidth, m_lineWidth, m_scale, 10, 1);

			glPopMatrix();
		}
	}

	int index = 0;
	for (int i = 0; i < pmat->Properties(); ++i)
	{
		FSProperty& prop = pmat->GetProperty(i);
		for (int j = 0; j < prop.Size(); ++j, ++index)
		{
			FSMaterial* matj = dynamic_cast<FSMaterial*>(pmat->GetProperty(i).GetComponent(j));
			if (matj)
			{
				if (m_colorOption == 2) m_defaultCol = fiberColorPalette[index % GMaterial::MAX_COLORS];
				RenderFiber(po, matj, rel, c, Q);
			}
			else
			{
				FSMaterialProperty* matProp = dynamic_cast<FSMaterialProperty*>(pmat->GetProperty(i).GetComponent(j));
				if (matProp)
				{
					if (m_colorOption == 2) m_defaultCol = fiberColorPalette[index % GMaterial::MAX_COLORS];
					RenderFiber(po, matProp, rel, c, Q);
				}
			}
		}
	}
}

void CGLModelScene::RenderMaterialFibers(CGLContext& rc)
{
	CModelDocument* pdoc = m_doc;
	if (pdoc == nullptr) return;

	CGLView* glview = rc.m_view;
	if (glview == nullptr) return;

	GLViewSettings& view = glview->GetViewSettings();

	// get the model
	FSModel* ps = pdoc->GetFSModel();
	GModel& model = ps->GetModel();

	FEElementRef rel;

	BOX box = model.GetBoundingBox();
	double h = 0.05 * box.GetMaxExtent();

	GLFiberRenderer fiberRender;
	fiberRender.SetScaleFactor(h * view.m_fiber_scale);
	fiberRender.SetLineWidth(h * view.m_fiber_width * 0.1);
	fiberRender.SetColorOption(view.m_fibColor);
	fiberRender.SetLineStyle(view.m_fibLineStyle);

	fiberRender.Init();

	GMaterial* pgm = nullptr;
	int matId = -1;
	int index = 0;
	for (int i = 0; i < model.Objects(); ++i)
	{
		GObject* po = model.Object(i);
		if (po->IsVisible() && po->IsValid() && (po->IsSelected() || (view.m_showSelectFibersOnly == false)))
		{
			FSMesh* pm = po->GetFEMesh();
			if (pm)
			{
				rel.m_pmesh = pm;
				for (int j = 0; j < pm->Elements(); ++j)
				{
					FSElement& el = pm->Element(j);
					GPart* pg = po->Part(el.m_gid);

					bool showFiber = (pg->IsVisible() && el.IsVisible()) || view.m_showHiddenFibers;

					if (showFiber)
					{
						int partMatID = po->Part(el.m_gid)->GetMaterialID();
						if (partMatID != matId)
						{
							matId = partMatID;
							pgm = ps->GetMaterialFromID(matId);
						}
						FSMaterial* pmat = 0;
						if (pgm)
						{
							pmat = pgm->GetMaterialProperties();
							fiberRender.SetDefaultColor(pgm->Diffuse());
						}

						rel.m_nelem = j;
						if (pmat)
						{
							// element center
							vec3d c(0, 0, 0);
							for (int k = 0; k < el.Nodes(); ++k) c += pm->Node(el.m_node[k]).r;
							c /= el.Nodes();

							// to global coordinates
							c = po->GetTransform().LocalToGlobal(c);

							// render the fiber
							fiberRender.RenderFiber(po, pmat, rel, c);
						}
					}
				}
			}
		}
	}

	fiberRender.Finish();
}

void CGLModelScene::RenderLocalMaterialAxes(CGLContext& rc)
{
	CModelDocument* pdoc = m_doc;
	if (pdoc == nullptr) return;

	CGLView* glview = rc.m_view;
	if (glview == nullptr) return;

	// get the model
	FSModel* ps = pdoc->GetFSModel();
	GModel& model = ps->GetModel();

	FEElementRef rel;

	glPushAttrib(GL_ENABLE_BIT);
	glDisable(GL_LIGHTING);

	GLViewSettings& view = glview->GetViewSettings();
	BOX box = model.GetBoundingBox();
	double h = 0.05 * box.GetMaxExtent() * view.m_fiber_scale;

	double rgb[3][3] = { 255, 0, 0, 0, 255, 0, 0, 0, 255 };

	for (int i = 0; i < model.Objects(); ++i)
	{
		GObject* po = model.Object(i);
		if (po->IsVisible())
		{
			FSMesh* pm = po->GetFEMesh();
			if (pm)
			{
				Transform& T = po->GetTransform();
				rel.m_pmesh = pm;
				for (int j = 0; j < pm->Elements(); ++j)
				{
					FSElement& el = pm->Element(j);

					GPart* pg = po->Part(el.m_gid);

					bool showAxes = (pg->IsVisible() && el.IsVisible()) || view.m_showHiddenFibers;

					if (showAxes)
					{
						GMaterial* pgm = ps->GetMaterialFromID(po->Part(el.m_gid)->GetMaterialID());
						FSMaterial* pmat = 0;
						if (pgm) pmat = pgm->GetMaterialProperties();

						rel.m_nelem = j;
						if (el.m_Qactive)
						{
							vec3d c(0, 0, 0);
							for (int k = 0; k < el.Nodes(); ++k) c += pm->NodePosition(el.m_node[k]);
							c /= el.Nodes();

							mat3d Q = el.m_Q;
							vec3d q;
							for (int k = 0; k < 3; ++k) {
								q = vec3d(Q[0][k], Q[1][k], Q[2][k]);

								q = T.LocalToGlobalNormal(q);

								glColor3ub(rgb[0][k], rgb[1][k], rgb[2][k]);

								glx::drawLine(c, c + q * h);
							}
						}
						else if (pmat && pmat->HasMaterialAxes())
						{
							vec3d c(0, 0, 0);
							for (int k = 0; k < el.Nodes(); ++k) c += pm->NodePosition(el.m_node[k]);
							c /= el.Nodes();

							mat3d Q = pmat->GetMatAxes(rel);
							vec3d q;
							for (int k = 0; k < 3; ++k) {
								q = vec3d(Q[0][k], Q[1][k], Q[2][k]);

								glColor3ub(rgb[0][k], rgb[1][k], rgb[2][k]);

								glx::drawLine(c, c + q * h);
							}
						}
					}
				}
			}
		}
	}

	glPopAttrib();
}

void RenderLine(GNode& n0, GNode& n1)
{
	vec3d r0 = n0.Position();
	vec3d r1 = n1.Position();

	glx::drawPoint(r0);
	glx::drawPoint(r1);

	glx::drawLine(r0, r1);
}

void CGLModelScene::RenderDiscrete(CGLContext& rc)
{
	CModelDocument* pdoc = m_doc;
	if (pdoc == nullptr) return;

	// get the selection mode
	int nsel = pdoc->GetSelectionMode();
	bool bsel = (nsel == SELECT_DISCRETE);

	// get the model
	FSModel* ps = pdoc->GetFSModel();
	GModel& model = ps->GetModel();

	// build a lookup table for GNodes
	vector<GNode*> nodes; nodes.reserve(1024);
	int minId = -1, maxId = -1;
	for (int i = 0; i < model.Objects(); ++i)
	{
		GObject* po = model.Object(i);
		for (int j = 0; j < po->Nodes(); ++j)
		{
			GNode* nj = po->Node(j);
			int nid = nj->GetID();
			if (nid != -1)
			{
				if ((minId == -1) || (nid < minId)) minId = nid;
				if ((maxId == -1) || (nid > maxId)) maxId = nid;
				nodes.push_back(nj);
			}
		}
	}

	int nsize = maxId - minId + 1;
	vector<GNode*> lut(nsize, nullptr);
	for (int i = 0; i < nodes.size(); ++i)
	{
		GNode* ni = nodes[i];
		int nid = ni->GetID();
		lut[nid - minId] = ni;
	}	

	// render the discrete objects
	glPushAttrib(GL_ENABLE_BIT);
	glDisable(GL_LIGHTING);
	int ND = model.DiscreteObjects();
	for (int i = 0; i < model.DiscreteObjects(); ++i)
	{
		GDiscreteObject* po = model.DiscreteObject(i);
		if (po->IsVisible())
		{
			GLColor c = po->GetColor();

			if (bsel && po->IsSelected()) glColor3ub(255, 255, 0);
			else glColor3ub(c.r, c.g, c.b);

			GLinearSpring* ps = dynamic_cast<GLinearSpring*>(po);
			if (ps)
			{
				GNode* pn0 = lut[ps->m_node[0] - minId];
				GNode* pn1 = lut[ps->m_node[1] - minId];
				if (pn0 && pn1) RenderLine(*pn0, *pn1);
			}

			GGeneralSpring* pg = dynamic_cast<GGeneralSpring*>(po);
			if (pg)
			{
				GNode* pn0 = lut[pg->m_node[0] - minId];
				GNode* pn1 = lut[pg->m_node[1] - minId];
				if (pn0 && pn1) RenderLine(*pn0, *pn1);
			}

			GDiscreteElementSet* pd = dynamic_cast<GDiscreteElementSet*>(po);
			if (pd)
			{
				int N = pd->size();
				for (int n = 0; n < N; ++n)
				{
					GDiscreteElement& el = pd->element(n);

					if (bsel && el.IsSelected()) glColor3ub(255, 255, 0);
					else glColor3ub(c.r, c.g, c.b);

					GNode* pn0 = lut[el.Node(0) - minId];
					GNode* pn1 = lut[el.Node(1) - minId];
					if (pn0 && pn1) RenderLine(*pn0, *pn1);
				}
			}

			GDeformableSpring* ds = dynamic_cast<GDeformableSpring*>(po);
			if (ds)
			{
				GNode* pn0 = lut[ds->NodeID(0) - minId];
				GNode* pn1 = lut[ds->NodeID(1) - minId];
				if (pn0 && pn1) RenderLine(*pn0, *pn1);
			}
		}
	}
	glPopAttrib();
}

//-----------------------------------------------------------------------------
void CGLModelScene::RenderMeshLines(CGLContext& rc)
{
	CModelDocument* pdoc = m_doc;
	if (pdoc == nullptr) return;

	GLMeshRender& renderer = GetMeshRenderer();

	GModel& model = *pdoc->GetGModel();
	int nitem = pdoc->GetItemMode();

	GLViewSettings& vs = rc.m_settings;
	GLColor c = vs.m_mcol;
	glColor3ub(c.r, c.g, c.b);

	for (int i = 0; i < model.Objects(); ++i)
	{
		GObject* po = model.Object(i);
		if (po->IsVisible() && po->IsValid())
		{
			FSMesh* pm = po->GetFEMesh();
			if (pm)
			{
				glPushMatrix();
				SetModelView(po);
				if (nitem == ITEM_ELEM)
					RenderMeshLines(rc, po);
				else if (nitem == ITEM_MESH)
					renderer.RenderMeshLines(pm);
				else if (nitem != ITEM_EDGE)
					renderer.RenderMeshLines(po->GetEditableMesh());
				glPopMatrix();
			}
			else if (dynamic_cast<GSurfaceMeshObject*>(po))
			{
				FSSurfaceMesh* surfaceMesh = dynamic_cast<GSurfaceMeshObject*>(po)->GetSurfaceMesh();
				if (surfaceMesh && (nitem != ITEM_EDGE))
				{
					glPushMatrix();
					SetModelView(po);
					renderer.RenderMeshLines(surfaceMesh);
					glPopMatrix();
				}
			}
		}
	}
}

//-----------------------------------------------------------------------------
void CGLModelScene::RenderFeatureEdges(CGLContext& rc)
{
	CModelDocument* doc = m_doc;
	if (doc == nullptr) return;

	GLMeshRender& renderer = GetMeshRenderer();

	glPushAttrib(GL_ENABLE_BIT);
	glDisable(GL_LIGHTING);
	glEnable(GL_COLOR_MATERIAL);
	glColor3ub(0, 0, 0);

	FSModel* ps = doc->GetFSModel();
	GModel& model = ps->GetModel();

	for (int k = 0; k < model.Objects(); ++k)
	{
		GObject* po = model.Object(k);
		if (po->IsVisible())
		{
			glPushMatrix();
			SetModelView(po);

			GMesh* m = po->GetRenderMesh();
			if (m)
			{
				renderer.RenderGLEdges(m);
				renderer.RenderOutline(rc, m, (rc.m_settings.m_nrender == RENDER_WIREFRAME));
			}

			glPopMatrix();
		}
	}
	glPopAttrib();
}

//=============================================================================
//					Rendering functions for GObjects
//=============================================================================

//-----------------------------------------------------------------------------
// Render non-selected nodes
void CGLModelScene::RenderNodes(CGLContext& rc, GObject* po)
{
	glPushAttrib(GL_ENABLE_BIT);
	glDisable(GL_LIGHTING);
	glColor3ub(0, 0, 255);
	for (int i = 0; i < po->Nodes(); ++i)
	{
		// only render nodes that are not selected
		// and are not shape-nodes
		GNode& n = *po->Node(i);
		if (!n.IsSelected() && (n.Type() != NODE_SHAPE))
		{
			vec3d r = n.LocalPosition();
			glBegin(GL_POINTS);
			{
				glVertex3d(r.x, r.y, r.z);
			}
			glEnd();
		}
	}
	glPopAttrib();
}

//-----------------------------------------------------------------------------
// Render selected nodes
void CGLModelScene::RenderSelectedNodes(CGLContext& rc, GObject* po)
{
	glPushAttrib(GL_ENABLE_BIT);
	glDisable(GL_LIGHTING);
	glDisable(GL_DEPTH_TEST);
	glColor3ub(255, 255, 0);
	for (int i = 0; i < po->Nodes(); ++i)
	{
		GNode& n = *po->Node(i);
		if (n.IsSelected())
		{
			assert(n.Type() != NODE_SHAPE);
			vec3d r = n.LocalPosition();
			glBegin(GL_POINTS);
			{
				glVertex3d(r.x, r.y, r.z);
			}
			glEnd();
		}
	}

#ifndef NDEBUG
	// Draw FE nodes on top of GMesh nodes to make sure they match
	FSMesh* pm = po->GetFEMesh();
	if (pm)
	{
		glColor3ub(255, 0, 0);
		m_renderer.RenderFENodes(*pm, [&](const FSNode& node) {
			if (node.m_gid > -1)
			{
				GNode& gn = *po->Node(node.m_gid);
				if (gn.IsSelected()) return true;
			}
			return false;
			});
	}
#endif

	glPopAttrib();
}

//-----------------------------------------------------------------------------
// render non-selected edges
void CGLModelScene::RenderEdges(CGLContext& rc, GObject* po)
{
	GMesh* m = po->GetRenderMesh();
	if (m == nullptr) return;

	glPushAttrib(GL_ENABLE_BIT | GL_LINE_BIT);
	glDisable(GL_LIGHTING);
	glColor3ub(0, 0, 255);

	GLMeshRender& renderer = GetMeshRenderer();

	int N = po->Edges();
	for (int i = 0; i < N; ++i)
	{
		GEdge& e = *po->Edge(i);
		if (e.IsSelected() == false)
		{
			renderer.RenderGLEdges(m, i);
		}
	}
	glPopAttrib();
}

//-----------------------------------------------------------------------------
// render selected edges
void CGLModelScene::RenderSelectedEdges(CGLContext& rc, GObject* po)
{
	GMesh* m = po->GetRenderMesh();
	if (m == nullptr) return;

	glPushAttrib(GL_ENABLE_BIT);
	glDisable(GL_DEPTH_TEST);
	glDisable(GL_LIGHTING);
	glColor3ub(255, 255, 0);
	vec3d r1, r2;

	GLMeshRender& renderer = GetMeshRenderer();

	int N = po->Edges();
	for (int i = 0; i < N; ++i)
	{
		GEdge& e = *po->Edge(i);
		if (e.IsSelected())
		{
			renderer.RenderGLEdges(m, i);

			GNode* n0 = po->Node(e.m_node[0]);
			GNode* n1 = po->Node(e.m_node[1]);

			if (n0 && n1)
			{
				glBegin(GL_POINTS);
				{
					vec3d r0 = n0->LocalPosition();
					vec3d r1 = n1->LocalPosition();
					glVertex3d(r0.x, r0.y, r0.z);
					glVertex3d(r1.x, r1.y, r1.z);
				}
				glEnd();
			}
		}
	}

#ifndef NDEBUG
	// Render FE edges onto GMesh edges to make sure they are consistent
	FSMesh* pm = po->GetFEMesh();
	if (pm)
	{
		glColor3ub(255, 0, 0);
		m_renderer.RenderFEEdges(*pm, [&](const FSEdge& edge) {
			if (edge.m_gid > -1)
			{
				GEdge* ge = po->Edge(edge.m_gid);
				if (ge && ge->IsSelected()) return true;
			}
			return false;
			});
	}
#endif
	glPopAttrib();
}

//-----------------------------------------------------------------------------
// Render non-selected surfaces
void CGLModelScene::RenderSurfaces(CGLContext& rc, GObject* po)
{
	if (!po->IsVisible()) return;

	CModelDocument* doc = m_doc;
	if (doc == nullptr) return;

	GLMeshRender& renderer = GetMeshRenderer();

	GLViewSettings& vs = rc.m_settings;

	// get the GMesh
	FSModel& fem = *doc->GetFSModel();
	GMesh* pm = po->GetRenderMesh(); assert(pm);
	if (pm == nullptr) return;

	// render non-selected faces
	GPart* pgmat = 0; // the part that defines the material
	int NF = po->Faces();
	for (int n = 0; n < NF; ++n)
	{
		// get the next face
		GFace& f = *po->Face(n);

		// make sure this face is not selected
		if (f.IsSelected() == false)
		{
			// get the part IDs
			int* pid = f.m_nPID;

			// get the part (that is visible)
			GPart* pg = po->Part(pid[0]);
			if (pg && pg->IsVisible() == false)
			{
				if (pid[1] >= 0) pg = po->Part(pid[1]); else pg = 0;
				if (pg && (pg->IsVisible() == false)) pg = 0;
			}

			// make sure we have a part
			if (pg)
			{
				if (vs.m_objectColor == OBJECT_COLOR_MODE::PHYSICS_TYPE)
				{
					SetDefaultMatProps();
					GLfloat col[] = { 0.f, 0.f, 0.f, 1.f };
					switch (f.m_ntag)
					{
					case 0: col[0] = 0.9f; col[1] = 0.9f; col[2] = 0.9f; glEnable(GL_POLYGON_STIPPLE); break;
					case 1: col[0] = 0.9f; col[1] = 0.9f; col[2] = 0.0f; break;	// boundary conditions
					case 2: col[0] = 0.0f; col[1] = 0.4f; col[2] = 0.0f; break;	// initial conditions
					case 3: col[0] = 0.0f; col[1] = 0.9f; col[2] = 0.9f; break;	// loads
					case 4: col[0] = 0.9f; col[1] = 0.0f; col[2] = 0.9f; break;	// contact primary
					case 5: col[0] = 0.3f; col[1] = 0.0f; col[2] = 0.3f; break;	// contact secondary
					}
					glMaterialfv(GL_FRONT_AND_BACK, GL_AMBIENT_AND_DIFFUSE, col);
				}
				else SetMatProps(rc, pg);

				if (vs.m_transparencyMode != 0)
				{
					switch (vs.m_transparencyMode)
					{
					case 1: if (po->IsSelected()) glEnable(GL_POLYGON_STIPPLE); break;
					case 2: if (!po->IsSelected()) glEnable(GL_POLYGON_STIPPLE); break;
					}
				}

				// render the face
				renderer.RenderGLMesh(pm, n);

				if ((vs.m_transparencyMode != 0) ||
					(vs.m_objectColor == OBJECT_COLOR_MODE::PHYSICS_TYPE))
					glDisable(GL_POLYGON_STIPPLE);
			}
		}
	}
}

//-----------------------------------------------------------------------------
// Render selected surfaces
void CGLModelScene::RenderSelectedSurfaces(CGLContext& rc, GObject* po)
{
	if (!po->IsVisible()) return;

	GLMeshRender& renderer = GetMeshRenderer();

	GMesh* pm = po->GetRenderMesh(); assert(pm);
	if (pm == nullptr) return;

	// render the selected faces
	glPushAttrib(GL_ENABLE_BIT | GL_POLYGON_BIT);
	{
		renderer.SetRenderMode(GLMeshRender::SelectionMode);
		glColor3ub(0, 0, 255);
		int NF = po->Faces();
		for (int i = 0; i < NF; ++i)
		{
			GFace& f = *po->Face(i);
			if (f.IsSelected())
			{
				renderer.RenderGLMesh(pm, i);
			}
		}

#ifndef NDEBUG
		// Render the GFace nodes and the FE surfaces to make sure the 
		// GMesh and the FE mesh are consisten

		// render GNodes
		// TODO: This causes a crash after a primitive was converted to editable mesh and auto partition was applied.
/*		for (int i = 0; i<NF; ++i)
		{
			GFace& f = *po->Face(i);
			if (f.IsSelected())
			{
				glBegin(GL_POINTS);
				{
					int nf = f.Nodes();
					for (int j = 0; j<nf; ++j)
					if (f.m_node[j] != -1)
					{
						vec3d r = po->Node(f.m_node[j])->LocalPosition();
						int c = 255 * j / (nf - 1);
						glColor3ub((GLubyte)c, (GLubyte)c, (GLubyte)c);
						glVertex3d(r.x, r.y, r.z);
					}
				}
				glEnd();
			}
		}
*/
// render FE surfaces
		FSMesh* pm = po->GetFEMesh();
		if (pm)
		{
			glColor3ub(255, 0, 0);
			vec3d rf[FSElement::MAX_NODES];

			GLTriMesh mesh;
			mesh.Create(pm->Faces() * 6); // each face can have a max of 6 * 3 vertices 
			mesh.BeginMesh();
			for (int i = 0; i < pm->Faces(); ++i)
			{
				FSFace& f = pm->Face(i);
				if (f.m_gid > -1)
				{
					GFace& gf = *po->Face(f.m_gid);
					if (gf.IsSelected())
					{
						int nf = f.Nodes();
						for (int j = 0; j < nf; ++j) rf[j] = pm->Node(f.n[j]).r;
						switch (nf)
						{
						case 3:
						case 10:
							mesh.AddTriangle(rf[0], rf[1], rf[2]);
							break;
						case 4:
							mesh.AddTriangle(rf[0], rf[1], rf[2]);
							mesh.AddTriangle(rf[2], rf[3], rf[0]);
							break;
						case 6:
						case 7:
							mesh.AddTriangle(rf[0], rf[3], rf[5]);
							mesh.AddTriangle(rf[3], rf[1], rf[4]);
							mesh.AddTriangle(rf[5], rf[4], rf[2]);
							mesh.AddTriangle(rf[3], rf[4], rf[5]);
							break;
						case 8:
						case 9:
							mesh.AddTriangle(rf[0], rf[4], rf[7]);
							mesh.AddTriangle(rf[1], rf[5], rf[4]);
							mesh.AddTriangle(rf[2], rf[6], rf[5]);
							mesh.AddTriangle(rf[3], rf[7], rf[6]);
							mesh.AddTriangle(rf[4], rf[6], rf[7]);
							mesh.AddTriangle(rf[4], rf[5], rf[6]);
							break;
						}
					}
				}
			}
			mesh.EndMesh();
			mesh.Render();
		}
#endif
		glDisable(GL_POLYGON_STIPPLE);
	}
	glPopAttrib();
}

//-----------------------------------------------------------------------------
// render non-selected parts
void CGLModelScene::RenderParts(CGLContext& rc, GObject* po)
{
	if (!po->IsVisible()) return;

	CModelDocument* doc = m_doc;
	if (doc == nullptr) return;

	CGLView* glview = rc.m_view;

	GLMeshRender& renderer = GetMeshRenderer();

	GLViewSettings& vs = rc.m_settings;

	// get the GMesh
	FSModel& fem = *doc->GetFSModel();
	GMesh* pm = po->GetRenderMesh(); assert(pm);
	if (pm == nullptr) return;

	// render non-selected parts
	GPart* pgmat = 0; // the part that defines the material
	int NF = po->Faces();
	for (int n = 0; n < NF; ++n)
	{
		// get the next face
		GFace& f = *po->Face(n);

		// get the part IDs
		int* pid = f.m_nPID;

		// get the part (that is visible)
		GPart* pg = po->Part(pid[0]); assert(pg);
		if (pg && ((pg->IsVisible() == false) || (pg->IsSelected())))
		{
			if (pid[1] >= 0) pg = po->Part(pid[1]); else pg = 0;
			if (pg && ((pg->IsVisible() == false) || pg->IsSelected())) pg = 0;

			if (pg == nullptr)
			{
				if (pid[2] >= 0) pg = po->Part(pid[2]); else pg = 0;
				if (pg && ((pg->IsVisible() == false) || pg->IsSelected())) pg = 0;
			}
		}

		// make sure we have a part
		if (pg)
		{
			SetMatProps(rc, pg);

			if (vs.m_transparencyMode != 0)
			{
				switch (vs.m_transparencyMode)
				{
				case 1: if (po->IsSelected()) glEnable(GL_POLYGON_STIPPLE); break;
				case 2: if (!po->IsSelected()) glEnable(GL_POLYGON_STIPPLE); break;
				}
			}

			// render the face
			int nid = pg->GetLocalID();
			renderer.RenderGLMesh(pm, n);

			if (vs.m_transparencyMode != 0) glDisable(GL_POLYGON_STIPPLE);
		}
	}

	RenderBeamParts(rc, po);
}

//-----------------------------------------------------------------------------
// render selected parts
void CGLModelScene::RenderSelectedParts(CGLContext& rc, GObject* po)
{
	if (!po->IsVisible()) return;
	GMesh* m = po->GetRenderMesh();
	if (m == nullptr) return;

	GLMeshRender& renderer = GetMeshRenderer();

	glPushAttrib(GL_ENABLE_BIT);
	{
		renderer.SetRenderMode(GLMeshRender::SelectionMode);
		SetMatProps(0);
		glColor3ub(0, 0, 255);
		int NF = po->Faces();
		for (int i = 0; i < NF; ++i)
		{
			GFace* pf = po->Face(i);
			GPart* p0 = po->Part(pf->m_nPID[0]);
			GPart* p1 = po->Part(pf->m_nPID[1]);
			GPart* p2 = po->Part(pf->m_nPID[2]);
			if ((p0 && p0->IsSelected()) || (p1 && p1->IsSelected()) || (p2 && p2->IsSelected()))
			{
				renderer.RenderGLMesh(m, i);
			}
		}
	}
	glPopAttrib();
}

//-----------------------------------------------------------------------------
// This function renders the object by looping over all the parts and
// for each part render the external surfaces that belong to that part.
// NOTE: The reason why only external surfaces are rendered is because
//       it is possible for an external surface to coincide with an
//       internal surface. E.g., when a shell layer lies on top of a 
//       hex layer.
void CGLModelScene::RenderObject(CGLContext& rc, GObject* po)
{
	if (!po->IsVisible()) return;

	CModelDocument* doc = m_doc;
	if (doc == nullptr) return;

	CGLView* glview = rc.m_view;

	GLViewSettings& vs = glview->GetViewSettings();

	// get the GMesh
	FSModel& fem = *doc->GetFSModel();
	GMesh* pm = po->GetRenderMesh(); assert(pm);
	if (pm == 0) return;

	GLMeshRender& renderer = GetMeshRenderer();

	if (m_bshowEnv) ActivateEnvironmentMap();

	// render non-selected faces
	GPart* pgmat = 0; // the part that defines the material
	int NF = po->Faces();
	for (int n = 0; n < NF; ++n)
	{
		// get the next face
		GFace& f = *po->Face(n);

		// make sure the face is visible
		if (f.IsVisible())
		{
			// get the part IDs
			int* pid = f.m_nPID;

			// get the part (that is visible)
			GPart* pg = po->Part(pid[0]);
			if (pg && pg->IsVisible() == false)
			{
				if (pid[1] >= 0) pg = po->Part(pid[1]); else pg = 0;
				if (pg && (pg->IsVisible() == false)) pg = 0;
			}

			// make sure we have a part
			if (pg)
			{
				if (vs.m_objectColor == OBJECT_COLOR_MODE::PHYSICS_TYPE)
				{
					SetDefaultMatProps();
					GLfloat col[] = { 0.f, 0.f, 0.f, 1.f };
					switch (f.m_ntag)
					{ 
					case 0: col[0] = 0.9f; col[1] = 0.9f; col[2] = 0.9f; glEnable(GL_POLYGON_STIPPLE); break;
					case 1: col[0] = 0.9f; col[1] = 0.9f; col[2] = 0.0f; break;	// boundary conditions
					case 2: col[0] = 0.0f; col[1] = 0.4f; col[2] = 0.0f; break;	// initial conditions
					case 3: col[0] = 0.0f; col[1] = 0.9f; col[2] = 0.9f; break;	// loads
					case 4: col[0] = 0.9f; col[1] = 0.0f; col[2] = 0.9f; break;	// contact
					case 5: col[0] = 0.3f; col[1] = 0.0f; col[2] = 0.3f; break;	// contact secondary
					}
					glMaterialfv(GL_FRONT_AND_BACK, GL_AMBIENT_AND_DIFFUSE, col);
				}
				else SetMatProps(rc, pg);

				if (vs.m_transparencyMode != 0)
				{
					switch (vs.m_transparencyMode)
					{
					case 1: if (po->IsSelected()) glEnable(GL_POLYGON_STIPPLE); break;
					case 2: if (!po->IsSelected()) glEnable(GL_POLYGON_STIPPLE); break;
					}
				}

				// render the face
				renderer.RenderGLMesh(pm, n);

				if ((vs.m_transparencyMode != 0) ||
					(vs.m_objectColor == OBJECT_COLOR_MODE::PHYSICS_TYPE))
					glDisable(GL_POLYGON_STIPPLE);
			}
		}
	}

	if (m_bshowEnv) DeactivateEnvironmentMap();

	if (NF == 0)
	{
		// if there are no faces, render edges instead
		int NC = po->Edges();
		for (int n = 0; n < NC; ++n)
		{
			GEdge& e = *po->Edge(n);
			if (e.IsVisible())
				renderer.RenderGLEdges(pm, e.GetLocalID());
		}
	}

	// render beam sections if feature edges are not rendered. 
	if (vs.m_bfeat == false)
	{
		RenderBeamParts(rc, po);
	}
}

void CGLModelScene::ActivateEnvironmentMap()
{
	if (m_envtex == 0) LoadEnvironmentMap();
	if (m_envtex == 0) return;
	glEnable(GL_TEXTURE_2D);
	glBindTexture(GL_TEXTURE_2D, m_envtex);
	glEnable(GL_TEXTURE_GEN_S);
	glEnable(GL_TEXTURE_GEN_T);
	glTexGeni(GL_S, GL_TEXTURE_GEN_MODE, GL_SPHERE_MAP);
	glTexGeni(GL_T, GL_TEXTURE_GEN_MODE, GL_SPHERE_MAP);
}

void CGLModelScene::DeactivateEnvironmentMap()
{
	if (m_envtex == 0) return;

	glBindTexture(GL_TEXTURE_2D, 0);
	glDisable(GL_TEXTURE_GEN_S);
	glDisable(GL_TEXTURE_GEN_T);
	glDisable(GL_TEXTURE_2D);
}

void CGLModelScene::LoadEnvironmentMap()
{
	if (m_envtex != 0) return;

	// try to load the image
	QImage img;
	bool berr = img.load("C:\\Users\\Steve\\Pictures\\HDR\\OIP2_blur.jpg");
	if (berr == false) return;

	uchar* d = img.bits();
	int nx = img.width();
	int ny = img.height();

	// we need to flip and invert colors
	GLubyte* buf = new GLubyte[nx * ny * 3];

	GLubyte* b = buf;
	for (int j=ny-1; j>=0; --j)
		for (int i = 0; i < nx; ++i, b += 3)
		{
			GLubyte* s = d + (j * (4 * nx) + 4 * i);
			b[0] = s[2];
			b[1] = s[1];
			b[2] = s[0];
		}

	glGenTextures(1, &m_envtex);
	glBindTexture(GL_TEXTURE_2D, m_envtex);
	// set texture parameter for 2D textures
	glTexParameteri(GL_TEXTURE_2D, GL_TEXTURE_MIN_FILTER, GL_LINEAR);
	glTexParameteri(GL_TEXTURE_2D, GL_TEXTURE_MAG_FILTER, GL_LINEAR);

	glTexParameteri(GL_TEXTURE_2D, GL_TEXTURE_WRAP_S, GL_CLAMP);
	glTexParameteri(GL_TEXTURE_2D, GL_TEXTURE_WRAP_T, GL_CLAMP);

	glTexImage2D(GL_TEXTURE_2D, 0, GL_RGB, nx, ny, 0, GL_RGB, GL_UNSIGNED_BYTE, buf);

	delete[] buf;
}

void CGLModelScene::RenderBeamParts(CGLContext& rc, GObject* po)
{
	if (!po->IsVisible()) return;

	CModelDocument* doc = m_doc;
	if (doc == nullptr) return;

	int nitem = m_doc->GetItemMode();
	int nsel = m_doc->GetSelectionMode();

	GLViewSettings& vs = rc.m_settings;

	// get the GMesh
	FSModel& fem = *doc->GetFSModel();
	GMesh* pm = po->GetRenderMesh(); assert(pm);
	if (pm == 0) return;

	GLMeshRender& renderer = GetMeshRenderer();

	GPart* pgmat = 0; // the part that defines the material
	glPushAttrib(GL_ENABLE_BIT);
	glDisable(GL_LIGHTING);
	SetMatProps(0);
	GLColor c = po->GetColor();
	glColor3ub(c.r, c.g, c.b);
	for (int i = 0; i < po->Parts(); ++i)
	{
		GPart* pg = po->Part(i);
		if (pg->IsVisible() && pg->IsBeam())
		{
			// if this part is not the current part defining the 
			// material, we need to change the mat props
			SetMatProps(rc, pg);

			if ((nitem == ITEM_MESH) && (nsel == SELECT_PART) && pg->IsSelected())
			{
				SetMatProps(0);
				glColor3ub(0, 0, 255);
			}

			for (int j = 0; j < pg->m_edge.size(); ++j)
			{
				GEdge& e = *po->Edge(pg->m_edge[j]);
				if (e.IsVisible())
					renderer.RenderGLEdges(pm, e.GetLocalID());
			}
		}
	}
	glPopAttrib();
}

//=============================================================================
//					Rendering functions for FEMeshes
//=============================================================================

//-----------------------------------------------------------------------------
// Render the FE nodes
void CGLModelScene::RenderFENodes(CGLContext& rc, GObject* po)
{
	CGLView* glview = rc.m_view;

	GLViewSettings& view = rc.m_settings;
	quatd q = rc.m_cam->GetOrientation();

	GLMeshRender& renderer = GetMeshRenderer();

	// set the point size
	float fsize = view.m_node_size;
	renderer.SetPointSize(fsize);

	FSMesh* pm = po->GetFEMesh();
	if (pm)
	{
		int N = pm->Nodes();
		int NF = pm->Faces();
		int NE = pm->Elements();

		// reset all tags
		for (int i = 0; i < N; ++i) pm->Node(i).m_ntag = 1;

		// make sure we render all isolated nodes
		for (int i = 0; i < NE; ++i)
		{
			FSElement& el = pm->Element(i);
			int n = el.Nodes();
			for (int j = 0; j < n; ++j) pm->Node(el.m_node[j]).m_ntag = 0;
		}

		// check visibility
		for (int i = 0; i < NE; ++i)
		{
			FSElement& el = pm->Element(i);
			if (el.IsVisible() && (po->Part(el.m_gid)->IsVisible()))
			{
				int n = el.Nodes();
				for (int j = 0; j < n; ++j) pm->Node(el.m_node[j]).m_ntag = 1;
			}
		}

		// check the cull
		if (view.m_bcull)
		{
			vec3d f;
			for (int i = 0; i < NF; ++i)
			{
				FSFace& face = pm->Face(i);
				int n = face.Nodes();
				for (int j = 0; j < n; ++j)
				{
					vec3d nn = to_vec3d(face.m_nn[j]);
					f = q * nn;
					if (f.z < 0) pm->Node(face.n[j]).m_ntag = 0;
				}
			}
		}

		// check the ext criteria
		if (view.m_bext)
		{
			for (int i = 0; i < N; ++i)
			{
				FSNode& node = pm->Node(i);
				if (!node.IsExterior()) node.m_ntag = 0;
			}
		}

		renderer.RenderFENodes(pm);
	}
	else
	{
		FSMeshBase* mesh = po->GetEditableMesh();
		if (mesh)
		{
			// reset all tags
			mesh->TagAllNodes(1);

			// make sure we render all isolated nodes
			int NF = mesh->Faces();
			for (int i = 0; i < NF; ++i)
			{
				FSFace& face = mesh->Face(i);
				int n = face.Nodes();
				for (int j = 0; j < n; ++j) mesh->Node(face.n[j]).m_ntag = 0;
			}

			// check visibility
			for (int i = 0; i < NF; ++i)
			{
				FSFace& face = mesh->Face(i);
				if (face.IsVisible())
				{
					int n = face.Nodes();
					for (int j = 0; j < n; ++j) mesh->Node(face.n[j]).m_ntag = 1;
				}
			}

			// check the cull
			if (view.m_bcull)
			{
				vec3d f;
				for (int i = 0; i < NF; ++i)
				{
					FSFace& face = mesh->Face(i);
					int n = face.Nodes();
					for (int j = 0; j < n; ++j)
					{
						vec3d nn = to_vec3d(face.m_nn[j]);
						f = q * nn;
						if (f.z < 0) mesh->Node(face.n[j]).m_ntag = 0;
					}
				}
			}

			renderer.RenderFENodes(mesh);
		}
		else
		{
			FSLineMesh* pm = po->GetEditableLineMesh();
			if (pm)
			{
				pm->TagAllNodes(1);
				renderer.RenderFENodes(pm);
			}
		}
	}
}

//-----------------------------------------------------------------------------
void CGLModelScene::RenderFEFaces(CGLContext& rc, GObject* po)
{
	CModelDocument* doc = m_doc;
	if (doc == nullptr) return;

	GLMeshRender& renderer = GetMeshRenderer();

	GLViewSettings& view = rc.m_settings;
	FSModel& fem = *doc->GetFSModel();
	FSMesh* pm = po->GetFEMesh();
	if (pm == 0)
	{
		RenderObject(rc, po);
		return;
	}

	GLColor dif = po->GetColor();
	SetMatProps(0);
	glColor3ub(dif.r, dif.g, dif.b);

	Mesh_Data& data = pm->GetMeshData();
	bool showContour = (view.m_bcontour && data.IsValid());

	// render the unselected faces
	if (showContour)
	{
		Post::CColorMap map;
		double vmin, vmax;
		data.GetValueRange(vmin, vmax); 
		map.SetRange((float)vmin, (float)vmax);

		renderer.RenderFEFaces(pm, [&](const FSFace& face, GLColor* c) {

			if (!face.IsSelected() && face.IsVisible())
			{
				FSElement& el = pm->Element(face.m_elem[0].eid);
				GPart* pg = po->Part(el.m_gid);
				if ((pg->IsVisible() == false) && (face.m_elem[1].eid != -1))
				{
					FSElement& el1 = pm->Element(face.m_elem[1].eid);
					pg = po->Part(el1.m_gid);
				}

				if (pg && pg->IsVisible())
				{
					if (data.GetElementDataTag(face.m_elem[0].eid) > 0)
					{
						int fnl[FSElement::MAX_NODES];
						int nn = el.GetLocalFaceIndices(face.m_elem[0].lid, fnl);
						assert(nn == face.Nodes());

						int nf = face.Nodes();
						for (int j = 0; j < nf; ++j)
							c[j] = map.map(data.GetElementValue(face.m_elem[0].eid, fnl[j]));

						// Render the face
						return true;
					}
					else
					{
						GLColor col(212, 212, 212);
						int nf = face.Nodes();
						for (int j = 0; j < nf; ++j) c[j] = col;

						// Render the face
						return true;
					}
				}
			}
			return false;
			});
	}
	else
	{
		GPart* pgmat = nullptr;

		renderer.RenderFEFaces(pm, [&](const FSFace& face) {
			FSElement& el = pm->Element(face.m_elem[0].eid);
			GPart* pg = po->Part(el.m_gid);
			if ((pg->IsVisible() == false) && (face.m_elem[1].eid != -1))
			{
				FSElement& el1 = pm->Element(face.m_elem[1].eid);
				pg = po->Part(el1.m_gid);
			}

			if (!face.IsSelected() && face.IsVisible())
			{
				if (pg && pg->IsVisible())
				{
					if (pg != pgmat)
					{
						SetMatProps(rc, pg);
						pgmat = pg;
					}

					// Render the face
					return true;
				}
			}

			return false;
			});
	}

	// render beam elements
	RenderAllBeamElements(rc, po);

	// render the selected faces
	renderer.PushState();
	{
		renderer.SetRenderMode(GLMeshRender::SelectionMode);
		glColor3ub(255, 0, 0);
		renderer.RenderFEFaces(pm, [](const FSFace& face) { return face.IsSelected(); });

		// render the selected face outline
		renderer.SetRenderMode(GLMeshRender::OutlineMode);
		glColor3ub(255, 255, 0);
		renderer.RenderFEFacesOutline(pm, [](const FSFace& face) { return face.IsSelected(); });
	}
	renderer.PopState();
}

//-----------------------------------------------------------------------------
void CGLModelScene::RenderSurfaceMeshFaces(CGLContext& rc, GObject* po)
{
	GSurfaceMeshObject* surfaceObject = dynamic_cast<GSurfaceMeshObject*>(po);
	if (surfaceObject == 0)
	{
		// just render something, otherwise nothing will show up
		RenderObject(rc, po);
		return;
	}

	FSSurfaceMesh* surfaceMesh = surfaceObject->GetSurfaceMesh();
	assert(surfaceMesh);
	if (surfaceMesh == 0) return;

	CModelDocument* doc = m_doc;
	if (doc == nullptr) return;

	GLMeshRender& renderer = GetMeshRenderer();

	GLViewSettings& view = rc.m_settings;
	FSModel& fem = *doc->GetFSModel();

	Mesh_Data& data = surfaceMesh->GetMeshData();
	bool showContour = (view.m_bcontour && data.IsValid());

	// render the unselected faces
	if (showContour)
	{
		// Color is determined by data and colormap
		double vmin, vmax;
		data.GetValueRange(vmin, vmax);

		// Create a copy so we can change the range
		Post::CColorMap colorMap = rc.m_view->GetColorMap();
		colorMap.SetRange((float)vmin, (float)vmax);

		SetMatProps(0);
		glEnable(GL_COLOR_MATERIAL);

		renderer.RenderFESurfaceMeshFaces(surfaceMesh, [&](const FSFace& face, GLColor* c) {
			int i = face.m_ntag;

			if (face.IsVisible() && !face.IsSelected())
			{
				int ne = face.Nodes();
				for (int j = 0; j < ne; ++j)
				{
					if (data.GetElementDataTag(i) > 0)
						c[j] = colorMap.map(data.GetElementValue(i, j));
					else
						c[j] = GLColor(212, 212, 212);
				}

				// render the face
				return true;
			}
			return false;
			});
	}
	else
	{
		GLColor col = po->GetColor();
		SetMatProps(0);
		glColor3ub(col.r, col.g, col.b);

		// render the unselected faces
		// Note that we do not render internal faces
		renderer.RenderFEFaces(surfaceMesh, [](const FSFace& face) {
			return (!face.IsSelected() && face.IsVisible());
			});
	}

	// render the selected faces
	// override some settings
	glPushAttrib(GL_POLYGON_BIT | GL_ENABLE_BIT);
	renderer.SetRenderMode(GLMeshRender::SelectionMode);
	glColor3ub(255, 64, 0);
	renderer.RenderFEFaces(surfaceMesh, [](const FSFace& face) { return face.IsSelected(); });

	// render the selected face outline
	glDisable(GL_DEPTH_TEST);
	glDisable(GL_LIGHTING);
	glColor3ub(255, 255, 0);
	renderer.RenderFEFacesOutline(surfaceMesh, [](const FSFace& face) { return face.IsSelected(); });

	glPopAttrib();
}

//-----------------------------------------------------------------------------
void CGLModelScene::RenderSurfaceMeshEdges(CGLContext& rc, GObject* po)
{
	CModelDocument* doc = m_doc;
	if (doc == nullptr) return;

	GLMeshRender& renderer = GetMeshRenderer();

	GLViewSettings& view = rc.m_settings;
	FSModel& fem = *doc->GetFSModel();
	FSLineMesh* pm = po->GetEditableLineMesh();
	assert(pm);
	if (pm == 0) return;

	glPushAttrib(GL_ENABLE_BIT);
	glDisable(GL_LIGHTING);

	// render the unselected edges
	glColor3ub(0, 0, 255);
	renderer.RenderUnselectedFEEdges(pm);

	// render the selected edges
	// override some settings
	glDisable(GL_CULL_FACE);
	glColor3ub(255, 0, 0);
	renderer.RenderSelectedFEEdges(pm);

	glPopAttrib();
}

//-----------------------------------------------------------------------------
void CGLModelScene::RenderSurfaceMeshNodes(CGLContext& rc, GObject* po)
{
	CGLDocument* pdoc = m_doc;
	if (pdoc == nullptr) return;

	GLMeshRender& renderer = GetMeshRenderer();

	GLViewSettings& view = rc.m_settings;
	quatd q = pdoc->GetView()->GetCamera().GetOrientation();

	// set the point size
	float fsize = view.m_node_size;
	renderer.SetPointSize(fsize);

	FSMeshBase* mesh = po->GetEditableMesh();
	if (mesh)
	{
		// reset all tags
		mesh->TagAllNodes(1);

		// make sure we render all isolated nodes
		int NF = mesh->Faces();
		for (int i = 0; i < NF; ++i)
		{
			FSFace& face = mesh->Face(i);
			int n = face.Nodes();
			for (int j = 0; j < n; ++j) mesh->Node(face.n[j]).m_ntag = 0;
		}

		// check visibility
		for (int i = 0; i < NF; ++i)
		{
			FSFace& face = mesh->Face(i);
			if (face.IsVisible())
			{
				int n = face.Nodes();
				for (int j = 0; j < n; ++j) mesh->Node(face.n[j]).m_ntag = 1;
			}
		}

		// check the cull
		if (view.m_bcull)
		{
			vec3d f;
			for (int i = 0; i < NF; ++i)
			{
				FSFace& face = mesh->Face(i);
				int n = face.Nodes();
				for (int j = 0; j < n; ++j)
				{
					vec3d nn = to_vec3d(face.m_nn[j]);
					f = q * nn;
					if (f.z < 0) mesh->Node(face.n[j]).m_ntag = 0;
				}
			}
		}

		renderer.RenderFENodes(mesh);
	}
	else
	{
		FSLineMesh* pm = po->GetEditableLineMesh();
		if (pm)
		{
			pm->TagAllNodes(1);
			renderer.RenderFENodes(pm);
		}
	}
}

//-----------------------------------------------------------------------------
// Render the FE Edges
void CGLModelScene::RenderFEEdges(CGLContext& rc, GObject* po)
{
	CModelDocument* doc = m_doc;
	if (doc == nullptr) return;

	GLMeshRender& renderer = GetMeshRenderer();

	GLViewSettings& view = rc.m_settings;
	FSModel& fem = *doc->GetFSModel();
	FSMesh* pm = po->GetFEMesh();
	if (pm == 0) return;

	glPushAttrib(GL_ENABLE_BIT);
	glDisable(GL_LIGHTING);

	// render the unselected edges
	glColor3ub(0, 0, 255);
	renderer.RenderUnselectedFEEdges(pm);

	// render the selected edges
	// override some settings
	glDisable(GL_CULL_FACE);
	glColor3ub(255, 0, 0);
	renderer.RenderSelectedFEEdges(pm);

	glPopAttrib();
}

//-----------------------------------------------------------------------------
// Render the FE elements
void CGLModelScene::RenderFEElements(CGLContext& rc, GObject* po)
{
	CModelDocument* pdoc = m_doc;
	if (pdoc == nullptr) return;

	FSMesh* pm = po->GetFEMesh(); assert(pm);
	if (pm == 0) return;

	GLMeshRender& renderer = GetMeshRenderer();
	GLViewSettings& view = rc.m_settings;

	GLColor dif;

	GLColor col = po->GetColor();

	int nmatid = -1;
	dif = po->GetColor();
	glColor3ub(dif.r, dif.g, dif.b);
	SetMatProps(0);
	int glmode = 0;

	Mesh_Data& data = pm->GetMeshData();
	bool showContour = (view.m_bcontour && data.IsValid());
	
	for (int i = 0; i < pm->Elements(); ++i) pm->Element(i).m_ntag = i;
	vector<int> selectedElements;

	// render the unselected faces
	int NE = pm->Elements();
	bool hasBeamElements = false;
	if (showContour)
	{
		// Color is determined by data and colormap
		double vmin, vmax;
		data.GetValueRange(vmin, vmax);

		// Create a copy so we can change the range
		Post::CColorMap colorMap = rc.m_view->GetColorMap();
		colorMap.SetRange((float)vmin, (float)vmax);
		
		glEnable(GL_COLOR_MATERIAL);

		renderer.RenderFEElements(*pm, [&](const FEElement_& el, GLColor* c) {
				int i = el.m_ntag;
				if (el.IsVisible() && el.IsSelected()) selectedElements.push_back(i);
				if (el.IsBeam()) hasBeamElements = true;

				if (!el.IsSelected() && el.IsVisible())
				{
					GPart* pg = po->Part(el.m_gid);
					if (pg->IsVisible())
					{
						int ne = el.Nodes();
						for (int j = 0; j < ne; ++j)
						{
							if (data.GetElementDataTag(i) > 0)
								c[j] = colorMap.map(data.GetElementValue(i, j));
							else
								c[j] = GLColor(212, 212, 212);
						}

						// render the element
						return true;
					}
				}
				return false;
			});
	}
	else if (view.m_objectColor == OBJECT_COLOR_MODE::FSELEMENT_TYPE)
	{
		glEnable(GL_COLOR_MATERIAL);

		renderer.RenderFEElements(*pm, [&](const FEElement_& el, GLColor* c) {
			int i = el.m_ntag;
			if (el.IsVisible() && el.IsSelected()) selectedElements.push_back(i);
			if (el.IsBeam()) hasBeamElements = true;

			if (!el.IsSelected() && el.IsVisible())
			{
				GPart* pg = po->Part(el.m_gid);
				if (pg->IsVisible())
				{
					GLColor col;
					const int a = 212;
					const int b = 106;
					const int d =  53;
					switch (el.Type())
					{
					case FE_INVALID_ELEMENT_TYPE: col = GLColor(0, 0, 0); break;
					case FE_TRI3   : col = GLColor(0, a, a); break;
					case FE_TRI6   : col = GLColor(0, b, b); break;
					case FE_TRI7   : col = GLColor(0, b, d); break;
					case FE_TRI10  : col = GLColor(0, d, d); break;
					case FE_QUAD4  : col = GLColor(a, a, 0); break;
					case FE_QUAD8  : col = GLColor(b, b, 0); break;
					case FE_QUAD9  : col = GLColor(d, d, 0); break;
					case FE_TET4   : col = GLColor(0, a, 0); break;
					case FE_TET5   : col = GLColor(0, a, 0); break;
					case FE_TET10  : col = GLColor(0, b, 0); break;
					case FE_TET15  : col = GLColor(0, b, 0); break;
					case FE_TET20  : col = GLColor(0, d, 0); break;
					case FE_HEX8   : col = GLColor(a, 0, 0); break;
					case FE_HEX20  : col = GLColor(b, 0, 0); break;
					case FE_HEX27  : col = GLColor(b, 0, 0); break;
					case FE_PENTA6 : col = GLColor(0, 0, a); break;
					case FE_PENTA15: col = GLColor(0, 0, b); break;
					case FE_PYRA5  : col = GLColor(0, 0, a); break;
					case FE_PYRA13 : col = GLColor(0, 0, b); break;
					case FE_BEAM2  : col = GLColor(a, a, a); break;
					case FE_BEAM3  : col = GLColor(b, b, b); break;
					default:
						col = GLColor(255, 255, 255); break;
					}
					int ne = el.Nodes();
					for (int j = 0; j < ne; ++j) c[j] = col;

					// render the element
					return true;
				}
			}
			return false;
			});

	}
	else
	{
		// color is determined by material
		glDisable(GL_COLOR_MATERIAL);
		GPart* pgmat = nullptr;

		renderer.RenderFEElements(*pm, [&](const FEElement_& el) {
			int i = el.m_ntag;
			if (el.IsVisible() && el.IsSelected()) selectedElements.push_back(i);
			if (el.IsBeam()) hasBeamElements = true;

			if (!el.IsSelected() && el.IsVisible())
			{
				GPart* pg = po->Part(el.m_gid);
				if (pg->IsVisible())
				{
					if (pg != pgmat)
					{
						SetMatProps(rc, pg);
						pgmat = pg;
					}

					// render the element
					return true;
				}
			}
			return false;
			});
	}

	if (hasBeamElements)
	{
		// render beam elements
		RenderUnselectedBeamElements(rc, po);
	}

	// render the selected elements
	if (pdoc == nullptr) return;
	if (selectedElements.empty() == false)
	{
		renderer.PushState();
		
		renderer.SetRenderMode(GLMeshRender::SelectionMode);
		glColor3f(1.f, 0, 0);

		hasBeamElements = false;
		renderer.RenderFEElements(*pm, selectedElements, [&](const FEElement_& el) {
				// check for beams
				if (el.IsBeam()) hasBeamElements = true;
				return true;
			});

		// render a yellow highlight around selected elements
		renderer.SetRenderMode(GLMeshRender::OutlineMode);
		glColor3f(1.f, 1.f, 0);
		renderer.RenderFEElementsOutline(*pm, selectedElements);

		if (hasBeamElements)
		{
			// render beam elements
			RenderSelectedBeamElements(rc, po);
		}
	
		renderer.PopState();
	}
}

//-----------------------------------------------------------------------------
void CGLModelScene::RenderAllBeamElements(CGLContext& rc, GObject* po)
{
	if (po == nullptr) return;
	FSMesh* pm = po->GetFEMesh();
	if (pm == nullptr) return;

	GLMeshRender& renderer = GetMeshRenderer();

	glPushAttrib(GL_ENABLE_BIT);
	glDisable(GL_LIGHTING);

	int NE = pm->Elements();
	for (int i = 0; i < NE; ++i)
	{
		FSElement& el = pm->Element(i);
		if (el.IsVisible())
		{
			GPart* pg = po->Part(el.m_gid);
			if (pg->IsVisible())
			{
				switch (el.Type())
				{
				case FE_BEAM2: renderer.RenderBEAM2(&el, pm, true); break;
				case FE_BEAM3: renderer.RenderBEAM3(&el, pm, true); break;
				}
			}
		}
	}

	glPopAttrib();
}

//-----------------------------------------------------------------------------
void CGLModelScene::RenderUnselectedBeamElements(CGLContext& rc, GObject* po)
{
	GLMeshRender& renderer = GetMeshRenderer();

	if (po == nullptr) return;
	FSMesh* pm = po->GetFEMesh();
	if (pm == nullptr) return;

	glPushAttrib(GL_ENABLE_BIT);
	glDisable(GL_LIGHTING);

	int NE = pm->Elements();
	for (int i = 0; i < NE; ++i)
	{
		FSElement& el = pm->Element(i);
		if (!el.IsSelected() && el.IsVisible())
		{
			GPart* pg = po->Part(el.m_gid);
			if (pg->IsVisible())
			{
				switch (el.Type())
				{
				case FE_BEAM2: renderer.RenderBEAM2(&el, pm, true); break;
				case FE_BEAM3: renderer.RenderBEAM3(&el, pm, true); break;
				}
			}
		}
	}

	glPopAttrib();
}

//-----------------------------------------------------------------------------
void CGLModelScene::RenderSelectedBeamElements(CGLContext& rc, GObject* po)
{
	GLMeshRender& renderer = GetMeshRenderer();

	if (po == nullptr) return;
	FSMesh* pm = po->GetFEMesh();
	if (pm == nullptr) return;

	glPushAttrib(GL_ENABLE_BIT);
	glDisable(GL_LIGHTING);
	glColor3ub(255, 255, 0);

	int NE = pm->Elements();
	for (int i = 0; i < NE; ++i)
	{
		FSElement& el = pm->Element(i);
		if (el.IsSelected() && el.IsVisible())
		{
			GPart* pg = po->Part(el.m_gid);
			if (pg->IsVisible())
			{
				switch (el.Type())
				{
				case FE_BEAM2: renderer.RenderBEAM2(&el, pm, true); break;
				case FE_BEAM3: renderer.RenderBEAM3(&el, pm, true); break;
				}
			}
		}
	}

	glPopAttrib();
}

//-----------------------------------------------------------------------------
void CGLModelScene::RenderMeshLines(CGLContext& rc, GObject* po)
{
	if ((po == 0) || !po->IsVisible()) return;

	FSMesh* pm = po->GetFEMesh();
	if (pm == 0) return;

	m_renderer.RenderMeshLines(*pm, [=](const FEElement_& el) {
		return (el.IsVisible() && (po->Part(el.m_gid)->IsVisible()));
		});
}

void CGLModelScene::RenderNormals(CGLContext& rc, GObject* po, double scale)
{
	if (po->IsVisible() == false) return;

	FSMeshBase* pm = po->GetEditableMesh();
	if (pm == 0) return;

	double R = 0.05 * pm->GetBoundingBox().GetMaxExtent() * scale;

	glPushAttrib(GL_LIGHTING);
	glDisable(GL_LIGHTING);

	int NS = po->Faces();
	vector<bool> vis(NS);
	for (int n = 0; n < NS; ++n)
	{
		GFace* gface = po->Face(n);
		vis[n] = po->IsFaceVisible(gface);
	}

	// tag the faces we want to render
	int N = pm->Faces();
	for (int i = 0; i < N; ++i)
	{
		FSFace& face = pm->Face(i);
		bool bvis = ((face.m_gid >= 0) && (face.m_gid < NS) ? vis[face.m_gid] : true);
		if (face.IsVisible() && bvis)
		{
			face.m_ntag = 1;
		}
		else face.m_ntag = 0;
	}

	GLMeshRender render;
	render.RenderNormals(pm, R, 1);
}

//-----------------------------------------------------------------------------
void CGLModelScene::SetMatProps(GMaterial* pm)
{
	if (pm == 0) SetDefaultMatProps();
	else
	{
		GMaterial& m = *pm;
		GLfloat f = 1.f / 255.f;
		//			GLfloat dif[4] = {m.m_diffuse.r*f, m.m_diffuse.g*f, m.m_diffuse.b*f, 1.f}; 
		GLColor a = pm->Ambient();
		GLColor s = pm->Specular();
		GLColor e = pm->Emission();
		GLfloat amb[4] = { a.r * f, a.g * f, a.b * f, 1.f };
		GLfloat spc[4] = { s.r * f, s.g * f, s.b * f, 1.f };
		GLfloat emi[4] = { e.r * f, e.g * f, e.b * f, 1.f };
		//			glMaterialfv(GL_FRONT_AND_BACK, GL_DIFFUSE , dif);
		glMaterialfv(GL_FRONT_AND_BACK, GL_AMBIENT_AND_DIFFUSE, amb);
		glMaterialfv(GL_FRONT_AND_BACK, GL_SPECULAR, spc);
		glMaterialfv(GL_FRONT_AND_BACK, GL_EMISSION, emi);
		glMaterialf(GL_FRONT_AND_BACK, GL_SHININESS, 128 * (GLfloat)m.m_shininess);
	}
}

//-----------------------------------------------------------------------------
void CGLModelScene::SetDefaultMatProps()
{
	//		GLfloat dif[] = {0.8f, 0.8f, 0.8f, 1.f};
	GLfloat amb[] = { 0.8f, 0.8f, 0.8f, 1.f };
	GLfloat rev[] = { 0.8f, 0.6f, 0.6f, 1.f };
	GLfloat spc[] = { 0.0f, 0.0f, 0.0f, 1.f };
	GLfloat emi[] = { 0.0f, 0.0f, 0.0f, 1.f };

	//		glMaterialfv(GL_FRONT_AND_BACK, GL_DIFFUSE , dif);
	glMaterialfv(GL_FRONT, GL_AMBIENT_AND_DIFFUSE, amb);
	glMaterialfv(GL_BACK, GL_AMBIENT_AND_DIFFUSE, rev);
	glMaterialfv(GL_FRONT_AND_BACK, GL_SPECULAR, spc);
	glMaterialfv(GL_FRONT_AND_BACK, GL_EMISSION, emi);
	glMateriali(GL_FRONT_AND_BACK, GL_SHININESS, 0);
}

//-----------------------------------------------------------------------------
void CGLModelScene::SetMatProps(CGLContext& rc, GPart* pg)
{
	if (pg == nullptr) return;
	if ((m_doc == nullptr) || (m_doc->IsValid() == false)) return;

	CGLView* glview = rc.m_view;
	GLViewSettings& vs = glview->GetViewSettings();
	GObject* po = dynamic_cast<GObject*>(pg->Object());
	FSModel* fem = m_doc->GetFSModel();

	switch (vs.m_objectColor)
	{
	case OBJECT_COLOR_MODE::DEFAULT_COLOR:
	{
		GMaterial* pmat = fem->GetMaterialFromID(pg->GetMaterialID());
		SetMatProps(pmat);
		GLColor c = po->GetColor();
		if (pmat) c = pmat->Diffuse();
		glColor3ub(c.r, c.g, c.b);

		/*		if (pmat && (pmat->m_nrender != 0))
				{
					GLint n[2];
					glmode = glGetIntegerv(GL_POLYGON_MODE, n);
					if (n[1] != GL_LINE) glPolygonMode(GL_FRONT_AND_BACK, GL_LINE);
				}
		*/
	}
	break;
	case OBJECT_COLOR_MODE::OBJECT_COLOR:
	{
		SetDefaultMatProps();
		GLColor c = po->GetColor();
		GLfloat col[] = { 0.f, 0.f, 0.f, 1.f };
		col[0] = (float)c.r / 255.f;
		col[1] = (float)c.g / 255.f;
		col[2] = (float)c.b / 255.f;
		glMaterialfv(GL_FRONT_AND_BACK, GL_AMBIENT_AND_DIFFUSE, col);
//		glColor3ub(c.r, c.g, c.b);
	}
	break;
	case OBJECT_COLOR_MODE::MATERIAL_TYPE:
	{
		GLColor c;
		GMaterial* gmat = fem->GetMaterialFromID(pg->GetMaterialID());
		if (gmat == nullptr) c = GLColor(200, 200, 200);
		else
		{
			FSMaterial* pm = gmat->GetMaterialProperties();
			if (pm == nullptr) c = GLColor(0, 0, 0);
			else if (pm->IsRigid()) c = GLColor(210, 200, 164);
			else c = GLColor(200, 128, 128);
		}
		GLfloat col[] = { 0.f, 0.f, 0.f, 1.f };
		col[0] = (float)c.r / 255.f;
		col[1] = (float)c.g / 255.f;
		col[2] = (float)c.b / 255.f;
		glMaterialfv(GL_FRONT_AND_BACK, GL_AMBIENT_AND_DIFFUSE, col);
	}
	break;
	case OBJECT_COLOR_MODE::FSELEMENT_TYPE:
	{
		// We should only get here if the object is not active, or it is not meshed
		SetDefaultMatProps();
		GLfloat col[] = { 1.f, 1.f, 1.f, 1.f };
		glMaterialfv(GL_FRONT_AND_BACK, GL_AMBIENT_AND_DIFFUSE, col);
	}
	break;
	case OBJECT_COLOR_MODE::PHYSICS_TYPE:
	{
		SetDefaultMatProps();
		GLfloat col[] = { 1.f, 1.f, 1.f, 1.f };
		glMaterialfv(GL_FRONT_AND_BACK, GL_AMBIENT_AND_DIFFUSE, col);
	}
	break;
	}
}

void CGLModelScene::RenderRigidLabels(CGLContext& rc)
{
	FSModel* fem = m_doc->GetFSModel();
	if (fem == nullptr) return;

	CGLView* glview = rc.m_view;
	GLViewSettings& view = glview->GetViewSettings();

	vector<GLTAG> vtag;

	for (int i = 0; i < fem->Materials(); ++i)
	{
		GMaterial* mat = fem->GetMaterial(i);
		FSMaterial* pm = mat->GetMaterialProperties();
		if (pm && pm->IsRigid())
		{
			GLTAG tag;
			tag.c = GLColor(255, 255, 0);

			// We'll position the rigid body glyph, either in the center of rigid part,
			// or in the center_of_mass parameter if the override_com is true.
			bool b = pm->GetParamBool("override_com");
			if (b) tag.r = pm->GetParamVec3d("center_of_mass");
			else tag.r = mat->GetPosition();

			string name = mat->GetName();
			int l = name.size(); if (l > 63) l = 63;
			if (l > 0)
			{
				strncpy(tag.sztag, name.c_str(), l);
				tag.sztag[l] = 0;
			}
			else snprintf(tag.sztag, sizeof tag.sztag, "_no_name");
			vtag.push_back(tag);
		}
	}
	int nsel = vtag.size();
	if (nsel == 0) return;

	glview->RenderTags(vtag);
}<|MERGE_RESOLUTION|>--- conflicted
+++ resolved
@@ -34,13 +34,10 @@
 #include <GLLib/GLMeshRender.h>
 #include <FEMLib/FEModelConstraint.h>
 #include <GeomLib/GSurfaceMeshObject.h>
-<<<<<<< HEAD
+#include <FEMLib/FELoad.h>
 #include <MeshLib/MeshMetrics.h>
 #include <ImageLib/RGBImage.h>
 #include <QImageReader>
-=======
-#include <FEMLib/FELoad.h>
->>>>>>> 30e5ac8c
 
 const int HEX_NT[8] = { 0, 1, 2, 3, 4, 5, 6, 7 };
 const int PEN_NT[8] = { 0, 1, 2, 2, 3, 4, 5, 5 };
