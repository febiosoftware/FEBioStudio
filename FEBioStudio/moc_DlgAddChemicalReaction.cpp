<<<<<<< HEAD
/****************************************************************************
** Meta object code from reading C++ file 'DlgAddChemicalReaction.h'
**
** Created by: The Qt Meta Object Compiler version 67 (Qt 5.14.1)
**
** WARNING! All changes made in this file will be lost!
*****************************************************************************/

#include <memory>
#include "DlgAddChemicalReaction.h"
#include <QtCore/qbytearray.h>
#include <QtCore/qmetatype.h>
#if !defined(Q_MOC_OUTPUT_REVISION)
#error "The header file 'DlgAddChemicalReaction.h' doesn't include <QObject>."
#elif Q_MOC_OUTPUT_REVISION != 67
#error "This file was generated using the moc from 5.14.1. It"
#error "cannot be used with the include files from this version of Qt."
#error "(The moc has changed too much.)"
#endif

QT_BEGIN_MOC_NAMESPACE
QT_WARNING_PUSH
QT_WARNING_DISABLE_DEPRECATED
struct qt_meta_stringdata_QSelectBox_t {
    QByteArrayData data[4];
    char stringdata0[52];
};
#define QT_MOC_LITERAL(idx, ofs, len) \
    Q_STATIC_BYTE_ARRAY_DATA_HEADER_INITIALIZER_WITH_OFFSET(len, \
    qptrdiff(offsetof(qt_meta_stringdata_QSelectBox_t, stringdata0) + ofs \
        - idx * sizeof(QByteArrayData)) \
    )
static const qt_meta_stringdata_QSelectBox_t qt_meta_stringdata_QSelectBox = {
    {
QT_MOC_LITERAL(0, 0, 10), // "QSelectBox"
QT_MOC_LITERAL(1, 11, 19), // "on_toTarget_clicked"
QT_MOC_LITERAL(2, 31, 0), // ""
QT_MOC_LITERAL(3, 32, 19) // "on_toSource_clicked"

    },
    "QSelectBox\0on_toTarget_clicked\0\0"
    "on_toSource_clicked"
};
#undef QT_MOC_LITERAL

static const uint qt_meta_data_QSelectBox[] = {

 // content:
       8,       // revision
       0,       // classname
       0,    0, // classinfo
       2,   14, // methods
       0,    0, // properties
       0,    0, // enums/sets
       0,    0, // constructors
       0,       // flags
       0,       // signalCount

 // slots: name, argc, parameters, tag, flags
       1,    0,   24,    2, 0x08 /* Private */,
       3,    0,   25,    2, 0x08 /* Private */,

 // slots: parameters
    QMetaType::Void,
    QMetaType::Void,

       0        // eod
};

void QSelectBox::qt_static_metacall(QObject *_o, QMetaObject::Call _c, int _id, void **_a)
{
    if (_c == QMetaObject::InvokeMetaMethod) {
        auto *_t = static_cast<QSelectBox *>(_o);
        Q_UNUSED(_t)
        switch (_id) {
        case 0: _t->on_toTarget_clicked(); break;
        case 1: _t->on_toSource_clicked(); break;
        default: ;
        }
    }
    Q_UNUSED(_a);
}

QT_INIT_METAOBJECT const QMetaObject QSelectBox::staticMetaObject = { {
    QMetaObject::SuperData::link<QWidget::staticMetaObject>(),
    qt_meta_stringdata_QSelectBox.data,
    qt_meta_data_QSelectBox,
    qt_static_metacall,
    nullptr,
    nullptr
} };


const QMetaObject *QSelectBox::metaObject() const
{
    return QObject::d_ptr->metaObject ? QObject::d_ptr->dynamicMetaObject() : &staticMetaObject;
}

void *QSelectBox::qt_metacast(const char *_clname)
{
    if (!_clname) return nullptr;
    if (!strcmp(_clname, qt_meta_stringdata_QSelectBox.stringdata0))
        return static_cast<void*>(this);
    return QWidget::qt_metacast(_clname);
}

int QSelectBox::qt_metacall(QMetaObject::Call _c, int _id, void **_a)
{
    _id = QWidget::qt_metacall(_c, _id, _a);
    if (_id < 0)
        return _id;
    if (_c == QMetaObject::InvokeMetaMethod) {
        if (_id < 2)
            qt_static_metacall(this, _c, _id, _a);
        _id -= 2;
    } else if (_c == QMetaObject::RegisterMethodArgumentMetaType) {
        if (_id < 2)
            *reinterpret_cast<int*>(_a[0]) = -1;
        _id -= 2;
    }
    return _id;
}
struct qt_meta_stringdata_CReactionList_t {
    QByteArrayData data[9];
    char stringdata0[89];
};
#define QT_MOC_LITERAL(idx, ofs, len) \
    Q_STATIC_BYTE_ARRAY_DATA_HEADER_INITIALIZER_WITH_OFFSET(len, \
    qptrdiff(offsetof(qt_meta_stringdata_CReactionList_t, stringdata0) + ofs \
        - idx * sizeof(QByteArrayData)) \
    )
static const qt_meta_stringdata_CReactionList_t qt_meta_stringdata_CReactionList = {
    {
QT_MOC_LITERAL(0, 0, 13), // "CReactionList"
QT_MOC_LITERAL(1, 14, 19), // "currentIndexChanged"
QT_MOC_LITERAL(2, 34, 0), // ""
QT_MOC_LITERAL(3, 35, 1), // "n"
QT_MOC_LITERAL(4, 37, 5), // "onAdd"
QT_MOC_LITERAL(5, 43, 8), // "onRemove"
QT_MOC_LITERAL(6, 52, 21), // "onCurrentIndexChanged"
QT_MOC_LITERAL(7, 74, 5), // "OnAdd"
QT_MOC_LITERAL(8, 80, 8) // "OnRemove"

    },
    "CReactionList\0currentIndexChanged\0\0n\0"
    "onAdd\0onRemove\0onCurrentIndexChanged\0"
    "OnAdd\0OnRemove"
};
#undef QT_MOC_LITERAL

static const uint qt_meta_data_CReactionList[] = {

 // content:
       8,       // revision
       0,       // classname
       0,    0, // classinfo
       6,   14, // methods
       0,    0, // properties
       0,    0, // enums/sets
       0,    0, // constructors
       0,       // flags
       3,       // signalCount

 // signals: name, argc, parameters, tag, flags
       1,    1,   44,    2, 0x06 /* Public */,
       4,    0,   47,    2, 0x06 /* Public */,
       5,    0,   48,    2, 0x06 /* Public */,

 // slots: name, argc, parameters, tag, flags
       6,    1,   49,    2, 0x08 /* Private */,
       7,    0,   52,    2, 0x08 /* Private */,
       8,    0,   53,    2, 0x08 /* Private */,

 // signals: parameters
    QMetaType::Void, QMetaType::Int,    3,
    QMetaType::Void,
    QMetaType::Void,

 // slots: parameters
    QMetaType::Void, QMetaType::Int,    3,
    QMetaType::Void,
    QMetaType::Void,

       0        // eod
};

void CReactionList::qt_static_metacall(QObject *_o, QMetaObject::Call _c, int _id, void **_a)
{
    if (_c == QMetaObject::InvokeMetaMethod) {
        auto *_t = static_cast<CReactionList *>(_o);
        Q_UNUSED(_t)
        switch (_id) {
        case 0: _t->currentIndexChanged((*reinterpret_cast< int(*)>(_a[1]))); break;
        case 1: _t->onAdd(); break;
        case 2: _t->onRemove(); break;
        case 3: _t->onCurrentIndexChanged((*reinterpret_cast< int(*)>(_a[1]))); break;
        case 4: _t->OnAdd(); break;
        case 5: _t->OnRemove(); break;
        default: ;
        }
    } else if (_c == QMetaObject::IndexOfMethod) {
        int *result = reinterpret_cast<int *>(_a[0]);
        {
            using _t = void (CReactionList::*)(int );
            if (*reinterpret_cast<_t *>(_a[1]) == static_cast<_t>(&CReactionList::currentIndexChanged)) {
                *result = 0;
                return;
            }
        }
        {
            using _t = void (CReactionList::*)();
            if (*reinterpret_cast<_t *>(_a[1]) == static_cast<_t>(&CReactionList::onAdd)) {
                *result = 1;
                return;
            }
        }
        {
            using _t = void (CReactionList::*)();
            if (*reinterpret_cast<_t *>(_a[1]) == static_cast<_t>(&CReactionList::onRemove)) {
                *result = 2;
                return;
            }
        }
    }
}

QT_INIT_METAOBJECT const QMetaObject CReactionList::staticMetaObject = { {
    QMetaObject::SuperData::link<QWidget::staticMetaObject>(),
    qt_meta_stringdata_CReactionList.data,
    qt_meta_data_CReactionList,
    qt_static_metacall,
    nullptr,
    nullptr
} };


const QMetaObject *CReactionList::metaObject() const
{
    return QObject::d_ptr->metaObject ? QObject::d_ptr->dynamicMetaObject() : &staticMetaObject;
}

void *CReactionList::qt_metacast(const char *_clname)
{
    if (!_clname) return nullptr;
    if (!strcmp(_clname, qt_meta_stringdata_CReactionList.stringdata0))
        return static_cast<void*>(this);
    return QWidget::qt_metacast(_clname);
}

int CReactionList::qt_metacall(QMetaObject::Call _c, int _id, void **_a)
{
    _id = QWidget::qt_metacall(_c, _id, _a);
    if (_id < 0)
        return _id;
    if (_c == QMetaObject::InvokeMetaMethod) {
        if (_id < 6)
            qt_static_metacall(this, _c, _id, _a);
        _id -= 6;
    } else if (_c == QMetaObject::RegisterMethodArgumentMetaType) {
        if (_id < 6)
            *reinterpret_cast<int*>(_a[0]) = -1;
        _id -= 6;
    }
    return _id;
}

// SIGNAL 0
void CReactionList::currentIndexChanged(int _t1)
{
    void *_a[] = { nullptr, const_cast<void*>(reinterpret_cast<const void*>(std::addressof(_t1))) };
    QMetaObject::activate(this, &staticMetaObject, 0, _a);
}

// SIGNAL 1
void CReactionList::onAdd()
{
    QMetaObject::activate(this, &staticMetaObject, 1, nullptr);
}

// SIGNAL 2
void CReactionList::onRemove()
{
    QMetaObject::activate(this, &staticMetaObject, 2, nullptr);
}
struct qt_meta_stringdata_CDlgAddChemicalReaction_t {
    QByteArrayData data[13];
    char stringdata0[159];
};
#define QT_MOC_LITERAL(idx, ofs, len) \
    Q_STATIC_BYTE_ARRAY_DATA_HEADER_INITIALIZER_WITH_OFFSET(len, \
    qptrdiff(offsetof(qt_meta_stringdata_CDlgAddChemicalReaction_t, stringdata0) + ofs \
        - idx * sizeof(QByteArrayData)) \
    )
static const qt_meta_stringdata_CDlgAddChemicalReaction_t qt_meta_stringdata_CDlgAddChemicalReaction = {
    {
QT_MOC_LITERAL(0, 0, 23), // "CDlgAddChemicalReaction"
QT_MOC_LITERAL(1, 24, 17), // "onMaterialChanged"
QT_MOC_LITERAL(2, 42, 0), // ""
QT_MOC_LITERAL(3, 43, 1), // "n"
QT_MOC_LITERAL(4, 45, 17), // "onReactionChanged"
QT_MOC_LITERAL(5, 63, 14), // "onReactionType"
QT_MOC_LITERAL(6, 78, 13), // "onAddReaction"
QT_MOC_LITERAL(7, 92, 16), // "onRemoveReaction"
QT_MOC_LITERAL(8, 109, 13), // "onNameChanged"
QT_MOC_LITERAL(9, 123, 1), // "t"
QT_MOC_LITERAL(10, 125, 9), // "onClicked"
QT_MOC_LITERAL(11, 135, 16), // "QAbstractButton*"
QT_MOC_LITERAL(12, 152, 6) // "button"

    },
    "CDlgAddChemicalReaction\0onMaterialChanged\0"
    "\0n\0onReactionChanged\0onReactionType\0"
    "onAddReaction\0onRemoveReaction\0"
    "onNameChanged\0t\0onClicked\0QAbstractButton*\0"
    "button"
};
#undef QT_MOC_LITERAL

static const uint qt_meta_data_CDlgAddChemicalReaction[] = {

 // content:
       8,       // revision
       0,       // classname
       0,    0, // classinfo
       7,   14, // methods
       0,    0, // properties
       0,    0, // enums/sets
       0,    0, // constructors
       0,       // flags
       0,       // signalCount

 // slots: name, argc, parameters, tag, flags
       1,    1,   49,    2, 0x09 /* Protected */,
       4,    1,   52,    2, 0x09 /* Protected */,
       5,    1,   55,    2, 0x09 /* Protected */,
       6,    0,   58,    2, 0x09 /* Protected */,
       7,    0,   59,    2, 0x09 /* Protected */,
       8,    1,   60,    2, 0x09 /* Protected */,
      10,    1,   63,    2, 0x09 /* Protected */,

 // slots: parameters
    QMetaType::Void, QMetaType::Int,    3,
    QMetaType::Void, QMetaType::Int,    3,
    QMetaType::Void, QMetaType::Int,    3,
    QMetaType::Void,
    QMetaType::Void,
    QMetaType::Void, QMetaType::QString,    9,
    QMetaType::Void, 0x80000000 | 11,   12,

       0        // eod
};

void CDlgAddChemicalReaction::qt_static_metacall(QObject *_o, QMetaObject::Call _c, int _id, void **_a)
{
    if (_c == QMetaObject::InvokeMetaMethod) {
        auto *_t = static_cast<CDlgAddChemicalReaction *>(_o);
        Q_UNUSED(_t)
        switch (_id) {
        case 0: _t->onMaterialChanged((*reinterpret_cast< int(*)>(_a[1]))); break;
        case 1: _t->onReactionChanged((*reinterpret_cast< int(*)>(_a[1]))); break;
        case 2: _t->onReactionType((*reinterpret_cast< int(*)>(_a[1]))); break;
        case 3: _t->onAddReaction(); break;
        case 4: _t->onRemoveReaction(); break;
        case 5: _t->onNameChanged((*reinterpret_cast< const QString(*)>(_a[1]))); break;
        case 6: _t->onClicked((*reinterpret_cast< QAbstractButton*(*)>(_a[1]))); break;
        default: ;
        }
    }
}

QT_INIT_METAOBJECT const QMetaObject CDlgAddChemicalReaction::staticMetaObject = { {
    QMetaObject::SuperData::link<QDialog::staticMetaObject>(),
    qt_meta_stringdata_CDlgAddChemicalReaction.data,
    qt_meta_data_CDlgAddChemicalReaction,
    qt_static_metacall,
    nullptr,
    nullptr
} };


const QMetaObject *CDlgAddChemicalReaction::metaObject() const
{
    return QObject::d_ptr->metaObject ? QObject::d_ptr->dynamicMetaObject() : &staticMetaObject;
}

void *CDlgAddChemicalReaction::qt_metacast(const char *_clname)
{
    if (!_clname) return nullptr;
    if (!strcmp(_clname, qt_meta_stringdata_CDlgAddChemicalReaction.stringdata0))
        return static_cast<void*>(this);
    return QDialog::qt_metacast(_clname);
}

int CDlgAddChemicalReaction::qt_metacall(QMetaObject::Call _c, int _id, void **_a)
{
    _id = QDialog::qt_metacall(_c, _id, _a);
    if (_id < 0)
        return _id;
    if (_c == QMetaObject::InvokeMetaMethod) {
        if (_id < 7)
            qt_static_metacall(this, _c, _id, _a);
        _id -= 7;
    } else if (_c == QMetaObject::RegisterMethodArgumentMetaType) {
        if (_id < 7)
            *reinterpret_cast<int*>(_a[0]) = -1;
        _id -= 7;
    }
    return _id;
}
QT_WARNING_POP
QT_END_MOC_NAMESPACE
=======
/****************************************************************************
** Meta object code from reading C++ file 'DlgAddChemicalReaction.h'
**
** Created by: The Qt Meta Object Compiler version 67 (Qt 5.14.2)
**
** WARNING! All changes made in this file will be lost!
*****************************************************************************/

#include <memory>
#include "DlgAddChemicalReaction.h"
#include <QtCore/qbytearray.h>
#include <QtCore/qmetatype.h>
#if !defined(Q_MOC_OUTPUT_REVISION)
#error "The header file 'DlgAddChemicalReaction.h' doesn't include <QObject>."
#elif Q_MOC_OUTPUT_REVISION != 67
#error "This file was generated using the moc from 5.14.2. It"
#error "cannot be used with the include files from this version of Qt."
#error "(The moc has changed too much.)"
#endif

QT_BEGIN_MOC_NAMESPACE
QT_WARNING_PUSH
QT_WARNING_DISABLE_DEPRECATED
struct qt_meta_stringdata_QSelectBox_t {
    QByteArrayData data[4];
    char stringdata0[52];
};
#define QT_MOC_LITERAL(idx, ofs, len) \
    Q_STATIC_BYTE_ARRAY_DATA_HEADER_INITIALIZER_WITH_OFFSET(len, \
    qptrdiff(offsetof(qt_meta_stringdata_QSelectBox_t, stringdata0) + ofs \
        - idx * sizeof(QByteArrayData)) \
    )
static const qt_meta_stringdata_QSelectBox_t qt_meta_stringdata_QSelectBox = {
    {
QT_MOC_LITERAL(0, 0, 10), // "QSelectBox"
QT_MOC_LITERAL(1, 11, 19), // "on_toTarget_clicked"
QT_MOC_LITERAL(2, 31, 0), // ""
QT_MOC_LITERAL(3, 32, 19) // "on_toSource_clicked"

    },
    "QSelectBox\0on_toTarget_clicked\0\0"
    "on_toSource_clicked"
};
#undef QT_MOC_LITERAL

static const uint qt_meta_data_QSelectBox[] = {

 // content:
       8,       // revision
       0,       // classname
       0,    0, // classinfo
       2,   14, // methods
       0,    0, // properties
       0,    0, // enums/sets
       0,    0, // constructors
       0,       // flags
       0,       // signalCount

 // slots: name, argc, parameters, tag, flags
       1,    0,   24,    2, 0x08 /* Private */,
       3,    0,   25,    2, 0x08 /* Private */,

 // slots: parameters
    QMetaType::Void,
    QMetaType::Void,

       0        // eod
};

void QSelectBox::qt_static_metacall(QObject *_o, QMetaObject::Call _c, int _id, void **_a)
{
    if (_c == QMetaObject::InvokeMetaMethod) {
        auto *_t = static_cast<QSelectBox *>(_o);
        Q_UNUSED(_t)
        switch (_id) {
        case 0: _t->on_toTarget_clicked(); break;
        case 1: _t->on_toSource_clicked(); break;
        default: ;
        }
    }
    Q_UNUSED(_a);
}

QT_INIT_METAOBJECT const QMetaObject QSelectBox::staticMetaObject = { {
    QMetaObject::SuperData::link<QWidget::staticMetaObject>(),
    qt_meta_stringdata_QSelectBox.data,
    qt_meta_data_QSelectBox,
    qt_static_metacall,
    nullptr,
    nullptr
} };


const QMetaObject *QSelectBox::metaObject() const
{
    return QObject::d_ptr->metaObject ? QObject::d_ptr->dynamicMetaObject() : &staticMetaObject;
}

void *QSelectBox::qt_metacast(const char *_clname)
{
    if (!_clname) return nullptr;
    if (!strcmp(_clname, qt_meta_stringdata_QSelectBox.stringdata0))
        return static_cast<void*>(this);
    return QWidget::qt_metacast(_clname);
}

int QSelectBox::qt_metacall(QMetaObject::Call _c, int _id, void **_a)
{
    _id = QWidget::qt_metacall(_c, _id, _a);
    if (_id < 0)
        return _id;
    if (_c == QMetaObject::InvokeMetaMethod) {
        if (_id < 2)
            qt_static_metacall(this, _c, _id, _a);
        _id -= 2;
    } else if (_c == QMetaObject::RegisterMethodArgumentMetaType) {
        if (_id < 2)
            *reinterpret_cast<int*>(_a[0]) = -1;
        _id -= 2;
    }
    return _id;
}
struct qt_meta_stringdata_CReactionList_t {
    QByteArrayData data[9];
    char stringdata0[89];
};
#define QT_MOC_LITERAL(idx, ofs, len) \
    Q_STATIC_BYTE_ARRAY_DATA_HEADER_INITIALIZER_WITH_OFFSET(len, \
    qptrdiff(offsetof(qt_meta_stringdata_CReactionList_t, stringdata0) + ofs \
        - idx * sizeof(QByteArrayData)) \
    )
static const qt_meta_stringdata_CReactionList_t qt_meta_stringdata_CReactionList = {
    {
QT_MOC_LITERAL(0, 0, 13), // "CReactionList"
QT_MOC_LITERAL(1, 14, 19), // "currentIndexChanged"
QT_MOC_LITERAL(2, 34, 0), // ""
QT_MOC_LITERAL(3, 35, 1), // "n"
QT_MOC_LITERAL(4, 37, 5), // "onAdd"
QT_MOC_LITERAL(5, 43, 8), // "onRemove"
QT_MOC_LITERAL(6, 52, 21), // "onCurrentIndexChanged"
QT_MOC_LITERAL(7, 74, 5), // "OnAdd"
QT_MOC_LITERAL(8, 80, 8) // "OnRemove"

    },
    "CReactionList\0currentIndexChanged\0\0n\0"
    "onAdd\0onRemove\0onCurrentIndexChanged\0"
    "OnAdd\0OnRemove"
};
#undef QT_MOC_LITERAL

static const uint qt_meta_data_CReactionList[] = {

 // content:
       8,       // revision
       0,       // classname
       0,    0, // classinfo
       6,   14, // methods
       0,    0, // properties
       0,    0, // enums/sets
       0,    0, // constructors
       0,       // flags
       3,       // signalCount

 // signals: name, argc, parameters, tag, flags
       1,    1,   44,    2, 0x06 /* Public */,
       4,    0,   47,    2, 0x06 /* Public */,
       5,    0,   48,    2, 0x06 /* Public */,

 // slots: name, argc, parameters, tag, flags
       6,    1,   49,    2, 0x08 /* Private */,
       7,    0,   52,    2, 0x08 /* Private */,
       8,    0,   53,    2, 0x08 /* Private */,

 // signals: parameters
    QMetaType::Void, QMetaType::Int,    3,
    QMetaType::Void,
    QMetaType::Void,

 // slots: parameters
    QMetaType::Void, QMetaType::Int,    3,
    QMetaType::Void,
    QMetaType::Void,

       0        // eod
};

void CReactionList::qt_static_metacall(QObject *_o, QMetaObject::Call _c, int _id, void **_a)
{
    if (_c == QMetaObject::InvokeMetaMethod) {
        auto *_t = static_cast<CReactionList *>(_o);
        Q_UNUSED(_t)
        switch (_id) {
        case 0: _t->currentIndexChanged((*reinterpret_cast< int(*)>(_a[1]))); break;
        case 1: _t->onAdd(); break;
        case 2: _t->onRemove(); break;
        case 3: _t->onCurrentIndexChanged((*reinterpret_cast< int(*)>(_a[1]))); break;
        case 4: _t->OnAdd(); break;
        case 5: _t->OnRemove(); break;
        default: ;
        }
    } else if (_c == QMetaObject::IndexOfMethod) {
        int *result = reinterpret_cast<int *>(_a[0]);
        {
            using _t = void (CReactionList::*)(int );
            if (*reinterpret_cast<_t *>(_a[1]) == static_cast<_t>(&CReactionList::currentIndexChanged)) {
                *result = 0;
                return;
            }
        }
        {
            using _t = void (CReactionList::*)();
            if (*reinterpret_cast<_t *>(_a[1]) == static_cast<_t>(&CReactionList::onAdd)) {
                *result = 1;
                return;
            }
        }
        {
            using _t = void (CReactionList::*)();
            if (*reinterpret_cast<_t *>(_a[1]) == static_cast<_t>(&CReactionList::onRemove)) {
                *result = 2;
                return;
            }
        }
    }
}

QT_INIT_METAOBJECT const QMetaObject CReactionList::staticMetaObject = { {
    QMetaObject::SuperData::link<QWidget::staticMetaObject>(),
    qt_meta_stringdata_CReactionList.data,
    qt_meta_data_CReactionList,
    qt_static_metacall,
    nullptr,
    nullptr
} };


const QMetaObject *CReactionList::metaObject() const
{
    return QObject::d_ptr->metaObject ? QObject::d_ptr->dynamicMetaObject() : &staticMetaObject;
}

void *CReactionList::qt_metacast(const char *_clname)
{
    if (!_clname) return nullptr;
    if (!strcmp(_clname, qt_meta_stringdata_CReactionList.stringdata0))
        return static_cast<void*>(this);
    return QWidget::qt_metacast(_clname);
}

int CReactionList::qt_metacall(QMetaObject::Call _c, int _id, void **_a)
{
    _id = QWidget::qt_metacall(_c, _id, _a);
    if (_id < 0)
        return _id;
    if (_c == QMetaObject::InvokeMetaMethod) {
        if (_id < 6)
            qt_static_metacall(this, _c, _id, _a);
        _id -= 6;
    } else if (_c == QMetaObject::RegisterMethodArgumentMetaType) {
        if (_id < 6)
            *reinterpret_cast<int*>(_a[0]) = -1;
        _id -= 6;
    }
    return _id;
}

// SIGNAL 0
void CReactionList::currentIndexChanged(int _t1)
{
    void *_a[] = { nullptr, const_cast<void*>(reinterpret_cast<const void*>(std::addressof(_t1))) };
    QMetaObject::activate(this, &staticMetaObject, 0, _a);
}

// SIGNAL 1
void CReactionList::onAdd()
{
    QMetaObject::activate(this, &staticMetaObject, 1, nullptr);
}

// SIGNAL 2
void CReactionList::onRemove()
{
    QMetaObject::activate(this, &staticMetaObject, 2, nullptr);
}
struct qt_meta_stringdata_CDlgAddChemicalReaction_t {
    QByteArrayData data[13];
    char stringdata0[159];
};
#define QT_MOC_LITERAL(idx, ofs, len) \
    Q_STATIC_BYTE_ARRAY_DATA_HEADER_INITIALIZER_WITH_OFFSET(len, \
    qptrdiff(offsetof(qt_meta_stringdata_CDlgAddChemicalReaction_t, stringdata0) + ofs \
        - idx * sizeof(QByteArrayData)) \
    )
static const qt_meta_stringdata_CDlgAddChemicalReaction_t qt_meta_stringdata_CDlgAddChemicalReaction = {
    {
QT_MOC_LITERAL(0, 0, 23), // "CDlgAddChemicalReaction"
QT_MOC_LITERAL(1, 24, 17), // "onMaterialChanged"
QT_MOC_LITERAL(2, 42, 0), // ""
QT_MOC_LITERAL(3, 43, 1), // "n"
QT_MOC_LITERAL(4, 45, 17), // "onReactionChanged"
QT_MOC_LITERAL(5, 63, 14), // "onReactionType"
QT_MOC_LITERAL(6, 78, 13), // "onAddReaction"
QT_MOC_LITERAL(7, 92, 16), // "onRemoveReaction"
QT_MOC_LITERAL(8, 109, 13), // "onNameChanged"
QT_MOC_LITERAL(9, 123, 1), // "t"
QT_MOC_LITERAL(10, 125, 9), // "onClicked"
QT_MOC_LITERAL(11, 135, 16), // "QAbstractButton*"
QT_MOC_LITERAL(12, 152, 6) // "button"

    },
    "CDlgAddChemicalReaction\0onMaterialChanged\0"
    "\0n\0onReactionChanged\0onReactionType\0"
    "onAddReaction\0onRemoveReaction\0"
    "onNameChanged\0t\0onClicked\0QAbstractButton*\0"
    "button"
};
#undef QT_MOC_LITERAL

static const uint qt_meta_data_CDlgAddChemicalReaction[] = {

 // content:
       8,       // revision
       0,       // classname
       0,    0, // classinfo
       7,   14, // methods
       0,    0, // properties
       0,    0, // enums/sets
       0,    0, // constructors
       0,       // flags
       0,       // signalCount

 // slots: name, argc, parameters, tag, flags
       1,    1,   49,    2, 0x09 /* Protected */,
       4,    1,   52,    2, 0x09 /* Protected */,
       5,    1,   55,    2, 0x09 /* Protected */,
       6,    0,   58,    2, 0x09 /* Protected */,
       7,    0,   59,    2, 0x09 /* Protected */,
       8,    1,   60,    2, 0x09 /* Protected */,
      10,    1,   63,    2, 0x09 /* Protected */,

 // slots: parameters
    QMetaType::Void, QMetaType::Int,    3,
    QMetaType::Void, QMetaType::Int,    3,
    QMetaType::Void, QMetaType::Int,    3,
    QMetaType::Void,
    QMetaType::Void,
    QMetaType::Void, QMetaType::QString,    9,
    QMetaType::Void, 0x80000000 | 11,   12,

       0        // eod
};

void CDlgAddChemicalReaction::qt_static_metacall(QObject *_o, QMetaObject::Call _c, int _id, void **_a)
{
    if (_c == QMetaObject::InvokeMetaMethod) {
        auto *_t = static_cast<CDlgAddChemicalReaction *>(_o);
        Q_UNUSED(_t)
        switch (_id) {
        case 0: _t->onMaterialChanged((*reinterpret_cast< int(*)>(_a[1]))); break;
        case 1: _t->onReactionChanged((*reinterpret_cast< int(*)>(_a[1]))); break;
        case 2: _t->onReactionType((*reinterpret_cast< int(*)>(_a[1]))); break;
        case 3: _t->onAddReaction(); break;
        case 4: _t->onRemoveReaction(); break;
        case 5: _t->onNameChanged((*reinterpret_cast< const QString(*)>(_a[1]))); break;
        case 6: _t->onClicked((*reinterpret_cast< QAbstractButton*(*)>(_a[1]))); break;
        default: ;
        }
    }
}

QT_INIT_METAOBJECT const QMetaObject CDlgAddChemicalReaction::staticMetaObject = { {
    QMetaObject::SuperData::link<QDialog::staticMetaObject>(),
    qt_meta_stringdata_CDlgAddChemicalReaction.data,
    qt_meta_data_CDlgAddChemicalReaction,
    qt_static_metacall,
    nullptr,
    nullptr
} };


const QMetaObject *CDlgAddChemicalReaction::metaObject() const
{
    return QObject::d_ptr->metaObject ? QObject::d_ptr->dynamicMetaObject() : &staticMetaObject;
}

void *CDlgAddChemicalReaction::qt_metacast(const char *_clname)
{
    if (!_clname) return nullptr;
    if (!strcmp(_clname, qt_meta_stringdata_CDlgAddChemicalReaction.stringdata0))
        return static_cast<void*>(this);
    return QDialog::qt_metacast(_clname);
}

int CDlgAddChemicalReaction::qt_metacall(QMetaObject::Call _c, int _id, void **_a)
{
    _id = QDialog::qt_metacall(_c, _id, _a);
    if (_id < 0)
        return _id;
    if (_c == QMetaObject::InvokeMetaMethod) {
        if (_id < 7)
            qt_static_metacall(this, _c, _id, _a);
        _id -= 7;
    } else if (_c == QMetaObject::RegisterMethodArgumentMetaType) {
        if (_id < 7)
            *reinterpret_cast<int*>(_a[0]) = -1;
        _id -= 7;
    }
    return _id;
}
QT_WARNING_POP
QT_END_MOC_NAMESPACE
>>>>>>> 13b041e9
<|MERGE_RESOLUTION|>--- conflicted
+++ resolved
@@ -1,825 +1,411 @@
-<<<<<<< HEAD
-/****************************************************************************
-** Meta object code from reading C++ file 'DlgAddChemicalReaction.h'
-**
-** Created by: The Qt Meta Object Compiler version 67 (Qt 5.14.1)
-**
-** WARNING! All changes made in this file will be lost!
-*****************************************************************************/
-
-#include <memory>
-#include "DlgAddChemicalReaction.h"
-#include <QtCore/qbytearray.h>
-#include <QtCore/qmetatype.h>
-#if !defined(Q_MOC_OUTPUT_REVISION)
-#error "The header file 'DlgAddChemicalReaction.h' doesn't include <QObject>."
-#elif Q_MOC_OUTPUT_REVISION != 67
-#error "This file was generated using the moc from 5.14.1. It"
-#error "cannot be used with the include files from this version of Qt."
-#error "(The moc has changed too much.)"
-#endif
-
-QT_BEGIN_MOC_NAMESPACE
-QT_WARNING_PUSH
-QT_WARNING_DISABLE_DEPRECATED
-struct qt_meta_stringdata_QSelectBox_t {
-    QByteArrayData data[4];
-    char stringdata0[52];
-};
-#define QT_MOC_LITERAL(idx, ofs, len) \
-    Q_STATIC_BYTE_ARRAY_DATA_HEADER_INITIALIZER_WITH_OFFSET(len, \
-    qptrdiff(offsetof(qt_meta_stringdata_QSelectBox_t, stringdata0) + ofs \
-        - idx * sizeof(QByteArrayData)) \
-    )
-static const qt_meta_stringdata_QSelectBox_t qt_meta_stringdata_QSelectBox = {
-    {
-QT_MOC_LITERAL(0, 0, 10), // "QSelectBox"
-QT_MOC_LITERAL(1, 11, 19), // "on_toTarget_clicked"
-QT_MOC_LITERAL(2, 31, 0), // ""
-QT_MOC_LITERAL(3, 32, 19) // "on_toSource_clicked"
-
-    },
-    "QSelectBox\0on_toTarget_clicked\0\0"
-    "on_toSource_clicked"
-};
-#undef QT_MOC_LITERAL
-
-static const uint qt_meta_data_QSelectBox[] = {
-
- // content:
-       8,       // revision
-       0,       // classname
-       0,    0, // classinfo
-       2,   14, // methods
-       0,    0, // properties
-       0,    0, // enums/sets
-       0,    0, // constructors
-       0,       // flags
-       0,       // signalCount
-
- // slots: name, argc, parameters, tag, flags
-       1,    0,   24,    2, 0x08 /* Private */,
-       3,    0,   25,    2, 0x08 /* Private */,
-
- // slots: parameters
-    QMetaType::Void,
-    QMetaType::Void,
-
-       0        // eod
-};
-
-void QSelectBox::qt_static_metacall(QObject *_o, QMetaObject::Call _c, int _id, void **_a)
-{
-    if (_c == QMetaObject::InvokeMetaMethod) {
-        auto *_t = static_cast<QSelectBox *>(_o);
-        Q_UNUSED(_t)
-        switch (_id) {
-        case 0: _t->on_toTarget_clicked(); break;
-        case 1: _t->on_toSource_clicked(); break;
-        default: ;
-        }
-    }
-    Q_UNUSED(_a);
-}
-
-QT_INIT_METAOBJECT const QMetaObject QSelectBox::staticMetaObject = { {
-    QMetaObject::SuperData::link<QWidget::staticMetaObject>(),
-    qt_meta_stringdata_QSelectBox.data,
-    qt_meta_data_QSelectBox,
-    qt_static_metacall,
-    nullptr,
-    nullptr
-} };
-
-
-const QMetaObject *QSelectBox::metaObject() const
-{
-    return QObject::d_ptr->metaObject ? QObject::d_ptr->dynamicMetaObject() : &staticMetaObject;
-}
-
-void *QSelectBox::qt_metacast(const char *_clname)
-{
-    if (!_clname) return nullptr;
-    if (!strcmp(_clname, qt_meta_stringdata_QSelectBox.stringdata0))
-        return static_cast<void*>(this);
-    return QWidget::qt_metacast(_clname);
-}
-
-int QSelectBox::qt_metacall(QMetaObject::Call _c, int _id, void **_a)
-{
-    _id = QWidget::qt_metacall(_c, _id, _a);
-    if (_id < 0)
-        return _id;
-    if (_c == QMetaObject::InvokeMetaMethod) {
-        if (_id < 2)
-            qt_static_metacall(this, _c, _id, _a);
-        _id -= 2;
-    } else if (_c == QMetaObject::RegisterMethodArgumentMetaType) {
-        if (_id < 2)
-            *reinterpret_cast<int*>(_a[0]) = -1;
-        _id -= 2;
-    }
-    return _id;
-}
-struct qt_meta_stringdata_CReactionList_t {
-    QByteArrayData data[9];
-    char stringdata0[89];
-};
-#define QT_MOC_LITERAL(idx, ofs, len) \
-    Q_STATIC_BYTE_ARRAY_DATA_HEADER_INITIALIZER_WITH_OFFSET(len, \
-    qptrdiff(offsetof(qt_meta_stringdata_CReactionList_t, stringdata0) + ofs \
-        - idx * sizeof(QByteArrayData)) \
-    )
-static const qt_meta_stringdata_CReactionList_t qt_meta_stringdata_CReactionList = {
-    {
-QT_MOC_LITERAL(0, 0, 13), // "CReactionList"
-QT_MOC_LITERAL(1, 14, 19), // "currentIndexChanged"
-QT_MOC_LITERAL(2, 34, 0), // ""
-QT_MOC_LITERAL(3, 35, 1), // "n"
-QT_MOC_LITERAL(4, 37, 5), // "onAdd"
-QT_MOC_LITERAL(5, 43, 8), // "onRemove"
-QT_MOC_LITERAL(6, 52, 21), // "onCurrentIndexChanged"
-QT_MOC_LITERAL(7, 74, 5), // "OnAdd"
-QT_MOC_LITERAL(8, 80, 8) // "OnRemove"
-
-    },
-    "CReactionList\0currentIndexChanged\0\0n\0"
-    "onAdd\0onRemove\0onCurrentIndexChanged\0"
-    "OnAdd\0OnRemove"
-};
-#undef QT_MOC_LITERAL
-
-static const uint qt_meta_data_CReactionList[] = {
-
- // content:
-       8,       // revision
-       0,       // classname
-       0,    0, // classinfo
-       6,   14, // methods
-       0,    0, // properties
-       0,    0, // enums/sets
-       0,    0, // constructors
-       0,       // flags
-       3,       // signalCount
-
- // signals: name, argc, parameters, tag, flags
-       1,    1,   44,    2, 0x06 /* Public */,
-       4,    0,   47,    2, 0x06 /* Public */,
-       5,    0,   48,    2, 0x06 /* Public */,
-
- // slots: name, argc, parameters, tag, flags
-       6,    1,   49,    2, 0x08 /* Private */,
-       7,    0,   52,    2, 0x08 /* Private */,
-       8,    0,   53,    2, 0x08 /* Private */,
-
- // signals: parameters
-    QMetaType::Void, QMetaType::Int,    3,
-    QMetaType::Void,
-    QMetaType::Void,
-
- // slots: parameters
-    QMetaType::Void, QMetaType::Int,    3,
-    QMetaType::Void,
-    QMetaType::Void,
-
-       0        // eod
-};
-
-void CReactionList::qt_static_metacall(QObject *_o, QMetaObject::Call _c, int _id, void **_a)
-{
-    if (_c == QMetaObject::InvokeMetaMethod) {
-        auto *_t = static_cast<CReactionList *>(_o);
-        Q_UNUSED(_t)
-        switch (_id) {
-        case 0: _t->currentIndexChanged((*reinterpret_cast< int(*)>(_a[1]))); break;
-        case 1: _t->onAdd(); break;
-        case 2: _t->onRemove(); break;
-        case 3: _t->onCurrentIndexChanged((*reinterpret_cast< int(*)>(_a[1]))); break;
-        case 4: _t->OnAdd(); break;
-        case 5: _t->OnRemove(); break;
-        default: ;
-        }
-    } else if (_c == QMetaObject::IndexOfMethod) {
-        int *result = reinterpret_cast<int *>(_a[0]);
-        {
-            using _t = void (CReactionList::*)(int );
-            if (*reinterpret_cast<_t *>(_a[1]) == static_cast<_t>(&CReactionList::currentIndexChanged)) {
-                *result = 0;
-                return;
-            }
-        }
-        {
-            using _t = void (CReactionList::*)();
-            if (*reinterpret_cast<_t *>(_a[1]) == static_cast<_t>(&CReactionList::onAdd)) {
-                *result = 1;
-                return;
-            }
-        }
-        {
-            using _t = void (CReactionList::*)();
-            if (*reinterpret_cast<_t *>(_a[1]) == static_cast<_t>(&CReactionList::onRemove)) {
-                *result = 2;
-                return;
-            }
-        }
-    }
-}
-
-QT_INIT_METAOBJECT const QMetaObject CReactionList::staticMetaObject = { {
-    QMetaObject::SuperData::link<QWidget::staticMetaObject>(),
-    qt_meta_stringdata_CReactionList.data,
-    qt_meta_data_CReactionList,
-    qt_static_metacall,
-    nullptr,
-    nullptr
-} };
-
-
-const QMetaObject *CReactionList::metaObject() const
-{
-    return QObject::d_ptr->metaObject ? QObject::d_ptr->dynamicMetaObject() : &staticMetaObject;
-}
-
-void *CReactionList::qt_metacast(const char *_clname)
-{
-    if (!_clname) return nullptr;
-    if (!strcmp(_clname, qt_meta_stringdata_CReactionList.stringdata0))
-        return static_cast<void*>(this);
-    return QWidget::qt_metacast(_clname);
-}
-
-int CReactionList::qt_metacall(QMetaObject::Call _c, int _id, void **_a)
-{
-    _id = QWidget::qt_metacall(_c, _id, _a);
-    if (_id < 0)
-        return _id;
-    if (_c == QMetaObject::InvokeMetaMethod) {
-        if (_id < 6)
-            qt_static_metacall(this, _c, _id, _a);
-        _id -= 6;
-    } else if (_c == QMetaObject::RegisterMethodArgumentMetaType) {
-        if (_id < 6)
-            *reinterpret_cast<int*>(_a[0]) = -1;
-        _id -= 6;
-    }
-    return _id;
-}
-
-// SIGNAL 0
-void CReactionList::currentIndexChanged(int _t1)
-{
-    void *_a[] = { nullptr, const_cast<void*>(reinterpret_cast<const void*>(std::addressof(_t1))) };
-    QMetaObject::activate(this, &staticMetaObject, 0, _a);
-}
-
-// SIGNAL 1
-void CReactionList::onAdd()
-{
-    QMetaObject::activate(this, &staticMetaObject, 1, nullptr);
-}
-
-// SIGNAL 2
-void CReactionList::onRemove()
-{
-    QMetaObject::activate(this, &staticMetaObject, 2, nullptr);
-}
-struct qt_meta_stringdata_CDlgAddChemicalReaction_t {
-    QByteArrayData data[13];
-    char stringdata0[159];
-};
-#define QT_MOC_LITERAL(idx, ofs, len) \
-    Q_STATIC_BYTE_ARRAY_DATA_HEADER_INITIALIZER_WITH_OFFSET(len, \
-    qptrdiff(offsetof(qt_meta_stringdata_CDlgAddChemicalReaction_t, stringdata0) + ofs \
-        - idx * sizeof(QByteArrayData)) \
-    )
-static const qt_meta_stringdata_CDlgAddChemicalReaction_t qt_meta_stringdata_CDlgAddChemicalReaction = {
-    {
-QT_MOC_LITERAL(0, 0, 23), // "CDlgAddChemicalReaction"
-QT_MOC_LITERAL(1, 24, 17), // "onMaterialChanged"
-QT_MOC_LITERAL(2, 42, 0), // ""
-QT_MOC_LITERAL(3, 43, 1), // "n"
-QT_MOC_LITERAL(4, 45, 17), // "onReactionChanged"
-QT_MOC_LITERAL(5, 63, 14), // "onReactionType"
-QT_MOC_LITERAL(6, 78, 13), // "onAddReaction"
-QT_MOC_LITERAL(7, 92, 16), // "onRemoveReaction"
-QT_MOC_LITERAL(8, 109, 13), // "onNameChanged"
-QT_MOC_LITERAL(9, 123, 1), // "t"
-QT_MOC_LITERAL(10, 125, 9), // "onClicked"
-QT_MOC_LITERAL(11, 135, 16), // "QAbstractButton*"
-QT_MOC_LITERAL(12, 152, 6) // "button"
-
-    },
-    "CDlgAddChemicalReaction\0onMaterialChanged\0"
-    "\0n\0onReactionChanged\0onReactionType\0"
-    "onAddReaction\0onRemoveReaction\0"
-    "onNameChanged\0t\0onClicked\0QAbstractButton*\0"
-    "button"
-};
-#undef QT_MOC_LITERAL
-
-static const uint qt_meta_data_CDlgAddChemicalReaction[] = {
-
- // content:
-       8,       // revision
-       0,       // classname
-       0,    0, // classinfo
-       7,   14, // methods
-       0,    0, // properties
-       0,    0, // enums/sets
-       0,    0, // constructors
-       0,       // flags
-       0,       // signalCount
-
- // slots: name, argc, parameters, tag, flags
-       1,    1,   49,    2, 0x09 /* Protected */,
-       4,    1,   52,    2, 0x09 /* Protected */,
-       5,    1,   55,    2, 0x09 /* Protected */,
-       6,    0,   58,    2, 0x09 /* Protected */,
-       7,    0,   59,    2, 0x09 /* Protected */,
-       8,    1,   60,    2, 0x09 /* Protected */,
-      10,    1,   63,    2, 0x09 /* Protected */,
-
- // slots: parameters
-    QMetaType::Void, QMetaType::Int,    3,
-    QMetaType::Void, QMetaType::Int,    3,
-    QMetaType::Void, QMetaType::Int,    3,
-    QMetaType::Void,
-    QMetaType::Void,
-    QMetaType::Void, QMetaType::QString,    9,
-    QMetaType::Void, 0x80000000 | 11,   12,
-
-       0        // eod
-};
-
-void CDlgAddChemicalReaction::qt_static_metacall(QObject *_o, QMetaObject::Call _c, int _id, void **_a)
-{
-    if (_c == QMetaObject::InvokeMetaMethod) {
-        auto *_t = static_cast<CDlgAddChemicalReaction *>(_o);
-        Q_UNUSED(_t)
-        switch (_id) {
-        case 0: _t->onMaterialChanged((*reinterpret_cast< int(*)>(_a[1]))); break;
-        case 1: _t->onReactionChanged((*reinterpret_cast< int(*)>(_a[1]))); break;
-        case 2: _t->onReactionType((*reinterpret_cast< int(*)>(_a[1]))); break;
-        case 3: _t->onAddReaction(); break;
-        case 4: _t->onRemoveReaction(); break;
-        case 5: _t->onNameChanged((*reinterpret_cast< const QString(*)>(_a[1]))); break;
-        case 6: _t->onClicked((*reinterpret_cast< QAbstractButton*(*)>(_a[1]))); break;
-        default: ;
-        }
-    }
-}
-
-QT_INIT_METAOBJECT const QMetaObject CDlgAddChemicalReaction::staticMetaObject = { {
-    QMetaObject::SuperData::link<QDialog::staticMetaObject>(),
-    qt_meta_stringdata_CDlgAddChemicalReaction.data,
-    qt_meta_data_CDlgAddChemicalReaction,
-    qt_static_metacall,
-    nullptr,
-    nullptr
-} };
-
-
-const QMetaObject *CDlgAddChemicalReaction::metaObject() const
-{
-    return QObject::d_ptr->metaObject ? QObject::d_ptr->dynamicMetaObject() : &staticMetaObject;
-}
-
-void *CDlgAddChemicalReaction::qt_metacast(const char *_clname)
-{
-    if (!_clname) return nullptr;
-    if (!strcmp(_clname, qt_meta_stringdata_CDlgAddChemicalReaction.stringdata0))
-        return static_cast<void*>(this);
-    return QDialog::qt_metacast(_clname);
-}
-
-int CDlgAddChemicalReaction::qt_metacall(QMetaObject::Call _c, int _id, void **_a)
-{
-    _id = QDialog::qt_metacall(_c, _id, _a);
-    if (_id < 0)
-        return _id;
-    if (_c == QMetaObject::InvokeMetaMethod) {
-        if (_id < 7)
-            qt_static_metacall(this, _c, _id, _a);
-        _id -= 7;
-    } else if (_c == QMetaObject::RegisterMethodArgumentMetaType) {
-        if (_id < 7)
-            *reinterpret_cast<int*>(_a[0]) = -1;
-        _id -= 7;
-    }
-    return _id;
-}
-QT_WARNING_POP
-QT_END_MOC_NAMESPACE
-=======
-/****************************************************************************
-** Meta object code from reading C++ file 'DlgAddChemicalReaction.h'
-**
-** Created by: The Qt Meta Object Compiler version 67 (Qt 5.14.2)
-**
-** WARNING! All changes made in this file will be lost!
-*****************************************************************************/
-
-#include <memory>
-#include "DlgAddChemicalReaction.h"
-#include <QtCore/qbytearray.h>
-#include <QtCore/qmetatype.h>
-#if !defined(Q_MOC_OUTPUT_REVISION)
-#error "The header file 'DlgAddChemicalReaction.h' doesn't include <QObject>."
-#elif Q_MOC_OUTPUT_REVISION != 67
-#error "This file was generated using the moc from 5.14.2. It"
-#error "cannot be used with the include files from this version of Qt."
-#error "(The moc has changed too much.)"
-#endif
-
-QT_BEGIN_MOC_NAMESPACE
-QT_WARNING_PUSH
-QT_WARNING_DISABLE_DEPRECATED
-struct qt_meta_stringdata_QSelectBox_t {
-    QByteArrayData data[4];
-    char stringdata0[52];
-};
-#define QT_MOC_LITERAL(idx, ofs, len) \
-    Q_STATIC_BYTE_ARRAY_DATA_HEADER_INITIALIZER_WITH_OFFSET(len, \
-    qptrdiff(offsetof(qt_meta_stringdata_QSelectBox_t, stringdata0) + ofs \
-        - idx * sizeof(QByteArrayData)) \
-    )
-static const qt_meta_stringdata_QSelectBox_t qt_meta_stringdata_QSelectBox = {
-    {
-QT_MOC_LITERAL(0, 0, 10), // "QSelectBox"
-QT_MOC_LITERAL(1, 11, 19), // "on_toTarget_clicked"
-QT_MOC_LITERAL(2, 31, 0), // ""
-QT_MOC_LITERAL(3, 32, 19) // "on_toSource_clicked"
-
-    },
-    "QSelectBox\0on_toTarget_clicked\0\0"
-    "on_toSource_clicked"
-};
-#undef QT_MOC_LITERAL
-
-static const uint qt_meta_data_QSelectBox[] = {
-
- // content:
-       8,       // revision
-       0,       // classname
-       0,    0, // classinfo
-       2,   14, // methods
-       0,    0, // properties
-       0,    0, // enums/sets
-       0,    0, // constructors
-       0,       // flags
-       0,       // signalCount
-
- // slots: name, argc, parameters, tag, flags
-       1,    0,   24,    2, 0x08 /* Private */,
-       3,    0,   25,    2, 0x08 /* Private */,
-
- // slots: parameters
-    QMetaType::Void,
-    QMetaType::Void,
-
-       0        // eod
-};
-
-void QSelectBox::qt_static_metacall(QObject *_o, QMetaObject::Call _c, int _id, void **_a)
-{
-    if (_c == QMetaObject::InvokeMetaMethod) {
-        auto *_t = static_cast<QSelectBox *>(_o);
-        Q_UNUSED(_t)
-        switch (_id) {
-        case 0: _t->on_toTarget_clicked(); break;
-        case 1: _t->on_toSource_clicked(); break;
-        default: ;
-        }
-    }
-    Q_UNUSED(_a);
-}
-
-QT_INIT_METAOBJECT const QMetaObject QSelectBox::staticMetaObject = { {
-    QMetaObject::SuperData::link<QWidget::staticMetaObject>(),
-    qt_meta_stringdata_QSelectBox.data,
-    qt_meta_data_QSelectBox,
-    qt_static_metacall,
-    nullptr,
-    nullptr
-} };
-
-
-const QMetaObject *QSelectBox::metaObject() const
-{
-    return QObject::d_ptr->metaObject ? QObject::d_ptr->dynamicMetaObject() : &staticMetaObject;
-}
-
-void *QSelectBox::qt_metacast(const char *_clname)
-{
-    if (!_clname) return nullptr;
-    if (!strcmp(_clname, qt_meta_stringdata_QSelectBox.stringdata0))
-        return static_cast<void*>(this);
-    return QWidget::qt_metacast(_clname);
-}
-
-int QSelectBox::qt_metacall(QMetaObject::Call _c, int _id, void **_a)
-{
-    _id = QWidget::qt_metacall(_c, _id, _a);
-    if (_id < 0)
-        return _id;
-    if (_c == QMetaObject::InvokeMetaMethod) {
-        if (_id < 2)
-            qt_static_metacall(this, _c, _id, _a);
-        _id -= 2;
-    } else if (_c == QMetaObject::RegisterMethodArgumentMetaType) {
-        if (_id < 2)
-            *reinterpret_cast<int*>(_a[0]) = -1;
-        _id -= 2;
-    }
-    return _id;
-}
-struct qt_meta_stringdata_CReactionList_t {
-    QByteArrayData data[9];
-    char stringdata0[89];
-};
-#define QT_MOC_LITERAL(idx, ofs, len) \
-    Q_STATIC_BYTE_ARRAY_DATA_HEADER_INITIALIZER_WITH_OFFSET(len, \
-    qptrdiff(offsetof(qt_meta_stringdata_CReactionList_t, stringdata0) + ofs \
-        - idx * sizeof(QByteArrayData)) \
-    )
-static const qt_meta_stringdata_CReactionList_t qt_meta_stringdata_CReactionList = {
-    {
-QT_MOC_LITERAL(0, 0, 13), // "CReactionList"
-QT_MOC_LITERAL(1, 14, 19), // "currentIndexChanged"
-QT_MOC_LITERAL(2, 34, 0), // ""
-QT_MOC_LITERAL(3, 35, 1), // "n"
-QT_MOC_LITERAL(4, 37, 5), // "onAdd"
-QT_MOC_LITERAL(5, 43, 8), // "onRemove"
-QT_MOC_LITERAL(6, 52, 21), // "onCurrentIndexChanged"
-QT_MOC_LITERAL(7, 74, 5), // "OnAdd"
-QT_MOC_LITERAL(8, 80, 8) // "OnRemove"
-
-    },
-    "CReactionList\0currentIndexChanged\0\0n\0"
-    "onAdd\0onRemove\0onCurrentIndexChanged\0"
-    "OnAdd\0OnRemove"
-};
-#undef QT_MOC_LITERAL
-
-static const uint qt_meta_data_CReactionList[] = {
-
- // content:
-       8,       // revision
-       0,       // classname
-       0,    0, // classinfo
-       6,   14, // methods
-       0,    0, // properties
-       0,    0, // enums/sets
-       0,    0, // constructors
-       0,       // flags
-       3,       // signalCount
-
- // signals: name, argc, parameters, tag, flags
-       1,    1,   44,    2, 0x06 /* Public */,
-       4,    0,   47,    2, 0x06 /* Public */,
-       5,    0,   48,    2, 0x06 /* Public */,
-
- // slots: name, argc, parameters, tag, flags
-       6,    1,   49,    2, 0x08 /* Private */,
-       7,    0,   52,    2, 0x08 /* Private */,
-       8,    0,   53,    2, 0x08 /* Private */,
-
- // signals: parameters
-    QMetaType::Void, QMetaType::Int,    3,
-    QMetaType::Void,
-    QMetaType::Void,
-
- // slots: parameters
-    QMetaType::Void, QMetaType::Int,    3,
-    QMetaType::Void,
-    QMetaType::Void,
-
-       0        // eod
-};
-
-void CReactionList::qt_static_metacall(QObject *_o, QMetaObject::Call _c, int _id, void **_a)
-{
-    if (_c == QMetaObject::InvokeMetaMethod) {
-        auto *_t = static_cast<CReactionList *>(_o);
-        Q_UNUSED(_t)
-        switch (_id) {
-        case 0: _t->currentIndexChanged((*reinterpret_cast< int(*)>(_a[1]))); break;
-        case 1: _t->onAdd(); break;
-        case 2: _t->onRemove(); break;
-        case 3: _t->onCurrentIndexChanged((*reinterpret_cast< int(*)>(_a[1]))); break;
-        case 4: _t->OnAdd(); break;
-        case 5: _t->OnRemove(); break;
-        default: ;
-        }
-    } else if (_c == QMetaObject::IndexOfMethod) {
-        int *result = reinterpret_cast<int *>(_a[0]);
-        {
-            using _t = void (CReactionList::*)(int );
-            if (*reinterpret_cast<_t *>(_a[1]) == static_cast<_t>(&CReactionList::currentIndexChanged)) {
-                *result = 0;
-                return;
-            }
-        }
-        {
-            using _t = void (CReactionList::*)();
-            if (*reinterpret_cast<_t *>(_a[1]) == static_cast<_t>(&CReactionList::onAdd)) {
-                *result = 1;
-                return;
-            }
-        }
-        {
-            using _t = void (CReactionList::*)();
-            if (*reinterpret_cast<_t *>(_a[1]) == static_cast<_t>(&CReactionList::onRemove)) {
-                *result = 2;
-                return;
-            }
-        }
-    }
-}
-
-QT_INIT_METAOBJECT const QMetaObject CReactionList::staticMetaObject = { {
-    QMetaObject::SuperData::link<QWidget::staticMetaObject>(),
-    qt_meta_stringdata_CReactionList.data,
-    qt_meta_data_CReactionList,
-    qt_static_metacall,
-    nullptr,
-    nullptr
-} };
-
-
-const QMetaObject *CReactionList::metaObject() const
-{
-    return QObject::d_ptr->metaObject ? QObject::d_ptr->dynamicMetaObject() : &staticMetaObject;
-}
-
-void *CReactionList::qt_metacast(const char *_clname)
-{
-    if (!_clname) return nullptr;
-    if (!strcmp(_clname, qt_meta_stringdata_CReactionList.stringdata0))
-        return static_cast<void*>(this);
-    return QWidget::qt_metacast(_clname);
-}
-
-int CReactionList::qt_metacall(QMetaObject::Call _c, int _id, void **_a)
-{
-    _id = QWidget::qt_metacall(_c, _id, _a);
-    if (_id < 0)
-        return _id;
-    if (_c == QMetaObject::InvokeMetaMethod) {
-        if (_id < 6)
-            qt_static_metacall(this, _c, _id, _a);
-        _id -= 6;
-    } else if (_c == QMetaObject::RegisterMethodArgumentMetaType) {
-        if (_id < 6)
-            *reinterpret_cast<int*>(_a[0]) = -1;
-        _id -= 6;
-    }
-    return _id;
-}
-
-// SIGNAL 0
-void CReactionList::currentIndexChanged(int _t1)
-{
-    void *_a[] = { nullptr, const_cast<void*>(reinterpret_cast<const void*>(std::addressof(_t1))) };
-    QMetaObject::activate(this, &staticMetaObject, 0, _a);
-}
-
-// SIGNAL 1
-void CReactionList::onAdd()
-{
-    QMetaObject::activate(this, &staticMetaObject, 1, nullptr);
-}
-
-// SIGNAL 2
-void CReactionList::onRemove()
-{
-    QMetaObject::activate(this, &staticMetaObject, 2, nullptr);
-}
-struct qt_meta_stringdata_CDlgAddChemicalReaction_t {
-    QByteArrayData data[13];
-    char stringdata0[159];
-};
-#define QT_MOC_LITERAL(idx, ofs, len) \
-    Q_STATIC_BYTE_ARRAY_DATA_HEADER_INITIALIZER_WITH_OFFSET(len, \
-    qptrdiff(offsetof(qt_meta_stringdata_CDlgAddChemicalReaction_t, stringdata0) + ofs \
-        - idx * sizeof(QByteArrayData)) \
-    )
-static const qt_meta_stringdata_CDlgAddChemicalReaction_t qt_meta_stringdata_CDlgAddChemicalReaction = {
-    {
-QT_MOC_LITERAL(0, 0, 23), // "CDlgAddChemicalReaction"
-QT_MOC_LITERAL(1, 24, 17), // "onMaterialChanged"
-QT_MOC_LITERAL(2, 42, 0), // ""
-QT_MOC_LITERAL(3, 43, 1), // "n"
-QT_MOC_LITERAL(4, 45, 17), // "onReactionChanged"
-QT_MOC_LITERAL(5, 63, 14), // "onReactionType"
-QT_MOC_LITERAL(6, 78, 13), // "onAddReaction"
-QT_MOC_LITERAL(7, 92, 16), // "onRemoveReaction"
-QT_MOC_LITERAL(8, 109, 13), // "onNameChanged"
-QT_MOC_LITERAL(9, 123, 1), // "t"
-QT_MOC_LITERAL(10, 125, 9), // "onClicked"
-QT_MOC_LITERAL(11, 135, 16), // "QAbstractButton*"
-QT_MOC_LITERAL(12, 152, 6) // "button"
-
-    },
-    "CDlgAddChemicalReaction\0onMaterialChanged\0"
-    "\0n\0onReactionChanged\0onReactionType\0"
-    "onAddReaction\0onRemoveReaction\0"
-    "onNameChanged\0t\0onClicked\0QAbstractButton*\0"
-    "button"
-};
-#undef QT_MOC_LITERAL
-
-static const uint qt_meta_data_CDlgAddChemicalReaction[] = {
-
- // content:
-       8,       // revision
-       0,       // classname
-       0,    0, // classinfo
-       7,   14, // methods
-       0,    0, // properties
-       0,    0, // enums/sets
-       0,    0, // constructors
-       0,       // flags
-       0,       // signalCount
-
- // slots: name, argc, parameters, tag, flags
-       1,    1,   49,    2, 0x09 /* Protected */,
-       4,    1,   52,    2, 0x09 /* Protected */,
-       5,    1,   55,    2, 0x09 /* Protected */,
-       6,    0,   58,    2, 0x09 /* Protected */,
-       7,    0,   59,    2, 0x09 /* Protected */,
-       8,    1,   60,    2, 0x09 /* Protected */,
-      10,    1,   63,    2, 0x09 /* Protected */,
-
- // slots: parameters
-    QMetaType::Void, QMetaType::Int,    3,
-    QMetaType::Void, QMetaType::Int,    3,
-    QMetaType::Void, QMetaType::Int,    3,
-    QMetaType::Void,
-    QMetaType::Void,
-    QMetaType::Void, QMetaType::QString,    9,
-    QMetaType::Void, 0x80000000 | 11,   12,
-
-       0        // eod
-};
-
-void CDlgAddChemicalReaction::qt_static_metacall(QObject *_o, QMetaObject::Call _c, int _id, void **_a)
-{
-    if (_c == QMetaObject::InvokeMetaMethod) {
-        auto *_t = static_cast<CDlgAddChemicalReaction *>(_o);
-        Q_UNUSED(_t)
-        switch (_id) {
-        case 0: _t->onMaterialChanged((*reinterpret_cast< int(*)>(_a[1]))); break;
-        case 1: _t->onReactionChanged((*reinterpret_cast< int(*)>(_a[1]))); break;
-        case 2: _t->onReactionType((*reinterpret_cast< int(*)>(_a[1]))); break;
-        case 3: _t->onAddReaction(); break;
-        case 4: _t->onRemoveReaction(); break;
-        case 5: _t->onNameChanged((*reinterpret_cast< const QString(*)>(_a[1]))); break;
-        case 6: _t->onClicked((*reinterpret_cast< QAbstractButton*(*)>(_a[1]))); break;
-        default: ;
-        }
-    }
-}
-
-QT_INIT_METAOBJECT const QMetaObject CDlgAddChemicalReaction::staticMetaObject = { {
-    QMetaObject::SuperData::link<QDialog::staticMetaObject>(),
-    qt_meta_stringdata_CDlgAddChemicalReaction.data,
-    qt_meta_data_CDlgAddChemicalReaction,
-    qt_static_metacall,
-    nullptr,
-    nullptr
-} };
-
-
-const QMetaObject *CDlgAddChemicalReaction::metaObject() const
-{
-    return QObject::d_ptr->metaObject ? QObject::d_ptr->dynamicMetaObject() : &staticMetaObject;
-}
-
-void *CDlgAddChemicalReaction::qt_metacast(const char *_clname)
-{
-    if (!_clname) return nullptr;
-    if (!strcmp(_clname, qt_meta_stringdata_CDlgAddChemicalReaction.stringdata0))
-        return static_cast<void*>(this);
-    return QDialog::qt_metacast(_clname);
-}
-
-int CDlgAddChemicalReaction::qt_metacall(QMetaObject::Call _c, int _id, void **_a)
-{
-    _id = QDialog::qt_metacall(_c, _id, _a);
-    if (_id < 0)
-        return _id;
-    if (_c == QMetaObject::InvokeMetaMethod) {
-        if (_id < 7)
-            qt_static_metacall(this, _c, _id, _a);
-        _id -= 7;
-    } else if (_c == QMetaObject::RegisterMethodArgumentMetaType) {
-        if (_id < 7)
-            *reinterpret_cast<int*>(_a[0]) = -1;
-        _id -= 7;
-    }
-    return _id;
-}
-QT_WARNING_POP
-QT_END_MOC_NAMESPACE
->>>>>>> 13b041e9
+/****************************************************************************
+** Meta object code from reading C++ file 'DlgAddChemicalReaction.h'
+**
+** Created by: The Qt Meta Object Compiler version 67 (Qt 5.14.2)
+**
+** WARNING! All changes made in this file will be lost!
+*****************************************************************************/
+
+#include <memory>
+#include "DlgAddChemicalReaction.h"
+#include <QtCore/qbytearray.h>
+#include <QtCore/qmetatype.h>
+#if !defined(Q_MOC_OUTPUT_REVISION)
+#error "The header file 'DlgAddChemicalReaction.h' doesn't include <QObject>."
+#elif Q_MOC_OUTPUT_REVISION != 67
+#error "This file was generated using the moc from 5.14.2. It"
+#error "cannot be used with the include files from this version of Qt."
+#error "(The moc has changed too much.)"
+#endif
+
+QT_BEGIN_MOC_NAMESPACE
+QT_WARNING_PUSH
+QT_WARNING_DISABLE_DEPRECATED
+struct qt_meta_stringdata_QSelectBox_t {
+    QByteArrayData data[4];
+    char stringdata0[52];
+};
+#define QT_MOC_LITERAL(idx, ofs, len) \
+    Q_STATIC_BYTE_ARRAY_DATA_HEADER_INITIALIZER_WITH_OFFSET(len, \
+    qptrdiff(offsetof(qt_meta_stringdata_QSelectBox_t, stringdata0) + ofs \
+        - idx * sizeof(QByteArrayData)) \
+    )
+static const qt_meta_stringdata_QSelectBox_t qt_meta_stringdata_QSelectBox = {
+    {
+QT_MOC_LITERAL(0, 0, 10), // "QSelectBox"
+QT_MOC_LITERAL(1, 11, 19), // "on_toTarget_clicked"
+QT_MOC_LITERAL(2, 31, 0), // ""
+QT_MOC_LITERAL(3, 32, 19) // "on_toSource_clicked"
+
+    },
+    "QSelectBox\0on_toTarget_clicked\0\0"
+    "on_toSource_clicked"
+};
+#undef QT_MOC_LITERAL
+
+static const uint qt_meta_data_QSelectBox[] = {
+
+ // content:
+       8,       // revision
+       0,       // classname
+       0,    0, // classinfo
+       2,   14, // methods
+       0,    0, // properties
+       0,    0, // enums/sets
+       0,    0, // constructors
+       0,       // flags
+       0,       // signalCount
+
+ // slots: name, argc, parameters, tag, flags
+       1,    0,   24,    2, 0x08 /* Private */,
+       3,    0,   25,    2, 0x08 /* Private */,
+
+ // slots: parameters
+    QMetaType::Void,
+    QMetaType::Void,
+
+       0        // eod
+};
+
+void QSelectBox::qt_static_metacall(QObject *_o, QMetaObject::Call _c, int _id, void **_a)
+{
+    if (_c == QMetaObject::InvokeMetaMethod) {
+        auto *_t = static_cast<QSelectBox *>(_o);
+        Q_UNUSED(_t)
+        switch (_id) {
+        case 0: _t->on_toTarget_clicked(); break;
+        case 1: _t->on_toSource_clicked(); break;
+        default: ;
+        }
+    }
+    Q_UNUSED(_a);
+}
+
+QT_INIT_METAOBJECT const QMetaObject QSelectBox::staticMetaObject = { {
+    QMetaObject::SuperData::link<QWidget::staticMetaObject>(),
+    qt_meta_stringdata_QSelectBox.data,
+    qt_meta_data_QSelectBox,
+    qt_static_metacall,
+    nullptr,
+    nullptr
+} };
+
+
+const QMetaObject *QSelectBox::metaObject() const
+{
+    return QObject::d_ptr->metaObject ? QObject::d_ptr->dynamicMetaObject() : &staticMetaObject;
+}
+
+void *QSelectBox::qt_metacast(const char *_clname)
+{
+    if (!_clname) return nullptr;
+    if (!strcmp(_clname, qt_meta_stringdata_QSelectBox.stringdata0))
+        return static_cast<void*>(this);
+    return QWidget::qt_metacast(_clname);
+}
+
+int QSelectBox::qt_metacall(QMetaObject::Call _c, int _id, void **_a)
+{
+    _id = QWidget::qt_metacall(_c, _id, _a);
+    if (_id < 0)
+        return _id;
+    if (_c == QMetaObject::InvokeMetaMethod) {
+        if (_id < 2)
+            qt_static_metacall(this, _c, _id, _a);
+        _id -= 2;
+    } else if (_c == QMetaObject::RegisterMethodArgumentMetaType) {
+        if (_id < 2)
+            *reinterpret_cast<int*>(_a[0]) = -1;
+        _id -= 2;
+    }
+    return _id;
+}
+struct qt_meta_stringdata_CReactionList_t {
+    QByteArrayData data[9];
+    char stringdata0[89];
+};
+#define QT_MOC_LITERAL(idx, ofs, len) \
+    Q_STATIC_BYTE_ARRAY_DATA_HEADER_INITIALIZER_WITH_OFFSET(len, \
+    qptrdiff(offsetof(qt_meta_stringdata_CReactionList_t, stringdata0) + ofs \
+        - idx * sizeof(QByteArrayData)) \
+    )
+static const qt_meta_stringdata_CReactionList_t qt_meta_stringdata_CReactionList = {
+    {
+QT_MOC_LITERAL(0, 0, 13), // "CReactionList"
+QT_MOC_LITERAL(1, 14, 19), // "currentIndexChanged"
+QT_MOC_LITERAL(2, 34, 0), // ""
+QT_MOC_LITERAL(3, 35, 1), // "n"
+QT_MOC_LITERAL(4, 37, 5), // "onAdd"
+QT_MOC_LITERAL(5, 43, 8), // "onRemove"
+QT_MOC_LITERAL(6, 52, 21), // "onCurrentIndexChanged"
+QT_MOC_LITERAL(7, 74, 5), // "OnAdd"
+QT_MOC_LITERAL(8, 80, 8) // "OnRemove"
+
+    },
+    "CReactionList\0currentIndexChanged\0\0n\0"
+    "onAdd\0onRemove\0onCurrentIndexChanged\0"
+    "OnAdd\0OnRemove"
+};
+#undef QT_MOC_LITERAL
+
+static const uint qt_meta_data_CReactionList[] = {
+
+ // content:
+       8,       // revision
+       0,       // classname
+       0,    0, // classinfo
+       6,   14, // methods
+       0,    0, // properties
+       0,    0, // enums/sets
+       0,    0, // constructors
+       0,       // flags
+       3,       // signalCount
+
+ // signals: name, argc, parameters, tag, flags
+       1,    1,   44,    2, 0x06 /* Public */,
+       4,    0,   47,    2, 0x06 /* Public */,
+       5,    0,   48,    2, 0x06 /* Public */,
+
+ // slots: name, argc, parameters, tag, flags
+       6,    1,   49,    2, 0x08 /* Private */,
+       7,    0,   52,    2, 0x08 /* Private */,
+       8,    0,   53,    2, 0x08 /* Private */,
+
+ // signals: parameters
+    QMetaType::Void, QMetaType::Int,    3,
+    QMetaType::Void,
+    QMetaType::Void,
+
+ // slots: parameters
+    QMetaType::Void, QMetaType::Int,    3,
+    QMetaType::Void,
+    QMetaType::Void,
+
+       0        // eod
+};
+
+void CReactionList::qt_static_metacall(QObject *_o, QMetaObject::Call _c, int _id, void **_a)
+{
+    if (_c == QMetaObject::InvokeMetaMethod) {
+        auto *_t = static_cast<CReactionList *>(_o);
+        Q_UNUSED(_t)
+        switch (_id) {
+        case 0: _t->currentIndexChanged((*reinterpret_cast< int(*)>(_a[1]))); break;
+        case 1: _t->onAdd(); break;
+        case 2: _t->onRemove(); break;
+        case 3: _t->onCurrentIndexChanged((*reinterpret_cast< int(*)>(_a[1]))); break;
+        case 4: _t->OnAdd(); break;
+        case 5: _t->OnRemove(); break;
+        default: ;
+        }
+    } else if (_c == QMetaObject::IndexOfMethod) {
+        int *result = reinterpret_cast<int *>(_a[0]);
+        {
+            using _t = void (CReactionList::*)(int );
+            if (*reinterpret_cast<_t *>(_a[1]) == static_cast<_t>(&CReactionList::currentIndexChanged)) {
+                *result = 0;
+                return;
+            }
+        }
+        {
+            using _t = void (CReactionList::*)();
+            if (*reinterpret_cast<_t *>(_a[1]) == static_cast<_t>(&CReactionList::onAdd)) {
+                *result = 1;
+                return;
+            }
+        }
+        {
+            using _t = void (CReactionList::*)();
+            if (*reinterpret_cast<_t *>(_a[1]) == static_cast<_t>(&CReactionList::onRemove)) {
+                *result = 2;
+                return;
+            }
+        }
+    }
+}
+
+QT_INIT_METAOBJECT const QMetaObject CReactionList::staticMetaObject = { {
+    QMetaObject::SuperData::link<QWidget::staticMetaObject>(),
+    qt_meta_stringdata_CReactionList.data,
+    qt_meta_data_CReactionList,
+    qt_static_metacall,
+    nullptr,
+    nullptr
+} };
+
+
+const QMetaObject *CReactionList::metaObject() const
+{
+    return QObject::d_ptr->metaObject ? QObject::d_ptr->dynamicMetaObject() : &staticMetaObject;
+}
+
+void *CReactionList::qt_metacast(const char *_clname)
+{
+    if (!_clname) return nullptr;
+    if (!strcmp(_clname, qt_meta_stringdata_CReactionList.stringdata0))
+        return static_cast<void*>(this);
+    return QWidget::qt_metacast(_clname);
+}
+
+int CReactionList::qt_metacall(QMetaObject::Call _c, int _id, void **_a)
+{
+    _id = QWidget::qt_metacall(_c, _id, _a);
+    if (_id < 0)
+        return _id;
+    if (_c == QMetaObject::InvokeMetaMethod) {
+        if (_id < 6)
+            qt_static_metacall(this, _c, _id, _a);
+        _id -= 6;
+    } else if (_c == QMetaObject::RegisterMethodArgumentMetaType) {
+        if (_id < 6)
+            *reinterpret_cast<int*>(_a[0]) = -1;
+        _id -= 6;
+    }
+    return _id;
+}
+
+// SIGNAL 0
+void CReactionList::currentIndexChanged(int _t1)
+{
+    void *_a[] = { nullptr, const_cast<void*>(reinterpret_cast<const void*>(std::addressof(_t1))) };
+    QMetaObject::activate(this, &staticMetaObject, 0, _a);
+}
+
+// SIGNAL 1
+void CReactionList::onAdd()
+{
+    QMetaObject::activate(this, &staticMetaObject, 1, nullptr);
+}
+
+// SIGNAL 2
+void CReactionList::onRemove()
+{
+    QMetaObject::activate(this, &staticMetaObject, 2, nullptr);
+}
+struct qt_meta_stringdata_CDlgAddChemicalReaction_t {
+    QByteArrayData data[13];
+    char stringdata0[159];
+};
+#define QT_MOC_LITERAL(idx, ofs, len) \
+    Q_STATIC_BYTE_ARRAY_DATA_HEADER_INITIALIZER_WITH_OFFSET(len, \
+    qptrdiff(offsetof(qt_meta_stringdata_CDlgAddChemicalReaction_t, stringdata0) + ofs \
+        - idx * sizeof(QByteArrayData)) \
+    )
+static const qt_meta_stringdata_CDlgAddChemicalReaction_t qt_meta_stringdata_CDlgAddChemicalReaction = {
+    {
+QT_MOC_LITERAL(0, 0, 23), // "CDlgAddChemicalReaction"
+QT_MOC_LITERAL(1, 24, 17), // "onMaterialChanged"
+QT_MOC_LITERAL(2, 42, 0), // ""
+QT_MOC_LITERAL(3, 43, 1), // "n"
+QT_MOC_LITERAL(4, 45, 17), // "onReactionChanged"
+QT_MOC_LITERAL(5, 63, 14), // "onReactionType"
+QT_MOC_LITERAL(6, 78, 13), // "onAddReaction"
+QT_MOC_LITERAL(7, 92, 16), // "onRemoveReaction"
+QT_MOC_LITERAL(8, 109, 13), // "onNameChanged"
+QT_MOC_LITERAL(9, 123, 1), // "t"
+QT_MOC_LITERAL(10, 125, 9), // "onClicked"
+QT_MOC_LITERAL(11, 135, 16), // "QAbstractButton*"
+QT_MOC_LITERAL(12, 152, 6) // "button"
+
+    },
+    "CDlgAddChemicalReaction\0onMaterialChanged\0"
+    "\0n\0onReactionChanged\0onReactionType\0"
+    "onAddReaction\0onRemoveReaction\0"
+    "onNameChanged\0t\0onClicked\0QAbstractButton*\0"
+    "button"
+};
+#undef QT_MOC_LITERAL
+
+static const uint qt_meta_data_CDlgAddChemicalReaction[] = {
+
+ // content:
+       8,       // revision
+       0,       // classname
+       0,    0, // classinfo
+       7,   14, // methods
+       0,    0, // properties
+       0,    0, // enums/sets
+       0,    0, // constructors
+       0,       // flags
+       0,       // signalCount
+
+ // slots: name, argc, parameters, tag, flags
+       1,    1,   49,    2, 0x09 /* Protected */,
+       4,    1,   52,    2, 0x09 /* Protected */,
+       5,    1,   55,    2, 0x09 /* Protected */,
+       6,    0,   58,    2, 0x09 /* Protected */,
+       7,    0,   59,    2, 0x09 /* Protected */,
+       8,    1,   60,    2, 0x09 /* Protected */,
+      10,    1,   63,    2, 0x09 /* Protected */,
+
+ // slots: parameters
+    QMetaType::Void, QMetaType::Int,    3,
+    QMetaType::Void, QMetaType::Int,    3,
+    QMetaType::Void, QMetaType::Int,    3,
+    QMetaType::Void,
+    QMetaType::Void,
+    QMetaType::Void, QMetaType::QString,    9,
+    QMetaType::Void, 0x80000000 | 11,   12,
+
+       0        // eod
+};
+
+void CDlgAddChemicalReaction::qt_static_metacall(QObject *_o, QMetaObject::Call _c, int _id, void **_a)
+{
+    if (_c == QMetaObject::InvokeMetaMethod) {
+        auto *_t = static_cast<CDlgAddChemicalReaction *>(_o);
+        Q_UNUSED(_t)
+        switch (_id) {
+        case 0: _t->onMaterialChanged((*reinterpret_cast< int(*)>(_a[1]))); break;
+        case 1: _t->onReactionChanged((*reinterpret_cast< int(*)>(_a[1]))); break;
+        case 2: _t->onReactionType((*reinterpret_cast< int(*)>(_a[1]))); break;
+        case 3: _t->onAddReaction(); break;
+        case 4: _t->onRemoveReaction(); break;
+        case 5: _t->onNameChanged((*reinterpret_cast< const QString(*)>(_a[1]))); break;
+        case 6: _t->onClicked((*reinterpret_cast< QAbstractButton*(*)>(_a[1]))); break;
+        default: ;
+        }
+    }
+}
+
+QT_INIT_METAOBJECT const QMetaObject CDlgAddChemicalReaction::staticMetaObject = { {
+    QMetaObject::SuperData::link<QDialog::staticMetaObject>(),
+    qt_meta_stringdata_CDlgAddChemicalReaction.data,
+    qt_meta_data_CDlgAddChemicalReaction,
+    qt_static_metacall,
+    nullptr,
+    nullptr
+} };
+
+
+const QMetaObject *CDlgAddChemicalReaction::metaObject() const
+{
+    return QObject::d_ptr->metaObject ? QObject::d_ptr->dynamicMetaObject() : &staticMetaObject;
+}
+
+void *CDlgAddChemicalReaction::qt_metacast(const char *_clname)
+{
+    if (!_clname) return nullptr;
+    if (!strcmp(_clname, qt_meta_stringdata_CDlgAddChemicalReaction.stringdata0))
+        return static_cast<void*>(this);
+    return QDialog::qt_metacast(_clname);
+}
+
+int CDlgAddChemicalReaction::qt_metacall(QMetaObject::Call _c, int _id, void **_a)
+{
+    _id = QDialog::qt_metacall(_c, _id, _a);
+    if (_id < 0)
+        return _id;
+    if (_c == QMetaObject::InvokeMetaMethod) {
+        if (_id < 7)
+            qt_static_metacall(this, _c, _id, _a);
+        _id -= 7;
+    } else if (_c == QMetaObject::RegisterMethodArgumentMetaType) {
+        if (_id < 7)
+            *reinterpret_cast<int*>(_a[0]) = -1;
+        _id -= 7;
+    }
+    return _id;
+}
+QT_WARNING_POP
+QT_END_MOC_NAMESPACE