<<<<<<< HEAD
/****************************************************************************
** Meta object code from reading C++ file 'DlgImportLines.h'
**
** Created by: The Qt Meta Object Compiler version 67 (Qt 5.14.1)
**
** WARNING! All changes made in this file will be lost!
*****************************************************************************/

#include <memory>
#include "DlgImportLines.h"
#include <QtCore/qbytearray.h>
#include <QtCore/qmetatype.h>
#if !defined(Q_MOC_OUTPUT_REVISION)
#error "The header file 'DlgImportLines.h' doesn't include <QObject>."
#elif Q_MOC_OUTPUT_REVISION != 67
#error "This file was generated using the moc from 5.14.1. It"
#error "cannot be used with the include files from this version of Qt."
#error "(The moc has changed too much.)"
#endif

QT_BEGIN_MOC_NAMESPACE
QT_WARNING_PUSH
QT_WARNING_DISABLE_DEPRECATED
struct qt_meta_stringdata_CDlgImportLines_t {
    QByteArrayData data[4];
    char stringdata0[34];
};
#define QT_MOC_LITERAL(idx, ofs, len) \
    Q_STATIC_BYTE_ARRAY_DATA_HEADER_INITIALIZER_WITH_OFFSET(len, \
    qptrdiff(offsetof(qt_meta_stringdata_CDlgImportLines_t, stringdata0) + ofs \
        - idx * sizeof(QByteArrayData)) \
    )
static const qt_meta_stringdata_CDlgImportLines_t qt_meta_stringdata_CDlgImportLines = {
    {
QT_MOC_LITERAL(0, 0, 15), // "CDlgImportLines"
QT_MOC_LITERAL(1, 16, 7), // "OnApply"
QT_MOC_LITERAL(2, 24, 0), // ""
QT_MOC_LITERAL(3, 25, 8) // "OnBrowse"

    },
    "CDlgImportLines\0OnApply\0\0OnBrowse"
};
#undef QT_MOC_LITERAL

static const uint qt_meta_data_CDlgImportLines[] = {

 // content:
       8,       // revision
       0,       // classname
       0,    0, // classinfo
       2,   14, // methods
       0,    0, // properties
       0,    0, // enums/sets
       0,    0, // constructors
       0,       // flags
       0,       // signalCount

 // slots: name, argc, parameters, tag, flags
       1,    0,   24,    2, 0x08 /* Private */,
       3,    0,   25,    2, 0x08 /* Private */,

 // slots: parameters
    QMetaType::Void,
    QMetaType::Void,

       0        // eod
};

void CDlgImportLines::qt_static_metacall(QObject *_o, QMetaObject::Call _c, int _id, void **_a)
{
    if (_c == QMetaObject::InvokeMetaMethod) {
        auto *_t = static_cast<CDlgImportLines *>(_o);
        Q_UNUSED(_t)
        switch (_id) {
        case 0: _t->OnApply(); break;
        case 1: _t->OnBrowse(); break;
        default: ;
        }
    }
    Q_UNUSED(_a);
}

QT_INIT_METAOBJECT const QMetaObject CDlgImportLines::staticMetaObject = { {
    QMetaObject::SuperData::link<QDialog::staticMetaObject>(),
    qt_meta_stringdata_CDlgImportLines.data,
    qt_meta_data_CDlgImportLines,
    qt_static_metacall,
    nullptr,
    nullptr
} };


const QMetaObject *CDlgImportLines::metaObject() const
{
    return QObject::d_ptr->metaObject ? QObject::d_ptr->dynamicMetaObject() : &staticMetaObject;
}

void *CDlgImportLines::qt_metacast(const char *_clname)
{
    if (!_clname) return nullptr;
    if (!strcmp(_clname, qt_meta_stringdata_CDlgImportLines.stringdata0))
        return static_cast<void*>(this);
    return QDialog::qt_metacast(_clname);
}

int CDlgImportLines::qt_metacall(QMetaObject::Call _c, int _id, void **_a)
{
    _id = QDialog::qt_metacall(_c, _id, _a);
    if (_id < 0)
        return _id;
    if (_c == QMetaObject::InvokeMetaMethod) {
        if (_id < 2)
            qt_static_metacall(this, _c, _id, _a);
        _id -= 2;
    } else if (_c == QMetaObject::RegisterMethodArgumentMetaType) {
        if (_id < 2)
            *reinterpret_cast<int*>(_a[0]) = -1;
        _id -= 2;
    }
    return _id;
}
struct qt_meta_stringdata_CDlgImportPoints_t {
    QByteArrayData data[4];
    char stringdata0[35];
};
#define QT_MOC_LITERAL(idx, ofs, len) \
    Q_STATIC_BYTE_ARRAY_DATA_HEADER_INITIALIZER_WITH_OFFSET(len, \
    qptrdiff(offsetof(qt_meta_stringdata_CDlgImportPoints_t, stringdata0) + ofs \
        - idx * sizeof(QByteArrayData)) \
    )
static const qt_meta_stringdata_CDlgImportPoints_t qt_meta_stringdata_CDlgImportPoints = {
    {
QT_MOC_LITERAL(0, 0, 16), // "CDlgImportPoints"
QT_MOC_LITERAL(1, 17, 7), // "OnApply"
QT_MOC_LITERAL(2, 25, 0), // ""
QT_MOC_LITERAL(3, 26, 8) // "OnBrowse"

    },
    "CDlgImportPoints\0OnApply\0\0OnBrowse"
};
#undef QT_MOC_LITERAL

static const uint qt_meta_data_CDlgImportPoints[] = {

 // content:
       8,       // revision
       0,       // classname
       0,    0, // classinfo
       2,   14, // methods
       0,    0, // properties
       0,    0, // enums/sets
       0,    0, // constructors
       0,       // flags
       0,       // signalCount

 // slots: name, argc, parameters, tag, flags
       1,    0,   24,    2, 0x08 /* Private */,
       3,    0,   25,    2, 0x08 /* Private */,

 // slots: parameters
    QMetaType::Void,
    QMetaType::Void,

       0        // eod
};

void CDlgImportPoints::qt_static_metacall(QObject *_o, QMetaObject::Call _c, int _id, void **_a)
{
    if (_c == QMetaObject::InvokeMetaMethod) {
        auto *_t = static_cast<CDlgImportPoints *>(_o);
        Q_UNUSED(_t)
        switch (_id) {
        case 0: _t->OnApply(); break;
        case 1: _t->OnBrowse(); break;
        default: ;
        }
    }
    Q_UNUSED(_a);
}

QT_INIT_METAOBJECT const QMetaObject CDlgImportPoints::staticMetaObject = { {
    QMetaObject::SuperData::link<QDialog::staticMetaObject>(),
    qt_meta_stringdata_CDlgImportPoints.data,
    qt_meta_data_CDlgImportPoints,
    qt_static_metacall,
    nullptr,
    nullptr
} };


const QMetaObject *CDlgImportPoints::metaObject() const
{
    return QObject::d_ptr->metaObject ? QObject::d_ptr->dynamicMetaObject() : &staticMetaObject;
}

void *CDlgImportPoints::qt_metacast(const char *_clname)
{
    if (!_clname) return nullptr;
    if (!strcmp(_clname, qt_meta_stringdata_CDlgImportPoints.stringdata0))
        return static_cast<void*>(this);
    return QDialog::qt_metacast(_clname);
}

int CDlgImportPoints::qt_metacall(QMetaObject::Call _c, int _id, void **_a)
{
    _id = QDialog::qt_metacall(_c, _id, _a);
    if (_id < 0)
        return _id;
    if (_c == QMetaObject::InvokeMetaMethod) {
        if (_id < 2)
            qt_static_metacall(this, _c, _id, _a);
        _id -= 2;
    } else if (_c == QMetaObject::RegisterMethodArgumentMetaType) {
        if (_id < 2)
            *reinterpret_cast<int*>(_a[0]) = -1;
        _id -= 2;
    }
    return _id;
}
QT_WARNING_POP
QT_END_MOC_NAMESPACE
=======
/****************************************************************************
** Meta object code from reading C++ file 'DlgImportLines.h'
**
** Created by: The Qt Meta Object Compiler version 67 (Qt 5.14.2)
**
** WARNING! All changes made in this file will be lost!
*****************************************************************************/

#include <memory>
#include "DlgImportLines.h"
#include <QtCore/qbytearray.h>
#include <QtCore/qmetatype.h>
#if !defined(Q_MOC_OUTPUT_REVISION)
#error "The header file 'DlgImportLines.h' doesn't include <QObject>."
#elif Q_MOC_OUTPUT_REVISION != 67
#error "This file was generated using the moc from 5.14.2. It"
#error "cannot be used with the include files from this version of Qt."
#error "(The moc has changed too much.)"
#endif

QT_BEGIN_MOC_NAMESPACE
QT_WARNING_PUSH
QT_WARNING_DISABLE_DEPRECATED
struct qt_meta_stringdata_CDlgImportLines_t {
    QByteArrayData data[4];
    char stringdata0[34];
};
#define QT_MOC_LITERAL(idx, ofs, len) \
    Q_STATIC_BYTE_ARRAY_DATA_HEADER_INITIALIZER_WITH_OFFSET(len, \
    qptrdiff(offsetof(qt_meta_stringdata_CDlgImportLines_t, stringdata0) + ofs \
        - idx * sizeof(QByteArrayData)) \
    )
static const qt_meta_stringdata_CDlgImportLines_t qt_meta_stringdata_CDlgImportLines = {
    {
QT_MOC_LITERAL(0, 0, 15), // "CDlgImportLines"
QT_MOC_LITERAL(1, 16, 7), // "OnApply"
QT_MOC_LITERAL(2, 24, 0), // ""
QT_MOC_LITERAL(3, 25, 8) // "OnBrowse"

    },
    "CDlgImportLines\0OnApply\0\0OnBrowse"
};
#undef QT_MOC_LITERAL

static const uint qt_meta_data_CDlgImportLines[] = {

 // content:
       8,       // revision
       0,       // classname
       0,    0, // classinfo
       2,   14, // methods
       0,    0, // properties
       0,    0, // enums/sets
       0,    0, // constructors
       0,       // flags
       0,       // signalCount

 // slots: name, argc, parameters, tag, flags
       1,    0,   24,    2, 0x08 /* Private */,
       3,    0,   25,    2, 0x08 /* Private */,

 // slots: parameters
    QMetaType::Void,
    QMetaType::Void,

       0        // eod
};

void CDlgImportLines::qt_static_metacall(QObject *_o, QMetaObject::Call _c, int _id, void **_a)
{
    if (_c == QMetaObject::InvokeMetaMethod) {
        auto *_t = static_cast<CDlgImportLines *>(_o);
        Q_UNUSED(_t)
        switch (_id) {
        case 0: _t->OnApply(); break;
        case 1: _t->OnBrowse(); break;
        default: ;
        }
    }
    Q_UNUSED(_a);
}

QT_INIT_METAOBJECT const QMetaObject CDlgImportLines::staticMetaObject = { {
    QMetaObject::SuperData::link<QDialog::staticMetaObject>(),
    qt_meta_stringdata_CDlgImportLines.data,
    qt_meta_data_CDlgImportLines,
    qt_static_metacall,
    nullptr,
    nullptr
} };


const QMetaObject *CDlgImportLines::metaObject() const
{
    return QObject::d_ptr->metaObject ? QObject::d_ptr->dynamicMetaObject() : &staticMetaObject;
}

void *CDlgImportLines::qt_metacast(const char *_clname)
{
    if (!_clname) return nullptr;
    if (!strcmp(_clname, qt_meta_stringdata_CDlgImportLines.stringdata0))
        return static_cast<void*>(this);
    return QDialog::qt_metacast(_clname);
}

int CDlgImportLines::qt_metacall(QMetaObject::Call _c, int _id, void **_a)
{
    _id = QDialog::qt_metacall(_c, _id, _a);
    if (_id < 0)
        return _id;
    if (_c == QMetaObject::InvokeMetaMethod) {
        if (_id < 2)
            qt_static_metacall(this, _c, _id, _a);
        _id -= 2;
    } else if (_c == QMetaObject::RegisterMethodArgumentMetaType) {
        if (_id < 2)
            *reinterpret_cast<int*>(_a[0]) = -1;
        _id -= 2;
    }
    return _id;
}
struct qt_meta_stringdata_CDlgImportPoints_t {
    QByteArrayData data[4];
    char stringdata0[35];
};
#define QT_MOC_LITERAL(idx, ofs, len) \
    Q_STATIC_BYTE_ARRAY_DATA_HEADER_INITIALIZER_WITH_OFFSET(len, \
    qptrdiff(offsetof(qt_meta_stringdata_CDlgImportPoints_t, stringdata0) + ofs \
        - idx * sizeof(QByteArrayData)) \
    )
static const qt_meta_stringdata_CDlgImportPoints_t qt_meta_stringdata_CDlgImportPoints = {
    {
QT_MOC_LITERAL(0, 0, 16), // "CDlgImportPoints"
QT_MOC_LITERAL(1, 17, 7), // "OnApply"
QT_MOC_LITERAL(2, 25, 0), // ""
QT_MOC_LITERAL(3, 26, 8) // "OnBrowse"

    },
    "CDlgImportPoints\0OnApply\0\0OnBrowse"
};
#undef QT_MOC_LITERAL

static const uint qt_meta_data_CDlgImportPoints[] = {

 // content:
       8,       // revision
       0,       // classname
       0,    0, // classinfo
       2,   14, // methods
       0,    0, // properties
       0,    0, // enums/sets
       0,    0, // constructors
       0,       // flags
       0,       // signalCount

 // slots: name, argc, parameters, tag, flags
       1,    0,   24,    2, 0x08 /* Private */,
       3,    0,   25,    2, 0x08 /* Private */,

 // slots: parameters
    QMetaType::Void,
    QMetaType::Void,

       0        // eod
};

void CDlgImportPoints::qt_static_metacall(QObject *_o, QMetaObject::Call _c, int _id, void **_a)
{
    if (_c == QMetaObject::InvokeMetaMethod) {
        auto *_t = static_cast<CDlgImportPoints *>(_o);
        Q_UNUSED(_t)
        switch (_id) {
        case 0: _t->OnApply(); break;
        case 1: _t->OnBrowse(); break;
        default: ;
        }
    }
    Q_UNUSED(_a);
}

QT_INIT_METAOBJECT const QMetaObject CDlgImportPoints::staticMetaObject = { {
    QMetaObject::SuperData::link<QDialog::staticMetaObject>(),
    qt_meta_stringdata_CDlgImportPoints.data,
    qt_meta_data_CDlgImportPoints,
    qt_static_metacall,
    nullptr,
    nullptr
} };


const QMetaObject *CDlgImportPoints::metaObject() const
{
    return QObject::d_ptr->metaObject ? QObject::d_ptr->dynamicMetaObject() : &staticMetaObject;
}

void *CDlgImportPoints::qt_metacast(const char *_clname)
{
    if (!_clname) return nullptr;
    if (!strcmp(_clname, qt_meta_stringdata_CDlgImportPoints.stringdata0))
        return static_cast<void*>(this);
    return QDialog::qt_metacast(_clname);
}

int CDlgImportPoints::qt_metacall(QMetaObject::Call _c, int _id, void **_a)
{
    _id = QDialog::qt_metacall(_c, _id, _a);
    if (_id < 0)
        return _id;
    if (_c == QMetaObject::InvokeMetaMethod) {
        if (_id < 2)
            qt_static_metacall(this, _c, _id, _a);
        _id -= 2;
    } else if (_c == QMetaObject::RegisterMethodArgumentMetaType) {
        if (_id < 2)
            *reinterpret_cast<int*>(_a[0]) = -1;
        _id -= 2;
    }
    return _id;
}
QT_WARNING_POP
QT_END_MOC_NAMESPACE
>>>>>>> 13b041e9
<|MERGE_RESOLUTION|>--- conflicted
+++ resolved
@@ -1,445 +1,221 @@
-<<<<<<< HEAD
-/****************************************************************************
-** Meta object code from reading C++ file 'DlgImportLines.h'
-**
-** Created by: The Qt Meta Object Compiler version 67 (Qt 5.14.1)
-**
-** WARNING! All changes made in this file will be lost!
-*****************************************************************************/
-
-#include <memory>
-#include "DlgImportLines.h"
-#include <QtCore/qbytearray.h>
-#include <QtCore/qmetatype.h>
-#if !defined(Q_MOC_OUTPUT_REVISION)
-#error "The header file 'DlgImportLines.h' doesn't include <QObject>."
-#elif Q_MOC_OUTPUT_REVISION != 67
-#error "This file was generated using the moc from 5.14.1. It"
-#error "cannot be used with the include files from this version of Qt."
-#error "(The moc has changed too much.)"
-#endif
-
-QT_BEGIN_MOC_NAMESPACE
-QT_WARNING_PUSH
-QT_WARNING_DISABLE_DEPRECATED
-struct qt_meta_stringdata_CDlgImportLines_t {
-    QByteArrayData data[4];
-    char stringdata0[34];
-};
-#define QT_MOC_LITERAL(idx, ofs, len) \
-    Q_STATIC_BYTE_ARRAY_DATA_HEADER_INITIALIZER_WITH_OFFSET(len, \
-    qptrdiff(offsetof(qt_meta_stringdata_CDlgImportLines_t, stringdata0) + ofs \
-        - idx * sizeof(QByteArrayData)) \
-    )
-static const qt_meta_stringdata_CDlgImportLines_t qt_meta_stringdata_CDlgImportLines = {
-    {
-QT_MOC_LITERAL(0, 0, 15), // "CDlgImportLines"
-QT_MOC_LITERAL(1, 16, 7), // "OnApply"
-QT_MOC_LITERAL(2, 24, 0), // ""
-QT_MOC_LITERAL(3, 25, 8) // "OnBrowse"
-
-    },
-    "CDlgImportLines\0OnApply\0\0OnBrowse"
-};
-#undef QT_MOC_LITERAL
-
-static const uint qt_meta_data_CDlgImportLines[] = {
-
- // content:
-       8,       // revision
-       0,       // classname
-       0,    0, // classinfo
-       2,   14, // methods
-       0,    0, // properties
-       0,    0, // enums/sets
-       0,    0, // constructors
-       0,       // flags
-       0,       // signalCount
-
- // slots: name, argc, parameters, tag, flags
-       1,    0,   24,    2, 0x08 /* Private */,
-       3,    0,   25,    2, 0x08 /* Private */,
-
- // slots: parameters
-    QMetaType::Void,
-    QMetaType::Void,
-
-       0        // eod
-};
-
-void CDlgImportLines::qt_static_metacall(QObject *_o, QMetaObject::Call _c, int _id, void **_a)
-{
-    if (_c == QMetaObject::InvokeMetaMethod) {
-        auto *_t = static_cast<CDlgImportLines *>(_o);
-        Q_UNUSED(_t)
-        switch (_id) {
-        case 0: _t->OnApply(); break;
-        case 1: _t->OnBrowse(); break;
-        default: ;
-        }
-    }
-    Q_UNUSED(_a);
-}
-
-QT_INIT_METAOBJECT const QMetaObject CDlgImportLines::staticMetaObject = { {
-    QMetaObject::SuperData::link<QDialog::staticMetaObject>(),
-    qt_meta_stringdata_CDlgImportLines.data,
-    qt_meta_data_CDlgImportLines,
-    qt_static_metacall,
-    nullptr,
-    nullptr
-} };
-
-
-const QMetaObject *CDlgImportLines::metaObject() const
-{
-    return QObject::d_ptr->metaObject ? QObject::d_ptr->dynamicMetaObject() : &staticMetaObject;
-}
-
-void *CDlgImportLines::qt_metacast(const char *_clname)
-{
-    if (!_clname) return nullptr;
-    if (!strcmp(_clname, qt_meta_stringdata_CDlgImportLines.stringdata0))
-        return static_cast<void*>(this);
-    return QDialog::qt_metacast(_clname);
-}
-
-int CDlgImportLines::qt_metacall(QMetaObject::Call _c, int _id, void **_a)
-{
-    _id = QDialog::qt_metacall(_c, _id, _a);
-    if (_id < 0)
-        return _id;
-    if (_c == QMetaObject::InvokeMetaMethod) {
-        if (_id < 2)
-            qt_static_metacall(this, _c, _id, _a);
-        _id -= 2;
-    } else if (_c == QMetaObject::RegisterMethodArgumentMetaType) {
-        if (_id < 2)
-            *reinterpret_cast<int*>(_a[0]) = -1;
-        _id -= 2;
-    }
-    return _id;
-}
-struct qt_meta_stringdata_CDlgImportPoints_t {
-    QByteArrayData data[4];
-    char stringdata0[35];
-};
-#define QT_MOC_LITERAL(idx, ofs, len) \
-    Q_STATIC_BYTE_ARRAY_DATA_HEADER_INITIALIZER_WITH_OFFSET(len, \
-    qptrdiff(offsetof(qt_meta_stringdata_CDlgImportPoints_t, stringdata0) + ofs \
-        - idx * sizeof(QByteArrayData)) \
-    )
-static const qt_meta_stringdata_CDlgImportPoints_t qt_meta_stringdata_CDlgImportPoints = {
-    {
-QT_MOC_LITERAL(0, 0, 16), // "CDlgImportPoints"
-QT_MOC_LITERAL(1, 17, 7), // "OnApply"
-QT_MOC_LITERAL(2, 25, 0), // ""
-QT_MOC_LITERAL(3, 26, 8) // "OnBrowse"
-
-    },
-    "CDlgImportPoints\0OnApply\0\0OnBrowse"
-};
-#undef QT_MOC_LITERAL
-
-static const uint qt_meta_data_CDlgImportPoints[] = {
-
- // content:
-       8,       // revision
-       0,       // classname
-       0,    0, // classinfo
-       2,   14, // methods
-       0,    0, // properties
-       0,    0, // enums/sets
-       0,    0, // constructors
-       0,       // flags
-       0,       // signalCount
-
- // slots: name, argc, parameters, tag, flags
-       1,    0,   24,    2, 0x08 /* Private */,
-       3,    0,   25,    2, 0x08 /* Private */,
-
- // slots: parameters
-    QMetaType::Void,
-    QMetaType::Void,
-
-       0        // eod
-};
-
-void CDlgImportPoints::qt_static_metacall(QObject *_o, QMetaObject::Call _c, int _id, void **_a)
-{
-    if (_c == QMetaObject::InvokeMetaMethod) {
-        auto *_t = static_cast<CDlgImportPoints *>(_o);
-        Q_UNUSED(_t)
-        switch (_id) {
-        case 0: _t->OnApply(); break;
-        case 1: _t->OnBrowse(); break;
-        default: ;
-        }
-    }
-    Q_UNUSED(_a);
-}
-
-QT_INIT_METAOBJECT const QMetaObject CDlgImportPoints::staticMetaObject = { {
-    QMetaObject::SuperData::link<QDialog::staticMetaObject>(),
-    qt_meta_stringdata_CDlgImportPoints.data,
-    qt_meta_data_CDlgImportPoints,
-    qt_static_metacall,
-    nullptr,
-    nullptr
-} };
-
-
-const QMetaObject *CDlgImportPoints::metaObject() const
-{
-    return QObject::d_ptr->metaObject ? QObject::d_ptr->dynamicMetaObject() : &staticMetaObject;
-}
-
-void *CDlgImportPoints::qt_metacast(const char *_clname)
-{
-    if (!_clname) return nullptr;
-    if (!strcmp(_clname, qt_meta_stringdata_CDlgImportPoints.stringdata0))
-        return static_cast<void*>(this);
-    return QDialog::qt_metacast(_clname);
-}
-
-int CDlgImportPoints::qt_metacall(QMetaObject::Call _c, int _id, void **_a)
-{
-    _id = QDialog::qt_metacall(_c, _id, _a);
-    if (_id < 0)
-        return _id;
-    if (_c == QMetaObject::InvokeMetaMethod) {
-        if (_id < 2)
-            qt_static_metacall(this, _c, _id, _a);
-        _id -= 2;
-    } else if (_c == QMetaObject::RegisterMethodArgumentMetaType) {
-        if (_id < 2)
-            *reinterpret_cast<int*>(_a[0]) = -1;
-        _id -= 2;
-    }
-    return _id;
-}
-QT_WARNING_POP
-QT_END_MOC_NAMESPACE
-=======
-/****************************************************************************
-** Meta object code from reading C++ file 'DlgImportLines.h'
-**
-** Created by: The Qt Meta Object Compiler version 67 (Qt 5.14.2)
-**
-** WARNING! All changes made in this file will be lost!
-*****************************************************************************/
-
-#include <memory>
-#include "DlgImportLines.h"
-#include <QtCore/qbytearray.h>
-#include <QtCore/qmetatype.h>
-#if !defined(Q_MOC_OUTPUT_REVISION)
-#error "The header file 'DlgImportLines.h' doesn't include <QObject>."
-#elif Q_MOC_OUTPUT_REVISION != 67
-#error "This file was generated using the moc from 5.14.2. It"
-#error "cannot be used with the include files from this version of Qt."
-#error "(The moc has changed too much.)"
-#endif
-
-QT_BEGIN_MOC_NAMESPACE
-QT_WARNING_PUSH
-QT_WARNING_DISABLE_DEPRECATED
-struct qt_meta_stringdata_CDlgImportLines_t {
-    QByteArrayData data[4];
-    char stringdata0[34];
-};
-#define QT_MOC_LITERAL(idx, ofs, len) \
-    Q_STATIC_BYTE_ARRAY_DATA_HEADER_INITIALIZER_WITH_OFFSET(len, \
-    qptrdiff(offsetof(qt_meta_stringdata_CDlgImportLines_t, stringdata0) + ofs \
-        - idx * sizeof(QByteArrayData)) \
-    )
-static const qt_meta_stringdata_CDlgImportLines_t qt_meta_stringdata_CDlgImportLines = {
-    {
-QT_MOC_LITERAL(0, 0, 15), // "CDlgImportLines"
-QT_MOC_LITERAL(1, 16, 7), // "OnApply"
-QT_MOC_LITERAL(2, 24, 0), // ""
-QT_MOC_LITERAL(3, 25, 8) // "OnBrowse"
-
-    },
-    "CDlgImportLines\0OnApply\0\0OnBrowse"
-};
-#undef QT_MOC_LITERAL
-
-static const uint qt_meta_data_CDlgImportLines[] = {
-
- // content:
-       8,       // revision
-       0,       // classname
-       0,    0, // classinfo
-       2,   14, // methods
-       0,    0, // properties
-       0,    0, // enums/sets
-       0,    0, // constructors
-       0,       // flags
-       0,       // signalCount
-
- // slots: name, argc, parameters, tag, flags
-       1,    0,   24,    2, 0x08 /* Private */,
-       3,    0,   25,    2, 0x08 /* Private */,
-
- // slots: parameters
-    QMetaType::Void,
-    QMetaType::Void,
-
-       0        // eod
-};
-
-void CDlgImportLines::qt_static_metacall(QObject *_o, QMetaObject::Call _c, int _id, void **_a)
-{
-    if (_c == QMetaObject::InvokeMetaMethod) {
-        auto *_t = static_cast<CDlgImportLines *>(_o);
-        Q_UNUSED(_t)
-        switch (_id) {
-        case 0: _t->OnApply(); break;
-        case 1: _t->OnBrowse(); break;
-        default: ;
-        }
-    }
-    Q_UNUSED(_a);
-}
-
-QT_INIT_METAOBJECT const QMetaObject CDlgImportLines::staticMetaObject = { {
-    QMetaObject::SuperData::link<QDialog::staticMetaObject>(),
-    qt_meta_stringdata_CDlgImportLines.data,
-    qt_meta_data_CDlgImportLines,
-    qt_static_metacall,
-    nullptr,
-    nullptr
-} };
-
-
-const QMetaObject *CDlgImportLines::metaObject() const
-{
-    return QObject::d_ptr->metaObject ? QObject::d_ptr->dynamicMetaObject() : &staticMetaObject;
-}
-
-void *CDlgImportLines::qt_metacast(const char *_clname)
-{
-    if (!_clname) return nullptr;
-    if (!strcmp(_clname, qt_meta_stringdata_CDlgImportLines.stringdata0))
-        return static_cast<void*>(this);
-    return QDialog::qt_metacast(_clname);
-}
-
-int CDlgImportLines::qt_metacall(QMetaObject::Call _c, int _id, void **_a)
-{
-    _id = QDialog::qt_metacall(_c, _id, _a);
-    if (_id < 0)
-        return _id;
-    if (_c == QMetaObject::InvokeMetaMethod) {
-        if (_id < 2)
-            qt_static_metacall(this, _c, _id, _a);
-        _id -= 2;
-    } else if (_c == QMetaObject::RegisterMethodArgumentMetaType) {
-        if (_id < 2)
-            *reinterpret_cast<int*>(_a[0]) = -1;
-        _id -= 2;
-    }
-    return _id;
-}
-struct qt_meta_stringdata_CDlgImportPoints_t {
-    QByteArrayData data[4];
-    char stringdata0[35];
-};
-#define QT_MOC_LITERAL(idx, ofs, len) \
-    Q_STATIC_BYTE_ARRAY_DATA_HEADER_INITIALIZER_WITH_OFFSET(len, \
-    qptrdiff(offsetof(qt_meta_stringdata_CDlgImportPoints_t, stringdata0) + ofs \
-        - idx * sizeof(QByteArrayData)) \
-    )
-static const qt_meta_stringdata_CDlgImportPoints_t qt_meta_stringdata_CDlgImportPoints = {
-    {
-QT_MOC_LITERAL(0, 0, 16), // "CDlgImportPoints"
-QT_MOC_LITERAL(1, 17, 7), // "OnApply"
-QT_MOC_LITERAL(2, 25, 0), // ""
-QT_MOC_LITERAL(3, 26, 8) // "OnBrowse"
-
-    },
-    "CDlgImportPoints\0OnApply\0\0OnBrowse"
-};
-#undef QT_MOC_LITERAL
-
-static const uint qt_meta_data_CDlgImportPoints[] = {
-
- // content:
-       8,       // revision
-       0,       // classname
-       0,    0, // classinfo
-       2,   14, // methods
-       0,    0, // properties
-       0,    0, // enums/sets
-       0,    0, // constructors
-       0,       // flags
-       0,       // signalCount
-
- // slots: name, argc, parameters, tag, flags
-       1,    0,   24,    2, 0x08 /* Private */,
-       3,    0,   25,    2, 0x08 /* Private */,
-
- // slots: parameters
-    QMetaType::Void,
-    QMetaType::Void,
-
-       0        // eod
-};
-
-void CDlgImportPoints::qt_static_metacall(QObject *_o, QMetaObject::Call _c, int _id, void **_a)
-{
-    if (_c == QMetaObject::InvokeMetaMethod) {
-        auto *_t = static_cast<CDlgImportPoints *>(_o);
-        Q_UNUSED(_t)
-        switch (_id) {
-        case 0: _t->OnApply(); break;
-        case 1: _t->OnBrowse(); break;
-        default: ;
-        }
-    }
-    Q_UNUSED(_a);
-}
-
-QT_INIT_METAOBJECT const QMetaObject CDlgImportPoints::staticMetaObject = { {
-    QMetaObject::SuperData::link<QDialog::staticMetaObject>(),
-    qt_meta_stringdata_CDlgImportPoints.data,
-    qt_meta_data_CDlgImportPoints,
-    qt_static_metacall,
-    nullptr,
-    nullptr
-} };
-
-
-const QMetaObject *CDlgImportPoints::metaObject() const
-{
-    return QObject::d_ptr->metaObject ? QObject::d_ptr->dynamicMetaObject() : &staticMetaObject;
-}
-
-void *CDlgImportPoints::qt_metacast(const char *_clname)
-{
-    if (!_clname) return nullptr;
-    if (!strcmp(_clname, qt_meta_stringdata_CDlgImportPoints.stringdata0))
-        return static_cast<void*>(this);
-    return QDialog::qt_metacast(_clname);
-}
-
-int CDlgImportPoints::qt_metacall(QMetaObject::Call _c, int _id, void **_a)
-{
-    _id = QDialog::qt_metacall(_c, _id, _a);
-    if (_id < 0)
-        return _id;
-    if (_c == QMetaObject::InvokeMetaMethod) {
-        if (_id < 2)
-            qt_static_metacall(this, _c, _id, _a);
-        _id -= 2;
-    } else if (_c == QMetaObject::RegisterMethodArgumentMetaType) {
-        if (_id < 2)
-            *reinterpret_cast<int*>(_a[0]) = -1;
-        _id -= 2;
-    }
-    return _id;
-}
-QT_WARNING_POP
-QT_END_MOC_NAMESPACE
->>>>>>> 13b041e9
+/****************************************************************************
+** Meta object code from reading C++ file 'DlgImportLines.h'
+**
+** Created by: The Qt Meta Object Compiler version 67 (Qt 5.14.2)
+**
+** WARNING! All changes made in this file will be lost!
+*****************************************************************************/
+
+#include <memory>
+#include "DlgImportLines.h"
+#include <QtCore/qbytearray.h>
+#include <QtCore/qmetatype.h>
+#if !defined(Q_MOC_OUTPUT_REVISION)
+#error "The header file 'DlgImportLines.h' doesn't include <QObject>."
+#elif Q_MOC_OUTPUT_REVISION != 67
+#error "This file was generated using the moc from 5.14.2. It"
+#error "cannot be used with the include files from this version of Qt."
+#error "(The moc has changed too much.)"
+#endif
+
+QT_BEGIN_MOC_NAMESPACE
+QT_WARNING_PUSH
+QT_WARNING_DISABLE_DEPRECATED
+struct qt_meta_stringdata_CDlgImportLines_t {
+    QByteArrayData data[4];
+    char stringdata0[34];
+};
+#define QT_MOC_LITERAL(idx, ofs, len) \
+    Q_STATIC_BYTE_ARRAY_DATA_HEADER_INITIALIZER_WITH_OFFSET(len, \
+    qptrdiff(offsetof(qt_meta_stringdata_CDlgImportLines_t, stringdata0) + ofs \
+        - idx * sizeof(QByteArrayData)) \
+    )
+static const qt_meta_stringdata_CDlgImportLines_t qt_meta_stringdata_CDlgImportLines = {
+    {
+QT_MOC_LITERAL(0, 0, 15), // "CDlgImportLines"
+QT_MOC_LITERAL(1, 16, 7), // "OnApply"
+QT_MOC_LITERAL(2, 24, 0), // ""
+QT_MOC_LITERAL(3, 25, 8) // "OnBrowse"
+
+    },
+    "CDlgImportLines\0OnApply\0\0OnBrowse"
+};
+#undef QT_MOC_LITERAL
+
+static const uint qt_meta_data_CDlgImportLines[] = {
+
+ // content:
+       8,       // revision
+       0,       // classname
+       0,    0, // classinfo
+       2,   14, // methods
+       0,    0, // properties
+       0,    0, // enums/sets
+       0,    0, // constructors
+       0,       // flags
+       0,       // signalCount
+
+ // slots: name, argc, parameters, tag, flags
+       1,    0,   24,    2, 0x08 /* Private */,
+       3,    0,   25,    2, 0x08 /* Private */,
+
+ // slots: parameters
+    QMetaType::Void,
+    QMetaType::Void,
+
+       0        // eod
+};
+
+void CDlgImportLines::qt_static_metacall(QObject *_o, QMetaObject::Call _c, int _id, void **_a)
+{
+    if (_c == QMetaObject::InvokeMetaMethod) {
+        auto *_t = static_cast<CDlgImportLines *>(_o);
+        Q_UNUSED(_t)
+        switch (_id) {
+        case 0: _t->OnApply(); break;
+        case 1: _t->OnBrowse(); break;
+        default: ;
+        }
+    }
+    Q_UNUSED(_a);
+}
+
+QT_INIT_METAOBJECT const QMetaObject CDlgImportLines::staticMetaObject = { {
+    QMetaObject::SuperData::link<QDialog::staticMetaObject>(),
+    qt_meta_stringdata_CDlgImportLines.data,
+    qt_meta_data_CDlgImportLines,
+    qt_static_metacall,
+    nullptr,
+    nullptr
+} };
+
+
+const QMetaObject *CDlgImportLines::metaObject() const
+{
+    return QObject::d_ptr->metaObject ? QObject::d_ptr->dynamicMetaObject() : &staticMetaObject;
+}
+
+void *CDlgImportLines::qt_metacast(const char *_clname)
+{
+    if (!_clname) return nullptr;
+    if (!strcmp(_clname, qt_meta_stringdata_CDlgImportLines.stringdata0))
+        return static_cast<void*>(this);
+    return QDialog::qt_metacast(_clname);
+}
+
+int CDlgImportLines::qt_metacall(QMetaObject::Call _c, int _id, void **_a)
+{
+    _id = QDialog::qt_metacall(_c, _id, _a);
+    if (_id < 0)
+        return _id;
+    if (_c == QMetaObject::InvokeMetaMethod) {
+        if (_id < 2)
+            qt_static_metacall(this, _c, _id, _a);
+        _id -= 2;
+    } else if (_c == QMetaObject::RegisterMethodArgumentMetaType) {
+        if (_id < 2)
+            *reinterpret_cast<int*>(_a[0]) = -1;
+        _id -= 2;
+    }
+    return _id;
+}
+struct qt_meta_stringdata_CDlgImportPoints_t {
+    QByteArrayData data[4];
+    char stringdata0[35];
+};
+#define QT_MOC_LITERAL(idx, ofs, len) \
+    Q_STATIC_BYTE_ARRAY_DATA_HEADER_INITIALIZER_WITH_OFFSET(len, \
+    qptrdiff(offsetof(qt_meta_stringdata_CDlgImportPoints_t, stringdata0) + ofs \
+        - idx * sizeof(QByteArrayData)) \
+    )
+static const qt_meta_stringdata_CDlgImportPoints_t qt_meta_stringdata_CDlgImportPoints = {
+    {
+QT_MOC_LITERAL(0, 0, 16), // "CDlgImportPoints"
+QT_MOC_LITERAL(1, 17, 7), // "OnApply"
+QT_MOC_LITERAL(2, 25, 0), // ""
+QT_MOC_LITERAL(3, 26, 8) // "OnBrowse"
+
+    },
+    "CDlgImportPoints\0OnApply\0\0OnBrowse"
+};
+#undef QT_MOC_LITERAL
+
+static const uint qt_meta_data_CDlgImportPoints[] = {
+
+ // content:
+       8,       // revision
+       0,       // classname
+       0,    0, // classinfo
+       2,   14, // methods
+       0,    0, // properties
+       0,    0, // enums/sets
+       0,    0, // constructors
+       0,       // flags
+       0,       // signalCount
+
+ // slots: name, argc, parameters, tag, flags
+       1,    0,   24,    2, 0x08 /* Private */,
+       3,    0,   25,    2, 0x08 /* Private */,
+
+ // slots: parameters
+    QMetaType::Void,
+    QMetaType::Void,
+
+       0        // eod
+};
+
+void CDlgImportPoints::qt_static_metacall(QObject *_o, QMetaObject::Call _c, int _id, void **_a)
+{
+    if (_c == QMetaObject::InvokeMetaMethod) {
+        auto *_t = static_cast<CDlgImportPoints *>(_o);
+        Q_UNUSED(_t)
+        switch (_id) {
+        case 0: _t->OnApply(); break;
+        case 1: _t->OnBrowse(); break;
+        default: ;
+        }
+    }
+    Q_UNUSED(_a);
+}
+
+QT_INIT_METAOBJECT const QMetaObject CDlgImportPoints::staticMetaObject = { {
+    QMetaObject::SuperData::link<QDialog::staticMetaObject>(),
+    qt_meta_stringdata_CDlgImportPoints.data,
+    qt_meta_data_CDlgImportPoints,
+    qt_static_metacall,
+    nullptr,
+    nullptr
+} };
+
+
+const QMetaObject *CDlgImportPoints::metaObject() const
+{
+    return QObject::d_ptr->metaObject ? QObject::d_ptr->dynamicMetaObject() : &staticMetaObject;
+}
+
+void *CDlgImportPoints::qt_metacast(const char *_clname)
+{
+    if (!_clname) return nullptr;
+    if (!strcmp(_clname, qt_meta_stringdata_CDlgImportPoints.stringdata0))
+        return static_cast<void*>(this);
+    return QDialog::qt_metacast(_clname);
+}
+
+int CDlgImportPoints::qt_metacall(QMetaObject::Call _c, int _id, void **_a)
+{
+    _id = QDialog::qt_metacall(_c, _id, _a);
+    if (_id < 0)
+        return _id;
+    if (_c == QMetaObject::InvokeMetaMethod) {
+        if (_id < 2)
+            qt_static_metacall(this, _c, _id, _a);
+        _id -= 2;
+    } else if (_c == QMetaObject::RegisterMethodArgumentMetaType) {
+        if (_id < 2)
+            *reinterpret_cast<int*>(_a[0]) = -1;
+        _id -= 2;
+    }
+    return _id;
+}
+QT_WARNING_POP
+QT_END_MOC_NAMESPACE