/*This file is part of the FEBio Studio source code and is licensed under the MIT license
listed below.

See Copyright-FEBio-Studio.txt for details.

Copyright (c) 2021 University of Utah, The Trustees of Columbia University in
the City of New York, and others.

Permission is hereby granted, free of charge, to any person obtaining a copy
of this software and associated documentation files (the "Software"), to deal
in the Software without restriction, including without limitation the rights
to use, copy, modify, merge, publish, distribute, sublicense, and/or sell
copies of the Software, and to permit persons to whom the Software is
furnished to do so, subject to the following conditions:

The above copyright notice and this permission notice shall be included in all
copies or substantial portions of the Software.

THE SOFTWARE IS PROVIDED "AS IS", WITHOUT WARRANTY OF ANY KIND, EXPRESS OR
IMPLIED, INCLUDING BUT NOT LIMITED TO THE WARRANTIES OF MERCHANTABILITY,
FITNESS FOR A PARTICULAR PURPOSE AND NONINFRINGEMENT. IN NO EVENT SHALL THE
AUTHORS OR COPYRIGHT HOLDERS BE LIABLE FOR ANY CLAIM, DAMAGES OR OTHER
LIABILITY, WHETHER IN AN ACTION OF CONTRACT, TORT OR OTHERWISE, ARISING FROM,
OUT OF OR IN CONNECTION WITH THE SOFTWARE OR THE USE OR OTHER DEALINGS IN THE
SOFTWARE.*/

#include "stdafx.h"
#include "GMaterial.h"
#include "FEUserMaterial.h"
#include "FEMaterial.h"
#include <GeomLib/GGroup.h>
#include <GeomLib/GModel.h>
#include <GeomLib/GObject.h>
#include <FEMLib/FSModel.h>
#include <sstream>

using std::stringstream;

int GMaterial::m_nref = 1;

GLColor col[GMaterial::MAX_COLORS] = {
	GLColor(240, 164, 96),
	GLColor(240, 240, 0),
	GLColor(240, 0, 240),
	GLColor(0, 240, 240),
	GLColor(240, 180, 0),
	GLColor(240, 0, 180),
	GLColor(180, 240, 0),
	GLColor(0, 240, 180),
	GLColor(180, 0, 240),
	GLColor(0, 180, 240),
	GLColor(0, 180, 0),
	GLColor(0, 0, 180),
	GLColor(180, 180, 0),
	GLColor(0, 180, 180),
	GLColor(180, 0, 180),
	GLColor(120, 0, 240)
};

GMaterial::GMaterial(FSMaterial* pm)
{
	SetMeshItemType(FE_PART_FLAG);

	m_pm = pm;
	if (m_pm) m_pm->SetOwner(this);
	m_ntag = 0;

	// set unique material ID
	m_nID = m_nref++;

	// give a default color
	m_glmat.diffuse = GLColor(255,255,255);
	m_glmat.ambient = GLColor(128,128,128);
	m_glmat.specular = GLColor(0,0,0);
	m_glmat.emission = GLColor(0,0,0);
	m_glmat.shininess = 1.f;

	// set default rendering style
	m_nrender = 0; // solid rendering

	// set a default name for this material
	stringstream ss;
	ss << "Material" << m_nID;
	SetName(ss.str());

	m_glmat.AmbientDiffuse(col[(m_nID-1) % 16]);

	m_partList = nullptr;
}

GMaterial::~GMaterial(void)
{
	SetItemList(nullptr);
	delete m_partList;
	delete m_pm;
}

void GMaterial::SetMaterialProperties(FSMaterial* pm) 
{ 
	if (pm != m_pm)
	{
		delete m_pm;
		m_pm = pm;
		m_pm->SetOwner(this);
	}
}

FSMaterial* GMaterial::GetMaterialProperties()
{ 
	return m_pm; 
}

FSMaterial* GMaterial::TakeMaterialProperties()
{
	FSMaterial* pm = m_pm;
	m_pm = nullptr;
	if (pm) pm->SetOwner(nullptr);
	return pm;
}

GMaterial* GMaterial::Clone()
{
	FSMaterial* pmCopy = 0;
	if (m_pm) pmCopy = m_pm->Clone();
	return new GMaterial(pmCopy);
}

const char* GMaterial::GetFullName()
{
	static char sz[256];
	sprintf(sz, "%s (%s)", GetName().c_str(), m_pm->GetTypeString());
	return sz;
}

const char* GMaterial::GetTypeString() const
{
	return (m_pm ? m_pm->GetTypeString() : nullptr);
}

void GMaterial::Save(OArchive &ar)
{
	ar.WriteChunk(CID_MAT_ID, m_nID);
	ar.WriteChunk(CID_MAT_NAME, GetName());
	ar.WriteChunk(CID_FEOBJ_INFO, GetInfo());
	ar.WriteChunk(CID_MAT_DIFFUSE, m_glmat.diffuse);
	ar.WriteChunk(CID_MAT_AMBIENT, m_glmat.ambient);
	ar.WriteChunk(CID_MAT_SPECULAR, m_glmat.specular);
	ar.WriteChunk(CID_MAT_EMISSION, m_glmat.emission);
	ar.WriteChunk(CID_MAT_SHININESS, m_glmat.shininess);
	ar.WriteChunk(CID_MAT_RENDER, m_nrender);

	if (m_pm)
	{
		ar.BeginChunk(CID_MAT_PARAMS);
		{
			m_pm->Save(ar);
		}
		ar.EndChunk();
	}
}

void GMaterial::Load(IArchive &ar)
{
	TRACE("GMaterial::Load");

	while (IArchive::IO_OK == ar.OpenChunk())
	{
		int nid = ar.GetChunkID();
		switch (nid)
		{
		case CID_MAT_ID: { int mid; ar.read(mid); SetID(mid); } break;
		case CID_MAT_NAME: { std::string name; ar.read(name); SetName(name); break; }
		case CID_FEOBJ_INFO: { std::string info; ar.read(info); SetInfo(info); } break;
		case CID_MAT_DIFFUSE: ar.read(m_glmat.diffuse); break;
		case CID_MAT_AMBIENT: ar.read(m_glmat.ambient); break;
		case CID_MAT_SPECULAR: ar.read(m_glmat.specular); break;
		case CID_MAT_EMISSION: ar.read(m_glmat.emission); break;
		case CID_MAT_SHININESS: ar.read(m_glmat.shininess); break;
		case CID_MAT_RENDER: ar.read(m_nrender); break;
		case CID_MAT_PARAMS: assert(m_pm); m_pm->Load(ar); break;
		}
		ar.CloseChunk();
	}
}

<<<<<<< HEAD
FSItemListBuilder* GMaterial::GetItemList(int n)
=======
void GMaterial::AddPart(GPart* pg)
>>>>>>> 05227392
{
	m_partList->add(pg->GetID());
}

void GMaterial::ClearParts()
{
	m_partList->clear();
}

void GMaterial::UpdateParts()
{
	// assign material to parts
	std::vector<GPart*> partList = m_partList->GetPartList();
	for (GPart* pg : partList)
	{
		pg->SetMaterialID(GetID());
	}
	m_ps->UpdateMaterials();
}

<<<<<<< HEAD
void GMaterial::SetItemList(FSItemListBuilder* pi, int n)
=======
void GMaterial::SetModel(FSModel* ps)
>>>>>>> 05227392
{
	m_ps = ps;
	GModel& mdl = m_ps->GetModel();
	if (m_partList == nullptr) m_partList = new GPartList(&mdl);
	SetItemList(m_partList);
	m_partList->clear();
}

vec3d GMaterial::GetPosition()
{
	return m_pos;
}

void GMaterial::UpdatePosition()
{
	vec3d pos(0, 0, 0);
	if (m_partList)
	{
<<<<<<< HEAD
		std::vector<GPart*> parts = partList->GetPartList();
		for (GPart* pg : parts)
=======
		int count = 0;
		std::vector<GPart*> partList = m_partList->GetPartList();
		for (int i = 0; i < partList.size(); ++i)
>>>>>>> 05227392
		{
			GPart* pg = partList[i];
			assert(pg->GetMaterialID() == GetID());
			BOX b = pg->GetGlobalBox();
			pos += b.Center();
			count++;
		}
		if (count > 0) pos /= (double)count;
	}
	m_pos = pos;
}<|MERGE_RESOLUTION|>--- conflicted
+++ resolved
@@ -183,11 +183,7 @@
 	}
 }
 
-<<<<<<< HEAD
-FSItemListBuilder* GMaterial::GetItemList(int n)
-=======
 void GMaterial::AddPart(GPart* pg)
->>>>>>> 05227392
 {
 	m_partList->add(pg->GetID());
 }
@@ -208,11 +204,7 @@
 	m_ps->UpdateMaterials();
 }
 
-<<<<<<< HEAD
-void GMaterial::SetItemList(FSItemListBuilder* pi, int n)
-=======
 void GMaterial::SetModel(FSModel* ps)
->>>>>>> 05227392
 {
 	m_ps = ps;
 	GModel& mdl = m_ps->GetModel();
@@ -231,14 +223,9 @@
 	vec3d pos(0, 0, 0);
 	if (m_partList)
 	{
-<<<<<<< HEAD
-		std::vector<GPart*> parts = partList->GetPartList();
-		for (GPart* pg : parts)
-=======
 		int count = 0;
 		std::vector<GPart*> partList = m_partList->GetPartList();
 		for (int i = 0; i < partList.size(); ++i)
->>>>>>> 05227392
 		{
 			GPart* pg = partList[i];
 			assert(pg->GetMaterialID() == GetID());
