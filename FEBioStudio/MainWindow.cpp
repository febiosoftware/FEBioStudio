--- conflicted
+++ resolved
@@ -3694,16 +3694,8 @@
 {
 	CGLDocument* doc = GetGLDocument();
 
-<<<<<<< HEAD
-	// we pass the relative path to the image model
-	string relFile = FSDir::makeRelative(fileName.toStdString(), "$(ProjectDir)");
-
-	CImageModel* imageModel = new CImageModel(nullptr);
-    imageModel->SetImageSource(new CITKImageSource(imageModel, relFile, type));
-=======
 		CImageModel* imageModel = new CImageModel(nullptr);
         imageModel->SetImageSource(new CITKImageSource(imageModel, fileName.toStdString(), type));
->>>>>>> f06ffb20
 
     if(!ImportImage(imageModel))
     {
