--- conflicted
+++ resolved
@@ -36,17 +36,6 @@
 class CLocalDatabaseHandler;
 class CMainWindow;
 
-<<<<<<< HEAD
-// #define SCHEME "https"
-// #define REPO_URL "repo.febio.org"
-// #define REPO_PORT 4433
-// #define API_URL "/modelRepo/api/v1.03/"
-
-#define SCHEME "http"
-#define REPO_URL "localhost"
-#define REPO_PORT 5000
-=======
->>>>>>> 0005a4ac
 #define API_URL "/modelRepo/api/v1.03/"
 
 class CRepoConnectionHandler : public QObject
