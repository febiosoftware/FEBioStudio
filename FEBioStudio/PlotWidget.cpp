--- conflicted
+++ resolved
@@ -1123,9 +1123,6 @@
 	{
 		m_plotRect.setTop(m_titleRect.bottom());
 		m_plotRect.adjust(50, 0, -90, -2*fontHeight - 2);
-<<<<<<< HEAD
-		p.setPen(QPen(m_data.m_boxColor));
-=======
 
 		double gy = 1;
 		if (m_bscaleAxisLabels)
@@ -1184,8 +1181,7 @@
 			if (maxWidth > W) m_plotRect.setRight(m_screenRect.right() - maxWidth);
 		}
 
-		p.setPen(QPen(Qt::black));
->>>>>>> dbcec389
+		p.setPen(QPen(m_data.m_boxColor));
 		p.setBrush(Qt::NoBrush);
 		p.drawRect(m_plotRect);
 	}
@@ -1376,12 +1372,8 @@
 		{
 			gy = pow(10.0, nydiv);
 			snprintf(sz, sizeof sz, "x 1e%03d", nydiv);
-<<<<<<< HEAD
 			p.setPen(QPen(m_data.m_yAxisCol));
-			p.drawText(x0 - 30, y0 - fm.height() + fm.descent(), QString(sz));
-=======
 			p.drawText(x0 - 30, y0 - fm.descent() - 5, QString(sz));
->>>>>>> dbcec389
 		}
 	}
 	else if (m_customYAxisLabel.isEmpty() == false)
