--- conflicted
+++ resolved
@@ -73,40 +73,8 @@
 	void PopState();
 
 public:
-<<<<<<< HEAD
+	void RenderGMeshLines(GMesh* pm);
 	void RenderLine(const vec3d& a, const vec3d& b);
-=======
-	void RenderFEEdges(FSLineMesh& mesh, std::function<bool(const FSEdge& edge)> f);
-
-	void RenderSelectedFEEdges(FSLineMesh* pm);
-	void RenderUnselectedFEEdges(FSLineMesh* pm);
-
-	void RenderMeshLines(const GMesh& m);
-
-	void RenderMeshLines(FSMeshBase* pm);
-	void RenderGMeshLines(GMesh* pm);
-	void RenderMeshLines(FSMesh& mesh, std::function<bool(const FEElement_& el)> f);
-
-	void RenderFEFaces(FSMeshBase* pm, const std::vector<int>& faceList);
-	void RenderFEFaces(FSMeshBase* pm, const std::vector<FSFace>& faceList, std::function<bool(const FSFace& face)> f);
-	void RenderFEFaces(FSMeshBase* pm, std::function<bool(const FSFace& face)> f);
-	void RenderFEFaces(FSMeshBase* pm, const std::vector<int>& faceList, std::function<bool(const FSFace& face)> f);
-	void RenderFEFaces(FSCoreMesh* pm, const std::vector<int>& faceList, std::function<bool(const FSFace& face, GLColor* c)> f);
-
-	void RenderFEFaces(FSCoreMesh* pm, std::function<bool(const FSFace& face, GLColor* c)> f);
-
-	void RenderFESurfaceMeshFaces(FSMeshBase* pm, std::function<bool(const FSFace& face, GLColor* c)> f);
-
-	void RenderFEFacesOutline(FSMeshBase* pm, const std::vector<int>& faceList);
-	void RenderFEFacesOutline(FSCoreMesh* pm, const std::vector<FSFace*>& faceList);
-	void RenderFEFacesOutline(FSMeshBase* pm, std::function<bool(const FSFace& face)> f);
-
-	void RenderFEElementsOutline(FSMesh& mesh, const std::vector<int>& elemList);
-	void RenderFEElementsOutline(FSCoreMesh* pm, const std::vector<FEElement_*>& elemList);
-
-private:
-	void RenderElementOutline(FEElement_& el, FSCoreMesh* pm);
->>>>>>> 14f9705c
 
 public:
 	void RenderGMesh(const GMesh& mesh);
