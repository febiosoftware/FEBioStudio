/*This file is part of the FEBio Studio source code and is licensed under the MIT license
listed below.

See Copyright-FEBio-Studio.txt for details.

Copyright (c) 2021 University of Utah, The Trustees of Columbia University in
the City of New York, and others.

Permission is hereby granted, free of charge, to any person obtaining a copy
of this software and associated documentation files (the "Software"), to deal
in the Software without restriction, including without limitation the rights
to use, copy, modify, merge, publish, distribute, sublicense, and/or sell
copies of the Software, and to permit persons to whom the Software is
furnished to do so, subject to the following conditions:

The above copyright notice and this permission notice shall be included in all
copies or substantial portions of the Software.

THE SOFTWARE IS PROVIDED "AS IS", WITHOUT WARRANTY OF ANY KIND, EXPRESS OR
IMPLIED, INCLUDING BUT NOT LIMITED TO THE WARRANTIES OF MERCHANTABILITY,
FITNESS FOR A PARTICULAR PURPOSE AND NONINFRINGEMENT. IN NO EVENT SHALL THE
AUTHORS OR COPYRIGHT HOLDERS BE LIABLE FOR ANY CLAIM, DAMAGES OR OTHER
LIABILITY, WHETHER IN AN ACTION OF CONTRACT, TORT OR OTHERWISE, ARISING FROM,
OUT OF OR IN CONNECTION WITH THE SOFTWARE OR THE USE OR OTHER DEALINGS IN THE
SOFTWARE.*/

#pragma once

// Master Chunk ID
#define CID_MASTER					0x00000000

// Document ID's
#define CID_VERSION					0x00000001

// material library's version
#define CID_MATLIB_VERSION			0x00000001

// Miscellaneous
#define CID_VEC3D					0x00000002

// View Settings
//#define CID_VIEW_SETTINGS			0x00010000
//#define CID_VIEW_CULL				0x00010001
//#define CID_VIEW_CONNECTED			0x00010002
//#define CID_VIEW_PARTBOUNDS			0x00010003
//#define CID_VIEW_AUTOHIDE			0x00010004
//#define CID_VIEW_EXTONLY			0x00010005
//#define CID_VIEW_SOFTSELECT			0x00010006
//#define CID_VIEW_GRID				0x00010007
//#define CID_VIEW_MESH				0x00010008
//#define CID_VIEW_FEATURES			0x00010009
//#define CID_VIEW_NORMALS			0x0001000A
//#define CID_VIEW_FORCES				0x0001000B		// obsolete (1.3?)
//#define CID_VIEW_PRESSURES			0x0001000C		// obsolete (1.3?)
//#define CID_VIEW_JOINTS				0x0001000D
//#define CID_VIEW_FIBERS				0x0001000E
//#define CID_VIEW_LMA				0x0001000F
//#define CID_VIEW_BCCOLOR            0x00010010		// obsolete (1.7)
//#define CID_VIEW_BCTYPE             0x00010011		// obsolete (1.7)
//#define CID_VIEW_CONTOUR			0x00010012
//#define CID_VIEW_BGCOL1				0x00010013
//#define CID_VIEW_BGCOL2				0x00010014
//#define CID_VIEW_FGCOL				0x00010015
//#define CID_VIEW_BGSTYLE			0x00010016
//#define CID_VIEW_NODESIZE			0x00010017
//#define CID_VIEW_RENDER				0x00010018
//#define CID_VIEW_RIGID				0x00010019
//#define CID_VIEW_LINE_SMOOTH		0x0001001A
//#define CID_VIEW_POINT_SMOOTH		0x0001001B
//#define CID_VIEW_CONN_ANGLE			0x0001001C
//#define CID_VIEW_MESH_COLOR			0x0001001D
//#define CID_VIEW_RIGID_WALL			0x0001001E
//#define CID_VIEW_ANGLE_CONSTRAINT	0x0001001F
//#define CID_VIEW_FIBER_SCALE		0x00010020
//#define CID_VIEW_EMULATE_APPLY		0x00010021	// new in 2.0
//#define CID_VIEW_LINEWIDTH			0x00010022	// new in 2.0
//#define CID_VIEW_CLEAR_UNDO			0x00010023	// new in 2.0
//#define CID_VIEW_SHOW_HIDDEN_FIBERS	0x00010024
//#define CID_VIEW_MULTIVIEW_CONV     0x00010025  // new in 2.1

// Project Settings
#define CID_PROJECT					0x00020000
#define CID_PRJ_TITLE				0x00020001
#define CID_PRJ_NTIME				0x00020002
#define CID_PRJ_STEPSIZE			0x00020003
#define CID_PRJ_AUTOTIME			0x00020004
#define CID_PRJ_MXBACK				0x00020005
#define CID_PRJ_ITEOPT				0x00020006
#define CID_PRJ_DTMIN				0x00020007
#define CID_PRJ_DTMAX				0x00020008
#define CID_PRJ_MTHSOL				0x00020009
#define CID_PRJ_MINBANDWIDTH		0x0002000A
#define CID_PRJ_ILIMIT				0x0002000B
#define CID_PRJ_MAXREF				0x0002000C
#define CID_PRJ_DTOL				0x0002000D
#define CID_PRJ_ETOL				0x0002000E
#define CID_PRJ_RTOL				0x0002000F
#define CID_PRJ_TOLLS				0x00020010
#define CID_PRJ_ANALYSIS			0x00020011
#define CID_PRJ_RESTART				0x00020012
#define CID_PRJ_NPLOT				0x00020013
//#define CID_PRJ_PSTIFFNESS			0x00020014	// no longer used
//#define CID_PRJ_SHELLSTRAIN         0x00020015	// no longer used
#define CID_PRJ_MODULES				0x00020016	// obsolete
#define CID_PRJ_MODULE_NAME			0x00020017
#define CID_PRJ_PLOTMAP             0x00020100
#define CID_PRJ_PLOTFIELD1			0x00020101
#define CID_PRJ_PLOTFIELD2			0x00020102
#define CID_PRJ_PLOTFIELD3			0x00020103
#define CID_PRJ_PLOTFIELD4			0x00020104
#define CID_PRJ_OUTGROUPS			0x00020200
#define CID_PRJ_OUTFACES			0x00020201
#define CID_PRJ_MUSTPOINT			0x00020202
#define CID_PRJ_OUTPUT				0x00020300
#define CID_PRJ_OUTPUT_VAR			0x00020310
#define CID_PRJ_OUTPUT_VAR_NAME		0x00020311
#define CID_PRJ_OUTPUT_VAR_ACTIVE	0x00020312
#define CID_PRJ_OUTPUT_VAR_VISIBLE	0x00020313
//#define CID_PRJ_OUTPUT_VAR_DOMAIN	0x00020314	// This was used by the old PreView.
#define CID_PRJ_OUTPUT_VAR_DOMAINID	0x00020315
//#define CID_PRJ_OUTPUT_VAR_MODULE	0x00020316	// obsolete
#define CID_PRJ_OUTPUT_VAR_CUSTOM	0x00020317
#define CID_PRJ_LOGDATA				0x00020400
#define CID_PRJ_LOGDATA_ITEM		0x00020401
#define CID_PRJ_LOGDATA_TYPE		0x00020402
#define CID_PRJ_LOGDATA_DATA		0x00020403
#define CID_PRJ_LOGDATA_MID			0x00020404
#define CID_PRJ_LOGDATA_GID			0x00020405
#define CID_PRJ_LOGDATA_CID         0x00020406
#define CID_PRJ_LOGDATA_FILE		0x00020407 // added in FS 1.2

// Model user info
#define CID_MODELINFO				0x00030000
#define CID_MODELINFO_COMMENT		0x00030001
#define CID_MODELINFO_UNITS			0x00030002

// FSModel Data
#define CID_FEM						0x00040000
#define CID_FEM_MUST_POINT			0x00040001		//---> obsolete (1.3)
#define CID_FEM_DATA				0x00041000
#define CID_FEM_CONSTANT			0x00041100
#define CID_FEM_CONST_NAME			0x00041101
#define CID_FEM_CONST_VALUE			0x00041102
#define CID_FEM_SOLUTE_DATA			0x00042000
#define CID_FEM_SOLUTE				0x00042100
#define CID_FEM_SOLUTE_NAME			0x00042101
#define CID_FEM_SOLUTE_CHARGE		0x00042102
#define CID_FEM_SOLUTE_MOLAR_MASS	0x00042103
#define CID_FEM_SOLUTE_DENSITY		0x00042104
#define CID_FEM_SBM_DATA			0x00043000
#define CID_FEM_SBM                 0x00043100
#define CID_FEM_SBM_NAME			0x00043101
#define CID_FEM_SBM_CHARGE          0x00043102
#define CID_FEM_SBM_MOLAR_MASS      0x00043103
#define CID_FEM_SBM_DENSITY         0x00043104

// LoadCurve data
#define CID_LOAD_CURVE				0x00050000
#define CID_LC_ACTIVE				0x00050001		//---> obsolote (1.3)
#define CID_LC_TYPE					0x00050002
#define CID_LC_POINTS				0x00050003
#define CID_LC_POINT				0x00050004
#define CID_LC_TIME					0x00050005
#define CID_LC_LOAD					0x00050006
#define CID_LC_EXTEND				0x00050007
#define CID_LC_FLAGS				0x00050008
#define CID_LC_REF					0x00050009

// Body force data
#define CID_BODY_FORCE				0x00060000	//---> obsolete (1.3)
//#define CID_BODY_FORCE_X			0x00060001
//#define CID_BODY_FORCE_Y			0x00060002
//#define CID_BODY_FORCE_Z			0x00060003

// material data
#define CID_MATERIAL_SECTION		0x00070000
#define CID_MAT_TYPE				0x00070001
#define CID_MAT_ID					0x00070002
#define CID_MAT_NAME				0x00070003
//#define CID_MAT_ELEM				0x00070004	//---> obsolete (1.5)
#define CID_MAT_APPEARANCE			0x00070005
#define CID_MAT_DIFFUSE				0x00070006
#define CID_MAT_AMBIENT				0x00070007
#define CID_MAT_SPECULAR			0x00070008
#define CID_MAT_EMISSION			0x00070009
#define CID_MAT_SHININESS			0x0007000A
#define CID_MAT_PARAMS				0x0007000B
#define CID_MAT_RENDER				0x0007000C
#define CID_MAT_NIKE3D_DATA			0x0007000D
#define CID_MAT_RIGID_PID			0x0007000E
#define CID_MAT_PROPERTY			0x0007000F	
#define CID_MAT_PROPERTY_NAME		0x00070010	// added in 1.13
#define CID_MAT_PROPERTY_MAT		0x00070011	// added in 2.0
#define CID_MAT_AXES				0x00070012
#define CID_MAT_PROPERTY_MATPROP	0x00070013	// added in 2.0 (though not really used)
#define CID_MATERIAL_COMPONENT		0x00070014	// added in 2.0
#define CID_MATERIAL_COMPONENT_TYPE	0x00070015	// added in 2.0
#define CID_MATERIAL_COMPONENT_DATA	0x00070016	// added in 2.0

// --- geometry data ---
#define CID_GEOMETRY_SECTION		0x00080000
#define CID_OBJ_ID					0x00080001
#define CID_OBJ_NAME				0x00080002
#define CID_OBJ_HEADER				0x00080003
#define CID_OBJ_POS					0x00080004
#define CID_OBJ_ROT					0x00080005
#define CID_OBJ_PARAMS				0x00080006
#define CID_OBJ_DEFAULT_MESHER		0x00080007	//---> obsolete: FE meshers need to store their types (1.5)
#define CID_OBJ_PARTS				0x00080008
#define CID_OBJ_FACES				0x00080009
#define CID_OBJ_EDGES				0x0008000A
#define CID_OBJ_NODES				0x0008000B
#define CID_OBJ_COLOR				0x0008000C
#define CID_OBJ_SCALE				0x0008000D
#define CID_OBJ_FEMESHER			0x0008000E
#define CID_OBJ_MESH_LAYER			0x0008000F

#define CID_OBJ_PART_LIST			0x00080100
#define CID_OBJ_PART				0x00080101
#define CID_OBJ_PART_ID				0x00080102
#define CID_OBJ_PART_MAT			0x00080103
#define CID_OBJ_PART_NAME			0x00080104	// as of version 1.9
#define CID_OBJ_PART_PARAMS			0x00080105 // as of version 1.4
#define CID_OBJ_PART_NODELIST		0x00080106 // as of MB 1.7
#define CID_OBJ_PART_EDGELIST		0x00080107 // as of MB 1.7
#define CID_OBJ_PART_FACELIST		0x00080108 // as of MB 1.7
#define CID_OBJ_PART_MESHWEIGHT		0x00080109 // as of MB 1.7
#define CID_OBJ_PART_SOLIDSECTION	0x0008010A
#define CID_OBJ_PART_SHELLSECTION	0x0008010B
#define CID_OBJ_PART_BEAMSECTION	0x0008010C

#define CID_OBJ_SOLID_DOMAIN		0x000801A1
#define CID_OBJ_SHELL_DOMAIN		0x000801A2
#define CID_OBJ_BEAM_DOMAIN			0x000801A3

#define CID_OBJ_FACE_LIST			0x00080200
#define CID_OBJ_FACE				0x00080201
#define CID_OBJ_FACE_ID				0x00080202
#define CID_OBJ_FACE_PID0			0x00080203
#define CID_OBJ_FACE_PID1			0x00080204
#define CID_OBJ_FACE_NAME			0x00080205	// as of version 1.9
#define CID_OBJ_FACE_PID2			0x00080206  // as of FB 1.7
#define CID_OBJ_FACE_TYPE			0x00080207	// as of version 2.0
#define CID_OBJ_FACE_NODELIST		0x00080208	// as of FB 1.7
#define CID_OBJ_FACE_EDGELIST		0x00080209	// as of FB 1.7
#define CID_OBJ_FACE_MESHWEIGHT		0x0008020A	// as of FB 1.7

#define CID_OBJ_EDGE_LIST			0x00080300
#define CID_OBJ_EDGE				0x00080301
#define CID_OBJ_EDGE_ID				0x00080302
#define CID_OBJ_EDGE_NAME			0x00080303	// as of version 1.9
#define CID_OBJ_EDGE_TYPE			0x00080304	// as of version 2.0
#define CID_OBJ_EDGE_NODE0			0x00080305	// version 2.0
#define CID_OBJ_EDGE_NODE1			0x00080306	// version 2.0
#define CID_OBJ_EDGE_NODE2			0x00080307	// version 2.0
#define CID_OBJ_EDGE_ORIENT			0x00080308	// as of version FB 1.7
#define CID_OBJ_EDGE_MESHWEIGHT		0x00080309	// as of version FB 1.7

#define CID_OBJ_NODE_LIST			0x00080400
#define CID_OBJ_NODE				0x00080401
#define CID_OBJ_NODE_ID				0x00080402
#define CID_OBJ_NODE_POS			0x00080403
//#define CID_OBJ_NODE_MESH_NODE	0x00080404	//---> obsolete: GNode no longer stores its corresponding FE node (1.4)
#define CID_OBJ_NODE_NAME			0x00080405	// as of version 1.9
#define CID_OBJ_NODE_TYPE			0x00080406	// as of version FB 1.7
#define CID_OBJ_NODE_MESHWEIGHT		0x00080407	// as of version FB 1.7

#define CID_OBJ_GOBJECTS			0x00081000
#define CID_OBJ_GPARTGROUP			0x00082000
#define CID_OBJ_GFACEGROUP			0x00083000
#define CID_OBJ_GEDGEGROUP			0x00084000
#define CID_OBJ_GNODEGROUP			0x00085000

#define CID_DISCRETE_OBJECT			0x00086000

#define CID_MESH_LAYERS				0x00087000
#define CID_MESH_LAYER				0x00087100
#define CID_MESH_LAYER_ACTIVE		0x00087101
#define CID_MESH_LAYER_NAME			0x00087102
#define CID_MESH_LAYER_MESH_INDEX	0x00087103

// --- mesh data ---
#define CID_MESH					0x00090000
#define CID_MESH_HEADER				0x00090001
#define CID_MESH_ID					0x00090002
//#define CID_MESH_NAME				0x00090003 //--> obsolete: the name is stored in the object (1.3?)
#define CID_MESH_NODES				0x00090004
#define CID_MESH_ELEMENTS			0x00090005
#define CID_MESH_FACES				0x00090006
#define CID_MESH_EDGES				0x00090007
#define CID_MESH_NODE_SECTION		0x00090008
#define CID_MESH_ELEMENT_SECTION	0x00090009
#define CID_MESH_FACE_SECTION		0x0009000A
#define CID_MESH_EDGE_SECTION		0x0009000B
#define CID_MESH_ELEMSET_SECTION	0x0009000C
#define CID_MESH_SURF_SECTION		0x0009000D
#define CID_MESH_NSET_SECTION		0x0009000E
#define CID_MESH_BC_SECTION         0x0009000F
#define CID_MESH_ELEMENTSET			0x00090010
#define CID_MESH_SURFACE			0x00090011
#define CID_MESH_NODESET			0x00090012
#define CID_MESH_PARAMS				0x00090013
<<<<<<< HEAD
#define CID_MESH_STORAGE			0x00090014	// new in fbs2.1
=======
#define CID_MESH_PARTSET_SECTION	0x00090014
#define CID_MESH_PARTSET			0x00090015
>>>>>>> bd393806

#define CID_MESH_NODE				0x00090100
#define CID_MESH_NODE_GID			0x00090101
#define CID_MESH_NODE_POSITION		0x00090102

#define CID_MESH_ELEMENT			0x00090200
#define CID_MESH_ELEMENT_TYPE		0x00090201
#define CID_MESH_ELEMENT_GID		0x00090202
#define CID_MESH_ELEMENT_NODES		0x00090203
#define CID_MESH_ELEMENT_FIBER		0x00090204
#define CID_MESH_SHELL_THICKNESS	0x00090205
//#define CID_MESH_ELEMENT_MATERIAL	0x00090206 // --> obsolete 1.9.1
#define CID_MESH_ELEMENT_Q_ACTIVE	0x00090207
#define CID_MESH_ELEMENT_Q			0x00090208

#define CID_MESH_FACE				0x00090300
#define CID_MESH_FACE_TYPE			0x00090301
#define CID_MESH_FACE_GID			0x00090302
#define CID_MESH_FACE_NODES			0x00090303
#define CID_MESH_FACE_SMOOTHID		0x00090304
#define CID_MESH_FACE_EDGES			0x00090305

#define CID_MESH_EDGE				0x00090400
#define CID_MESH_EDGE_TYPE			0x00090401
#define CID_MESH_EDGE_GID			0x00090402
#define CID_MESH_EDGE_NODES			0x00090403

#define CID_MESH_DATA_SECTION		0x00090500
#define CID_MESH_ELEM_DATA			0x00090501
#define CID_MESH_DATA_NAME			0x00090502
#define CID_MESH_DATA_VALUES		0x00090503
#define CID_MESH_DATA_TYPE			0x00090504
#define CID_MESH_NODE_DATA			0x00090505
#define CID_MESH_SURFACE_DATA		0x00090506
#define CID_MESH_DATA_SURFACE		0x00090507
#define CID_MESH_DATA_PART			0x00090508
#define CID_MESH_DATA_SCALE			0x00090509
#define CID_MESH_PART_DATA			0x0009050A
#define CID_MESH_DATA_NODESET		0x0009050B
#define CID_MESH_DATA_FORMAT		0x0009050C
#define CID_MESH_DATA_DPI			0x0009050D
#define CID_MESH_DATA_ITEMLIST_ID	0x0009050E

// --- surface mesh ---
#define CID_SURFACE_MESH			0x00091000

// --- curve mesh ---
#define CID_CURVE_MESH				0x00092000

// --- modifiers ---
#define CID_MODIFIER_STACK			0x000A0000
#define CID_MODIFIER_MESH			0x000A0001
#define CID_MODIFIERS				0x000A0002

// --- FE Objects ---
#define CID_FEOBJ_NAME				0x000B0001	// --> new from version 1.13
#define CID_FEOBJ_PARAMS			0x000B0002	// --> new from version 1.13
#define CID_FEOBJ_INFO				0x000B0003	// --> new in version 3.0

// --- parameters ---
#define CID_PARAM					0x000C0000
#define CID_PARAM_ID				0x000C0001
#define CID_PARAM_TYPE				0x000C0002
#define CID_PARAM_VALUE				0x000C0003
#define CID_PARAM_CHECKED			0x000C0004
#define CID_PARAM_NAME				0x000C0005
#define CID_PARAM_LC				0x000C0006	// new in FBS 2.0

// --- properties ---
// (only used by febio classes)
#define CID_PROPERTY_LIST				0x000C1000
#define CID_PROPERTY					0x000C1001
#define CID_PROPERTY_NAME				0x000C1002
#define CID_PROPERTY_ITEM				0x000C1003

// --- boundary conditions ---
#define CID_BC_SECTION					0x000D0000
#define CID_BC_NAME                     0x000D0001
#define CID_BC_LIST						0x000D0002

// fixed constraint
#define CID_BC_FIXED					0x000D1000
#define CID_BC_FIXED_DATA				0x000D1001

// prescribed constraint
#define CID_BC_PRESCRIBED				0x000D2000
#define CID_BC_PRESCRIBED_DATA			0x000D2001

// prescribed loads
#define CID_BC_NODAL_LOAD				0x000D3000
#define CID_BC_NODAL_LOAD_DATA			0x000D3001

// prescribed pressure
#define CID_BC_SURFACE_LOAD				0x000D4000
#define CID_BC_SURFACE_LOAD_DATA		0x000D4001

// prescribed velocity
#define CID_BC_NODAL_VELOCITIES			0x000D5000
#define CID_BC_NODAL_VELOCITIES_DATA	0x000D5001

// --- contact interfaces ---
#define CID_INTERFACE_SECTION		0x000E0000
#define CID_INTERFACE_NAME			0x000E0001
#define CID_INTERFACE_ACTIVE		0x000E0002
#define CID_INTERFACE_PARAMS		0x000E0003
#define CID_INTERFACE_STEP			0x000E0004
#define CID_INTERFACE_SURFACE2		0x000E0005
#define CID_INTERFACE_SURFACE1		0x000E0006
#define CID_INTERFACE_SURFACE1_ID	0x000E0007 // Added in FBS2.1
#define CID_INTERFACE_SURFACE2_ID	0x000E0008 // Added in FBS2.1

// rigid interface data
#define CID_RIGID_INTERFACE			0x000E1000
#define CID_RI_LIST					0x000E1001
#define CID_RI_RIGIDBODY			0x000E1002

// sliding interface data
#define CID_SLIDING_INTERFACE		0x000E2000
#define CID_SI_MASTER				0x000E2001
#define CID_SI_SLAVE				0x000E2002

// tied interface data
#define CID_TIED_INTERFACE			0x000E3000
#define CID_TI_MASTER				0x000E3001
#define CID_TI_SLAVE				0x000E3002

// rigid wall data
#define CID_RIGID_WALL				0x000E4000
#define CID_RW_SLAVE				0x000E4001

// rigid joint data
#define CID_RIGID_JOINT				0x000E5000
#define CID_RJ_RIGIDBODY_A			0x000E5001
#define CID_RJ_RIGIDBODY_B			0x000E5002

// biphasic contact
#define CID_BC_INTERFACE			0x000E6000
#define CID_BC_MASTER				0x000E6001
#define CID_BC_SLAVE				0x000E6002

// --- step section ---
#define CID_STEP_SECTION			0x000F0000
#define CID_STEP_NAME				0x000F0001
#define CID_STEP_ID					0x000F0002
#define CID_STEP_PARAMS				0x000F0003
#define CID_STEP_MUST_POINT			0x000F0004
#define CID_STEP_DATA				0x000F0005
#define CID_STEP_PROPERTY			0x000F0006
#define CID_STEP_PROPERTY_NAME		0x000F0007
#define CID_STEP_PROPERTY_TYPESTR	0x000F0008
#define CID_STEP_PROPERTY_DATA		0x000F0009

#define CID_STEP_SETTINGS			0x00100000
#define CID_STEP_NTIME				0x00100001
#define CID_STEP_DT					0x00100002
#define CID_STEP_BAUTO				0x00100003
#define CID_STEP_BMUST				0x00100004
#define CID_STEP_MXBACK				0x00100005
#define CID_STEP_ITEOPT				0x00100006
#define CID_STEP_DTMIN				0x00100007
#define CID_STEP_DTMAX				0x00100008
#define CID_STEP_MTHSOL				0x00100009
#define CID_STEP_BMINBW				0x0010000A
#define CID_STEP_ILIMIT				0x0010000B
#define CID_STEP_MAXREF				0x0010000C
#define CID_STEP_DTOL				0x0010000D
#define CID_STEP_ETOL				0x0010000E
#define CID_STEP_RTOL				0x0010000F
#define CID_STEP_TOLLS				0x00100010
#define CID_STEP_ANALYSIS			0x00100011
#define CID_STEP_PSTIFFNESS			0x00100012	// (obsolete 1.5; changed type of parameter so had to make a new CID entry)
#define CID_STEP_SYMM_PORO			0x00100013	// (obsolete 1.5; replaced by more general matrix storage format
#define CID_STEP_CUTBACK			0x00100014
#define CID_STEP_MINRES				0x00100015
#define CID_STEP_PRES_STIFF			0x00100016	// replaces CID_STEP_PSTIFFNESS
#define CID_STEP_PTOL				0x00100017
#define CID_STEP_CTOL				0x00100018
#define CID_STEP_TITLE				0x00100019
#define CID_STEP_MATFMT				0x0010001A
#define CID_STEP_VTOL				0x0010001B
#define CID_STEP_DIVREF				0x0010001C
#define CID_STEP_REFSTEP			0x0010001D
#define CID_STEP_PLOTSTRIDE			0x0010001E
#define CID_STEP_PLOTLEVEL			0x0010001F

// --- loads ---
#define CID_FC_SECTION				0x00110000

// --- rigid constraints ---
#define CID_RC_SECTION_OLD			0x00120000

// --- rigid loads ---- (new in FBS2)
#define CID_RBL_SECTION				0x00121000
#define CID_RBC_SECTION				0x00122000
#define CID_RBI_SECTION				0x00123000

// --- rigid connectors ---
#define CID_CONNECTOR_SECTION		0x00130000
#define CID_CONNECTOR_NAME			0x00130001
#define CID_CONNECTOR_ACTIVE		0x00130002
#define CID_CONNECTOR_PARAMS		0x00130003
#define CID_CONNECTOR_STEP			0x00130004
#define CID_CONNECTOR_LIST0			0x00130005
#define CID_CONNECTOR_LIST1			0x00130006

// --- initial conditions
#define CID_IC_SECTION				0x00140000

// --- model constraints
#define CID_CONSTRAINT_SECTION		0x00150000

// --- load controllers
#define CID_LOAD_CONTROLLER_LIST	0x00160000
#define CID_LOAD_CONTROLLER_ID		0x00160001
#define CID_LOAD_CONTROLLER_NAME	0x00160002
#define CID_LOAD_CONTROLLER_INFO	0x00160003
#define CID_LOAD_CONTROLLER_PARAMS	0x00160004

// --- mesh data generators
#define CID_MESHDATA_LIST			0x00170000

// rigid connector joint data
#define CID_RC_SPHERICAL_JOINT		0x000E5000
#define CID_RC_REVOLUTE_JOINT		0x000E5001
#define CID_RC_PRISMATIC_JOINT		0x000E5002
#define CID_RC_CYLINDRICAL_JOINT	0x000E5003
#define CID_RC_PLANAR_JOINT         0x000E5004
#define CID_RC_SPRING               0x000E5005
#define CID_RC_DAMPER               0x000E5006
#define CID_RC_ANGULAR_DAMPER       0x000E5007
#define CID_RC_CONTRACTILE_FORCE    0x000E5008
#define CID_RC_RIGIDBODY_A			0x000E5009
#define CID_RC_RIGIDBODY_B			0x000E5010

// --- FEBio Jobs
#define CID_FEBIOJOB				0x000F0000
#define CID_FEBIOJOB_FILENAME		0x000F0001
#define CID_FEBIOJOB_PLOTFILE		0x000F0002
#define CID_FEBIOJOB_LCONFIG		0x000F0003
#define CID_FEBIOJOB_LOGFILE		0x000F0004

// --- Launch Configs
#define CID_LCONFIG_TYPE			0x000F1000
#define CID_LCONFIG_PATH			0x000F1001
#define CID_LCONFIG_SERVER			0x000F1002
#define CID_LCONFIG_PORT			0x000F1003
#define CID_LCONFIG_USERNAME		0x000F1004
#define CID_LCONFIG_REMOTEDIR		0x000F1005
#define CID_LCONFIG_JOBNAME			0x000F1006
#define CID_LCONFIG_WALLTIME		0x000F1007
#define CID_LCONFIG_PROCNUM			0x000F1008
#define CID_LCONFIG_RAM				0x000F1009
#define CID_LCONFIG_CUSTOMEFILE		0x000F1010
#define CID_LCONFIG_TEXT			0x000F1011

// --- Resources
#define CID_RESOURCE_SECTION		0x00100000
#define CID_RESOURCE_IMAGEMODEL		0x00101000

// --- info for reconstructing FEBio classes
#define CID_FEBIO_META_DATA			0x00200001
#define CID_FEBIO_BASE_DATA			0x00200002
#define CID_FEBIO_TYPE_STRING		0x00200003

#define CID_MESH_ADAPTOR_SECTION	0x00300000

//--------------------------------------------------------
// Mesh type
#define FE_MESH					0x0000
#define FE_BOX					0x0001
#define FE_CYLINDER				0x0002
#define FE_SPHERE				0x0003
#define FE_SPRING				0x0004
#define FE_TORUS				0x0005
#define FE_TUBE					0x0006
#define FE_CONE					0x0007
#define FE_HOLLOW_SPHERE		0x0008
#define FE_SHELL_DISC			0x0009
#define FE_SHELL_PATCH			0x000A
#define FE_SHELL_RING			0x000B
#define FE_SHELL_SPHERE			0x000C
#define FE_SHELL_TORUS			0x000D
#define FE_SHELL_TUBE			0x000E
#define FE_MULTI_BLOCK			0x000F
#define FE_CURVE				0x0010
#define FE_CURVE_CIRCLE			0x0011

//--------------------------------------------------------
// Object types
#define GOBJECT				0x0000
#define GBOX				0x0001
#define GCYLINDER			0x0002
#define GSPHERE				0x0003
#define GSPRING				0x0004
#define GTORUS				0x0005
#define GTUBE				0x0006
#define GCONE				0x0007
#define GHOLLOW_SPHERE		0x0008
#define GDISC				0x0009
#define GPATCH				0x000A
#define GRING				0x000B
//#define GSHELL_SPHERE		0x000C	(obsolete 1.5)
//#define GSHELL_TORUS		0x000D	(obsolete 1.5)
#define GSHELL_TUBE			0x000E
#define GMULTI_BLOCK		0x000F
#define GCURVE				0x0010
#define GCURVE_CIRCLE		0x0011
#define GGREGORY_PATCH		0x0012
#define GMESH_OBJECT		0x0013
#define GQUAD_OBJECT		0x0014
#define GPLC_OBJECT			0x0015
#define GMODIFIED_OBJECT	0x0016
#define GSLICE				0x0017	// (from 1.12)
#define GTRUNC_ELLIPSOID	0x0018	// (from 1.13)
#define GQUART_DOG_BONE		0x0019
#define GSOLIDARC			0x001A	// (from 1.14)
#define GCYLINDER_IN_BOX	0x001B	// (from 1.16)
#define GSPHERE_IN_BOX		0x001C	// (from 1.16)
#define GCYLINDER2			0x001D	// (from 1.17)
#define GTUBE2				0x001E	// (from 1.17)
#define GHEXAGON			0x001F	// (from 1.20)
#define GCURVEMESH_OBJECT	0x0020	// from 2.0
#define GSURFACEMESH_OBJECT	0x0021	// from 2.0
#define GOBJECT2D			0x0022	// from 2.0
#define GIMAGEOBJECT		0x0023	// from 2.2
#define GOCCOBJECT			0x0024	// from 2.2
#define GOCC_BOTTLE			0x0025	// from 2.2
#define GOCC_BOX			0x0026	// from 2.2
#define GCYLINDRICAL_PATCH	0x0027	// from FS 1.0
#define GBOX_IN_BOX			0x0028	// from FS 1.0
#define GMULTI_PATCH		0x0029	// from FS 1.7

//--------------------------------------------------------
// Modifier types
#define GMOD_TWIST			0x0001
//#define GMOD_QUAD2TRI		0x0002	(obsolete 1.5.1)
#define GMOD_BEND			0x0003
#define GMOD_SKEW			0x0004
#define GMOD_WRAP			0x0005
#define GMOD_PINCH			0x0006

//--------------------------------------------------------
// Boundary Condition types
#define FE_FIXED_DISPLACEMENT				0x0001
#define FE_PRESCRIBED_DISPLACEMENT			0x0002
#define FE_NODAL_DOF_LOAD					0x0003
#define FE_PRESSURE_LOAD					0x0004
#define FE_INIT_NODAL_VELOCITIES			0x0005
#define FE_SURFACE_TRACTION					0x0006
#define FE_CONST_BODY_FORCE					0x0007
#define FE_FLUID_FLUX						0x0008
#define FE_FIXED_FLUID_PRESSURE				0x0009
#define FE_PRESCRIBED_FLUID_PRESSURE		0x000A
#define FE_FIXED_TEMPERATURE				0x000B
#define FE_PRESCRIBED_TEMPERATURE			0x000C
#define FE_FIXED_CONCENTRATION				0x000D
#define FE_PRESCRIBED_CONCENTRATION			0x000E
#define FE_HEAT_FLUX						0x000F
#define FE_SOLUTE_FLUX						0x0010
#define FE_INIT_CONCENTRATION				0x0011
#define FE_INIT_FLUID_PRESSURE				0x0012
#define FE_BP_NORMAL_TRACTION				0x0013
#define FE_CONV_HEAT_FLUX					0x0014
#define FE_HEAT_SOURCE						0x0015
#define FE_INIT_TEMPERATURE					0x0016
#define FE_FIXED_SOLID_VELOCITY				0x0017
#define FE_FIXED_FLUID_DILATATION			0x0018
#define FE_PRESCRIBED_SOLID_VELOCITY		0x0019
#define FE_PRESCRIBED_FLUID_DILATATION		0x001A
#define FE_FLUID_TRACTION					0x001B
#define FE_FIXED_ROTATION					0x001C	// added in 1.19
#define FE_PRESCRIBED_ROTATION				0x001D	// added in 1.19
#define FE_INIT_SHELL_FLUID_PRESSURE		0x001E
#define FE_INIT_SHELL_CONCENTRATION			0x001F
#define FE_FIXED_FLUID_VELOCITY				0x0020
#define FE_PRESCRIBED_FLUID_VELOCITY		0x0021
#define FE_FLUID_NORMAL_VELOCITY			0x0022
#define FE_FLUID_FLOW_RESISTANCE			0x0023
#define FE_FLUID_BACKFLOW_STABIL			0x0024
#define FE_FLUID_TANGENTIAL_STABIL			0x0025
#define FE_FLUID_VELOCITY					0x0026
#define FE_FLUID_ROTATIONAL_VELOCITY		0x0027
#define FE_FSI_TRACTION						0x0028
#define FE_FIXED_SHELL_DISPLACEMENT			0x0029	// added in 2.0
#define FE_PRESCRIBED_SHELL_DISPLACEMENT	0x002A	// added in 2.0
#define FE_INIT_NODAL_SHELL_VELOCITIES		0x002B	// added in 2.0
#define FE_CONCENTRATION_FLUX				0x002C	// added in 2.0
#define FE_SBM_POINT_SOURCE					0x002D
#define FE_INIT_FLUID_DILATATION            0x002E
#define FE_FLUID_FLOW_RCR                   0x002F
#define FE_MATCHING_OSM_COEF                0x0030
#define FE_NON_CONST_BODY_FORCE				0x0031
#define FE_INIT_PRESTRAIN					0x0032
#define FE_CENTRIFUGAL_BODY_FORCE           0x0033
#define FE_BFSI_TRACTION                    0x0034
#define FE_FLUID_PRESSURE_LOAD              0x0035
#define FE_MASSDAMPING_LOAD					0x0036
#define FE_SURFACE_FORCE                    0x0037
#define FE_BEARING_LOAD                     0x0038
#define FE_SOLUTE_NATURAL_FLUX              0x0039
#define FE_FIXED_FLUID_ANGULAR_VELOCITY     0x003A
#define FE_PRESCRIBED_FLUID_ANGULAR_VELOCITY 0x003B
#define FE_PRESCRIBED_NORMAL_DISPLACEMENT   0x003C
#define FE_FLUID_SOLUTES_NATURAL_FLUX       0x003D

#define FE_FEBIO_BC							0x0101
#define FE_FEBIO_NODAL_LOAD					0x0102
#define FE_FEBIO_SURFACE_LOAD				0x0103
#define FE_FEBIO_BODY_LOAD					0x0104
#define FE_FEBIO_INITIAL_CONDITION			0x0105
#define FE_FEBIO_RIGID_LOAD					0x0106
#define FE_FEBIO_RIGID_BC					0x0107
#define FE_FEBIO_RIGID_IC					0x0108

//--------------------------------------------------------
// Interface types
#define FE_RIGID_INTERFACE				0x0001
#define FE_SLIDING_INTERFACE			0x0002
#define FE_RIGID_JOINT					0x0003
#define FE_RIGID_WALL					0x0004
#define FE_TIED_INTERFACE				0x0005
#define FE_PORO_INTERFACE				0x0006
#define FE_PORO_SOLUTE_INTERFACE		0x0007
#define FE_TENSCOMP_INTERFACE			0x0008
#define FE_TIEDBIPHASIC_INTERFACE		0x0009
#define FE_SPRINGTIED_INTERFACE			0x000A
#define FE_MULTIPHASIC_INTERFACE		0x000B
#define FE_STICKY_INTERFACE				0x000C
#define FE_PERIODIC_BOUNDARY			0x000D
#define FE_RIGID_SPHERE_CONTACT			0x000F	// added in 1.20
#define FE_SLIDING_WITH_GAPS			0x0011	// added in 2.0
#define FE_FACET_ON_FACET_SLIDING		0x0012	// added in 2.0
#define FE_FACET_ON_FACET_TIED			0x0013	// added in 2.0
#define FE_TIEDMULTIPHASIC_INTERFACE	0x0014	// added in 2.0
#define FE_TIED_ELASTIC_INTERFACE       0x0016	// added in 2.0
#define FE_GAPHEATFLUX_INTERFACE		0x0017	// added in 2.1
#define FE_CONTACTPOTENTIAL_CONTACT		0x0018

#define FE_FEBIO_INTERFACE				0x0100

//--------------------------------------------------------
// Connector types
#define FE_RC_SPHERICAL_JOINT		0x0001
#define FE_RC_REVOLUTE_JOINT		0x0002
#define FE_RC_PRISMATIC_JOINT		0x0003
#define FE_RC_CYLINDRICAL_JOINT		0x0004
#define FE_RC_PLANAR_JOINT          0x0005
#define FE_RC_SPRING                0x0006
#define FE_RC_DAMPER                0x0007
#define FE_RC_ANGULAR_DAMPER		0x0008
#define FE_RC_CONTRACTILE_FORCE		0x0009
#define FE_RC_RIGID_LOCK            0x000A
#define FE_RC_GENERIC_JOINT			0x000B
#define FE_FEBIO_RIGID_CONNECTOR	0x000C

//--------------------------------------------------------
// Constraint types
#define FE_SYMMETRY_PLANE				0x0010	// added in 2.0
#define FE_NORMAL_FLUID_FLOW            0x0015	// added in 2.0
#define FE_VOLUME_CONSTRAINT			0x000E	// added in 1.17
#define FE_WARP_CONSTRAINT				0x002E
#define FE_FRICTIONLESS_FLUID_WALL      0x002F  // added in 2.0
#define FE_INSITUSTRETCH_CONSTRAINT		0x0030	// added in FS 1.0
#define FE_PRESTRAIN_CONSTRAINT		    0x0031	// added in FS 1.0
#define FE_FIXED_NORMAL_DISPLACEMENT    0x0032
#define FE_FEBIO_NLCONSTRAINT			0x0033	// added in FS 2.0
#define FE_FEBIO_SURFACECONSTRAINT		0x0034	// added in FS 2.0
#define FE_FEBIO_BODYCONSTRAINT			0x0035	// added in FS 2.0<|MERGE_RESOLUTION|>--- conflicted
+++ resolved
@@ -300,12 +300,9 @@
 #define CID_MESH_SURFACE			0x00090011
 #define CID_MESH_NODESET			0x00090012
 #define CID_MESH_PARAMS				0x00090013
-<<<<<<< HEAD
-#define CID_MESH_STORAGE			0x00090014	// new in fbs2.1
-=======
-#define CID_MESH_PARTSET_SECTION	0x00090014
-#define CID_MESH_PARTSET			0x00090015
->>>>>>> bd393806
+#define CID_MESH_PARTSET_SECTION	0x00090014 // new in fbs2.1
+#define CID_MESH_PARTSET			0x00090015 // new in fbs2.1
+#define CID_MESH_STORAGE			0x00090016 // new in fbs2.1
 
 #define CID_MESH_NODE				0x00090100
 #define CID_MESH_NODE_GID			0x00090101
