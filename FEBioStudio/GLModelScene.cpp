/*This file is part of the FEBio Studio source code and is licensed under the MIT license
listed below.

See Copyright-FEBio-Studio.txt for details.

Copyright (c) 2021 University of Utah, The Trustees of Columbia University in
the City of New York, and others.

Permission is hereby granted, free of charge, to any person obtaining a copy
of this software and associated documentation files (the "Software"), to deal
in the Software without restriction, including without limitation the rights
to use, copy, modify, merge, publish, distribute, sublicense, and/or sell
copies of the Software, and to permit persons to whom the Software is
furnished to do so, subject to the following conditions:

The above copyright notice and this permission notice shall be included in all
copies or substantial portions of the Software.

THE SOFTWARE IS PROVIDED "AS IS", WITHOUT WARRANTY OF ANY KIND, EXPRESS OR
IMPLIED, INCLUDING BUT NOT LIMITED TO THE WARRANTIES OF MERCHANTABILITY,
FITNESS FOR A PARTICULAR PURPOSE AND NONINFRINGEMENT. IN NO EVENT SHALL THE
AUTHORS OR COPYRIGHT HOLDERS BE LIABLE FOR ANY CLAIM, DAMAGES OR OTHER
LIABILITY, WHETHER IN AN ACTION OF CONTRACT, TORT OR OTHERWISE, ARISING FROM,
OUT OF OR IN CONNECTION WITH THE SOFTWARE OR THE USE OR OTHER DEALINGS IN THE
SOFTWARE.*/
#include "GLModelScene.h"
#include "GLView.h"
#include "ModelDocument.h"
#include "GLHighlighter.h"
#include <GeomLib/GModel.h>
#include <GeomLib/GObject.h>
#include <GeomLib/GGroup.h>
#include <GLLib/glx.h>
#include <GLLib/GLMeshRender.h>
#include <FEMLib/FEModelConstraint.h>
#include <GeomLib/GSurfaceMeshObject.h>
#include <FEMLib/FELoad.h>
#include <MeshLib/MeshMetrics.h>
#include <ImageLib/RGBImage.h>
#include <QImageReader>

const int HEX_NT[8] = { 0, 1, 2, 3, 4, 5, 6, 7 };
const int PEN_NT[8] = { 0, 1, 2, 2, 3, 4, 5, 5 };
const int TET_NT[8] = { 0, 1, 2, 2, 3, 3, 3, 3 };
const int PYR_NT[8] = { 0, 1, 2, 3, 4, 4, 4, 4 };

// in MeshTools\lut.cpp
extern int LUT[256][15];
extern int ET_HEX[12][2];
extern int ET_TET[6][2];
extern int ET_PYR[8][2];

static GLColor fiberColorPalette[GMaterial::MAX_COLORS] = {
	GLColor(255, 128, 128),
	GLColor(128, 255, 128),
	GLColor(128, 128, 255),
	GLColor(  0, 240, 240),
	GLColor(240, 180,   0),
	GLColor(240,   0, 180),
	GLColor(180, 240,   0),
	GLColor(  0, 240, 180),
	GLColor(180,   0, 240),
	GLColor(  0, 180, 240),
	GLColor(  0, 180,   0),
	GLColor(  0,   0, 180),
	GLColor(180, 180,   0),
	GLColor(  0, 180, 180),
	GLColor(180,   0, 180),
	GLColor(120,   0, 240)
};

CGLModelScene::CGLModelScene(CModelDocument* doc) : m_doc(doc)
{
	m_objectColor = OBJECT_COLOR_MODE::DEFAULT_COLOR;
	m_fiberViz = nullptr;
}

GLMeshRender& CGLModelScene::GetMeshRenderer() { return m_renderer; }

BOX CGLModelScene::GetBoundingBox()
{
	BOX box;
	if (m_doc) box = m_doc->GetModelBox();
	return box;
}

BOX CGLModelScene::GetSelectionBox()
{
	BOX box;
	if (m_doc)
	{
		FESelection* ps = m_doc->GetCurrentSelection();
		if (ps && ps->Size() != 0)
		{
			box = ps->GetBoundingBox();
		}
	}
	return box;
}

void CGLModelScene::Render(CGLContext& rc)
{
	if ((m_doc == nullptr) || (m_doc->IsValid() == false)) return;

	CGLView* glview = (CGLView*)rc.m_view; assert(glview);
	if (glview == nullptr) return;

	// We don't need this for rendering model docs
	glDisable(GL_COLOR_MATERIAL);

	GLViewSettings& view = glview->GetViewSettings();
	int nitem = m_doc->GetItemMode();

	CGLCamera& cam = *rc.m_cam;
	cam.PositionInScene();

	if (glview->ShowPlaneCut())
	{
		RenderPlaneCut(rc);
	}

	// render the (solid) model
	if ((view.m_nrender == RENDER_SOLID) || (nitem != ITEM_MESH)) RenderModel(rc);

	// render discrete objects
	if (view.m_showDiscrete)
	{
		RenderDiscrete(rc);
	}

	// render selected box
	RenderSelectionBox(rc);

	cam.LineDrawMode(true);
	cam.PositionInScene();

	// Render mesh lines
	//	if ((view.m_nrender == RENDER_SOLID) && (view.m_bmesh || (nitem != ITEM_MESH)))
	if (view.m_bmesh) RenderMeshLines(rc);

	if (view.m_bfeat || (view.m_nrender == RENDER_WIREFRAME))
	{
		// don't draw feature edges in edge mode, since the edges are the feature edges
		// (Don't draw feature edges when we are rendering FE edges)
		int nselect = m_doc->GetSelectionMode();
		if (((nitem != ITEM_MESH) || (nselect != SELECT_EDGE)) && (nitem != ITEM_EDGE)) RenderFeatureEdges(rc);
	}

	cam.LineDrawMode(false);
	cam.PositionInScene();

	// render physics
	if (view.m_brigid) RenderRigidBodies(rc);
	if (view.m_bjoint) { RenderRigidJoints(rc); RenderRigidConnectors(rc); }
	if (view.m_bwall ) RenderRigidWalls(rc);
	RenderMaterialFibers(rc);
	if (view.m_blma  ) RenderLocalMaterialAxes(rc);

	// render the selected parts
	GModel& model = *m_doc->GetGModel();
	int nsel = m_doc->GetSelectionMode();
	if (nitem == ITEM_MESH)
	{
		for (int i = 0; i < model.Objects(); ++i)
		{
			GObject* po = model.Object(i);
			if (po->IsVisible() && po->IsValid())
			{
				glPushMatrix();
				SetModelView(po);
				switch (nsel)
				{
				case SELECT_PART: RenderSelectedParts(rc, po); break;
				case SELECT_FACE: RenderSelectedSurfaces(rc, po); break;
				case SELECT_EDGE: RenderSelectedEdges(rc, po); break;
				case SELECT_NODE: RenderSelectedNodes(rc, po); break;
				}
				glPopMatrix();
			}
		}
	}

	glDisable(GL_CLIP_PLANE0);

	// show the labels on rigid bodies
	if (view.m_showRigidLabels) RenderRigidLabels(rc);

	// render the tags
	if (view.m_bTags) RenderTags(rc);

	// render the grid
	if (view.m_bgrid ) m_grid.Render(rc);

	// render the image data
	RenderImageData(rc);

	// render the decorations
	glview->RenderDecorations();

	// render the highlights
	GLHighlighter::draw();

	// render 3D cursor
	if (m_doc->GetItemMode() == ITEM_MESH)
	{
		glview->Render3DCursor();
	}

	// see if we need to draw the legend bar for the mesh inspector
	if (view.m_bcontour)
	{
		GObject* po = m_doc->GetActiveObject();
		FSMesh* pm = (po ? po->GetFEMesh() : nullptr);
		if (pm)
		{
			Mesh_Data& data = pm->GetMeshData();
			double vmin, vmax;
			data.GetValueRange(vmin, vmax);
			if (vmin == vmax) vmax++;
			CGLView* glview = dynamic_cast<CGLView*>(rc.m_view);
			if (glview)
			{
				glview->setLegendRange((float)vmin, (float)vmax);
			}
			m_doc->ShowLegend(true);
		}
	}
	else m_doc->ShowLegend(false);
}

void TagFaces(GFaceList& faceList, int tag)
{
	std::vector<GFace*> faces = faceList.GetFaceList();
	for (auto pf : faces) pf->m_ntag = tag;
}

// TODO: This is currently called every time we render the scene (with color mode set to physics)!
void TagFacesByPhysics(FSModel& fem)
{
	GModel& model = fem.GetModel();

	// Clear all the tags
	for (int i = 0; i < model.Objects(); ++i)
	{
		GObject* po = model.Object(i);
		if (po->IsVisible() && po->IsValid())
		{
			for (int j = 0; j < po->Faces(); ++j)
			{
				GFace* pf = po->Face(j);
				pf->m_ntag = 0;
			}
		}
	}

	for (int i = 0; i < fem.Steps(); ++i)
	{
		FSStep* step = fem.GetStep(i);
		for (int j = 0; j < step->BCs(); ++j)
		{
			FSBoundaryCondition* pbc = step->BC(j);
			GFaceList* faceList = dynamic_cast<GFaceList*>(pbc->GetItemList());
			if (faceList) TagFaces(*faceList, 1);
		}
		for (int j = 0; j < step->ICs(); ++j)
		{
			FSInitialCondition* pic = step->IC(j);
			GFaceList* faceList = dynamic_cast<GFaceList*>(pic->GetItemList());
			if (faceList) TagFaces(*faceList, 2);
		}
		for (int j = 0; j < step->Loads(); ++j)
		{
			FSLoad* pl = step->Load(j);
			GFaceList* faceList = dynamic_cast<GFaceList*>(pl->GetItemList());
			if (faceList) TagFaces(*faceList, 3);
		}

		for (int j = 0; j < step->Interfaces(); ++j)
		{
			FSPairedInterface* pi = dynamic_cast<FSPairedInterface*>(step->Interface(j));
			if (pi)
			{
				GFaceList* faceList = dynamic_cast<GFaceList*>(pi->GetItemList(0));
				if (faceList) TagFaces(*faceList, 4);

				faceList = dynamic_cast<GFaceList*>(pi->GetItemList(1));
				if (faceList) TagFaces(*faceList, 5);
			}
		}
	}
}

void CGLModelScene::RenderModel(CGLContext& rc)
{
	CModelDocument* pdoc = m_doc;
	if (pdoc == nullptr) return;
	FSModel* ps = pdoc->GetFSModel();
	if (ps == nullptr) return;
	GModel& model = ps->GetModel();

	// we don't use backface culling when drawing
	glDisable(GL_CULL_FACE);
	
	GLViewSettings& view = rc.m_settings;
	if (m_objectColor == OBJECT_COLOR_MODE::PHYSICS_TYPE)
	{
		// Tag all faces depending on how they are used in a model component
		TagFacesByPhysics(*ps);
	}

	for (int i = 0; i < model.Objects(); ++i)
	{
		GObject* po = model.Object(i);
		if (po->IsVisible() && po->IsValid())
		{
			glPushMatrix();
			SetModelView(po);
			RenderGObject(rc, po);
			glPopMatrix();
		}
	}
}

void CGLModelScene::RenderGObject(CGLContext& rc, GObject* po)
{
	CModelDocument* pdoc = m_doc;
	GLViewSettings& view = rc.m_settings;

	CGLView* glview = (CGLView*)rc.m_view;

	CGLCamera& cam = *rc.m_cam;
	
	// Get the item mode
	int item = pdoc->GetItemMode();

	// get the selection mode
	int nsel = pdoc->GetSelectionMode();

	GObject* poa = pdoc->GetActiveObject();

	if (item == ITEM_MESH)
	{
		switch (nsel)
		{
		case SELECT_OBJECT:
		{
			if (view.m_bcontour && (poa == po))
			{
				GMesh* gm = po->GetFERenderMesh();
				if (gm) RenderFEFacesFromGMesh(rc, po);
				else if (po->GetEditableMesh()) RenderSurfaceMeshFaces(rc, po);
				else RenderObject(rc, po);
			}
			else if (m_objectColor == OBJECT_COLOR_MODE::FSELEMENT_TYPE)
			{
				GMesh* gm = po->GetFERenderMesh();
				if (gm) RenderFEFacesFromGMesh(rc, po);
				else RenderObject(rc, po);
			}
			else if (glview->ShowPlaneCut() && (glview->PlaneCutMode() == Planecut_Mode::HIDE_ELEMENTS))
			{
				GMesh* gm = po->GetFERenderMesh();
				if (gm) RenderFEFacesFromGMesh(rc, po);
			}
			else RenderObject(rc, po);
		}
		break;
		case SELECT_PART: RenderParts(rc, po); break;
		case SELECT_FACE: RenderSurfaces(rc, po); break;
		case SELECT_EDGE:
		{
			RenderObject(rc, po);
			cam.LineDrawMode(true);
			cam.PositionInScene();
			SetModelView(po);
			RenderEdges(rc, po);
			cam.LineDrawMode(false);
			cam.PositionInScene();
			SetModelView(po);
		}
		break;
		case SELECT_NODE:
		{
			RenderObject(rc, po);
			cam.LineDrawMode(true);
			cam.PositionInScene();
			SetModelView(po);
			RenderNodes(rc, po);
			cam.LineDrawMode(false);
			cam.PositionInScene();
			SetModelView(po);
		}
		break;
		case SELECT_DISCRETE:
		{
			RenderObject(rc, po);
		}
		break;
		}
	}
	else
	{
		// get the mesh mode
		int meshMode = m_doc->GetMeshMode();

		if (po == poa)
		{
			if (meshMode == MESH_MODE_VOLUME)
			{
				if (item == ITEM_ELEM)
				{
					GMesh* gm = po->GetFERenderMesh();
					if (gm)
					{
						RenderFEFacesFromGMesh(rc, po);
						RenderUnselectedBeamElements(rc, po);
						RenderSelectedFEElements(rc, po);
					}
				}
				else if (item == ITEM_FACE)
				{
					GMesh* gm = po->GetFERenderMesh();
					if (gm)
					{
						RenderFEFacesFromGMesh(rc, po);
						RenderSelectedFEFaces(rc, po);
					}
					else RenderFEFaces(rc, po);
				}
				else if (item == ITEM_EDGE)
				{
					GMesh* gm = po->GetFERenderMesh();
					if (gm) RenderFEFacesFromGMesh(rc, po);
					else RenderFEFaces(rc, po);
					cam.LineDrawMode(true);
					cam.PositionInScene();
					SetModelView(po);
					RenderFEEdges(rc, po);
					cam.LineDrawMode(false);
					cam.PositionInScene();
				}
				else if (item == ITEM_NODE)
				{
					GMesh* gm = po->GetFERenderMesh();
					if (gm) RenderFEFacesFromGMesh(rc, po);
					else RenderFEFaces(rc, po);
					RenderFENodes(rc, po);
				}
			}
			else
			{
				if (item == ITEM_FACE)
				{
					RenderSurfaceMeshFaces(rc, po);
				}
				else if (item == ITEM_EDGE)
				{
					RenderSurfaceMeshFaces(rc, po);
					cam.LineDrawMode(true);
					cam.PositionInScene();
					SetModelView(po);
					RenderSurfaceMeshEdges(rc, po);
					cam.LineDrawMode(false);
					cam.PositionInScene();
				}
				else if (item == ITEM_NODE)
				{
					RenderSurfaceMeshFaces(rc, po);
					RenderSurfaceMeshNodes(rc, po);
				}
			}
		}
		else RenderObject(rc, po);
	}

	// render normals if requested
	if (view.m_bnorm) RenderNormals(rc, po, view.m_scaleNormals);
}

void CGLModelScene::RenderSelectionBox(CGLContext& rc)
{
	CModelDocument* pdoc = m_doc;
	if (pdoc == nullptr) return;

	CGLView* glview = (CGLView*)rc.m_view;
	if (glview == nullptr) return;

	GLViewSettings& view = glview->GetViewSettings();

	// get the model
	FSModel* ps = pdoc->GetFSModel();
	GModel& model = ps->GetModel();

	// Get the item mode
	int item = pdoc->GetItemMode();

	// get the selection mode
	int nsel = pdoc->GetSelectionMode();

	GObject* poa = pdoc->GetActiveObject();

	bool bnorm = view.m_bnorm;
	double scale = view.m_scaleNormals;

	if (item == ITEM_MESH)
	{
		for (int i = 0; i < model.Objects(); ++i)
		{
			GObject* po = model.Object(i);
			if (po->IsVisible())
			{
				glPushMatrix();
				SetModelView(po);

				if (nsel == SELECT_OBJECT)
				{
					glColor3ub(255, 255, 255);
					if (po->IsSelected())
					{
						glx::renderBox(po->GetLocalBox(), true, 1.025);
					}
				}
				else if (po == poa)
				{
					glColor3ub(164, 0, 164);
					assert(po->IsSelected());
					glx::renderBox(po->GetLocalBox(), true, 1.025);
				}
				glPopMatrix();
			}
		}
	}
	else if (poa)
	{
		glPushMatrix();
		SetModelView(poa);
		glColor3ub(255, 255, 0);
		glx::renderBox(poa->GetLocalBox(), true, 1.025);
		glPopMatrix();
	}
}

void CGLModelScene::RenderRigidBodies(CGLContext& rc)
{
	CModelDocument* pdoc = m_doc;
	if (pdoc == nullptr) return;

	CGLView* glview = (CGLView*)rc.m_view;
	if (glview == nullptr) return;

	CGLCamera& cam = *rc.m_cam;

	FSModel* ps = pdoc->GetFSModel();

	double scale = 0.03 * (double)cam.GetTargetDistance();
	double R = 0.5 * scale;

	quatd qi = cam.GetOrientation().Inverse();

	glPushAttrib(GL_ENABLE_BIT);

	glDisable(GL_LIGHTING);
	glDisable(GL_DEPTH_TEST);

	for (int i = 0; i < ps->Materials(); ++i)
	{
		GMaterial* pgm = ps->GetMaterial(i);
		FSMaterial* pm = pgm->GetMaterialProperties();
		if (pm && pm->IsRigid())
		{
			GLColor c = pgm->Diffuse();

			glColor3ub(c.r, c.g, c.b);

			// We'll position the rigid body glyph, either in the center of rigid part,
			// or in the center_of_mass parameter if the override_com is true.
			vec3d r(0, 0, 0);
			bool b = pm->GetParamBool("override_com");
			if (b) r = pm->GetParamVec3d("center_of_mass");
			else r = pgm->GetPosition();

			glPushMatrix();
			glTranslatef((float)r.x, (float)r.y, (float)r.z);

			glx::renderRigidBody(R);

			glPopMatrix();

			// get the parent
/*			if (pb->m_pid != -1)
			{
				FSRigidMaterial* pp = dynamic_cast<FSRigidMaterial*>(ps->GetMaterialFromID(pb->m_pid)->GetMaterialProperties());
				assert(pp);

				glColor3ub(50, 50, 255);
				vec3d r0 = pb->GetVecValue(FSRigidMaterial::MP_RC);
				vec3d r1 = pp->GetVecValue(FSRigidMaterial::MP_RC);

				double l = (r1 - r0).Length();
				vec3d el = r0 - r1; el.Normalize();

				quatd q(vec3d(0, 0, 1), el);
				glPushMatrix();
				{
					glTranslated(r1.x, r1.y, r1.z);
					glx::rotate(q);

					vec3d e2 = q*vec3d(0, 0, 1);

					double a = l*0.25;
					double b = a*0.25;
					glBegin(GL_LINES);
					{
						glVertex3d(0, 0, 0); glVertex3d(b, b, a); glVertex3d(b, b, a); glVertex3d(0, 0, l);
						glVertex3d(0, 0, 0); glVertex3d(-b, b, a); glVertex3d(-b, b, a); glVertex3d(0, 0, l);
						glVertex3d(0, 0, 0); glVertex3d(-b, -b, a); glVertex3d(-b, -b, a); glVertex3d(0, 0, l);
						glVertex3d(0, 0, 0); glVertex3d(b, -b, a); glVertex3d(b, -b, a); glVertex3d(0, 0, l);
						glVertex3d(b, b, a); glVertex3d(-b, b, a);
						glVertex3d(-b, b, a); glVertex3d(-b, -b, a);
						glVertex3d(-b, -b, a); glVertex3d(b, -b, a);
						glVertex3d(b, -b, a); glVertex3d(b, b, a);
					}
					glEnd();
				}
				glPopMatrix();
			}*/
		}
	}

	glPopAttrib();
}

void CGLModelScene::RenderRigidWalls(CGLContext& rc)
{
	CModelDocument* pdoc = m_doc;
	if (pdoc == nullptr) return;

	CGLView* glview = (CGLView*)rc.m_view;
	if (glview == nullptr) return;

	FSModel* ps = pdoc->GetFSModel();
	BOX box = ps->GetModel().GetBoundingBox();
	double R = box.GetMaxExtent();
	vec3d c = box.Center();

	glPushAttrib(GL_ENABLE_BIT);
	glDisable(GL_LIGHTING);
	glDisable(GL_DEPTH_TEST);

	for (int n = 0; n < ps->Steps(); ++n)
	{
		FSStep& s = *ps->GetStep(n);
		for (int i = 0; i < s.Constraints(); ++i)
		{
			FSModelConstraint* pw = s.Constraint(i);
			if (pw->IsType("rigid_wall"))
			{
				// get the plane equation
				vector<double> a = pw->GetParamArrayDouble("plane");
				vec3d n(a[0], a[1], a[2]);
				double D = a[3];
				vec3d r0 = n * (D / (n * n));

				// project the center of the box onto the plane
				n.Normalize();
				vec3d p = c - n * (n * (c - r0));

				quatd q(vec3d(0, 0, 1), n);
				glPushMatrix();
				{
					glTranslated(p.x, p.y, p.z);
					glx::rotate(q);
					glColor4ub(128, 96, 0, 96);
					glRectd(-R, -R, R, R);

					glColor3ub(164, 128, 0);
					glBegin(GL_LINE_LOOP);
					{
						glVertex3d(-R, -R, 0);
						glVertex3d(R, -R, 0);
						glVertex3d(R, R, 0);
						glVertex3d(-R, R, 0);
					}
					glEnd();
					glBegin(GL_LINES);
					{
						glVertex3d(0, 0, 0); glVertex3d(0, 0, R / 2);
						glVertex3d(0, 0, R / 2); glVertex3d(-R * 0.1, 0, R * 0.4);
						glVertex3d(0, 0, R / 2); glVertex3d(R * 0.1, 0, R * 0.4);
					}
					glEnd();
				}
				glPopMatrix();
			}
		}
	}

	glPopAttrib();
}

void CGLModelScene::RenderRigidJoints(CGLContext& rc)
{
	CModelDocument* pdoc = m_doc;
	if (pdoc == nullptr) return;

	CGLView* glview = (CGLView*)rc.m_view;
	if (glview == nullptr) return;

	CGLCamera& cam = *rc.m_cam;

	FSModel* ps = pdoc->GetFSModel();

	double scale = 0.05 * (double)cam.GetTargetDistance();
	double R = 0.5 * scale;

	glPushAttrib(GL_ENABLE_BIT);
	glDisable(GL_LIGHTING);
	glDisable(GL_DEPTH_TEST);
	glColor3ub(255, 0, 0);

	for (int n = 0; n < ps->Steps(); ++n)
	{
		FSStep& s = *ps->GetStep(n);
		for (int i = 0; i < s.Interfaces(); ++i)
		{
			FSRigidJoint* pj = dynamic_cast<FSRigidJoint*> (s.Interface(i));
			if (pj)
			{
				vec3d r = pj->GetVecValue(FSRigidJoint::RJ);

				glColor3ub(255, 0, 0);
				glPushMatrix();
				glTranslatef((float)r.x, (float)r.y, (float)r.z);
				glx::renderJoint(R);
				glPopMatrix();
			}
		}
	}

	glPopAttrib();
}

void CGLModelScene::RenderRigidConnectors(CGLContext& rc)
{
	CModelDocument* pdoc = m_doc;
	if (pdoc == nullptr) return;

	CGLCamera& cam = *rc.m_cam;

	FSModel* ps = pdoc->GetFSModel();

	double scale = 0.05 * (double)cam.GetTargetDistance();
	double R = 0.5 * scale;

	glPushAttrib(GL_ENABLE_BIT);
	glDisable(GL_LIGHTING);
	glDisable(GL_DEPTH_TEST);
	glColor3ub(0, 0, 255);

	for (int n = 0; n < ps->Steps(); ++n)
	{
		FSStep& s = *ps->GetStep(n);
		for (int i = 0; i < s.RigidConnectors(); ++i)
		{
			FSRigidConnector* rci = s.RigidConnector(i);
			if (rci->IsType("rigid spherical joint"))
			{
				vec3d r = rci->GetParamVec3d("joint_origin");

				if (rci->IsActive())
					glColor3ub(255, 0, 0);
				else
					glColor3ub(64, 64, 64);

				glPushMatrix();
				glTranslatef((float)r.x, (float)r.y, (float)r.z);
				glx::renderJoint(R);
				glPopMatrix();
			}
			else if (rci->IsType("rigid revolute joint"))
			{
				vec3d r = rci->GetParamVec3d("joint_origin");
				vec3d c = rci->GetParamVec3d("rotation_axis"); c.Normalize();
				vec3d a = rci->GetParamVec3d("transverse_axis"); a.Normalize();
				vec3d b = c ^ a; b.Normalize();
				a = b ^ c; a.Normalize();
				GLfloat Q4[16] = {
					(GLfloat)a.x, (GLfloat)a.y, (GLfloat)a.z, 0.f,
					(GLfloat)b.x, (GLfloat)b.y, (GLfloat)b.z, 0.f,
					(GLfloat)c.x, (GLfloat)c.y, (GLfloat)c.z, 0.f,
					0.f, 0.f, 0.f, 1.f };

				glPushMatrix();
				glTranslatef((float)r.x, (float)r.y, (float)r.z);
				glMultMatrixf(Q4);

				if (rci->IsActive())
					glColor3ub(0, 0, 255);
				else
					glColor3ub(64, 64, 64);

				glx::renderRevoluteJoint(R);

				glPopMatrix();
			}
			else if (rci->IsType("rigid prismatic joint"))
			{
				vec3d r = rci->GetParamVec3d("joint_origin");
				vec3d a = rci->GetParamVec3d("translation_axis"); a.Normalize();
				vec3d b = rci->GetParamVec3d("transverse_axis"); b.Normalize();
				vec3d c = a ^ b; c.Normalize();
				b = c ^ a; b.Normalize();
				GLfloat Q4[16] = {
					(GLfloat)a.x, (GLfloat)a.y, (GLfloat)a.z, 0.f,
					(GLfloat)b.x, (GLfloat)b.y, (GLfloat)b.z, 0.f,
					(GLfloat)c.x, (GLfloat)c.y, (GLfloat)c.z, 0.f,
					0.f, 0.f, 0.f, 1.f };

				glPushMatrix();
				glTranslatef((float)r.x, (float)r.y, (float)r.z);
				glMultMatrixf(Q4);

				if (rci->IsActive())
					glColor3ub(0, 255, 0);
				else
					glColor3ub(64, 64, 64);
				glx::renderPrismaticJoint(R);

				glPopMatrix();
			}
			else if (rci->IsType("rigid cylindrical joint"))
			{
				vec3d r = rci->GetParamVec3d("joint_origin");
				vec3d c = rci->GetParamVec3d("joint_axis"); c.Normalize();
				vec3d a = rci->GetParamVec3d("transverse_axis"); a.Normalize();
				vec3d b = c ^ a; b.Normalize();
				a = b ^ c; a.Normalize();
				GLfloat Q4[16] = {
					(GLfloat)a.x, (GLfloat)a.y, (GLfloat)a.z, 0.f,
					(GLfloat)b.x, (GLfloat)b.y, (GLfloat)b.z, 0.f,
					(GLfloat)c.x, (GLfloat)c.y, (GLfloat)c.z, 0.f,
					0.f, 0.f, 0.f, 1.f };

				glPushMatrix();
				glTranslatef((float)r.x, (float)r.y, (float)r.z);
				glMultMatrixf(Q4);

				if (rci->IsActive())
					glColor3ub(255, 0, 255);
				else
					glColor3ub(64, 64, 64);

				glx::renderCylindricalJoint(R);

				glPopMatrix();
			}
			else if (rci->IsType("rigid planar joint"))
			{
				vec3d r = rci->GetParamVec3d("joint_origin");
				vec3d c = rci->GetParamVec3d("rotation_axis"); c.Normalize();
				vec3d a = rci->GetParamVec3d("translation_axis_1"); a.Normalize();
				vec3d b = c ^ a; b.Normalize();
				a = b ^ c; a.Normalize();
				GLfloat Q4[16] = {
					(GLfloat)a.x, (GLfloat)a.y, (GLfloat)a.z, 0.f,
					(GLfloat)b.x, (GLfloat)b.y, (GLfloat)b.z, 0.f,
					(GLfloat)c.x, (GLfloat)c.y, (GLfloat)c.z, 0.f,
					0.f, 0.f, 0.f, 1.f };

				glPushMatrix();
				glTranslatef((float)r.x, (float)r.y, (float)r.z);
				glMultMatrixf(Q4);

				if (rci->IsActive())
					glColor3ub(0, 255, 255);
				else
					glColor3ub(64, 64, 64);

				glx::renderPlanarJoint(R);

				glPopMatrix();
			}
			else if (rci->IsType("rigid lock"))
			{
				vec3d r = rci->GetParamVec3d("joint_origin");
				vec3d c = rci->GetParamVec3d("first_axis"); c.Normalize();
				vec3d a = rci->GetParamVec3d("second_axis"); a.Normalize();
				vec3d b = c ^ a; b.Normalize();
				a = b ^ c; a.Normalize();
				GLfloat Q4[16] = {
					(GLfloat)a.x, (GLfloat)a.y, (GLfloat)a.z, 0.f,
					(GLfloat)b.x, (GLfloat)b.y, (GLfloat)b.z, 0.f,
					(GLfloat)c.x, (GLfloat)c.y, (GLfloat)c.z, 0.f,
					0.f, 0.f, 0.f, 1.f };

				glPushMatrix();
				glTranslatef((float)r.x, (float)r.y, (float)r.z);
				glMultMatrixf(Q4);

				if (rci->IsActive())
					glColor3ub(255, 127, 0);
				else
					glColor3ub(64, 64, 64);

				glx::renderRigidLock(R);

				glPopMatrix();
			}
			else if (rci->IsType("rigid spring"))
			{
				vec3d xa = rci->GetParamVec3d("insertion_a");
				vec3d xb = rci->GetParamVec3d("insertion_b");

				glPushMatrix();
				if (rci->IsActive())
					glColor3ub(255, 0, 0);
				else
					glColor3ub(64, 64, 64);

				glx::renderSpring(xa, xb, R);
				glPopMatrix();
			}
			else if (rci->IsType("rigid damper"))
			{
				vec3d xa = rci->GetParamVec3d("insertion_a");
				vec3d xb = rci->GetParamVec3d("insertion_b");

				glPushMatrix();

				if (rci->IsActive())
					glColor3ub(255, 0, 0);
				else
					glColor3ub(64, 64, 64);

				glx::renderDamper(xa, xb, R);

				glPopMatrix();
			}
			else if (rci->IsType("rigid contractile force"))
			{
				vec3d xa = rci->GetParamVec3d("insertion_a");
				vec3d xb = rci->GetParamVec3d("insertion_b");

				glPushMatrix();

				if (rci->IsActive())
					glColor3ub(255, 0, 0);
				else
					glColor3ub(64, 64, 64);

				glx::renderContractileForce(xa, xb, R);

				glPopMatrix();
			}
		}
	}

	glPopAttrib();
}

class GLFiberRenderer
{
public:
	struct FIBER
	{
		GLColor c;
		vec3d r;	// center of fiber
		vec3d n;	// direction of fiber
	};

public:
	GLFiberRenderer() {
		m_fibers.reserve(4096);
	}

	void Clear() { m_fibers.clear(); }

	void BuildFiberVectors(GObject* po, FSMaterial* pmat, FEElementRef& rel, const vec3d& c, mat3d Q);
	void BuildFiberVectors(GObject* po, FSMaterialProperty* pmat, FEElementRef& rel, const vec3d& c, mat3d Q);

	void RenderFibers();
	void RenderFiber(const FIBER& fiber);

	void Init();

	void Finish();

public:
	void SetColorOption(int n) { m_colorOption = n; }
	void SetDefaultColor(GLColor c) { m_defaultCol = c; }
	void SetScaleFactor(double s) { m_scale = s; }
	void SetLineStyle(int n) { m_lineStyle = n; }
	void SetLineWidth(double l) { m_lineWidth = l; }

private:
	int		m_colorOption = 0;
	int		m_lineStyle = 0;
	double	m_lineWidth = 1.0;
	GLColor	m_defaultCol;
	double	m_scale = 1.0;
	GLUquadricObj* m_glyph = nullptr;

	std::vector<FIBER>	m_fibers;
};

void GLFiberRenderer::Init()
{
	glPushAttrib(GL_ENABLE_BIT);
	glEnable(GL_COLOR_MATERIAL);
	if (m_lineStyle == 0)
	{
		glDisable(GL_LIGHTING);
		glDisable(GL_DEPTH_TEST);
		glBegin(GL_LINES);
	}
	else
	{
		m_glyph = gluNewQuadric();
		gluQuadricNormals(m_glyph, GLU_SMOOTH);
	}
}

void GLFiberRenderer::RenderFibers()
{
	for (auto& fiber : m_fibers)
		RenderFiber(fiber);
}

void GLFiberRenderer::RenderFiber(const GLFiberRenderer::FIBER& fiber)
{
	vec3d p0 = fiber.r - fiber.n * (m_scale * 0.5);
	vec3d p1 = fiber.r + fiber.n * (m_scale * 0.5);

	glColor3ub(fiber.c.r, fiber.c.g, fiber.c.b);
	if (m_lineStyle == 0)
	{
		glVertex3d(p0.x, p0.y, p0.z);
		glVertex3d(p1.x, p1.y, p1.z);
	}
	else
	{
		glPushMatrix();

		glx::translate(p0);
		quatd Q(vec3d(0, 0, 1), fiber.n);
		glx::rotate(Q);

		gluCylinder(m_glyph, m_lineWidth, m_lineWidth, m_scale, 10, 1);

		glPopMatrix();
	}
}

void GLFiberRenderer::Finish()
{
	if (m_lineStyle == 0)
	{
		glEnd(); // GL_LINES
	}
	else
	{
		gluDeleteQuadric(m_glyph);
	}
	glPopAttrib();
}

void GLFiberRenderer::BuildFiberVectors(
	GObject* po,
	FSMaterial* pmat, 
	FEElementRef& rel, 
	const vec3d& c, 
	mat3d Q)
{
	if (pmat->HasFibers())
	{
		vec3d q0 = pmat->GetFiber(rel);

		vec3d q = Q * q0;

		// This vector is defined in global coordinates, except for user-defined fibers, which
		// are assumed to be in local coordinates
		FSTransverselyIsotropic* ptiso = dynamic_cast<FSTransverselyIsotropic*>(pmat);
		if (ptiso && (ptiso->GetFiberMaterial()->m_naopt == FE_FIBER_USER))
		{
			q = po->GetTransform().LocalToGlobalNormal(q);
		}

		GLColor col = m_defaultCol;
		if (m_colorOption == 0)
		{
			uint8_t r = (uint8_t)(255 * fabs(q.x));
			uint8_t g = (uint8_t)(255 * fabs(q.y));
			uint8_t b = (uint8_t)(255 * fabs(q.z));
			col = GLColor(r, g, b);
		}

		m_fibers.push_back({ col, c, q });
	}

	if (pmat->HasMaterialAxes())
	{
		Q = Q * pmat->GetMatAxes(rel);
	}

	int index = 0;
	for (int i = 0; i < pmat->Properties(); ++i)
	{
		FSProperty& prop = pmat->GetProperty(i);
		for (int j = 0; j < prop.Size(); ++j, ++index)
		{
			FSMaterial* matj = pmat->GetMaterialProperty(i, j);
			if (matj)
			{
				if (m_colorOption == 2) m_defaultCol = fiberColorPalette[index % GMaterial::MAX_COLORS];
				BuildFiberVectors(po, matj, rel, c, Q);
			}
			else
			{
				FSMaterialProperty* matProp = dynamic_cast<FSMaterialProperty*>(pmat->GetProperty(i).GetComponent(j));
				if (matProp)
				{
					if (m_colorOption == 2) m_defaultCol = fiberColorPalette[index % GMaterial::MAX_COLORS];
					BuildFiberVectors(po, matProp, rel, c, Q);
				}
			}
		}
	}
}


void GLFiberRenderer::BuildFiberVectors(
	GObject* po,
	FSMaterialProperty* pmat,
	FEElementRef& rel,
	const vec3d& c,
	mat3d Q)
{
	if (pmat->HasFibers())
	{
		vec3d q0 = pmat->GetFiber(rel);

		vec3d q = Q * q0;

		// This vector is defined in global coordinates, except for user-defined fibers, which
		// are assumed to be in local coordinates
		FSTransverselyIsotropic* ptiso = dynamic_cast<FSTransverselyIsotropic*>(pmat);
		if (ptiso && (ptiso->GetFiberMaterial()->m_naopt == FE_FIBER_USER))
		{
			q = po->GetTransform().LocalToGlobalNormal(q);
		}

		GLColor col = m_defaultCol;
		if (m_colorOption == 0)
		{
			uint8_t r = (uint8_t)(255 * fabs(q.x));
			uint8_t g = (uint8_t)(255 * fabs(q.y));
			uint8_t b = (uint8_t)(255 * fabs(q.z));
			col = GLColor(r, g, b);
		}

		m_fibers.push_back({ col, c, q });
	}

	int index = 0;
	for (int i = 0; i < pmat->Properties(); ++i)
	{
		FSProperty& prop = pmat->GetProperty(i);
		for (int j = 0; j < prop.Size(); ++j, ++index)
		{
			FSMaterial* matj = dynamic_cast<FSMaterial*>(pmat->GetProperty(i).GetComponent(j));
			if (matj)
			{
				if (m_colorOption == 2) m_defaultCol = fiberColorPalette[index % GMaterial::MAX_COLORS];
				BuildFiberVectors(po, matj, rel, c, Q);
			}
			else
			{
				FSMaterialProperty* matProp = dynamic_cast<FSMaterialProperty*>(pmat->GetProperty(i).GetComponent(j));
				if (matProp)
				{
					if (m_colorOption == 2) m_defaultCol = fiberColorPalette[index % GMaterial::MAX_COLORS];
					BuildFiberVectors(po, matProp, rel, c, Q);
				}
			}
		}
	}
}

void CGLModelScene::UpdateFiberViz()
{
<<<<<<< HEAD
	CModelDocument* pdoc = m_doc;
	if (pdoc == nullptr) return;

	CGLView* glview = (CGLView*)rc.m_view;
	if (glview == nullptr) return;
=======
	delete m_fiberViz;
	m_fiberViz = nullptr;
}
>>>>>>> 1c50af33

void CGLModelScene::BuildFiberViz(CGLContext& rc)
{
	if (m_fiberViz == nullptr) m_fiberViz = new GLFiberRenderer();
	else m_fiberViz->Clear();

	// get the model
	FSModel* ps = m_doc->GetFSModel();
	GModel& model = ps->GetModel();

	FEElementRef rel;

	GLViewSettings& view = rc.m_settings;
	m_fiberViz->SetColorOption(view.m_fibColor);

	GMaterial* pgm = nullptr;
	int matId = -1;
	int index = 0;
	for (int i = 0; i < model.Objects(); ++i)
	{
		GObject* po = model.Object(i);
		if (po->IsVisible() && po->IsValid() && (po->IsSelected() || (view.m_showSelectFibersOnly == false)))
		{
			FSMesh* pm = po->GetFEMesh();
			if (pm)
			{
				rel.m_pmesh = pm;
				for (int j = 0; j < pm->Elements(); ++j)
				{
					FSElement& el = pm->Element(j);
					GPart* pg = po->Part(el.m_gid);

					bool showFiber = (pg->IsVisible() && el.IsVisible()) || view.m_showHiddenFibers;

					if (showFiber)
					{
						int partMatID = po->Part(el.m_gid)->GetMaterialID();
						if (partMatID != matId)
						{
							matId = partMatID;
							pgm = ps->GetMaterialFromID(matId);
						}
						FSMaterial* pmat = 0;
						if (pgm)
						{
							pmat = pgm->GetMaterialProperties();
							m_fiberViz->SetDefaultColor(pgm->Diffuse());
						}

						rel.m_nelem = j;
						if (pmat)
						{
							// element center
							vec3d c(0, 0, 0);
							for (int k = 0; k < el.Nodes(); ++k) c += pm->Node(el.m_node[k]).r;
							c /= el.Nodes();

							// to global coordinates
							c = po->GetTransform().LocalToGlobal(c);

							// add it to the pile
							m_fiberViz->BuildFiberVectors(po, pmat, rel, c, mat3d::identity());
						}
					}
				}
			}
		}
	}
}

void CGLModelScene::RenderMaterialFibers(CGLContext& rc)
{
	if (m_doc == nullptr) return;

	GLViewSettings& view = rc.m_settings;

	if (view.m_bfiber == false)
	{
		if (m_fiberViz)
		{
			delete m_fiberViz;
			m_fiberViz = nullptr;
		}
		return;
	}
	else
	{
		if (m_fiberViz == nullptr)
		{
			BuildFiberViz(rc);
		}
	}

	if (m_fiberViz == nullptr) return;

	FSModel* ps = m_doc->GetFSModel();
	GModel& model = ps->GetModel();

	BOX box = model.GetBoundingBox();
	double h = 0.05 * box.GetMaxExtent();

	GLFiberRenderer& fiberRender = *m_fiberViz;
	fiberRender.SetScaleFactor(h * view.m_fiber_scale);
	fiberRender.SetLineWidth(h * view.m_fiber_width * 0.1);
	fiberRender.SetLineStyle(view.m_fibLineStyle);

	fiberRender.Init();
	fiberRender.RenderFibers();
	fiberRender.Finish();
}

void CGLModelScene::RenderLocalMaterialAxes(CGLContext& rc)
{
	CModelDocument* pdoc = m_doc;
	if (pdoc == nullptr) return;

	CGLView* glview = (CGLView*)rc.m_view;
	if (glview == nullptr) return;

	// get the model
	FSModel* ps = pdoc->GetFSModel();
	GModel& model = ps->GetModel();

	FEElementRef rel;

	glPushAttrib(GL_ENABLE_BIT);
	glDisable(GL_LIGHTING);

	GLViewSettings& view = glview->GetViewSettings();
	BOX box = model.GetBoundingBox();
	double h = 0.05 * box.GetMaxExtent() * view.m_fiber_scale;

	double rgb[3][3] = { 255, 0, 0, 0, 255, 0, 0, 0, 255 };

	for (int i = 0; i < model.Objects(); ++i)
	{
		GObject* po = model.Object(i);
		if (po->IsVisible())
		{
			FSMesh* pm = po->GetFEMesh();
			if (pm)
			{
				Transform& T = po->GetTransform();
				rel.m_pmesh = pm;
				for (int j = 0; j < pm->Elements(); ++j)
				{
					FSElement& el = pm->Element(j);

					GPart* pg = po->Part(el.m_gid);

					bool showAxes = (pg->IsVisible() && el.IsVisible()) || view.m_showHiddenFibers;

					if (showAxes)
					{
						GMaterial* pgm = ps->GetMaterialFromID(po->Part(el.m_gid)->GetMaterialID());
						FSMaterial* pmat = 0;
						if (pgm) pmat = pgm->GetMaterialProperties();

						rel.m_nelem = j;
						if (el.m_Qactive)
						{
							vec3d c(0, 0, 0);
							for (int k = 0; k < el.Nodes(); ++k) c += pm->NodePosition(el.m_node[k]);
							c /= el.Nodes();

							mat3d Q = el.m_Q;
							vec3d q;
							for (int k = 0; k < 3; ++k) {
								q = vec3d(Q[0][k], Q[1][k], Q[2][k]);

								q = T.LocalToGlobalNormal(q);

								glColor3ub(rgb[0][k], rgb[1][k], rgb[2][k]);

								glx::drawLine(c, c + q * h);
							}
						}
						else if (pmat && pmat->HasMaterialAxes())
						{
							vec3d c(0, 0, 0);
							for (int k = 0; k < el.Nodes(); ++k) c += pm->NodePosition(el.m_node[k]);
							c /= el.Nodes();

							mat3d Q = pmat->GetMatAxes(rel);
							vec3d q;
							for (int k = 0; k < 3; ++k) {
								q = vec3d(Q[0][k], Q[1][k], Q[2][k]);

								glColor3ub(rgb[0][k], rgb[1][k], rgb[2][k]);

								glx::drawLine(c, c + q * h);
							}
						}
					}
				}
			}
		}
	}

	glPopAttrib();
}

void RenderLine(GNode& n0, GNode& n1)
{
	vec3d r0 = n0.Position();
	vec3d r1 = n1.Position();

	glx::drawPoint(r0);
	glx::drawPoint(r1);

	glx::drawLine(r0, r1);
}

void CGLModelScene::RenderDiscrete(CGLContext& rc)
{
	CModelDocument* pdoc = m_doc;
	if (pdoc == nullptr) return;

	// get the selection mode
	int nsel = pdoc->GetSelectionMode();
	bool bsel = (nsel == SELECT_DISCRETE);

	// get the model
	FSModel* ps = pdoc->GetFSModel();
	GModel& model = ps->GetModel();

	// build a lookup table for GNodes
	vector<GNode*> nodes; nodes.reserve(1024);
	int minId = -1, maxId = -1;
	for (int i = 0; i < model.Objects(); ++i)
	{
		GObject* po = model.Object(i);
		for (int j = 0; j < po->Nodes(); ++j)
		{
			GNode* nj = po->Node(j);
			int nid = nj->GetID();
			if (nid != -1)
			{
				if ((minId == -1) || (nid < minId)) minId = nid;
				if ((maxId == -1) || (nid > maxId)) maxId = nid;
				nodes.push_back(nj);
			}
		}
	}

	int nsize = maxId - minId + 1;
	vector<GNode*> lut(nsize, nullptr);
	for (int i = 0; i < nodes.size(); ++i)
	{
		GNode* ni = nodes[i];
		int nid = ni->GetID();
		lut[nid - minId] = ni;
	}	

	// render the discrete objects
	glPushAttrib(GL_ENABLE_BIT);
	glDisable(GL_LIGHTING);
	int ND = model.DiscreteObjects();
	for (int i = 0; i < model.DiscreteObjects(); ++i)
	{
		GDiscreteObject* po = model.DiscreteObject(i);
		if (po->IsVisible())
		{
			GLColor c = po->GetColor();

			if (bsel && po->IsSelected()) glColor3ub(255, 255, 0);
			else glColor3ub(c.r, c.g, c.b);

			GLinearSpring* ps = dynamic_cast<GLinearSpring*>(po);
			if (ps)
			{
				GNode* pn0 = lut[ps->m_node[0] - minId];
				GNode* pn1 = lut[ps->m_node[1] - minId];
				if (pn0 && pn1) RenderLine(*pn0, *pn1);
			}

			GGeneralSpring* pg = dynamic_cast<GGeneralSpring*>(po);
			if (pg)
			{
				GNode* pn0 = lut[pg->m_node[0] - minId];
				GNode* pn1 = lut[pg->m_node[1] - minId];
				if (pn0 && pn1) RenderLine(*pn0, *pn1);
			}

			GDiscreteElementSet* pd = dynamic_cast<GDiscreteElementSet*>(po);
			if (pd)
			{
				int N = pd->size();
				for (int n = 0; n < N; ++n)
				{
					GDiscreteElement& el = pd->element(n);

					if (bsel && el.IsSelected()) glColor3ub(255, 255, 0);
					else glColor3ub(c.r, c.g, c.b);

					GNode* pn0 = lut[el.Node(0) - minId];
					GNode* pn1 = lut[el.Node(1) - minId];
					if (pn0 && pn1) RenderLine(*pn0, *pn1);
				}
			}

			GDeformableSpring* ds = dynamic_cast<GDeformableSpring*>(po);
			if (ds)
			{
				GNode* pn0 = lut[ds->NodeID(0) - minId];
				GNode* pn1 = lut[ds->NodeID(1) - minId];
				if (pn0 && pn1) RenderLine(*pn0, *pn1);
			}
		}
	}
	glPopAttrib();
}

//-----------------------------------------------------------------------------
void CGLModelScene::RenderMeshLines(CGLContext& rc)
{
	CModelDocument* pdoc = m_doc;
	if (pdoc == nullptr) return;

	GLMeshRender& renderer = GetMeshRenderer();

	GModel& model = *pdoc->GetGModel();
	int nitem = pdoc->GetItemMode();

	GLViewSettings& vs = rc.m_settings;
	GLColor c = vs.m_meshColor;
	glEnable(GL_COLOR_MATERIAL);
	glColor4ub(c.r, c.g, c.b, c.a);

	for (int i = 0; i < model.Objects(); ++i)
	{
		GObject* po = model.Object(i);
		if (po->IsVisible() && po->IsValid())
		{
			FSMesh* pm = po->GetFEMesh();
			if (pm)
			{
				glPushMatrix();
				SetModelView(po);
				if (nitem != ITEM_EDGE)
				{
					GMesh* lineMesh = po->GetFERenderMesh();
					if (lineMesh) renderer.RenderMeshLines(*lineMesh);
					else renderer.RenderMeshLines(pm);
				}
				glPopMatrix();
			}
			else if (dynamic_cast<GSurfaceMeshObject*>(po))
			{
				FSSurfaceMesh* surfaceMesh = dynamic_cast<GSurfaceMeshObject*>(po)->GetSurfaceMesh();
				if (surfaceMesh && (nitem != ITEM_EDGE))
				{
					glPushMatrix();
					SetModelView(po);
					renderer.RenderMeshLines(surfaceMesh);
					glPopMatrix();
				}
			}
		}
	}
}

//-----------------------------------------------------------------------------
void CGLModelScene::RenderFeatureEdges(CGLContext& rc)
{
	CModelDocument* doc = m_doc;
	if (doc == nullptr) return;

	GLMeshRender& renderer = GetMeshRenderer();

	glPushAttrib(GL_ENABLE_BIT);
	glDisable(GL_LIGHTING);
	glEnable(GL_COLOR_MATERIAL);
	glDepthFunc(GL_LEQUAL);
	glColor3ub(0, 0, 0);

	FSModel* ps = doc->GetFSModel();
	GModel& model = ps->GetModel();

	for (int k = 0; k < model.Objects(); ++k)
	{
		GObject* po = model.Object(k);
		if (po->IsVisible())
		{
			glPushMatrix();
			SetModelView(po);

			GMesh* m = po->GetRenderMesh();
			if (m)
			{
				renderer.RenderGLEdges(m);
				renderer.RenderOutline(rc, m, po->GetTransform(), (rc.m_settings.m_nrender == RENDER_WIREFRAME));
			}

			glPopMatrix();
		}
	}
	glPopAttrib();
}

//=============================================================================
//					Rendering functions for GObjects
//=============================================================================

//-----------------------------------------------------------------------------
// Render non-selected nodes
void CGLModelScene::RenderNodes(CGLContext& rc, GObject* po)
{
	glPushAttrib(GL_ENABLE_BIT);
	glDisable(GL_LIGHTING);
	glColor3ub(0, 0, 255);
	for (int i = 0; i < po->Nodes(); ++i)
	{
		// only render nodes that are not selected
		// and are not shape-nodes
		GNode& n = *po->Node(i);
		if (!n.IsSelected() && (n.Type() != NODE_SHAPE))
		{
			vec3d r = n.LocalPosition();
			glBegin(GL_POINTS);
			{
				glVertex3d(r.x, r.y, r.z);
			}
			glEnd();
		}
	}
	glPopAttrib();
}

//-----------------------------------------------------------------------------
// Render selected nodes
void CGLModelScene::RenderSelectedNodes(CGLContext& rc, GObject* po)
{
	if (po == nullptr) return;
	glPushAttrib(GL_ENABLE_BIT);
	glDisable(GL_LIGHTING);
	glDisable(GL_DEPTH_TEST);
	glColor3ub(255, 255, 0);
	for (int i = 0; i < po->Nodes(); ++i)
	{
		GNode& n = *po->Node(i);
		if (n.IsSelected())
		{
			assert(n.Type() != NODE_SHAPE);
			vec3d r = n.LocalPosition();
			glBegin(GL_POINTS);
			{
				glVertex3d(r.x, r.y, r.z);
			}
			glEnd();
		}
	}

#ifndef NDEBUG
	// Draw FE nodes on top of GMesh nodes to make sure they match
	FSMesh* pm = po->GetFEMesh();
	if (pm)
	{
		glColor3ub(255, 0, 0);
		m_renderer.RenderFENodes(*pm, [&](const FSNode& node) {
			if (node.m_gid > -1)
			{
				GNode& gn = *po->Node(node.m_gid);
				if (gn.IsSelected()) return true;
			}
			return false;
			});
	}
#endif

	glPopAttrib();
}

//-----------------------------------------------------------------------------
// render non-selected edges
void CGLModelScene::RenderEdges(CGLContext& rc, GObject* po)
{
	GMesh* m = po->GetRenderMesh();
	if (m == nullptr) return;

	glPushAttrib(GL_ENABLE_BIT | GL_LINE_BIT);
	glDisable(GL_LIGHTING);
	glColor3ub(0, 0, 255);

	GLMeshRender& renderer = GetMeshRenderer();

	int N = po->Edges();
	for (int i = 0; i < N; ++i)
	{
		GEdge& e = *po->Edge(i);
		if (e.IsSelected() == false)
		{
			renderer.RenderGLEdges(m, i);
		}
	}
	glPopAttrib();
}

//-----------------------------------------------------------------------------
// render selected edges
void CGLModelScene::RenderSelectedEdges(CGLContext& rc, GObject* po)
{
	GMesh* m = po->GetRenderMesh();
	if (m == nullptr) return;

	glPushAttrib(GL_ENABLE_BIT);
	glDisable(GL_DEPTH_TEST);
	glDisable(GL_LIGHTING);
	glColor3ub(255, 255, 0);
	vec3d r1, r2;

	GLMeshRender& renderer = GetMeshRenderer();

	int N = po->Edges();
	for (int i = 0; i < N; ++i)
	{
		GEdge& e = *po->Edge(i);
		if (e.IsSelected())
		{
			renderer.RenderGLEdges(m, i);

			GNode* n0 = po->Node(e.m_node[0]);
			GNode* n1 = po->Node(e.m_node[1]);

			if (n0 && n1)
			{
				glBegin(GL_POINTS);
				{
					vec3d r0 = n0->LocalPosition();
					vec3d r1 = n1->LocalPosition();
					glVertex3d(r0.x, r0.y, r0.z);
					glVertex3d(r1.x, r1.y, r1.z);
				}
				glEnd();
			}
		}
	}

#ifndef NDEBUG
	// Render FE edges onto GMesh edges to make sure they are consistent
	FSMesh* pm = po->GetFEMesh();
	if (pm)
	{
		glColor3ub(255, 0, 0);
		m_renderer.RenderFEEdges(*pm, [&](const FSEdge& edge) {
			if (edge.m_gid > -1)
			{
				GEdge* ge = po->Edge(edge.m_gid);
				if (ge && ge->IsSelected()) return true;
			}
			return false;
			});
	}
#endif
	glPopAttrib();
}

//-----------------------------------------------------------------------------
// Render non-selected surfaces
void CGLModelScene::RenderSurfaces(CGLContext& rc, GObject* po)
{
	if (!po->IsVisible()) return;

	CModelDocument* doc = m_doc;
	if (doc == nullptr) return;

	GLMeshRender& renderer = GetMeshRenderer();

	GLViewSettings& vs = rc.m_settings;

	// get the GMesh
	FSModel& fem = *doc->GetFSModel();
	GMesh* pm = po->GetRenderMesh(); assert(pm);
	if (pm == nullptr) return;

	// render non-selected faces
	GPart* pgmat = 0; // the part that defines the material
	int NF = po->Faces();
	for (int n = 0; n < NF; ++n)
	{
		// get the next face
		GFace& f = *po->Face(n);

		// make sure this face is not selected
		if (f.IsSelected() == false)
		{
			// get the part IDs
			int* pid = f.m_nPID;

			// get the part (that is visible)
			GPart* pg = po->Part(pid[0]);
			if (pg && pg->IsVisible() == false)
			{
				if (pid[1] >= 0) pg = po->Part(pid[1]); else pg = 0;
				if (pg && (pg->IsVisible() == false)) pg = 0;
			}

			// make sure we have a part
			if (pg)
			{
				if (m_objectColor == OBJECT_COLOR_MODE::PHYSICS_TYPE)
				{
					SetDefaultMatProps();
					GLfloat col[] = { 0.f, 0.f, 0.f, 1.f };
					switch (f.m_ntag)
					{
					case 0: col[0] = 0.9f; col[1] = 0.9f; col[2] = 0.9f; glEnable(GL_POLYGON_STIPPLE); break;
					case 1: col[0] = 0.9f; col[1] = 0.9f; col[2] = 0.0f; break;	// boundary conditions
					case 2: col[0] = 0.0f; col[1] = 0.4f; col[2] = 0.0f; break;	// initial conditions
					case 3: col[0] = 0.0f; col[1] = 0.9f; col[2] = 0.9f; break;	// loads
					case 4: col[0] = 0.9f; col[1] = 0.0f; col[2] = 0.9f; break;	// contact primary
					case 5: col[0] = 0.3f; col[1] = 0.0f; col[2] = 0.3f; break;	// contact secondary
					}
					glMaterialfv(GL_FRONT_AND_BACK, GL_AMBIENT_AND_DIFFUSE, col);
				}
				else SetMatProps(rc, pg);

				if (vs.m_transparencyMode != 0)
				{
					switch (vs.m_transparencyMode)
					{
					case 1: if (po->IsSelected()) glEnable(GL_POLYGON_STIPPLE); break;
					case 2: if (!po->IsSelected()) glEnable(GL_POLYGON_STIPPLE); break;
					}
				}

				// render the face
				renderer.RenderGLMesh(pm, n);

				if ((vs.m_transparencyMode != 0) ||
					(m_objectColor == OBJECT_COLOR_MODE::PHYSICS_TYPE))
					glDisable(GL_POLYGON_STIPPLE);
			}
		}
	}
}

//-----------------------------------------------------------------------------
// Render selected surfaces
void CGLModelScene::RenderSelectedSurfaces(CGLContext& rc, GObject* po)
{
	if (!po->IsVisible()) return;

	GLMeshRender& renderer = GetMeshRenderer();

	GMesh* pm = po->GetRenderMesh(); assert(pm);
	if (pm == nullptr) return;

	int NF = po->Faces();
	vector<int> selectedSurfaces; selectedSurfaces.reserve(NF);
	for (int i = 0; i < NF; ++i)
	{
		GFace& f = *po->Face(i);
		if (f.IsSelected())
		{
			selectedSurfaces.push_back(i);
		}
	}
	if (selectedSurfaces.empty()) return;

	// render the selected faces
	glPushAttrib(GL_ENABLE_BIT | GL_POLYGON_BIT);
	{
		renderer.SetRenderMode(GLMeshRender::SelectionMode);
		glColor3ub(0, 0, 255);
		for (int surfId : selectedSurfaces)
		{
			renderer.RenderGLMesh(pm, surfId);
		}

#ifndef NDEBUG
		// Render the GFace nodes and the FE surfaces to make sure the 
		// GMesh and the FE mesh are consisten

		// render GNodes
		// TODO: This causes a crash after a primitive was converted to editable mesh and auto partition was applied.
/*		for (int i = 0; i<NF; ++i)
		{
			GFace& f = *po->Face(i);
			if (f.IsSelected())
			{
				glBegin(GL_POINTS);
				{
					int nf = f.Nodes();
					for (int j = 0; j<nf; ++j)
					if (f.m_node[j] != -1)
					{
						vec3d r = po->Node(f.m_node[j])->LocalPosition();
						int c = 255 * j / (nf - 1);
						glColor3ub((GLubyte)c, (GLubyte)c, (GLubyte)c);
						glVertex3d(r.x, r.y, r.z);
					}
				}
				glEnd();
			}
		}
*/
// render FE surfaces
		FSMesh* pm = po->GetFEMesh();
		if (pm)
		{
			glColor3ub(255, 0, 0);
			vec3d rf[FSElement::MAX_NODES];

			GLTriMesh mesh;
			mesh.Create(pm->Faces() * 6); // each face can have a max of 6 * 3 vertices 
			mesh.BeginMesh();
			for (int i = 0; i < pm->Faces(); ++i)
			{
				FSFace& f = pm->Face(i);
				if (f.m_gid > -1)
				{
					GFace& gf = *po->Face(f.m_gid);
					if (gf.IsSelected())
					{
						int nf = f.Nodes();
						for (int j = 0; j < nf; ++j) rf[j] = pm->Node(f.n[j]).r;
						switch (nf)
						{
						case 3:
						case 10:
							mesh.AddTriangle(rf[0], rf[1], rf[2]);
							break;
						case 4:
							mesh.AddTriangle(rf[0], rf[1], rf[2]);
							mesh.AddTriangle(rf[2], rf[3], rf[0]);
							break;
						case 6:
						case 7:
							mesh.AddTriangle(rf[0], rf[3], rf[5]);
							mesh.AddTriangle(rf[3], rf[1], rf[4]);
							mesh.AddTriangle(rf[5], rf[4], rf[2]);
							mesh.AddTriangle(rf[3], rf[4], rf[5]);
							break;
						case 8:
						case 9:
							mesh.AddTriangle(rf[0], rf[4], rf[7]);
							mesh.AddTriangle(rf[1], rf[5], rf[4]);
							mesh.AddTriangle(rf[2], rf[6], rf[5]);
							mesh.AddTriangle(rf[3], rf[7], rf[6]);
							mesh.AddTriangle(rf[4], rf[6], rf[7]);
							mesh.AddTriangle(rf[4], rf[5], rf[6]);
							break;
						}
					}
				}
			}
			mesh.EndMesh();
			mesh.Render();
		}
#endif
		glDisable(GL_POLYGON_STIPPLE);
	}
	glPopAttrib();

	// render the selected faces
	glPushAttrib(GL_ENABLE_BIT | GL_POLYGON_BIT);
	{
		renderer.SetRenderMode(GLMeshRender::OutlineMode);
		glColor3ub(0, 0, 255);
		for (int surfId : selectedSurfaces)
		{
			renderer.RenderSurfaceOutline(rc, pm, po->GetTransform(), surfId);
		}
	}
	glPopAttrib();
}

//-----------------------------------------------------------------------------
// render non-selected parts
void CGLModelScene::RenderParts(CGLContext& rc, GObject* po)
{
	if (!po->IsVisible()) return;

	CModelDocument* doc = m_doc;
	if (doc == nullptr) return;

	CGLView* glview = (CGLView*)rc.m_view;

	GLMeshRender& renderer = GetMeshRenderer();

	GLViewSettings& vs = rc.m_settings;

	// get the GMesh
	FSModel& fem = *doc->GetFSModel();
	GMesh* pm = po->GetRenderMesh(); assert(pm);
	if (pm == nullptr) return;

	// render non-selected parts
	GPart* pgmat = 0; // the part that defines the material
	int NF = po->Faces();
	for (int n = 0; n < NF; ++n)
	{
		// get the next face
		GFace& f = *po->Face(n);

		// get the part IDs
		int* pid = f.m_nPID;

		// get the part (that is visible)
		GPart* pg = po->Part(pid[0]); assert(pg);
		if (pg && ((pg->IsVisible() == false) || (pg->IsSelected())))
		{
			if (pid[1] >= 0) pg = po->Part(pid[1]); else pg = 0;
			if (pg && ((pg->IsVisible() == false) || pg->IsSelected())) pg = 0;

			if (pg == nullptr)
			{
				if (pid[2] >= 0) pg = po->Part(pid[2]); else pg = 0;
				if (pg && ((pg->IsVisible() == false) || pg->IsSelected())) pg = 0;
			}
		}

		// make sure we have a part
		if (pg)
		{
			SetMatProps(rc, pg);

			if (vs.m_transparencyMode != 0)
			{
				switch (vs.m_transparencyMode)
				{
				case 1: if (po->IsSelected()) glEnable(GL_POLYGON_STIPPLE); break;
				case 2: if (!po->IsSelected()) glEnable(GL_POLYGON_STIPPLE); break;
				}
			}

			// render the face
			int nid = pg->GetLocalID();
			renderer.RenderGLMesh(pm, n);

			if (vs.m_transparencyMode != 0) glDisable(GL_POLYGON_STIPPLE);
		}
	}

	RenderBeamParts(rc, po);
}

//-----------------------------------------------------------------------------
// render selected parts
void CGLModelScene::RenderSelectedParts(CGLContext& rc, GObject* po)
{
	if (!po->IsVisible()) return;
	GMesh* m = po->GetRenderMesh();
	if (m == nullptr) return;

	int NF = po->Faces();
	vector<int> facesToRender; facesToRender.reserve(NF);
	for (int i = 0; i < NF; ++i)
	{
		GFace* pf = po->Face(i);
		GPart* p0 = po->Part(pf->m_nPID[0]);
		GPart* p1 = po->Part(pf->m_nPID[1]);
		GPart* p2 = po->Part(pf->m_nPID[2]);
		if ((p0 && p0->IsSelected()) || (p1 && p1->IsSelected()) || (p2 && p2->IsSelected()))
		{
			facesToRender.push_back(i);
		}
	}
	if (facesToRender.empty()) return;

	GLMeshRender& renderer = GetMeshRenderer();

	glPushAttrib(GL_ENABLE_BIT);
	{
		renderer.SetRenderMode(GLMeshRender::SelectionMode);
		SetMatProps(0);
		glColor3ub(0, 0, 255);
		for (int surfId : facesToRender)
		{
			renderer.RenderGLMesh(m, surfId);
		}
	}
	glPopAttrib();

	glPushAttrib(GL_ENABLE_BIT);
	{
		renderer.SetRenderMode(GLMeshRender::OutlineMode);
		SetMatProps(0);
		glColor3ub(0, 0, 200);
		for (int surfId : facesToRender)
		{
			renderer.RenderSurfaceOutline(rc, m, po->GetTransform(), surfId);
		}
	}
	glPopAttrib();

}

//-----------------------------------------------------------------------------
// This function renders the object by looping over all the parts and
// for each part render the external surfaces that belong to that part.
// NOTE: The reason why only external surfaces are rendered is because
//       it is possible for an external surface to coincide with an
//       internal surface. E.g., when a shell layer lies on top of a 
//       hex layer.
void CGLModelScene::RenderObject(CGLContext& rc, GObject* po)
{
	if (!po->IsVisible()) return;

	CModelDocument* doc = m_doc;
	if (doc == nullptr) return;

	CGLView* glview = (CGLView*)rc.m_view;

	GLViewSettings& vs = glview->GetViewSettings();

	// get the GMesh
	FSModel& fem = *doc->GetFSModel();
	GMesh* pm = po->GetRenderMesh(); assert(pm);
	if (pm == 0) return;

	GLMeshRender& renderer = GetMeshRenderer();

	if (vs.m_use_environment_map) ActivateEnvironmentMap();

	// render non-selected faces
	GPart* pgmat = 0; // the part that defines the material
	int NF = po->Faces();
	for (int n = 0; n < NF; ++n)
	{
		// get the next face
		GFace& f = *po->Face(n);

		// make sure the face is visible
		if (f.IsVisible())
		{
			// get the part IDs
			int* pid = f.m_nPID;

			// get the part (that is visible)
			GPart* pg = po->Part(pid[0]);
			if (pg && pg->IsVisible() == false)
			{
				if (pid[1] >= 0) pg = po->Part(pid[1]); else pg = 0;
				if (pg && (pg->IsVisible() == false)) pg = 0;
			}

			// make sure we have a part
			if (pg)
			{
				if (m_objectColor == OBJECT_COLOR_MODE::PHYSICS_TYPE)
				{
					SetDefaultMatProps();
					GLfloat col[] = { 0.f, 0.f, 0.f, 1.f };
					switch (f.m_ntag)
					{ 
					case 0: col[0] = 0.9f; col[1] = 0.9f; col[2] = 0.9f; glEnable(GL_POLYGON_STIPPLE); break;
					case 1: col[0] = 0.9f; col[1] = 0.9f; col[2] = 0.0f; break;	// boundary conditions
					case 2: col[0] = 0.0f; col[1] = 0.4f; col[2] = 0.0f; break;	// initial conditions
					case 3: col[0] = 0.0f; col[1] = 0.9f; col[2] = 0.9f; break;	// loads
					case 4: col[0] = 0.9f; col[1] = 0.0f; col[2] = 0.9f; break;	// contact
					case 5: col[0] = 0.3f; col[1] = 0.0f; col[2] = 0.3f; break;	// contact secondary
					}
					glMaterialfv(GL_FRONT_AND_BACK, GL_AMBIENT_AND_DIFFUSE, col);
				}
				else SetMatProps(rc, pg);

				if (vs.m_transparencyMode != 0)
				{
					switch (vs.m_transparencyMode)
					{
					case 1: if (po->IsSelected()) glEnable(GL_POLYGON_STIPPLE); break;
					case 2: if (!po->IsSelected()) glEnable(GL_POLYGON_STIPPLE); break;
					}
				}

				// render the face
				renderer.RenderGLMesh(pm, n);

				if ((vs.m_transparencyMode != 0) ||
					(m_objectColor == OBJECT_COLOR_MODE::PHYSICS_TYPE))
					glDisable(GL_POLYGON_STIPPLE);
			}
		}
	}

	if (vs.m_use_environment_map) DeactivateEnvironmentMap();

	if (NF == 0)
	{
		glPushAttrib(GL_ENABLE_BIT);
		glDisable(GL_LIGHTING);
		// if there are no faces, render edges instead
		int NC = po->Edges();
		for (int n = 0; n < NC; ++n)
		{
			GEdge& e = *po->Edge(n);
//			if (e.IsVisible())
//				renderer.RenderGLEdges(pm, e.GetLocalID());
		}
		glPopAttrib();
	}

	// render beam sections if feature edges are not rendered. 
	if (vs.m_bfeat == false)
	{
		RenderBeamParts(rc, po);
	}
}

void CGLModelScene::RenderBeamParts(CGLContext& rc, GObject* po)
{
	if (!po->IsVisible()) return;

	CModelDocument* doc = m_doc;
	if (doc == nullptr) return;

	int nitem = m_doc->GetItemMode();
	int nsel = m_doc->GetSelectionMode();

	GLViewSettings& vs = rc.m_settings;

	// get the GMesh
	FSModel& fem = *doc->GetFSModel();
	GMesh* pm = po->GetRenderMesh(); assert(pm);
	if (pm == 0) return;

	GLMeshRender& renderer = GetMeshRenderer();

	GPart* pgmat = 0; // the part that defines the material
	glPushAttrib(GL_ENABLE_BIT);
	glDisable(GL_LIGHTING);
	glEnable(GL_COLOR_MATERIAL);
	SetMatProps(0);
	GLColor c = po->GetColor();
	glColor3ub(c.r, c.g, c.b);
	for (int i = 0; i < po->Parts(); ++i)
	{
		GPart* pg = po->Part(i);
		if (pg->IsVisible() && pg->IsBeam())
		{
			// if this part is not the current part defining the 
			// material, we need to change the mat props
			SetMatProps(rc, pg);

			if ((nitem == ITEM_MESH) && (nsel == SELECT_PART) && pg->IsSelected())
			{
				SetMatProps(0);
				glColor3ub(0, 0, 255);
			}

			for (int j = 0; j < pg->m_edge.size(); ++j)
			{
				GEdge& e = *po->Edge(pg->m_edge[j]);
				if (e.IsVisible())
					renderer.RenderGLEdges(pm, e.GetLocalID());
			}
		}
	}
	glPopAttrib();
}

//=============================================================================
//					Rendering functions for FEMeshes
//=============================================================================

//-----------------------------------------------------------------------------
// Render the FE nodes
void CGLModelScene::RenderFENodes(CGLContext& rc, GObject* po)
{
	CGLView* glview = (CGLView*)rc.m_view;

	GLViewSettings& view = rc.m_settings;
	quatd q = rc.m_cam->GetOrientation();

	GLMeshRender& renderer = GetMeshRenderer();

	// set the point size
	float fsize = view.m_node_size;
	renderer.SetPointSize(fsize);

	FSMesh* pm = po->GetFEMesh();
	if (pm)
	{
		int N = pm->Nodes();
		for (int i = 0; i < N; ++i)
		{
			FSNode& node = pm->Node(i);
			if (!node.IsVisible() ||
				(view.m_bext && !node.IsExterior())) node.m_ntag = 0;
			else node.m_ntag = 1;
		}
		renderer.RenderFENodes(pm);
	}
	else
	{
		FSMeshBase* mesh = po->GetEditableMesh();
		if (mesh)
		{
			// reset all tags
			mesh->TagAllNodes(1);

			// make sure we render all isolated nodes
			int NF = mesh->Faces();
			for (int i = 0; i < NF; ++i)
			{
				FSFace& face = mesh->Face(i);
				int n = face.Nodes();
				for (int j = 0; j < n; ++j) mesh->Node(face.n[j]).m_ntag = 0;
			}

			// check visibility
			for (int i = 0; i < NF; ++i)
			{
				FSFace& face = mesh->Face(i);
				if (face.IsVisible())
				{
					int n = face.Nodes();
					for (int j = 0; j < n; ++j) mesh->Node(face.n[j]).m_ntag = 1;
				}
			}

			// check the cull
			if (view.m_bcull)
			{
				vec3d f;
				for (int i = 0; i < NF; ++i)
				{
					FSFace& face = mesh->Face(i);
					int n = face.Nodes();
					for (int j = 0; j < n; ++j)
					{
						vec3d nn = to_vec3d(face.m_nn[j]);
						f = q * nn;
						if (f.z < 0) mesh->Node(face.n[j]).m_ntag = 0;
					}
				}
			}

			renderer.RenderFENodes(mesh);
		}
		else
		{
			FSLineMesh* pm = po->GetEditableLineMesh();
			if (pm)
			{
				pm->TagAllNodes(1);
				renderer.RenderFENodes(pm);
			}
		}
	}
}

void CGLModelScene::RenderFEFacesFromGMesh(CGLContext& rc, GObject* po)
{
	GMesh* gm = po->GetFERenderMesh(); assert(gm);
	if (gm == nullptr) return;

	GLViewSettings& vs = rc.m_settings;
	SetDefaultMatProps();
	glColorMaterial(GL_FRONT_AND_BACK, GL_AMBIENT_AND_DIFFUSE);
	glEnable(GL_COLOR_MATERIAL);

	if (vs.m_bcontour && (po == rc.m_view->GetActiveObject()))
	{
		m_renderer.SetFaceColor(true);
		m_renderer.RenderGLMesh(gm);
	}
	else
	{
		switch (m_objectColor)
		{
		case OBJECT_COLOR_MODE::DEFAULT_COLOR : RenderMeshByDefault     (rc, *po, *gm); break;
		case OBJECT_COLOR_MODE::OBJECT_COLOR  : RenderMeshByObjectColor (rc, *po, *gm); break;
		case OBJECT_COLOR_MODE::MATERIAL_TYPE : RenderMeshByMaterialType(rc, *po, *gm); break;
		case OBJECT_COLOR_MODE::PHYSICS_TYPE  : RenderMeshByPhysics     (rc, *po, *gm); break;
		case OBJECT_COLOR_MODE::FSELEMENT_TYPE: RenderMeshByElementType (rc, *po, *gm); break;
		default:
			m_renderer.RenderGLMesh(gm);
		}
	}
}

void CGLModelScene::RenderMeshByDefault(CGLContext& rc, GObject& o, GMesh& mesh)
{
	if ((m_doc == nullptr) || !m_doc->IsValid()) return;
	FSModel* fem = m_doc->GetFSModel();

	glDisable(GL_COLOR_MATERIAL);
	SetDefaultMatProps();

	FSMesh* pm = o.GetFEMesh();
	if (pm == nullptr) return;

	int lastMatID = -1;
	m_renderer.RenderGLMesh(&mesh, [&](const GMesh::FACE& face) {
			GLColor col;
			if (face.eid >= 0)
			{
				FEElement_* pe = pm->ElementPtr(face.eid);
				if (pe)
				{
					int matId = pe->m_MatID;
					if (matId != lastMatID)
					{
						lastMatID = matId;
						GMaterial* gmat = fem->GetMaterialFromID(matId);
						SetMatProps(gmat);
					}
				}
			}
		});
}

void CGLModelScene::RenderMeshByObjectColor(CGLContext& rc, GObject& o, GMesh& mesh)
{
	m_renderer.RenderGLMesh(mesh, o.GetColor());
}

void CGLModelScene::RenderMeshByMaterialType(CGLContext& rc, GObject& o, GMesh& mesh)
{
	if ((m_doc == nullptr) || !m_doc->IsValid()) return;
	FSModel* fem = m_doc->GetFSModel();

	glDisable(GL_COLOR_MATERIAL);
	SetDefaultMatProps();

	FSMesh* pm = o.GetFEMesh();
	if (pm == nullptr) return;

	int lastMatID = -1;
	m_renderer.RenderGLMesh(&mesh, [&](const GMesh::FACE& face) {
		GLColor col;
		if (face.eid >= 0)
		{
			FEElement_* pe = pm->ElementPtr(face.eid);
			if (pe)
			{
				int matId = pe->m_MatID;
				if (matId != lastMatID)
				{
					lastMatID = matId;
					GMaterial* gmat = fem->GetMaterialFromID(matId);
					GLfloat c[] = { 0.f, 0.f, 0.f, 1.f };
					if (gmat == nullptr) { c[0] = c[1] = c[2] = 0.8f; }
					else
					{
						FSMaterial* pm = gmat->GetMaterialProperties();
						if      (pm == nullptr) { c[0] = c[1] = c[2] = 0.0f; }
						else if (pm->IsRigid()) { c[0] = 0.8f; c[1] = 0.75f; c[2] = 0.7f; }
						else { c[0] = 0.8f; c[1] = c[2] = 0.5f; }
					}
					glMaterialfv(GL_FRONT_AND_BACK, GL_AMBIENT_AND_DIFFUSE, c);
				}
			}
		}
	});
}

void CGLModelScene::RenderMeshByPhysics(CGLContext& rc, GObject& o, GMesh& mesh)
{
	SetDefaultMatProps();
	glDisable(GL_COLOR_MATERIAL);

	const int MAX_COLORS = 6;
	GLfloat CLT[MAX_COLORS][4] = {
		{0.9f, 0.9f, 0.9f, 1.f}, // free surface
		{0.9f, 0.9f, 0.0f, 1.f}, // boundary conditions
		{0.0f, 0.4f, 0.0f, 1.f}, // initial conditions
		{0.0f, 0.9f, 0.9f, 1.f}, // loads
		{0.9f, 0.0f, 0.9f, 1.f}, // contact primary
		{0.3f, 0.0f, 0.3f, 1.f}  // contact secondary
	};

	int NF = o.Faces();
	for (int i = 0; i < NF; ++i)
	{
		GFace* face = o.Face(i);
		if (face->IsVisible())
		{
			GPart* pg = o.Part(face->m_nPID[0]);
			if (!pg->IsVisible() && (face->m_nPID[1] >= 0))
				pg = o.Part(face->m_nPID[1]);

			GLfloat col[] = { 0.f, 0.f, 0.f, 1.f };
			int n = face->m_ntag;
			if (n == 0) glEnable(GL_POLYGON_STIPPLE);
			if ((n >= 0) && (n < MAX_COLORS))
			{
				if (n == 0) glEnable(GL_POLYGON_STIPPLE);
				glMaterialfv(GL_FRONT_AND_BACK, GL_AMBIENT_AND_DIFFUSE, CLT[n]);
			}

			m_renderer.RenderGLMesh(&mesh, i);
			if (n == 0) glDisable(GL_POLYGON_STIPPLE);
		}
	}

	if (m_doc->GetItemMode() == ITEM_ELEM)
	{
		// exposed facets cannot be part of physics, so render them transparent
		glEnable(GL_POLYGON_STIPPLE);
		glMaterialfv(GL_FRONT_AND_BACK, GL_AMBIENT_AND_DIFFUSE, CLT[0]);
		m_renderer.RenderGLMesh(&mesh, NF);
		glDisable(GL_POLYGON_STIPPLE);
	}
}

void CGLModelScene::RenderMeshByElementType(CGLContext& rc, GObject& o, GMesh& mesh)
{
	FSMesh* pm = o.GetFEMesh();
	if (pm == nullptr) return;

	m_renderer.RenderGLMesh(&mesh, [&](const GMesh::FACE& face) {
		GLColor col;
		if (face.eid >= 0)
		{
			FEElement_* pe = pm->ElementPtr(face.eid);
			if (pe)
			{
				const int a = 212;
				const int b = 106;
				const int d =  53;
				switch (pe->Type())
				{
				case FE_INVALID_ELEMENT_TYPE: col = GLColor(0, 0, 0); break;
				case FE_TRI3   : col = GLColor(0, a, a); break;
				case FE_TRI6   : col = GLColor(0, b, b); break;
				case FE_TRI7   : col = GLColor(0, b, d); break;
				case FE_TRI10  : col = GLColor(0, d, d); break;
				case FE_QUAD4  : col = GLColor(a, a, 0); break;
				case FE_QUAD8  : col = GLColor(b, b, 0); break;
				case FE_QUAD9  : col = GLColor(d, d, 0); break;
				case FE_TET4   : col = GLColor(0, a, 0); break;
				case FE_TET5   : col = GLColor(0, a, 0); break;
				case FE_TET10  : col = GLColor(0, b, 0); break;
				case FE_TET15  : col = GLColor(0, b, 0); break;
				case FE_TET20  : col = GLColor(0, d, 0); break;
				case FE_HEX8   : col = GLColor(a, 0, 0); break;
				case FE_HEX20  : col = GLColor(b, 0, 0); break;
				case FE_HEX27  : col = GLColor(b, 0, 0); break;
				case FE_PENTA6 : col = GLColor(0, 0, a); break;
				case FE_PENTA15: col = GLColor(0, 0, b); break;
				case FE_PYRA5  : col = GLColor(0, 0, a); break;
				case FE_PYRA13 : col = GLColor(0, 0, b); break;
				case FE_BEAM2  : col = GLColor(a, a, a); break;
				case FE_BEAM3  : col = GLColor(b, b, b); break;
				default:
					col = GLColor(255, 255, 255); break;
				}
			}
		}
		glColor3ub(col.r, col.g, col.b);
	});
}

void CGLModelScene::RenderFEFaces(CGLContext& rc, GObject* po)
{
	CModelDocument* doc = m_doc;
	if (doc == nullptr) return;

	GLMeshRender& renderer = GetMeshRenderer();

	GLViewSettings& view = rc.m_settings;
	FSModel& fem = *doc->GetFSModel();
	FSMesh* pm = po->GetFEMesh();
	if (pm == 0)
	{
		RenderObject(rc, po);
		return;
	}

	GLColor dif = po->GetColor();
	SetMatProps(0);
	glColor3ub(dif.r, dif.g, dif.b);

	Mesh_Data& data = pm->GetMeshData();
	bool showContour = (view.m_bcontour && data.IsValid());

	// render the unselected faces
	if (showContour)
	{
		Post::CColorMap map;
		double vmin, vmax;
		data.GetValueRange(vmin, vmax); 
		map.SetRange((float)vmin, (float)vmax);

		renderer.RenderFEFaces(pm, [&](const FSFace& face, GLColor* c) {

			if (!face.IsSelected() && face.IsVisible())
			{
				FSElement& el = pm->Element(face.m_elem[0].eid);
				GPart* pg = po->Part(el.m_gid);
				if ((pg->IsVisible() == false) && (face.m_elem[1].eid != -1))
				{
					FSElement& el1 = pm->Element(face.m_elem[1].eid);
					pg = po->Part(el1.m_gid);
				}

				if (pg && pg->IsVisible())
				{
					if (data.GetElementDataTag(face.m_elem[0].eid) > 0)
					{
						int fnl[FSElement::MAX_NODES];
						int nn = el.GetLocalFaceIndices(face.m_elem[0].lid, fnl);
						assert(nn == face.Nodes());

						int nf = face.Nodes();
						for (int j = 0; j < nf; ++j)
							c[j] = map.map(data.GetElementValue(face.m_elem[0].eid, fnl[j]));

						// Render the face
						return true;
					}
					else
					{
						GLColor col(212, 212, 212);
						int nf = face.Nodes();
						for (int j = 0; j < nf; ++j) c[j] = col;

						// Render the face
						return true;
					}
				}
			}
			return false;
			});
	}
	else
	{
		GPart* pgmat = nullptr;

		renderer.RenderFEFaces(pm, [&](const FSFace& face) {
			FSElement& el = pm->Element(face.m_elem[0].eid);
			GPart* pg = po->Part(el.m_gid);
			if ((pg->IsVisible() == false) && (face.m_elem[1].eid != -1))
			{
				FSElement& el1 = pm->Element(face.m_elem[1].eid);
				pg = po->Part(el1.m_gid);
			}

			if (!face.IsSelected() && face.IsVisible())
			{
				if (pg && pg->IsVisible())
				{
					if (pg != pgmat)
					{
						SetMatProps(rc, pg);
						pgmat = pg;
					}

					// Render the face
					return true;
				}
			}

			return false;
			});
	}

	// render beam elements
	RenderAllBeamElements(rc, po);

	// render the selected faces
	RenderSelectedFEFaces(rc, po);
}

void CGLModelScene::RenderSelectedFEFaces(CGLContext& rc, GObject* po)
{
	FSMesh* pm = po->GetFEMesh();
	if (pm == nullptr) return;
	m_renderer.PushState();
	{
		m_renderer.SetRenderMode(GLMeshRender::SelectionMode);
		glColor3ub(255, 0, 0);
		m_renderer.RenderFEFaces(pm, [](const FSFace& face) { return face.IsSelected(); });

		// render the selected face outline
		m_renderer.SetRenderMode(GLMeshRender::OutlineMode);
		glColor3ub(255, 255, 0);
		m_renderer.RenderFEFacesOutline(pm, [](const FSFace& face) { return face.IsSelected(); });
	}
	m_renderer.PopState();
}

void CGLModelScene::RenderSelectedFEElements(CGLContext& rc, GObject* po)
{
	FEElementSelection* sel = dynamic_cast<FEElementSelection*>(m_doc->GetCurrentSelection());
	if (sel == nullptr) return;
	if (sel->GetMesh() != po->GetFEMesh()) return;
	FSMesh* pm = sel->GetMesh();
	const std::vector<int>& selectedElements = sel->ItemList();
	if (selectedElements.empty()) return;
	
	
	m_renderer.PushState();

	m_renderer.SetRenderMode(GLMeshRender::SelectionMode);
	glColor3f(1.f, 0, 0);

	bool hasBeamElements = false;
	m_renderer.RenderFEElements(*pm, selectedElements, [&](const FEElement_& el) {
		// check for beams
		if (el.IsBeam()) hasBeamElements = true;
		return true;
	});

	// render a yellow highlight around selected elements
	m_renderer.SetRenderMode(GLMeshRender::OutlineMode);
	glColor3f(1.f, 1.f, 0);
	m_renderer.RenderFEElementsOutline(*pm, selectedElements);
	m_renderer.PopState();

	if (hasBeamElements)
	{
		// render beam elements
		RenderSelectedBeamElements(rc, po);
	}
}

void CGLModelScene::RenderSurfaceMeshFaces(CGLContext& rc, GObject* po)
{
	GSurfaceMeshObject* surfaceObject = dynamic_cast<GSurfaceMeshObject*>(po);
	if (surfaceObject == 0)
	{
		// just render something, otherwise nothing will show up
		RenderObject(rc, po);
		return;
	}

	FSSurfaceMesh* surfaceMesh = surfaceObject->GetSurfaceMesh();
	assert(surfaceMesh);
	if (surfaceMesh == 0) return;

	CModelDocument* doc = m_doc;
	if (doc == nullptr) return;

	GLMeshRender& renderer = GetMeshRenderer();

	GLViewSettings& view = rc.m_settings;
	FSModel& fem = *doc->GetFSModel();

	Mesh_Data& data = surfaceMesh->GetMeshData();
	bool showContour = (view.m_bcontour && data.IsValid());

	// render the unselected faces
	if (showContour)
	{
		// Color is determined by data and colormap
		double vmin, vmax;
		data.GetValueRange(vmin, vmax);

		// Create a copy so we can change the range
		Post::CColorMap colorMap = ((CGLView*)rc.m_view)->GetColorMap();
		colorMap.SetRange((float)vmin, (float)vmax);

		SetMatProps(0);
		glEnable(GL_COLOR_MATERIAL);

		renderer.RenderFESurfaceMeshFaces(surfaceMesh, [&](const FSFace& face, GLColor* c) {
			int i = face.m_ntag;

			if (face.IsVisible() && !face.IsSelected())
			{
				int ne = face.Nodes();
				for (int j = 0; j < ne; ++j)
				{
					if (data.GetElementDataTag(i) > 0)
						c[j] = colorMap.map(data.GetElementValue(i, j));
					else
						c[j] = GLColor(212, 212, 212);
				}

				// render the face
				return true;
			}
			return false;
			});
	}
	else
	{
		GLColor col = po->GetColor();
		SetMatProps(0);
		glColor3ub(col.r, col.g, col.b);

		// render the unselected faces
		// Note that we do not render internal faces
		renderer.RenderFEFaces(surfaceMesh, [](const FSFace& face) {
			return (!face.IsSelected() && face.IsVisible());
			});
	}

	// render the selected faces
	// override some settings
	glPushAttrib(GL_POLYGON_BIT | GL_ENABLE_BIT);
	renderer.SetRenderMode(GLMeshRender::SelectionMode);
	glColor3ub(255, 64, 0);
	renderer.RenderFEFaces(surfaceMesh, [](const FSFace& face) { return face.IsSelected(); });

	// render the selected face outline
	glDisable(GL_DEPTH_TEST);
	glDisable(GL_LIGHTING);
	glColor3ub(255, 255, 0);
	renderer.RenderFEFacesOutline(surfaceMesh, [](const FSFace& face) { return face.IsSelected(); });

	glPopAttrib();
}

//-----------------------------------------------------------------------------
void CGLModelScene::RenderSurfaceMeshEdges(CGLContext& rc, GObject* po)
{
	CModelDocument* doc = m_doc;
	if (doc == nullptr) return;

	GLMeshRender& renderer = GetMeshRenderer();

	GLViewSettings& view = rc.m_settings;
	FSModel& fem = *doc->GetFSModel();
	FSLineMesh* pm = po->GetEditableLineMesh();
	assert(pm);
	if (pm == 0) return;

	glPushAttrib(GL_ENABLE_BIT);
	glDisable(GL_LIGHTING);

	// render the unselected edges
	glColor3ub(0, 0, 255);
	renderer.RenderUnselectedFEEdges(pm);

	// render the selected edges
	// override some settings
	glDisable(GL_CULL_FACE);
	glColor3ub(255, 0, 0);
	renderer.RenderSelectedFEEdges(pm);

	glPopAttrib();
}

//-----------------------------------------------------------------------------
void CGLModelScene::RenderSurfaceMeshNodes(CGLContext& rc, GObject* po)
{
	CGLDocument* pdoc = m_doc;
	if (pdoc == nullptr) return;

	GLMeshRender& renderer = GetMeshRenderer();

	GLViewSettings& view = rc.m_settings;
	quatd q = pdoc->GetView()->GetCamera().GetOrientation();

	// set the point size
	float fsize = view.m_node_size;
	renderer.SetPointSize(fsize);

	FSMeshBase* mesh = po->GetEditableMesh();
	if (mesh)
	{
		// reset all tags
		mesh->TagAllNodes(1);

		// make sure we render all isolated nodes
		int NF = mesh->Faces();
		for (int i = 0; i < NF; ++i)
		{
			FSFace& face = mesh->Face(i);
			int n = face.Nodes();
			for (int j = 0; j < n; ++j) mesh->Node(face.n[j]).m_ntag = 0;
		}

		// check visibility
		for (int i = 0; i < NF; ++i)
		{
			FSFace& face = mesh->Face(i);
			if (face.IsVisible())
			{
				int n = face.Nodes();
				for (int j = 0; j < n; ++j) mesh->Node(face.n[j]).m_ntag = 1;
			}
		}

		// check the cull
		if (view.m_bcull)
		{
			vec3d f;
			for (int i = 0; i < NF; ++i)
			{
				FSFace& face = mesh->Face(i);
				int n = face.Nodes();
				for (int j = 0; j < n; ++j)
				{
					vec3d nn = to_vec3d(face.m_nn[j]);
					f = q * nn;
					if (f.z < 0) mesh->Node(face.n[j]).m_ntag = 0;
				}
			}
		}

		renderer.RenderFENodes(mesh);
	}
	else
	{
		FSLineMesh* pm = po->GetEditableLineMesh();
		if (pm)
		{
			pm->TagAllNodes(1);
			renderer.RenderFENodes(pm);
		}
	}
}

//-----------------------------------------------------------------------------
// Render the FE Edges
void CGLModelScene::RenderFEEdges(CGLContext& rc, GObject* po)
{
	CModelDocument* doc = m_doc;
	if (doc == nullptr) return;

	GLMeshRender& renderer = GetMeshRenderer();

	GLViewSettings& view = rc.m_settings;
	FSModel& fem = *doc->GetFSModel();
	FSMesh* pm = po->GetFEMesh();
	if (pm == 0) return;

	glPushAttrib(GL_ENABLE_BIT);
	glDisable(GL_LIGHTING);

	// render the unselected edges
	glColor4ub(0, 0, 255, 128);
	renderer.RenderUnselectedFEEdges(pm);

	// render the selected edges
	// override some settings
	glDisable(GL_CULL_FACE);
	glColor4ub(255, 0, 0, 128);
	renderer.RenderSelectedFEEdges(pm);

	glPopAttrib();
}

//-----------------------------------------------------------------------------
<<<<<<< HEAD
// Render the FE elements
void CGLModelScene::RenderFEElements(CGLContext& rc, GObject* po)
{
	CModelDocument* pdoc = m_doc;
	if (pdoc == nullptr) return;

	FSMesh* pm = po->GetFEMesh(); assert(pm);
	if (pm == 0) return;

	GLMeshRender& renderer = GetMeshRenderer();
	GLViewSettings& view = rc.m_settings;

	GLColor dif;

	GLColor col = po->GetColor();

	int nmatid = -1;
	dif = po->GetColor();
	glColor3ub(dif.r, dif.g, dif.b);
	SetMatProps(0);
	int glmode = 0;

	Mesh_Data& data = pm->GetMeshData();
	bool showContour = (view.m_bcontour && data.IsValid());
	
	for (int i = 0; i < pm->Elements(); ++i) pm->Element(i).m_ntag = i;
	vector<int> selectedElements;

	// render the unselected faces
	int NE = pm->Elements();
	bool hasBeamElements = false;
	if (showContour)
	{
		// Color is determined by data and colormap
		double vmin, vmax;
		data.GetValueRange(vmin, vmax);

		// Create a copy so we can change the range
		Post::CColorMap colorMap = ((CGLView*)rc.m_view)->GetColorMap();
		colorMap.SetRange((float)vmin, (float)vmax);
		
		glEnable(GL_COLOR_MATERIAL);

		renderer.RenderFEElements(*pm, [&](const FEElement_& el, GLColor* c) {
				int i = el.m_ntag;
				if (el.IsVisible() && el.IsSelected()) selectedElements.push_back(i);
				if (el.IsBeam()) hasBeamElements = true;

				if (!el.IsSelected() && el.IsVisible())
				{
					GPart* pg = po->Part(el.m_gid);
					if (pg->IsVisible())
					{
						int ne = el.Nodes();
						for (int j = 0; j < ne; ++j)
						{
							if (data.GetElementDataTag(i) > 0)
								c[j] = colorMap.map(data.GetElementValue(i, j));
							else
								c[j] = GLColor(212, 212, 212);
						}

						// render the element
						return true;
					}
				}
				return false;
			});
	}
	else if (view.m_objectColor == OBJECT_COLOR_MODE::FSELEMENT_TYPE)
	{
		glEnable(GL_COLOR_MATERIAL);

		renderer.RenderFEElements(*pm, [&](const FEElement_& el, GLColor* c) {
			int i = el.m_ntag;
			if (el.IsVisible() && el.IsSelected()) selectedElements.push_back(i);
			if (el.IsBeam()) hasBeamElements = true;

			if (!el.IsSelected() && el.IsVisible())
			{
				GPart* pg = po->Part(el.m_gid);
				if (pg->IsVisible())
				{
					GLColor col;
					const int a = 212;
					const int b = 106;
					const int d =  53;
					switch (el.Type())
					{
					case FE_INVALID_ELEMENT_TYPE: col = GLColor(0, 0, 0); break;
					case FE_TRI3   : col = GLColor(0, a, a); break;
					case FE_TRI6   : col = GLColor(0, b, b); break;
					case FE_TRI7   : col = GLColor(0, b, d); break;
					case FE_TRI10  : col = GLColor(0, d, d); break;
					case FE_QUAD4  : col = GLColor(a, a, 0); break;
					case FE_QUAD8  : col = GLColor(b, b, 0); break;
					case FE_QUAD9  : col = GLColor(d, d, 0); break;
					case FE_TET4   : col = GLColor(0, a, 0); break;
					case FE_TET5   : col = GLColor(0, a, 0); break;
					case FE_TET10  : col = GLColor(0, b, 0); break;
					case FE_TET15  : col = GLColor(0, b, 0); break;
					case FE_TET20  : col = GLColor(0, d, 0); break;
					case FE_HEX8   : col = GLColor(a, 0, 0); break;
					case FE_HEX20  : col = GLColor(b, 0, 0); break;
					case FE_HEX27  : col = GLColor(b, 0, 0); break;
					case FE_PENTA6 : col = GLColor(0, 0, a); break;
					case FE_PENTA15: col = GLColor(0, 0, b); break;
					case FE_PYRA5  : col = GLColor(0, 0, a); break;
					case FE_PYRA13 : col = GLColor(0, 0, b); break;
					case FE_BEAM2  : col = GLColor(a, a, a); break;
					case FE_BEAM3  : col = GLColor(b, b, b); break;
					default:
						col = GLColor(255, 255, 255); break;
					}
					int ne = el.Nodes();
					for (int j = 0; j < ne; ++j) c[j] = col;

					// render the element
					return true;
				}
			}
			return false;
			});

	}
	else
	{
		// color is determined by material
		glDisable(GL_COLOR_MATERIAL);
		GPart* pgmat = nullptr;

		renderer.RenderFEElements(*pm, [&](const FEElement_& el) {
			int i = el.m_ntag;
			if (el.IsVisible() && el.IsSelected()) selectedElements.push_back(i);
			if (el.IsBeam()) hasBeamElements = true;

			if (!el.IsSelected() && el.IsVisible())
			{
				GPart* pg = po->Part(el.m_gid);
				if (pg->IsVisible())
				{
					if (pg != pgmat)
					{
						SetMatProps(rc, pg);
						pgmat = pg;
					}

					// render the element
					return true;
				}
			}
			return false;
			});
	}

	if (hasBeamElements)
	{
		// render beam elements
		RenderUnselectedBeamElements(rc, po);
	}

	// render the selected elements
	if (pdoc == nullptr) return;
	if (selectedElements.empty() == false)
	{
		renderer.PushState();
		
		renderer.SetRenderMode(GLMeshRender::SelectionMode);
		glColor3f(1.f, 0, 0);

		hasBeamElements = false;
		renderer.RenderFEElements(*pm, selectedElements, [&](const FEElement_& el) {
				// check for beams
				if (el.IsBeam()) hasBeamElements = true;
				return true;
			});

		// render a yellow highlight around selected elements
		renderer.SetRenderMode(GLMeshRender::OutlineMode);
		glColor3f(1.f, 1.f, 0);
		renderer.RenderFEElementsOutline(*pm, selectedElements);

		if (hasBeamElements)
		{
			// render beam elements
			RenderSelectedBeamElements(rc, po);
		}
	
		renderer.PopState();
	}
}

//-----------------------------------------------------------------------------
=======
>>>>>>> 1c50af33
void CGLModelScene::RenderAllBeamElements(CGLContext& rc, GObject* po)
{
	if (po == nullptr) return;
	FSMesh* pm = po->GetFEMesh();
	if (pm == nullptr) return;

	GLMeshRender& renderer = GetMeshRenderer();

	glPushAttrib(GL_ENABLE_BIT);
	glDisable(GL_LIGHTING);

	int NE = pm->Elements();
	for (int i = 0; i < NE; ++i)
	{
		FSElement& el = pm->Element(i);
		if (el.IsVisible())
		{
			GPart* pg = po->Part(el.m_gid);
			if (pg->IsVisible())
			{
				switch (el.Type())
				{
				case FE_BEAM2: renderer.RenderBEAM2(&el, pm, true); break;
				case FE_BEAM3: renderer.RenderBEAM3(&el, pm, true); break;
				}
			}
		}
	}

	glPopAttrib();
}

//-----------------------------------------------------------------------------
void CGLModelScene::RenderUnselectedBeamElements(CGLContext& rc, GObject* po)
{
	GLMeshRender& renderer = GetMeshRenderer();

	if (po == nullptr) return;
	FSMesh* pm = po->GetFEMesh();
	if (pm == nullptr) return;

	glPushAttrib(GL_ENABLE_BIT);
	glDisable(GL_LIGHTING);
	glEnable(GL_COLOR_MATERIAL);

	GLColor c = rc.m_settings.m_meshColor;
	glColor3ub(c.r, c.g, c.b);

	int NE = pm->Edges();
	for (int i = 0; i < NE; ++i)
	{
		FSEdge& edge = pm->Edge(i);
		if (edge.IsVisible() && (!edge.IsSelected()) && (edge.m_elem >= 0))
		{
			FSElement& el = pm->Element(edge.m_elem);
			switch (el.Type())
			{
			case FE_BEAM2: renderer.RenderBEAM2(&el, pm, true); break;
			case FE_BEAM3: renderer.RenderBEAM3(&el, pm, true); break;
			}
		}
	}

	glPopAttrib();
}

//-----------------------------------------------------------------------------
void CGLModelScene::RenderSelectedBeamElements(CGLContext& rc, GObject* po)
{
	GLMeshRender& renderer = GetMeshRenderer();

	if (po == nullptr) return;
	FSMesh* pm = po->GetFEMesh();
	if (pm == nullptr) return;

	FEElementSelection* selectedElems = dynamic_cast<FEElementSelection*>(m_doc->GetCurrentSelection());
	if ((selectedElems == nullptr) || (selectedElems->Size() == 0)) return;
	assert(selectedElems->GetMesh() == pm);

	GMesh edgeMesh;
	int NE = selectedElems->Count();
	vec3f r[FSEdge::MAX_NODES];
	for (int i = 0; i < NE; ++i)
	{
		FEElement_& el = *selectedElems->Element(i);
		if (el.IsBeam())
		{
			int ne = el.Nodes();
			for (int j = 0; j < ne; ++j) r[j] = to_vec3f(pm->Node(el.m_node[j]).r);
			edgeMesh.AddEdge(r, ne);
		}
	}
	edgeMesh.Update();
	if (edgeMesh.Edges() == 0) return;

	glPushAttrib(GL_ENABLE_BIT);
	glDisable(GL_LIGHTING);
	glDisable(GL_DEPTH_TEST);
	glColor3ub(255, 255, 0);
	m_renderer.RenderMeshLines(edgeMesh);
	glPopAttrib();
}

//-----------------------------------------------------------------------------
void CGLModelScene::RenderMeshLines(CGLContext& rc, GObject* po)
{
	if ((po == 0) || !po->IsVisible()) return;

	FSMesh* pm = po->GetFEMesh();
	if (pm == 0) return;

	m_renderer.RenderMeshLines(*pm, [=](const FEElement_& el) {
		return (el.IsVisible() && (po->Part(el.m_gid)->IsVisible()));
		});
}

void CGLModelScene::RenderNormals(CGLContext& rc, GObject* po, double scale)
{
	if (po->IsVisible() == false) return;

	FSMeshBase* pm = po->GetEditableMesh();
	if (pm == 0) return;

	double R = 0.05 * pm->GetBoundingBox().GetMaxExtent() * scale;

	glPushAttrib(GL_LIGHTING);
	glDisable(GL_LIGHTING);

	int NS = po->Faces();
	vector<bool> vis(NS);
	for (int n = 0; n < NS; ++n)
	{
		GFace* gface = po->Face(n);
		vis[n] = po->IsFaceVisible(gface);
	}

	// tag the faces we want to render
	int N = pm->Faces();
	for (int i = 0; i < N; ++i)
	{
		FSFace& face = pm->Face(i);
		bool bvis = ((face.m_gid >= 0) && (face.m_gid < NS) ? vis[face.m_gid] : true);
		if (face.IsVisible() && bvis)
		{
			face.m_ntag = 1;
		}
		else face.m_ntag = 0;
	}

	GLMeshRender render;
	render.RenderNormals(pm, R, 1);
}

//-----------------------------------------------------------------------------
void CGLModelScene::SetMatProps(GMaterial* pm)
{
	if (pm == 0) SetDefaultMatProps();
	else
	{
		GMaterial& m = *pm;
		GLfloat f = 1.f / 255.f;
		//			GLfloat dif[4] = {m.m_diffuse.r*f, m.m_diffuse.g*f, m.m_diffuse.b*f, 1.f}; 
		GLColor a = pm->Ambient();
		GLColor s = pm->Specular();
		GLColor e = pm->Emission();
		GLfloat amb[4] = { a.r * f, a.g * f, a.b * f, 1.f };
		GLfloat spc[4] = { s.r * f, s.g * f, s.b * f, 1.f };
		GLfloat emi[4] = { e.r * f, e.g * f, e.b * f, 1.f };
		//			glMaterialfv(GL_FRONT_AND_BACK, GL_DIFFUSE , dif);
		glMaterialfv(GL_FRONT_AND_BACK, GL_AMBIENT_AND_DIFFUSE, amb);
		glMaterialfv(GL_FRONT_AND_BACK, GL_SPECULAR, spc);
		glMaterialfv(GL_FRONT_AND_BACK, GL_EMISSION, emi);
		glMaterialf(GL_FRONT_AND_BACK, GL_SHININESS, 128 * (GLfloat)m.m_shininess);
	}
}

//-----------------------------------------------------------------------------
void CGLModelScene::SetDefaultMatProps()
{
	//		GLfloat dif[] = {0.8f, 0.8f, 0.8f, 1.f};
	GLfloat amb[] = { 0.8f, 0.8f, 0.8f, 1.f };
	GLfloat rev[] = { 0.8f, 0.6f, 0.6f, 1.f };
	GLfloat spc[] = { 0.0f, 0.0f, 0.0f, 1.f };
	GLfloat emi[] = { 0.0f, 0.0f, 0.0f, 1.f };

	//		glMaterialfv(GL_FRONT_AND_BACK, GL_DIFFUSE , dif);
	glMaterialfv(GL_FRONT, GL_AMBIENT_AND_DIFFUSE, amb);
	glMaterialfv(GL_BACK, GL_AMBIENT_AND_DIFFUSE, rev);
	glMaterialfv(GL_FRONT_AND_BACK, GL_SPECULAR, spc);
	glMaterialfv(GL_FRONT_AND_BACK, GL_EMISSION, emi);
	glMateriali(GL_FRONT_AND_BACK, GL_SHININESS, 0);
}

//-----------------------------------------------------------------------------
void CGLModelScene::SetMatProps(CGLContext& rc, GPart* pg)
{
	if (pg == nullptr) return;
	if ((m_doc == nullptr) || (m_doc->IsValid() == false)) return;

	CGLView* glview = (CGLView*)rc.m_view;
	GLViewSettings& vs = glview->GetViewSettings();
	GObject* po = dynamic_cast<GObject*>(pg->Object());
	FSModel* fem = m_doc->GetFSModel();

	switch (m_objectColor)
	{
	case OBJECT_COLOR_MODE::DEFAULT_COLOR:
	{
		GMaterial* pmat = fem->GetMaterialFromID(pg->GetMaterialID());
		SetMatProps(pmat);
		GLColor c = po->GetColor();
		if (pmat) c = pmat->Diffuse();
		glColor3ub(c.r, c.g, c.b);

		/*		if (pmat && (pmat->m_nrender != 0))
				{
					GLint n[2];
					glmode = glGetIntegerv(GL_POLYGON_MODE, n);
					if (n[1] != GL_LINE) glPolygonMode(GL_FRONT_AND_BACK, GL_LINE);
				}
		*/
	}
	break;
	case OBJECT_COLOR_MODE::OBJECT_COLOR:
	{
		SetDefaultMatProps();
		GLColor c = po->GetColor();
		GLfloat col[] = { 0.f, 0.f, 0.f, 1.f };
		col[0] = (float)c.r / 255.f;
		col[1] = (float)c.g / 255.f;
		col[2] = (float)c.b / 255.f;
		glMaterialfv(GL_FRONT_AND_BACK, GL_AMBIENT_AND_DIFFUSE, col);
//		glColor3ub(c.r, c.g, c.b);
	}
	break;
	case OBJECT_COLOR_MODE::MATERIAL_TYPE:
	{
		GLColor c;
		GMaterial* gmat = fem->GetMaterialFromID(pg->GetMaterialID());
		if (gmat == nullptr) c = GLColor(200, 200, 200);
		else
		{
			FSMaterial* pm = gmat->GetMaterialProperties();
			if (pm == nullptr) c = GLColor(0, 0, 0);
			else if (pm->IsRigid()) c = GLColor(210, 200, 164);
			else c = GLColor(200, 128, 128);
		}
		GLfloat col[] = { 0.f, 0.f, 0.f, 1.f };
		col[0] = (float)c.r / 255.f;
		col[1] = (float)c.g / 255.f;
		col[2] = (float)c.b / 255.f;
		glMaterialfv(GL_FRONT_AND_BACK, GL_AMBIENT_AND_DIFFUSE, col);
	}
	break;
	case OBJECT_COLOR_MODE::FSELEMENT_TYPE:
	{
		// We should only get here if the object is not active, or it is not meshed
		SetDefaultMatProps();
		GLfloat col[] = { 1.f, 1.f, 1.f, 1.f };
		glMaterialfv(GL_FRONT_AND_BACK, GL_AMBIENT_AND_DIFFUSE, col);
	}
	break;
	case OBJECT_COLOR_MODE::PHYSICS_TYPE:
	{
		SetDefaultMatProps();
		GLfloat col[] = { 1.f, 1.f, 1.f, 1.f };
		glMaterialfv(GL_FRONT_AND_BACK, GL_AMBIENT_AND_DIFFUSE, col);
	}
	break;
	}
}

void CGLModelScene::RenderTags(CGLContext& rc)
{
	if (rc.m_view == nullptr) return;
	GLViewSettings& view = rc.m_settings;

	GObject* po = m_doc->GetActiveObject();
	if (po == nullptr) return;

	// create the tag array.
	// We add a tag for each selected item
	GLTAG tag;
	vector<GLTAG> vtag;

	int mode = m_doc->GetItemMode();

	GLColor extcol(255, 255, 0);
	GLColor intcol(255, 0, 0);

	// process elements
	FESelection* currentSelection = m_doc->GetCurrentSelection();
	if ((view.m_ntagInfo > TagInfoOption::NO_TAG_INFO) && currentSelection)
	{
		FSLineMesh* mesh = nullptr;
		if (mode == ITEM_ELEM)
		{
			FEElementSelection* selection = dynamic_cast<FEElementSelection*>(currentSelection);
			if (selection && selection->Count())
			{
				FSMesh* pm = selection->GetMesh(); mesh = pm;
				if (view.m_ntagInfo == TagInfoOption::TAG_ITEM_AND_NODES) pm->TagAllNodes(0);
				int NE = selection->Count();
				for (int i = 0; i < NE; i++)
				{
					FEElement_& el = *selection->Element(i); assert(el.IsSelected());
					tag.r = pm->LocalToGlobal(pm->ElementCenter(el));
					tag.c = extcol;
					int nid = el.GetID();
					if (nid < 0) nid = selection->ElementIndex(i) + 1;
					snprintf(tag.sztag, sizeof tag.sztag, "E%d", nid);
					vtag.push_back(tag);

					if (view.m_ntagInfo == TagInfoOption::TAG_ITEM_AND_NODES)
					{
						int ne = el.Nodes();
						for (int j = 0; j < ne; ++j) pm->Node(el.m_node[j]).m_ntag = 1;
					}
				}
			}
		}

		// process faces
		if (mode == ITEM_FACE)
		{
			FEFaceSelection* selection = dynamic_cast<FEFaceSelection*>(currentSelection);
			if (selection && selection->Count())
			{
				FSMeshBase* pm = selection->GetMesh(); mesh = pm;
				if (view.m_ntagInfo == TagInfoOption::TAG_ITEM_AND_NODES) pm->TagAllNodes(0);
				int NF = selection->Count();
				for (int i = 0; i < NF; ++i)
				{
					FSFace& f = *selection->Face(i); assert(f.IsSelected());
					tag.r = pm->LocalToGlobal(pm->FaceCenter(f));
					tag.c = (f.IsExternal() ? extcol : intcol);
					int nid = f.GetID();
					if (nid < 0) nid = selection->FaceIndex(i) + 1;
					snprintf(tag.sztag, sizeof tag.sztag, "F%d", nid);
					vtag.push_back(tag);

					if (view.m_ntagInfo == TagInfoOption::TAG_ITEM_AND_NODES)
					{
						int nf = f.Nodes();
						for (int j = 0; j < nf; ++j) pm->Node(f.n[j]).m_ntag = 1;
					}
				}
			}
		}

		// process edges
		if (mode == ITEM_EDGE)
		{
			FEEdgeSelection* selection = dynamic_cast<FEEdgeSelection*>(currentSelection);
			if (selection && selection->Count())
			{
				FSLineMesh* pm = selection->GetMesh(); mesh = pm;
				if (view.m_ntagInfo == TagInfoOption::TAG_ITEM_AND_NODES) pm->TagAllNodes(0);
				int NC = selection->Size();
				for (int i = 0; i < NC; i++)
				{
					FSEdge& edge = *selection->Edge(i);
					tag.r = pm->LocalToGlobal(pm->EdgeCenter(edge));
					tag.c = extcol;
					int nid = edge.GetID();
					if (nid < 0) nid = selection->EdgeIndex(i) + 1;
					snprintf(tag.sztag, sizeof tag.sztag, "L%d", nid);
					vtag.push_back(tag);

					if (view.m_ntagInfo == TagInfoOption::TAG_ITEM_AND_NODES)
					{
						int ne = edge.Nodes();
						for (int j = 0; j < ne; ++j) pm->Node(edge.n[j]).m_ntag = 1;
					}
				}
			}
		}

		// process nodes
		if (mode == ITEM_NODE)
		{
			FENodeSelection* selection = dynamic_cast<FENodeSelection*>(currentSelection);
			if (selection && selection->Count())
			{
				FSLineMesh* pm = selection->GetMesh(); mesh = pm;
				if (view.m_ntagInfo == TagInfoOption::TAG_ITEM_AND_NODES) pm->TagAllNodes(0);
				int NN = selection->Size();
				for (int i = 0; i < NN; i++)
				{
					FSNode& node = *selection->Node(i);
					tag.r = pm->LocalToGlobal(node.r);
					tag.c = (node.IsExterior() ? extcol : intcol);
					int nid = node.GetID();
					if (nid < 0) nid = selection->NodeIndex(i) + 1;
					snprintf(tag.sztag, sizeof tag.sztag, "N%d", nid);
					vtag.push_back(tag);
				}
			}
		}

		// add additional nodes
		if ((view.m_ntagInfo == TagInfoOption::TAG_ITEM_AND_NODES) && mesh)
		{
			int NN = mesh->Nodes();
			for (int i = 0; i < NN; i++)
			{
				FSNode& node = mesh->Node(i);
				if (node.m_ntag == 1)
				{
					tag.r = mesh->LocalToGlobal(node.r);
					tag.c = (node.IsExterior() ? extcol : intcol);
					int n = node.GetID();
					if (n < 0) n = i + 1;
					snprintf(tag.sztag, sizeof tag.sztag, "N%d", n);
					vtag.push_back(tag);
				}
			}
		}
	}

	// if we don't have any tags, just return
	if (vtag.empty()) return;

	// limit the number of tags to render
	const int MAX_TAGS = 100;
	int nsel = (int)vtag.size();
	if (nsel > MAX_TAGS) return; // nsel = MAX_TAGS;

	CGLView* glview = dynamic_cast<CGLView*>(rc.m_view);
	if (glview) glview->RenderTags(vtag);
}

void CGLModelScene::RenderRigidLabels(CGLContext& rc)
{
	FSModel* fem = m_doc->GetFSModel();
	if (fem == nullptr) return;

	CGLView* glview = (CGLView*)rc.m_view;
	GLViewSettings& view = glview->GetViewSettings();

	vector<GLTAG> vtag;

	for (int i = 0; i < fem->Materials(); ++i)
	{
		GMaterial* mat = fem->GetMaterial(i);
		FSMaterial* pm = mat->GetMaterialProperties();
		if (pm && pm->IsRigid())
		{
			GLTAG tag;
			tag.c = GLColor(255, 255, 0);

			// We'll position the rigid body glyph, either in the center of rigid part,
			// or in the center_of_mass parameter if the override_com is true.
			bool b = pm->GetParamBool("override_com");
			if (b) tag.r = pm->GetParamVec3d("center_of_mass");
			else tag.r = mat->GetPosition();

			string name = mat->GetName();
			size_t l = name.size(); if (l > 63) l = 63;
			if (l > 0)
			{
				strncpy(tag.sztag, name.c_str(), l);
				tag.sztag[l] = 0;
			}
			else snprintf(tag.sztag, sizeof tag.sztag, "_no_name");
			vtag.push_back(tag);
		}
	}
	if (vtag.empty()) return;
	glview->RenderTags(vtag);
}

void CGLModelScene::RenderImageData(CGLContext& rc)
{
	if (m_doc->IsValid() == false) return;

	for (int i = 0; i < m_doc->ImageModels(); ++i)
	{
		CImageModel* img = m_doc->GetImageModel(i);
		if (img->IsActive()) img->Render(rc);
	}
}

void CGLModelScene::SetObjectColorMode(OBJECT_COLOR_MODE colorMode)
{
	m_objectColor = colorMode;
}

OBJECT_COLOR_MODE CGLModelScene::ObjectColorMode() const
{
	return m_objectColor;
}

// apply the mesh data to an object's render mesh
void CGLModelScene::MapMeshData(GObject* po)
{
	if (po == nullptr) return;
	GMesh* gmsh = po->GetFERenderMesh();
	if (gmsh == nullptr) return;

	FSMesh* pm = po->GetFEMesh();
	if (pm == nullptr) return;

	Mesh_Data& data = pm->GetMeshData();
	if (!data.IsValid()) return;

	double vmin, vmax;
	data.GetValueRange(vmin, vmax);
	if (vmax == vmin) vmax++;

	int NN = pm->Nodes();
	vector<double> val(NN, 0);

	Post::CColorMap map;
	map.SetRange((float)vmin, (float)vmax);
	
	int NF = gmsh->Faces();
	for (int i = 0; i < NF; ++i)
	{
		GMesh::FACE& fi = gmsh->Face(i);
		int fid = fi.fid;
		FSFace* pf = pm->FacePtr(fid);
		if (pf)
		{
			FSFace& face = *pf;
			FSElement& el = pm->Element(face.m_elem[0].eid);
			GPart* pg = po->Part(el.m_gid);
			if ((pg->IsVisible() == false) && (face.m_elem[1].eid != -1))
			{
				FSElement& el1 = pm->Element(face.m_elem[1].eid);
				pg = po->Part(el1.m_gid);
			}

			if (pg && pg->IsVisible())
			{
				if (data.GetElementDataTag(face.m_elem[0].eid) > 0)
				{
					int fnl[FSElement::MAX_NODES];
					int nn = el.GetLocalFaceIndices(face.m_elem[0].lid, fnl);
					assert(nn == face.Nodes());

					int nf = face.Nodes();
					for (int j = 0; j < nf; ++j)
					{
						double vj = data.GetElementValue(face.m_elem[0].eid, fnl[j]);
						val[face.n[j]] = vj;
					}

					for (int j = 0; j < 3; ++j)
					{
						double vj = val[fi.n[j]];
						fi.c[j] = map.map(vj);
					}
				}
				else
				{
					GLColor col(212, 212, 212);
					for (int j = 0; j < 3; ++j) fi.c[j] = col;
				}
			}
		}
	}
}

void CGLModelScene::Update()
{
	if (m_doc == nullptr) return;
	GModel* gm = m_doc->GetGModel();
	if (gm)
	{
		GObject* po = gm->GetActiveObject();
		if (po) MapMeshData(po);
	}
}

void CGLModelScene::RenderPlaneCut(CGLContext& rc)
{
	BOX box = m_doc->GetGModel()->GetBoundingBox();
	glColor3ub(200, 0, 200);
	glx::renderBox(box, false);

	RenderBoxCut(rc, box);

	if (rc.m_view->PlaneCutMode() == 0)
	{
		// render the plane cut first
		rc.m_view->RenderPlaneCut(rc);

		// then turn on the clipping plane before rendering the other geometry
		glClipPlane(GL_CLIP_PLANE0, rc.m_view->PlaneCoordinates());
		glEnable(GL_CLIP_PLANE0);
	}
}

void CGLModelScene::RenderBoxCut(CGLContext& rc, const BOX& box)
{
	vec3d a = box.r0();
	vec3d b = box.r1();
	vec3d ex[8];
	ex[0] = vec3d(a.x, a.y, a.z);
	ex[1] = vec3d(b.x, a.y, a.z);
	ex[2] = vec3d(b.x, b.y, a.z);
	ex[3] = vec3d(a.x, b.y, a.z);
	ex[4] = vec3d(a.x, a.y, b.z);
	ex[5] = vec3d(b.x, a.y, b.z);
	ex[6] = vec3d(b.x, b.y, b.z);
	ex[7] = vec3d(a.x, b.y, b.z);
	double R = box.GetMaxExtent();
	if (R == 0) R = 1;
	int ncase = 0;
	double* plane = rc.m_view->PlaneCoordinates();
	vec3d norm(plane[0], plane[1], plane[2]);
	double ref = -(plane[3] - R * 0.001);
	for (int k = 0; k < 8; ++k)
		if (norm * ex[k] > ref) ncase |= (1 << k);
	if ((ncase > 0) && (ncase < 255))
	{
		int edge[15][2], edgeNode[15][2], etag[15];
		GMesh plane;
		int* pf = LUT[ncase];
		int ne = 0;
		for (int l = 0; l < 5; l++)
		{
			if (*pf == -1) break;
			vec3f r[3];
			float w1, w2, w;
			for (int k = 0; k < 3; k++)
			{
				int n1 = ET_HEX[pf[k]][0];
				int n2 = ET_HEX[pf[k]][1];

				w1 = norm * ex[n1];
				w2 = norm * ex[n2];

				if (w2 != w1)
					w = (ref - w1) / (w2 - w1);
				else
					w = 0.f;

				vec3d rk = ex[n1] * (1 - w) + ex[n2] * w;
				r[k] = to_vec3f(rk);
				plane.AddFace(r);
			}
			for (int k = 0; k < 3; ++k)
			{
				int n1 = pf[k];
				int n2 = pf[(k + 1) % 3];

				bool badd = true;
				for (int m = 0; m < ne; ++m)
				{
					int m1 = edge[m][0];
					int m2 = edge[m][1];
					if (((n1 == m1) && (n2 == m2)) ||
						((n1 == m2) && (n2 == m1)))
					{
						badd = false;
						etag[m]++;
						break;
					}
				}

				if (badd)
				{
					edge[ne][0] = n1;
					edge[ne][1] = n2;
					etag[ne] = 0;

					GMesh::FACE& face = plane.Face(plane.Faces() - 1);
					edgeNode[ne][0] = face.n[k];
					edgeNode[ne][1] = face.n[(k + 1) % 3];
					++ne;
				}
			}
			pf += 3;
		}
		for (int k = 0; k < ne; ++k)
		{
			if (etag[k] == 0)
			{
				plane.AddEdge(edgeNode[k], 2, 0);
			}
		}
		plane.Update();
		glPushAttrib(GL_ENABLE_BIT);
		glDisable(GL_LIGHTING);
		glEnable(GL_COLOR_MATERIAL);
		glColor3ub(255, 64, 255);
		m_renderer.RenderMeshLines(plane);
		glPopAttrib();
	}
}<|MERGE_RESOLUTION|>--- conflicted
+++ resolved
@@ -1188,17 +1188,9 @@
 
 void CGLModelScene::UpdateFiberViz()
 {
-<<<<<<< HEAD
-	CModelDocument* pdoc = m_doc;
-	if (pdoc == nullptr) return;
-
-	CGLView* glview = (CGLView*)rc.m_view;
-	if (glview == nullptr) return;
-=======
 	delete m_fiberViz;
 	m_fiberViz = nullptr;
 }
->>>>>>> 1c50af33
 
 void CGLModelScene::BuildFiberViz(CGLContext& rc)
 {
@@ -2353,7 +2345,8 @@
 	glColorMaterial(GL_FRONT_AND_BACK, GL_AMBIENT_AND_DIFFUSE);
 	glEnable(GL_COLOR_MATERIAL);
 
-	if (vs.m_bcontour && (po == rc.m_view->GetActiveObject()))
+	CGLView* view = dynamic_cast<CGLView*>(rc.m_view);
+	if (vs.m_bcontour && (po == view->GetActiveObject()))
 	{
 		m_renderer.SetFaceColor(true);
 		m_renderer.RenderGLMesh(gm);
@@ -2930,202 +2923,6 @@
 }
 
 //-----------------------------------------------------------------------------
-<<<<<<< HEAD
-// Render the FE elements
-void CGLModelScene::RenderFEElements(CGLContext& rc, GObject* po)
-{
-	CModelDocument* pdoc = m_doc;
-	if (pdoc == nullptr) return;
-
-	FSMesh* pm = po->GetFEMesh(); assert(pm);
-	if (pm == 0) return;
-
-	GLMeshRender& renderer = GetMeshRenderer();
-	GLViewSettings& view = rc.m_settings;
-
-	GLColor dif;
-
-	GLColor col = po->GetColor();
-
-	int nmatid = -1;
-	dif = po->GetColor();
-	glColor3ub(dif.r, dif.g, dif.b);
-	SetMatProps(0);
-	int glmode = 0;
-
-	Mesh_Data& data = pm->GetMeshData();
-	bool showContour = (view.m_bcontour && data.IsValid());
-	
-	for (int i = 0; i < pm->Elements(); ++i) pm->Element(i).m_ntag = i;
-	vector<int> selectedElements;
-
-	// render the unselected faces
-	int NE = pm->Elements();
-	bool hasBeamElements = false;
-	if (showContour)
-	{
-		// Color is determined by data and colormap
-		double vmin, vmax;
-		data.GetValueRange(vmin, vmax);
-
-		// Create a copy so we can change the range
-		Post::CColorMap colorMap = ((CGLView*)rc.m_view)->GetColorMap();
-		colorMap.SetRange((float)vmin, (float)vmax);
-		
-		glEnable(GL_COLOR_MATERIAL);
-
-		renderer.RenderFEElements(*pm, [&](const FEElement_& el, GLColor* c) {
-				int i = el.m_ntag;
-				if (el.IsVisible() && el.IsSelected()) selectedElements.push_back(i);
-				if (el.IsBeam()) hasBeamElements = true;
-
-				if (!el.IsSelected() && el.IsVisible())
-				{
-					GPart* pg = po->Part(el.m_gid);
-					if (pg->IsVisible())
-					{
-						int ne = el.Nodes();
-						for (int j = 0; j < ne; ++j)
-						{
-							if (data.GetElementDataTag(i) > 0)
-								c[j] = colorMap.map(data.GetElementValue(i, j));
-							else
-								c[j] = GLColor(212, 212, 212);
-						}
-
-						// render the element
-						return true;
-					}
-				}
-				return false;
-			});
-	}
-	else if (view.m_objectColor == OBJECT_COLOR_MODE::FSELEMENT_TYPE)
-	{
-		glEnable(GL_COLOR_MATERIAL);
-
-		renderer.RenderFEElements(*pm, [&](const FEElement_& el, GLColor* c) {
-			int i = el.m_ntag;
-			if (el.IsVisible() && el.IsSelected()) selectedElements.push_back(i);
-			if (el.IsBeam()) hasBeamElements = true;
-
-			if (!el.IsSelected() && el.IsVisible())
-			{
-				GPart* pg = po->Part(el.m_gid);
-				if (pg->IsVisible())
-				{
-					GLColor col;
-					const int a = 212;
-					const int b = 106;
-					const int d =  53;
-					switch (el.Type())
-					{
-					case FE_INVALID_ELEMENT_TYPE: col = GLColor(0, 0, 0); break;
-					case FE_TRI3   : col = GLColor(0, a, a); break;
-					case FE_TRI6   : col = GLColor(0, b, b); break;
-					case FE_TRI7   : col = GLColor(0, b, d); break;
-					case FE_TRI10  : col = GLColor(0, d, d); break;
-					case FE_QUAD4  : col = GLColor(a, a, 0); break;
-					case FE_QUAD8  : col = GLColor(b, b, 0); break;
-					case FE_QUAD9  : col = GLColor(d, d, 0); break;
-					case FE_TET4   : col = GLColor(0, a, 0); break;
-					case FE_TET5   : col = GLColor(0, a, 0); break;
-					case FE_TET10  : col = GLColor(0, b, 0); break;
-					case FE_TET15  : col = GLColor(0, b, 0); break;
-					case FE_TET20  : col = GLColor(0, d, 0); break;
-					case FE_HEX8   : col = GLColor(a, 0, 0); break;
-					case FE_HEX20  : col = GLColor(b, 0, 0); break;
-					case FE_HEX27  : col = GLColor(b, 0, 0); break;
-					case FE_PENTA6 : col = GLColor(0, 0, a); break;
-					case FE_PENTA15: col = GLColor(0, 0, b); break;
-					case FE_PYRA5  : col = GLColor(0, 0, a); break;
-					case FE_PYRA13 : col = GLColor(0, 0, b); break;
-					case FE_BEAM2  : col = GLColor(a, a, a); break;
-					case FE_BEAM3  : col = GLColor(b, b, b); break;
-					default:
-						col = GLColor(255, 255, 255); break;
-					}
-					int ne = el.Nodes();
-					for (int j = 0; j < ne; ++j) c[j] = col;
-
-					// render the element
-					return true;
-				}
-			}
-			return false;
-			});
-
-	}
-	else
-	{
-		// color is determined by material
-		glDisable(GL_COLOR_MATERIAL);
-		GPart* pgmat = nullptr;
-
-		renderer.RenderFEElements(*pm, [&](const FEElement_& el) {
-			int i = el.m_ntag;
-			if (el.IsVisible() && el.IsSelected()) selectedElements.push_back(i);
-			if (el.IsBeam()) hasBeamElements = true;
-
-			if (!el.IsSelected() && el.IsVisible())
-			{
-				GPart* pg = po->Part(el.m_gid);
-				if (pg->IsVisible())
-				{
-					if (pg != pgmat)
-					{
-						SetMatProps(rc, pg);
-						pgmat = pg;
-					}
-
-					// render the element
-					return true;
-				}
-			}
-			return false;
-			});
-	}
-
-	if (hasBeamElements)
-	{
-		// render beam elements
-		RenderUnselectedBeamElements(rc, po);
-	}
-
-	// render the selected elements
-	if (pdoc == nullptr) return;
-	if (selectedElements.empty() == false)
-	{
-		renderer.PushState();
-		
-		renderer.SetRenderMode(GLMeshRender::SelectionMode);
-		glColor3f(1.f, 0, 0);
-
-		hasBeamElements = false;
-		renderer.RenderFEElements(*pm, selectedElements, [&](const FEElement_& el) {
-				// check for beams
-				if (el.IsBeam()) hasBeamElements = true;
-				return true;
-			});
-
-		// render a yellow highlight around selected elements
-		renderer.SetRenderMode(GLMeshRender::OutlineMode);
-		glColor3f(1.f, 1.f, 0);
-		renderer.RenderFEElementsOutline(*pm, selectedElements);
-
-		if (hasBeamElements)
-		{
-			// render beam elements
-			RenderSelectedBeamElements(rc, po);
-		}
-	
-		renderer.PopState();
-	}
-}
-
-//-----------------------------------------------------------------------------
-=======
->>>>>>> 1c50af33
 void CGLModelScene::RenderAllBeamElements(CGLContext& rc, GObject* po)
 {
 	if (po == nullptr) return;
@@ -3709,13 +3506,14 @@
 
 	RenderBoxCut(rc, box);
 
-	if (rc.m_view->PlaneCutMode() == 0)
+	CGLView* view = dynamic_cast<CGLView*>(rc.m_view);
+	if (view->PlaneCutMode() == 0)
 	{
 		// render the plane cut first
-		rc.m_view->RenderPlaneCut(rc);
+		view->RenderPlaneCut(rc);
 
 		// then turn on the clipping plane before rendering the other geometry
-		glClipPlane(GL_CLIP_PLANE0, rc.m_view->PlaneCoordinates());
+		glClipPlane(GL_CLIP_PLANE0, view->PlaneCoordinates());
 		glEnable(GL_CLIP_PLANE0);
 	}
 }
@@ -3736,7 +3534,8 @@
 	double R = box.GetMaxExtent();
 	if (R == 0) R = 1;
 	int ncase = 0;
-	double* plane = rc.m_view->PlaneCoordinates();
+	CGLView* view = dynamic_cast<CGLView*>(rc.m_view);
+	double* plane = view->PlaneCoordinates();
 	vec3d norm(plane[0], plane[1], plane[2]);
 	double ref = -(plane[3] - R * 0.001);
 	for (int k = 0; k < 8; ++k)
