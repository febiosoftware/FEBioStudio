--- conflicted
+++ resolved
@@ -690,15 +690,10 @@
 	int n0 = GetIntValue(START_POINT) - 1;
 	int n1 = GetIntValue(END_POINT) - 1;
 
-<<<<<<< HEAD
+	double normalTol = GetFloatValue(NORMAL_TOL);
+
 	vec3d r0 = to_vec3d(fem.NodePosition(n0, ntime));
 	vec3d r1 = to_vec3d(fem.NodePosition(n1, ntime));
-=======
-	double normalTol = GetFloatValue(NORMAL_TOL);
-
-	vec3d r0 = fem.NodePosition(n0, ntime);
-	vec3d r1 = fem.NodePosition(n1, ntime);
->>>>>>> c763f97d
 
 	vec3d t = r1 - r0; t.Normalize();
 
