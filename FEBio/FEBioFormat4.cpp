--- conflicted
+++ resolved
@@ -1224,16 +1224,6 @@
 	XMLAtt* surf = tag.AttributePtr("surface");
 	XMLAtt* type = tag.AttributePtr("type");
 
-<<<<<<< HEAD
-	DATA_TYPE dataType;
-	if (dataTypeAtt)
-	{
-		if      (*dataTypeAtt == "scalar") dataType = DATA_TYPE::DATA_SCALAR;
-		else if (*dataTypeAtt == "vec3"  ) dataType = DATA_TYPE::DATA_VEC3;
-		else return false;
-	}
-	else dataType = DATA_TYPE::DATA_SCALAR;
-=======
 	if (type)
 	{
 		FEBioInputModel& feb = GetFEBioModel();
@@ -1244,12 +1234,12 @@
 		if (strcmp(sztype, "const") == 0)
 		{
 			// "const" data generator needs to be handled differently
-			FEMeshData::DATA_TYPE dataType = FEMeshData::DATA_TYPE::DATA_SCALAR;
+			DATA_TYPE dataType = DATA_TYPE::DATA_SCALAR;
 			if (dataTypeAtt)
 			{
-				if      (*dataTypeAtt == "scalar") dataType = FEMeshData::DATA_TYPE::DATA_SCALAR;
-				else if (*dataTypeAtt == "vec3"  ) dataType = FEMeshData::DATA_TYPE::DATA_VEC3D;
-				else if (*dataTypeAtt == "mat3"  ) dataType = FEMeshData::DATA_TYPE::DATA_MAT3D;
+				if      (*dataTypeAtt == "scalar") dataType = DATA_TYPE::DATA_SCALAR;
+				else if (*dataTypeAtt == "vec3"  ) dataType = DATA_TYPE::DATA_VEC3;
+				else if (*dataTypeAtt == "mat3"  ) dataType = DATA_TYPE::DATA_MAT3;
 				else return false;
 			}
 			FSConstFaceDataGenerator* constGen = new FSConstFaceDataGenerator(fem, dataType);
@@ -1260,7 +1250,6 @@
 			// allocate febio data generator
 			gen = FEBio::CreateFaceDataGenerator(sztype, fem);
 		}
->>>>>>> 68865480
 
 		if (gen)
 		{
@@ -1280,14 +1269,14 @@
 	}
 	else
 	{
-		FEMeshData::DATA_TYPE dataType;
+		DATA_TYPE dataType;
 		if (dataTypeAtt)
 		{
-			if      (*dataTypeAtt == "scalar") dataType = FEMeshData::DATA_TYPE::DATA_SCALAR;
-			else if (*dataTypeAtt == "vec3"  ) dataType = FEMeshData::DATA_TYPE::DATA_VEC3D;
+			if      (*dataTypeAtt == "scalar") dataType = DATA_TYPE::DATA_SCALAR;
+			else if (*dataTypeAtt == "vec3"  ) dataType = DATA_TYPE::DATA_VEC3;
 			else return false;
 		}
-		else dataType = FEMeshData::DATA_TYPE::DATA_SCALAR;
+		else dataType = DATA_TYPE::DATA_SCALAR;
 
 		FSSurface* feSurf = feb.FindNamedSurface(surf->cvalue());
 		FSMesh* feMesh = feSurf->GetMesh();
