--- conflicted
+++ resolved
@@ -59,26 +59,14 @@
 {
 	switch (m_ntype)
 	{
-<<<<<<< HEAD
 	case DATA_SCALAR     : return "float"; break;
 	case DATA_VEC3      : return "vec3f"; break;
 	case DATA_MAT3      : return "mat3f"; break;
 	case DATA_MAT3S     : return "mat3fs"; break;
 	case DATA_MAT3SD    : return "mat3fd"; break;
 	case DATA_TENS4S    : return "tens4fs"; break;
-	case DATA_ARRAY      : return "array"; break;
+	case DATA_ARRAY      : return "array<float>"; break;
 	case DATA_ARRAY_VEC3: return "array<vec3>"; break;
-=======
-	case DATA_FLOAT: return "float"; break;
-	case DATA_VEC3F: return "vec3f"; break;
-	case DATA_MAT3F: return "mat3f"; break;
-	case DATA_MAT3D: return "mat3d"; break;
-	case DATA_MAT3FS: return "mat3fs"; break;
-	case DATA_MAT3FD: return "mat3fd"; break;
-	case DATA_TENS4FS: return "tens4fs"; break;
-	case DATA_ARRAY: return "array<float>"; break;
-	case DATA_ARRAY_VEC3F: return "array<vec3>"; break;
->>>>>>> 68865480
 	};
 	return "unknown";
 }
