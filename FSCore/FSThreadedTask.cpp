/*This file is part of the FEBio Studio source code and is licensed under the MIT license
listed below.

See Copyright-FEBio-Studio.txt for details.

Copyright (c) 2021 University of Utah, The Trustees of Columbia University in
the City of New York, and others.

Permission is hereby granted, free of charge, to any person obtaining a copy
of this software and associated documentation files (the "Software"), to deal
in the Software without restriction, including without limitation the rights
to use, copy, modify, merge, publish, distribute, sublicense, and/or sell
copies of the Software, and to permit persons to whom the Software is
furnished to do so, subject to the following conditions:

The above copyright notice and this permission notice shall be included in all
copies or substantial portions of the Software.

THE SOFTWARE IS PROVIDED "AS IS", WITHOUT WARRANTY OF ANY KIND, EXPRESS OR
IMPLIED, INCLUDING BUT NOT LIMITED TO THE WARRANTIES OF MERCHANTABILITY,
FITNESS FOR A PARTICULAR PURPOSE AND NONINFRINGEMENT. IN NO EVENT SHALL THE
AUTHORS OR COPYRIGHT HOLDERS BE LIABLE FOR ANY CLAIM, DAMAGES OR OTHER
LIABILITY, WHETHER IN AN ACTION OF CONTRACT, TORT OR OTHERWISE, ARISING FROM,
OUT OF OR IN CONNECTION WITH THE SOFTWARE OR THE USE OR OTHER DEALINGS IN THE
SOFTWARE.*/
#include "stdafx.h"
#include "FSThreadedTask.h"
#include <cstdarg>

FSThreadedTask::FSThreadedTask()
{
	m_log = nullptr;
}

FSTaskProgress FSThreadedTask::GetProgress()
{
	return m_progress;
}

void FSThreadedTask::Terminate()
{
	m_progress.valid = false;
<<<<<<< HEAD
	m_progress.cancelled = true;
}

void FSThreadedTask::SetTaskLogger(TaskLogger* logger)
{
	m_log = logger;
}

void FSThreadedTask::Log(const char* sz, ...)
{
	if (m_log == nullptr) return;

	if ((sz == 0) || (*sz == 0)) return;

	// get a pointer to the argument list
	va_list	args;

	// copy to string
	char* szlog = NULL;

	va_start(args, sz);

	// count how many chars we need to allocate
	int l = vsnprintf(nullptr, 0, sz, args) + 1;
	if (l > 1)
	{
		szlog = new char[l]; assert(szlog);
		if (szlog)
		{
			vsnprintf(szlog, l, sz, args);
		}
	}
	va_end(args);
	if (szlog == NULL) return;

	m_log->Log(szlog);
	delete [] szlog;
=======
	m_progress.canceled = true;
}

bool FSThreadedTask::IsCanceled() const
{
	return m_progress.canceled;
>>>>>>> 36f8d154
}

void FSThreadedTask::setProgress(double progress)
{
	if (progress < 0.0) progress = 0.0;
	if (progress > 100.0) progress = 100.0;
	m_progress.valid = true;
	m_progress.percent = progress;
}

void FSThreadedTask::resetProgress()
{
	m_progress.valid = false;
	m_progress.percent = 0;
	m_progress.cancelled = false;
	m_progress.task = nullptr;
}

void FSThreadedTask::setCurrentTask(const char* sz, double progress)
{
	setProgress(progress);
	m_progress.task = sz;
<<<<<<< HEAD
	Log("%s\n", sz);
}

bool FSThreadedTask::IsCancelled() const
{
	return m_progress.cancelled;
=======
}

void FSThreadedTask::setErrorString(const std::string& s)
{
	m_error = s;
}

bool FSThreadedTask::error(const std::string& s)
{
	setErrorString(s);
	return false;
}

std::string FSThreadedTask::getErrorString() const
{
	return m_error;
>>>>>>> 36f8d154
}<|MERGE_RESOLUTION|>--- conflicted
+++ resolved
@@ -40,8 +40,7 @@
 void FSThreadedTask::Terminate()
 {
 	m_progress.valid = false;
-<<<<<<< HEAD
-	m_progress.cancelled = true;
+	m_progress.canceled = true;
 }
 
 void FSThreadedTask::SetTaskLogger(TaskLogger* logger)
@@ -78,14 +77,11 @@
 
 	m_log->Log(szlog);
 	delete [] szlog;
-=======
-	m_progress.canceled = true;
 }
 
 bool FSThreadedTask::IsCanceled() const
 {
 	return m_progress.canceled;
->>>>>>> 36f8d154
 }
 
 void FSThreadedTask::setProgress(double progress)
@@ -108,14 +104,7 @@
 {
 	setProgress(progress);
 	m_progress.task = sz;
-<<<<<<< HEAD
 	Log("%s\n", sz);
-}
-
-bool FSThreadedTask::IsCancelled() const
-{
-	return m_progress.cancelled;
-=======
 }
 
 void FSThreadedTask::setErrorString(const std::string& s)
@@ -132,5 +121,4 @@
 std::string FSThreadedTask::getErrorString() const
 {
 	return m_error;
->>>>>>> 36f8d154
 }