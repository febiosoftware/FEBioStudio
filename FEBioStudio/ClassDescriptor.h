--- conflicted
+++ resolved
@@ -41,11 +41,8 @@
 	CLASS_SKETCH,
 	CLASS_DISCRETE,
 	CLASS_SURFACE_MODIFIER,
-<<<<<<< HEAD
-    CLASS_IMAGE_FILTER
-=======
+    CLASS_IMAGE_FILTER,
 	CLASS_PLOT
->>>>>>> 36d02167
 } Class_Type;
 
 //-----------------------------------------------------------------------------
