/*This file is part of the FEBio Studio source code and is licensed under the MIT license
listed below.

See Copyright-FEBio-Studio.txt for details.

Copyright (c) 2021 University of Utah, The Trustees of Columbia University in
the City of New York, and others.

Permission is hereby granted, free of charge, to any person obtaining a copy
of this software and associated documentation files (the "Software"), to deal
in the Software without restriction, including without limitation the rights
to use, copy, modify, merge, publish, distribute, sublicense, and/or sell
copies of the Software, and to permit persons to whom the Software is
furnished to do so, subject to the following conditions:

The above copyright notice and this permission notice shall be included in all
copies or substantial portions of the Software.

THE SOFTWARE IS PROVIDED "AS IS", WITHOUT WARRANTY OF ANY KIND, EXPRESS OR
IMPLIED, INCLUDING BUT NOT LIMITED TO THE WARRANTIES OF MERCHANTABILITY,
FITNESS FOR A PARTICULAR PURPOSE AND NONINFRINGEMENT. IN NO EVENT SHALL THE
AUTHORS OR COPYRIGHT HOLDERS BE LIABLE FOR ANY CLAIM, DAMAGES OR OTHER
LIABILITY, WHETHER IN AN ACTION OF CONTRACT, TORT OR OTHERWISE, ARISING FROM,
OUT OF OR IN CONNECTION WITH THE SOFTWARE OR THE USE OR OTHER DEALINGS IN THE
SOFTWARE.*/

#pragma once
#include <FECore/FETransform.h>
#include <vector>

class GObject;


class GICPRegistration
{
public:
	GICPRegistration();

	// returns the transform from registring source to target
	Transform Register(GObject* ptrg, GObject* psrc);
	Transform Register(const std::vector<vec3d>& trg, const std::vector<vec3d>& src);

	void SetMaxIterations(int n) { m_maxiter = n; }
	void SetTolerance(double tol) { m_tol = tol; }

	int Iterations() const { return m_iters; }
	double RelativeError() const { return m_err; }

private:
	void ClosestPointSet(const std::vector<vec3d>& X, const std::vector<vec3d>& P, std::vector<vec3d>& Y);
<<<<<<< HEAD
	vec3d CenterOfMass(const std::vector<vec3d>& S);
	Transform Register(const std::vector<vec3d>& P0, const std::vector<vec3d>& Y, double* err);
	void ApplyTransform(const std::vector<vec3d>& P0, const Transform& Q, std::vector<vec3d>& P);
=======
	Transform Register(const std::vector<vec3d>& P0, const std::vector<vec3d>& Y, double* err);
	void ApplyTransform(const std::vector<vec3d>& P0, const Transform& Q, std::vector<vec3d>& P);

private:
	double	m_tol;
	int		m_maxiter;

	int		m_iters;
	double	m_err;
>>>>>>> 70253863
};<|MERGE_RESOLUTION|>--- conflicted
+++ resolved
@@ -48,11 +48,6 @@
 
 private:
 	void ClosestPointSet(const std::vector<vec3d>& X, const std::vector<vec3d>& P, std::vector<vec3d>& Y);
-<<<<<<< HEAD
-	vec3d CenterOfMass(const std::vector<vec3d>& S);
-	Transform Register(const std::vector<vec3d>& P0, const std::vector<vec3d>& Y, double* err);
-	void ApplyTransform(const std::vector<vec3d>& P0, const Transform& Q, std::vector<vec3d>& P);
-=======
 	Transform Register(const std::vector<vec3d>& P0, const std::vector<vec3d>& Y, double* err);
 	void ApplyTransform(const std::vector<vec3d>& P0, const Transform& Q, std::vector<vec3d>& P);
 
@@ -62,5 +57,4 @@
 
 	int		m_iters;
 	double	m_err;
->>>>>>> 70253863
 };